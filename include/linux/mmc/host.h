/*
 *  linux/include/linux/mmc/host.h
 *
 * This program is free software; you can redistribute it and/or modify
 * it under the terms of the GNU General Public License version 2 as
 * published by the Free Software Foundation.
 *
 *  Host driver specific definitions.
 */
#ifndef LINUX_MMC_HOST_H
#define LINUX_MMC_HOST_H

#include <linux/leds.h>
#include <linux/sched.h>

#include <linux/mmc/core.h>
#include <linux/mmc/pm.h>

struct mmc_ios {
	unsigned int	clock;			/* clock rate */
	unsigned short	vdd;

/* vdd stores the bit number of the selected voltage range from below. */

	unsigned char	bus_mode;		/* command output mode */

#define MMC_BUSMODE_OPENDRAIN	1
#define MMC_BUSMODE_PUSHPULL	2

	unsigned char	chip_select;		/* SPI chip select */

#define MMC_CS_DONTCARE		0
#define MMC_CS_HIGH		1
#define MMC_CS_LOW		2

	unsigned char	power_mode;		/* power supply mode */

#define MMC_POWER_OFF		0
#define MMC_POWER_UP		1
#define MMC_POWER_ON		2

	unsigned char	bus_width;		/* data bus width */

#define MMC_BUS_WIDTH_1		0
#define MMC_BUS_WIDTH_4		2
#define MMC_BUS_WIDTH_8		3

	unsigned char	timing;			/* timing specification used */

#define MMC_TIMING_LEGACY	0
#define MMC_TIMING_MMC_HS	1
#define MMC_TIMING_SD_HS	2

	unsigned char	ddr;			/* dual data rate used */

#define MMC_SDR_MODE		0
#define MMC_1_2V_DDR_MODE	1
#define MMC_1_8V_DDR_MODE	2
};

struct mmc_host_ops {
	/*
	 * Hosts that support power saving can use the 'enable' and 'disable'
	 * methods to exit and enter power saving states. 'enable' is called
	 * when the host is claimed and 'disable' is called (or scheduled with
	 * a delay) when the host is released. The 'disable' is scheduled if
	 * the disable delay set by 'mmc_set_disable_delay()' is non-zero,
	 * otherwise 'disable' is called immediately. 'disable' may be
	 * scheduled repeatedly, to permit ever greater power saving at the
	 * expense of ever greater latency to re-enable. Rescheduling is
	 * determined by the return value of the 'disable' method. A positive
	 * value gives the delay in milliseconds.
	 *
	 * In the case where a host function (like set_ios) may be called
	 * with or without the host claimed, enabling and disabling can be
	 * done directly and will nest correctly. Call 'mmc_host_enable()' and
	 * 'mmc_host_lazy_disable()' for this purpose, but note that these
	 * functions must be paired.
	 *
	 * Alternatively, 'mmc_host_enable()' may be paired with
	 * 'mmc_host_disable()' which calls 'disable' immediately.  In this
	 * case the 'disable' method will be called with 'lazy' set to 0.
	 * This is mainly useful for error paths.
	 *
	 * Because lazy disable may be called from a work queue, the 'disable'
	 * method must claim the host when 'lazy' != 0, which will work
	 * correctly because recursion is detected and handled.
	 */
	int (*enable)(struct mmc_host *host);
	int (*disable)(struct mmc_host *host, int lazy);
	void	(*request)(struct mmc_host *host, struct mmc_request *req);
	/*
	 * Avoid calling these three functions too often or in a "fast path",
	 * since underlaying controller might implement them in an expensive
	 * and/or slow way.
	 *
	 * Also note that these functions might sleep, so don't call them
	 * in the atomic contexts!
	 *
	 * Return values for the get_ro callback should be:
	 *   0 for a read/write card
	 *   1 for a read-only card
	 *   -ENOSYS when not supported (equal to NULL callback)
	 *   or a negative errno value when something bad happened
	 *
	 * Return values for the get_cd callback should be:
	 *   0 for a absent card
	 *   1 for a present card
	 *   -ENOSYS when not supported (equal to NULL callback)
	 *   or a negative errno value when something bad happened
	 */
	void	(*set_ios)(struct mmc_host *host, struct mmc_ios *ios);
	int	(*get_ro)(struct mmc_host *host);
	int	(*get_cd)(struct mmc_host *host);

	void	(*enable_sdio_irq)(struct mmc_host *host, int enable);

	/* optional callback for HC quirks */
	void	(*init_card)(struct mmc_host *host, struct mmc_card *card);
};

struct mmc_card;
struct device;

struct mmc_host {
	struct device		*parent;
	struct device		class_dev;
	int			index;
	const struct mmc_host_ops *ops;
	unsigned int		f_min;
	unsigned int		f_max;
	unsigned int		f_init;
	u32			ocr_avail;
	u32			ocr_avail_sdio;	/* SDIO-specific OCR */
	u32			ocr_avail_sd;	/* SD-specific OCR */
	u32			ocr_avail_mmc;	/* MMC-specific OCR */
	struct notifier_block	pm_notify;

#define MMC_VDD_165_195		0x00000080	/* VDD voltage 1.65 - 1.95 */
#define MMC_VDD_20_21		0x00000100	/* VDD voltage 2.0 ~ 2.1 */
#define MMC_VDD_21_22		0x00000200	/* VDD voltage 2.1 ~ 2.2 */
#define MMC_VDD_22_23		0x00000400	/* VDD voltage 2.2 ~ 2.3 */
#define MMC_VDD_23_24		0x00000800	/* VDD voltage 2.3 ~ 2.4 */
#define MMC_VDD_24_25		0x00001000	/* VDD voltage 2.4 ~ 2.5 */
#define MMC_VDD_25_26		0x00002000	/* VDD voltage 2.5 ~ 2.6 */
#define MMC_VDD_26_27		0x00004000	/* VDD voltage 2.6 ~ 2.7 */
#define MMC_VDD_27_28		0x00008000	/* VDD voltage 2.7 ~ 2.8 */
#define MMC_VDD_28_29		0x00010000	/* VDD voltage 2.8 ~ 2.9 */
#define MMC_VDD_29_30		0x00020000	/* VDD voltage 2.9 ~ 3.0 */
#define MMC_VDD_30_31		0x00040000	/* VDD voltage 3.0 ~ 3.1 */
#define MMC_VDD_31_32		0x00080000	/* VDD voltage 3.1 ~ 3.2 */
#define MMC_VDD_32_33		0x00100000	/* VDD voltage 3.2 ~ 3.3 */
#define MMC_VDD_33_34		0x00200000	/* VDD voltage 3.3 ~ 3.4 */
#define MMC_VDD_34_35		0x00400000	/* VDD voltage 3.4 ~ 3.5 */
#define MMC_VDD_35_36		0x00800000	/* VDD voltage 3.5 ~ 3.6 */

	unsigned long		caps;		/* Host capabilities */

#define MMC_CAP_4_BIT_DATA	(1 << 0)	/* Can the host do 4 bit transfers */
#define MMC_CAP_MMC_HIGHSPEED	(1 << 1)	/* Can do MMC high-speed timing */
#define MMC_CAP_SD_HIGHSPEED	(1 << 2)	/* Can do SD high-speed timing */
#define MMC_CAP_SDIO_IRQ	(1 << 3)	/* Can signal pending SDIO IRQs */
#define MMC_CAP_SPI		(1 << 4)	/* Talks only SPI protocols */
#define MMC_CAP_NEEDS_POLL	(1 << 5)	/* Needs polling for card-detection */
#define MMC_CAP_8_BIT_DATA	(1 << 6)	/* Can the host do 8 bit transfers */
#define MMC_CAP_DISABLE		(1 << 7)	/* Can the host be disabled */
#define MMC_CAP_NONREMOVABLE	(1 << 8)	/* Nonremovable e.g. eMMC */
#define MMC_CAP_WAIT_WHILE_BUSY	(1 << 9)	/* Waits while card is busy */
#define MMC_CAP_ERASE		(1 << 10)	/* Allow erase/trim commands */
#define MMC_CAP_1_8V_DDR	(1 << 11)	/* can support */
						/* DDR mode at 1.8V */
#define MMC_CAP_1_2V_DDR	(1 << 12)	/* can support */
						/* DDR mode at 1.2V */
#define MMC_CAP_POWER_OFF_CARD	(1 << 13)	/* Can power off after boot */
#define MMC_CAP_BUS_WIDTH_TEST	(1 << 14)	/* CMD14/CMD19 bus width ok */

	mmc_pm_flag_t		pm_caps;	/* supported pm features */

#ifdef CONFIG_MMC_CLKGATE
	int			clk_requests;	/* internal reference counter */
	unsigned int		clk_delay;	/* number of MCI clk hold cycles */
	bool			clk_gated;	/* clock gated */
	struct work_struct	clk_gate_work; /* delayed clock gate */
	unsigned int		clk_old;	/* old clock value cache */
	spinlock_t		clk_lock;	/* lock for clk fields */
<<<<<<< HEAD
	struct mutex		clk_gate_mutex;	/* mutex for clock gating */
=======
>>>>>>> 105e53f8
#endif

	/* host specific block data */
	unsigned int		max_seg_size;	/* see blk_queue_max_segment_size */
	unsigned short		max_segs;	/* see blk_queue_max_segments */
	unsigned short		unused;
	unsigned int		max_req_size;	/* maximum number of bytes in one req */
	unsigned int		max_blk_size;	/* maximum size of one mmc block */
	unsigned int		max_blk_count;	/* maximum number of blocks in one req */

	/* private data */
	spinlock_t		lock;		/* lock for claim and bus ops */

	struct mmc_ios		ios;		/* current io bus settings */
	u32			ocr;		/* the current OCR setting */

	/* group bitfields together to minimize padding */
	unsigned int		use_spi_crc:1;
	unsigned int		claimed:1;	/* host exclusively claimed */
	unsigned int		bus_dead:1;	/* bus has been released */
#ifdef CONFIG_MMC_DEBUG
	unsigned int		removed:1;	/* host is being removed */
#endif

	/* Only used with MMC_CAP_DISABLE */
	int			enabled;	/* host is enabled */
	int			rescan_disable;	/* disable card detection */
	int			nesting_cnt;	/* "enable" nesting count */
	int			en_dis_recurs;	/* detect recursion */
	unsigned int		disable_delay;	/* disable delay in msecs */
	struct delayed_work	disable;	/* disabling work */

	struct mmc_card		*card;		/* device attached to this host */

	wait_queue_head_t	wq;
	struct task_struct	*claimer;	/* task that has host claimed */
	int			claim_cnt;	/* "claim" nesting count */

	struct delayed_work	detect;

	const struct mmc_bus_ops *bus_ops;	/* current bus driver */
	unsigned int		bus_refs;	/* reference counter */

	unsigned int		sdio_irqs;
	struct task_struct	*sdio_irq_thread;
	atomic_t		sdio_irq_thread_abort;

	mmc_pm_flag_t		pm_flags;	/* requested pm features */

#ifdef CONFIG_LEDS_TRIGGERS
	struct led_trigger	*led;		/* activity led */
#endif

#ifdef CONFIG_REGULATOR
	bool			regulator_enabled; /* regulator state */
#endif

	struct dentry		*debugfs_root;

	unsigned long		private[0] ____cacheline_aligned;
};

extern struct mmc_host *mmc_alloc_host(int extra, struct device *);
extern int mmc_add_host(struct mmc_host *);
extern void mmc_remove_host(struct mmc_host *);
extern void mmc_free_host(struct mmc_host *);

static inline void *mmc_priv(struct mmc_host *host)
{
	return (void *)host->private;
}

#define mmc_host_is_spi(host)	((host)->caps & MMC_CAP_SPI)

#define mmc_dev(x)	((x)->parent)
#define mmc_classdev(x)	(&(x)->class_dev)
#define mmc_hostname(x)	(dev_name(&(x)->class_dev))

extern int mmc_suspend_host(struct mmc_host *);
extern int mmc_resume_host(struct mmc_host *);

extern int mmc_power_save_host(struct mmc_host *host);
extern int mmc_power_restore_host(struct mmc_host *host);

extern void mmc_detect_change(struct mmc_host *, unsigned long delay);
extern void mmc_request_done(struct mmc_host *, struct mmc_request *);

static inline void mmc_signal_sdio_irq(struct mmc_host *host)
{
	host->ops->enable_sdio_irq(host, 0);
	wake_up_process(host->sdio_irq_thread);
}

struct regulator;

#ifdef CONFIG_REGULATOR
int mmc_regulator_get_ocrmask(struct regulator *supply);
int mmc_regulator_set_ocr(struct mmc_host *mmc,
			struct regulator *supply,
			unsigned short vdd_bit);
#else
static inline int mmc_regulator_get_ocrmask(struct regulator *supply)
{
	return 0;
}

static inline int mmc_regulator_set_ocr(struct mmc_host *mmc,
				 struct regulator *supply,
				 unsigned short vdd_bit)
{
	return 0;
}
#endif

int mmc_card_awake(struct mmc_host *host);
int mmc_card_sleep(struct mmc_host *host);
int mmc_card_can_sleep(struct mmc_host *host);

int mmc_host_enable(struct mmc_host *host);
int mmc_host_disable(struct mmc_host *host);
int mmc_host_lazy_disable(struct mmc_host *host);
int mmc_pm_notify(struct notifier_block *notify_block, unsigned long, void *);

static inline void mmc_set_disable_delay(struct mmc_host *host,
					 unsigned int disable_delay)
{
	host->disable_delay = disable_delay;
}

/* Module parameter */
extern int mmc_assume_removable;

static inline int mmc_card_is_removable(struct mmc_host *host)
{
	return !(host->caps & MMC_CAP_NONREMOVABLE) && mmc_assume_removable;
}

static inline int mmc_card_is_powered_resumed(struct mmc_host *host)
{
	return host->pm_flags & MMC_PM_KEEP_POWER;
}

#endif
<|MERGE_RESOLUTION|>--- conflicted
+++ resolved
@@ -183,10 +183,6 @@
 	struct work_struct	clk_gate_work; /* delayed clock gate */
 	unsigned int		clk_old;	/* old clock value cache */
 	spinlock_t		clk_lock;	/* lock for clk fields */
-<<<<<<< HEAD
-	struct mutex		clk_gate_mutex;	/* mutex for clock gating */
-=======
->>>>>>> 105e53f8
 #endif
 
 	/* host specific block data */
