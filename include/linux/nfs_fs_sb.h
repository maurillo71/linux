#ifndef _NFS_FS_SB
#define _NFS_FS_SB

#include <linux/list.h>
#include <linux/backing-dev.h>
#include <linux/wait.h>
#include <linux/nfs_xdr.h>
#include <linux/sunrpc/xprt.h>

#include <asm/atomic.h>

struct nfs4_session;
struct nfs_iostats;
struct nlm_host;
struct nfs4_sequence_args;
struct nfs4_sequence_res;
struct nfs_server;
struct nfs4_minor_version_ops;

/*
 * The nfs_client identifies our client state to the server.
 */
struct nfs_client {
	atomic_t		cl_count;
	int			cl_cons_state;	/* current construction state (-ve: init error) */
#define NFS_CS_READY		0		/* ready to be used */
#define NFS_CS_INITING		1		/* busy initialising */
#define NFS_CS_SESSION_INITING	2		/* busy initialising  session */
	unsigned long		cl_res_state;	/* NFS resources state */
#define NFS_CS_CALLBACK		1		/* - callback started */
#define NFS_CS_IDMAP		2		/* - idmap started */
#define NFS_CS_RENEWD		3		/* - renewd started */
#define NFS_CS_STOP_RENEW	4		/* no more state to renew */
#define NFS_CS_CHECK_LEASE_TIME	5		/* need to check lease time */
	struct sockaddr_storage	cl_addr;	/* server identifier */
	size_t			cl_addrlen;
	char *			cl_hostname;	/* hostname of server */
	struct list_head	cl_share_link;	/* link in global client list */
	struct list_head	cl_superblocks;	/* List of nfs_server structs */

	struct rpc_clnt *	cl_rpcclient;
	const struct nfs_rpc_ops *rpc_ops;	/* NFS protocol vector */
	int			cl_proto;	/* Network transport protocol */

	u32			cl_minorversion;/* NFSv4 minorversion */
	struct rpc_cred		*cl_machine_cred;

#ifdef CONFIG_NFS_V4
	u64			cl_clientid;	/* constant */
	unsigned long		cl_state;

	spinlock_t		cl_lock;

	unsigned long		cl_lease_time;
	unsigned long		cl_last_renewal;
	struct delayed_work	cl_renewd;

	struct rpc_wait_queue	cl_rpcwaitq;

	/* used for the setclientid verifier */
	struct timespec		cl_boot_time;

	/* idmapper */
	struct idmap *		cl_idmap;

	/* Our own IP address, as a null-terminated string.
	 * This is used to generate the clientid, and the callback address.
	 */
	char			cl_ipaddr[48];
	unsigned char		cl_id_uniquifier;
	u32			cl_cb_ident;	/* v4.0 callback identifier */
	const struct nfs4_minor_version_ops *cl_mvops;

	/* The sequence id to use for the next CREATE_SESSION */
	u32			cl_seqid;
	/* The flags used for obtaining the clientid during EXCHANGE_ID */
	u32			cl_exchange_flags;
	struct nfs4_session	*cl_session; 	/* sharred session */
	struct list_head	cl_layouts;
<<<<<<< HEAD
	struct pnfs_deviceid_cache *cl_devid_cache; /* pNFS deviceid cache */
=======
>>>>>>> 0ce790e7
#endif /* CONFIG_NFS_V4 */

#ifdef CONFIG_NFS_FSCACHE
	struct fscache_cookie	*fscache;	/* client index cache cookie */
#endif
};

/*
 * NFS client parameters stored in the superblock.
 */
struct nfs_server {
	struct nfs_client *	nfs_client;	/* shared client and NFS4 state */
	struct list_head	client_link;	/* List of other nfs_server structs
						 * that share the same client
						 */
	struct list_head	master_link;	/* link in master servers list */
	struct rpc_clnt *	client;		/* RPC client handle */
	struct rpc_clnt *	client_acl;	/* ACL RPC client handle */
	struct nlm_host		*nlm_host;	/* NLM client handle */
	struct nfs_iostats __percpu *io_stats;	/* I/O statistics */
	struct backing_dev_info	backing_dev_info;
	atomic_long_t		writeback;	/* number of writeback pages */
	int			flags;		/* various flags */
	unsigned int		caps;		/* server capabilities */
	unsigned int		rsize;		/* read size */
	unsigned int		rpages;		/* read size (in pages) */
	unsigned int		wsize;		/* write size */
	unsigned int		wpages;		/* write size (in pages) */
	unsigned int		wtmult;		/* server disk block size */
	unsigned int		dtsize;		/* readdir size */
	unsigned short		port;		/* "port=" setting */
	unsigned int		bsize;		/* server block size */
	unsigned int		acregmin;	/* attr cache timeouts */
	unsigned int		acregmax;
	unsigned int		acdirmin;
	unsigned int		acdirmax;
	unsigned int		namelen;
	unsigned int		options;	/* extra options enabled by mount */
#define NFS_OPTION_FSCACHE	0x00000001	/* - local caching enabled */

	struct nfs_fsid		fsid;
	__u64			maxfilesize;	/* maximum file size */
	struct timespec		time_delta;	/* smallest time granularity */
	unsigned long		mount_time;	/* when this fs was mounted */
	dev_t			s_dev;		/* superblock dev numbers */

#ifdef CONFIG_NFS_FSCACHE
	struct nfs_fscache_key	*fscache_key;	/* unique key for superblock */
	struct fscache_cookie	*fscache;	/* superblock cookie */
#endif

#ifdef CONFIG_NFS_V4
	u32			attr_bitmask[2];/* V4 bitmask representing the set
						   of attributes supported on this
						   filesystem */
	u32			cache_consistency_bitmask[2];
						/* V4 bitmask representing the subset
						   of change attribute, size, ctime
						   and mtime attributes supported by
						   the server */
	u32			acl_bitmask;	/* V4 bitmask representing the ACEs
						   that are supported on this
						   filesystem */
	struct pnfs_layoutdriver_type  *pnfs_curr_ld; /* Active layout driver */
	struct rpc_wait_queue	roc_rpcwaitq;

	/* the following fields are protected by nfs_client->cl_lock */
	struct rb_root		state_owners;
	struct rb_root		openowner_id;
	struct rb_root		lockowner_id;
#endif
	struct list_head	delegations;
	void (*destroy)(struct nfs_server *);

	atomic_t active; /* Keep trace of any activity to this server */

	/* mountd-related mount options */
	struct sockaddr_storage	mountd_address;
	size_t			mountd_addrlen;
	u32			mountd_version;
	unsigned short		mountd_port;
	unsigned short		mountd_protocol;
};

/* Server capabilities */
#define NFS_CAP_READDIRPLUS	(1U << 0)
#define NFS_CAP_HARDLINKS	(1U << 1)
#define NFS_CAP_SYMLINKS	(1U << 2)
#define NFS_CAP_ACLS		(1U << 3)
#define NFS_CAP_ATOMIC_OPEN	(1U << 4)
#define NFS_CAP_CHANGE_ATTR	(1U << 5)
#define NFS_CAP_FILEID		(1U << 6)
#define NFS_CAP_MODE		(1U << 7)
#define NFS_CAP_NLINK		(1U << 8)
#define NFS_CAP_OWNER		(1U << 9)
#define NFS_CAP_OWNER_GROUP	(1U << 10)
#define NFS_CAP_ATIME		(1U << 11)
#define NFS_CAP_CTIME		(1U << 12)
#define NFS_CAP_MTIME		(1U << 13)
#define NFS_CAP_POSIX_LOCK	(1U << 14)
#define NFS_CAP_UIDGID_NOMAP	(1U << 15)


/* maximum number of slots to use */
#define NFS4_MAX_SLOT_TABLE RPC_MAX_SLOT_TABLE

#if defined(CONFIG_NFS_V4)

/* Sessions */
#define SLOT_TABLE_SZ (NFS4_MAX_SLOT_TABLE/(8*sizeof(long)))
struct nfs4_slot_table {
	struct nfs4_slot *slots;		/* seqid per slot */
	unsigned long   used_slots[SLOT_TABLE_SZ]; /* used/unused bitmap */
	spinlock_t	slot_tbl_lock;
	struct rpc_wait_queue	slot_tbl_waitq;	/* allocators may wait here */
	int		max_slots;		/* # slots in table */
	int		highest_used_slotid;	/* sent to server on each SEQ.
						 * op for dynamic resizing */
	int		target_max_slots;	/* Set by CB_RECALL_SLOT as
						 * the new max_slots */
	struct completion complete;
};

static inline int slot_idx(struct nfs4_slot_table *tbl, struct nfs4_slot *sp)
{
	return sp - tbl->slots;
}

/*
 * Session related parameters
 */
struct nfs4_session {
	struct nfs4_sessionid		sess_id;
	u32				flags;
	unsigned long			session_state;
	u32				hash_alg;
	u32				ssv_len;

	/* The fore and back channel */
	struct nfs4_channel_attrs	fc_attrs;
	struct nfs4_slot_table		fc_slot_table;
	struct nfs4_channel_attrs	bc_attrs;
	struct nfs4_slot_table		bc_slot_table;
	struct nfs_client		*clp;
};

#endif /* CONFIG_NFS_V4 */
#endif<|MERGE_RESOLUTION|>--- conflicted
+++ resolved
@@ -77,10 +77,6 @@
 	u32			cl_exchange_flags;
 	struct nfs4_session	*cl_session; 	/* sharred session */
 	struct list_head	cl_layouts;
-<<<<<<< HEAD
-	struct pnfs_deviceid_cache *cl_devid_cache; /* pNFS deviceid cache */
-=======
->>>>>>> 0ce790e7
 #endif /* CONFIG_NFS_V4 */
 
 #ifdef CONFIG_NFS_FSCACHE
