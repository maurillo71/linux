--- conflicted
+++ resolved
@@ -604,14 +604,9 @@
 #define KEY_FRAMEFORWARD	0x1b5
 #define KEY_CONTEXT_MENU	0x1b6	/* GenDesc - system context menu */
 #define KEY_MEDIA_REPEAT	0x1b7	/* Consumer - transport control */
-<<<<<<< HEAD
-#define KEY_10CHANNELSUP        0x1b8   /* 10 channels up (10+) */
-#define KEY_10CHANNELSDOWN      0x1b9   /* 10 channels down (10-) */
-=======
 #define KEY_10CHANNELSUP	0x1b8	/* 10 channels up (10+) */
 #define KEY_10CHANNELSDOWN	0x1b9	/* 10 channels down (10-) */
 #define KEY_IMAGES		0x1ba	/* AL Image Browser */
->>>>>>> 105e53f8
 
 #define KEY_DEL_EOL		0x1c0
 #define KEY_DEL_EOS		0x1c1
@@ -671,8 +666,6 @@
 #define KEY_TOUCHPAD_ON		0x213
 #define KEY_TOUCHPAD_OFF	0x214
 
-<<<<<<< HEAD
-=======
 #define KEY_CAMERA_ZOOMIN	0x215
 #define KEY_CAMERA_ZOOMOUT	0x216
 #define KEY_CAMERA_UP		0x217
@@ -680,7 +673,6 @@
 #define KEY_CAMERA_LEFT		0x219
 #define KEY_CAMERA_RIGHT	0x21a
 
->>>>>>> 105e53f8
 #define BTN_TRIGGER_HAPPY		0x2c0
 #define BTN_TRIGGER_HAPPY1		0x2c0
 #define BTN_TRIGGER_HAPPY2		0x2c1
