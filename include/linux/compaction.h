#ifndef _LINUX_COMPACTION_H
#define _LINUX_COMPACTION_H

/* Return values for compact_zone() and try_to_compact_pages() */
/* compaction didn't start as it was not possible or direct reclaim was more suitable */
#define COMPACT_SKIPPED		0
/* compaction should continue to another pageblock */
#define COMPACT_CONTINUE	1
/* direct compaction partially compacted a zone and there are suitable pages */
#define COMPACT_PARTIAL		2
/* The full zone was compacted */
#define COMPACT_COMPLETE	3

#define COMPACT_MODE_DIRECT_RECLAIM	0
#define COMPACT_MODE_KSWAPD		1

#ifdef CONFIG_COMPACTION
extern int sysctl_compact_memory;
extern int sysctl_compaction_handler(struct ctl_table *table, int write,
			void __user *buffer, size_t *length, loff_t *ppos);
extern int sysctl_extfrag_threshold;
extern int sysctl_extfrag_handler(struct ctl_table *table, int write,
			void __user *buffer, size_t *length, loff_t *ppos);

extern int fragmentation_index(struct zone *zone, unsigned int order);
extern unsigned long try_to_compact_pages(struct zonelist *zonelist,
			int order, gfp_t gfp_mask, nodemask_t *mask,
			bool sync);
extern unsigned long compaction_suitable(struct zone *zone, int order);
extern unsigned long compact_zone_order(struct zone *zone, int order,
<<<<<<< HEAD
					gfp_t gfp_mask, bool sync,
					int compact_mode);
=======
					gfp_t gfp_mask, bool sync);
>>>>>>> 105e53f8

/* Do not skip compaction more than 64 times */
#define COMPACT_MAX_DEFER_SHIFT 6

/*
 * Compaction is deferred when compaction fails to result in a page
 * allocation success. 1 << compact_defer_limit compactions are skipped up
 * to a limit of 1 << COMPACT_MAX_DEFER_SHIFT
 */
static inline void defer_compaction(struct zone *zone)
{
	zone->compact_considered = 0;
	zone->compact_defer_shift++;

	if (zone->compact_defer_shift > COMPACT_MAX_DEFER_SHIFT)
		zone->compact_defer_shift = COMPACT_MAX_DEFER_SHIFT;
}

/* Returns true if compaction should be skipped this time */
static inline bool compaction_deferred(struct zone *zone)
{
	unsigned long defer_limit = 1UL << zone->compact_defer_shift;

	/* Avoid possible overflow */
	if (++zone->compact_considered > defer_limit)
		zone->compact_considered = defer_limit;

	return zone->compact_considered < (1UL << zone->compact_defer_shift);
}

#else
static inline unsigned long try_to_compact_pages(struct zonelist *zonelist,
			int order, gfp_t gfp_mask, nodemask_t *nodemask,
			bool sync)
{
	return COMPACT_CONTINUE;
}

static inline unsigned long compaction_suitable(struct zone *zone, int order)
{
	return COMPACT_SKIPPED;
}

static inline unsigned long compact_zone_order(struct zone *zone, int order,
<<<<<<< HEAD
					       gfp_t gfp_mask, bool sync,
					       int compact_mode)
=======
					       gfp_t gfp_mask, bool sync)
>>>>>>> 105e53f8
{
	return COMPACT_CONTINUE;
}

static inline void defer_compaction(struct zone *zone)
{
}

static inline bool compaction_deferred(struct zone *zone)
{
	return 1;
}

#endif /* CONFIG_COMPACTION */

#if defined(CONFIG_COMPACTION) && defined(CONFIG_SYSFS) && defined(CONFIG_NUMA)
extern int compaction_register_node(struct node *node);
extern void compaction_unregister_node(struct node *node);

#else

static inline int compaction_register_node(struct node *node)
{
	return 0;
}

static inline void compaction_unregister_node(struct node *node)
{
}
#endif /* CONFIG_COMPACTION && CONFIG_SYSFS && CONFIG_NUMA */

#endif /* _LINUX_COMPACTION_H */<|MERGE_RESOLUTION|>--- conflicted
+++ resolved
@@ -10,9 +10,6 @@
 #define COMPACT_PARTIAL		2
 /* The full zone was compacted */
 #define COMPACT_COMPLETE	3
-
-#define COMPACT_MODE_DIRECT_RECLAIM	0
-#define COMPACT_MODE_KSWAPD		1
 
 #ifdef CONFIG_COMPACTION
 extern int sysctl_compact_memory;
@@ -28,12 +25,7 @@
 			bool sync);
 extern unsigned long compaction_suitable(struct zone *zone, int order);
 extern unsigned long compact_zone_order(struct zone *zone, int order,
-<<<<<<< HEAD
-					gfp_t gfp_mask, bool sync,
-					int compact_mode);
-=======
 					gfp_t gfp_mask, bool sync);
->>>>>>> 105e53f8
 
 /* Do not skip compaction more than 64 times */
 #define COMPACT_MAX_DEFER_SHIFT 6
@@ -78,12 +70,7 @@
 }
 
 static inline unsigned long compact_zone_order(struct zone *zone, int order,
-<<<<<<< HEAD
-					       gfp_t gfp_mask, bool sync,
-					       int compact_mode)
-=======
 					       gfp_t gfp_mask, bool sync)
->>>>>>> 105e53f8
 {
 	return COMPACT_CONTINUE;
 }
