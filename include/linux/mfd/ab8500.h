--- conflicted
+++ resolved
@@ -74,8 +74,6 @@
 #define AB8500_INT_ACC_DETECT_21DB_F	37
 #define AB8500_INT_ACC_DETECT_21DB_R	38
 #define AB8500_INT_GP_SW_ADC_CONV_END	39
-<<<<<<< HEAD
-=======
 #define AB8500_INT_ACC_DETECT_1DB_F	33
 #define AB8500_INT_ACC_DETECT_1DB_R	34
 #define AB8500_INT_ACC_DETECT_22DB_F	35
@@ -115,7 +113,6 @@
 #define AB8500_INT_GPIO39F		69
 #define AB8500_INT_GPIO40F		70
 #define AB8500_INT_GPIO41F		71
->>>>>>> 105e53f8
 #define AB8500_INT_ADP_SOURCE_ERROR	72
 #define AB8500_INT_ADP_SINK_ERROR	73
 #define AB8500_INT_ADP_PROBE_PLUG	74
@@ -197,16 +194,11 @@
 struct ab8500_platform_data {
 	int irq_base;
 	void (*init) (struct ab8500 *);
-<<<<<<< HEAD
-	int num_regulator;
-	struct regulator_init_data *regulator;
-=======
 	int num_regulator_reg_init;
 	struct ab8500_regulator_reg_init *regulator_reg_init;
 	int num_regulator;
 	struct regulator_init_data *regulator;
 	struct ab8500_gpio_platform_data *gpio;
->>>>>>> 105e53f8
 };
 
 extern int __devinit ab8500_init(struct ab8500 *ab8500);
