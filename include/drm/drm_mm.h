--- conflicted
+++ resolved
@@ -62,20 +62,14 @@
 	struct list_head unused_nodes;
 	int num_unused;
 	spinlock_t unused_lock;
-<<<<<<< HEAD
-=======
 	unsigned int scan_check_range : 1;
->>>>>>> 3cbea436
 	unsigned scan_alignment;
 	unsigned long scan_size;
 	unsigned long scan_hit_start;
 	unsigned scan_hit_size;
 	unsigned scanned_blocks;
-<<<<<<< HEAD
-=======
 	unsigned long scan_start;
 	unsigned long scan_end;
->>>>>>> 3cbea436
 };
 
 /*
@@ -154,13 +148,10 @@
 
 void drm_mm_init_scan(struct drm_mm *mm, unsigned long size,
 		      unsigned alignment);
-<<<<<<< HEAD
-=======
 void drm_mm_init_scan_with_range(struct drm_mm *mm, unsigned long size,
 				 unsigned alignment,
 				 unsigned long start,
 				 unsigned long end);
->>>>>>> 3cbea436
 int drm_mm_scan_add_block(struct drm_mm_node *node);
 int drm_mm_scan_remove_block(struct drm_mm_node *node);
 
