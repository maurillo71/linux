/*
 *		INETPEER - A storage for permanent information about peers
 *
 *  This source is covered by the GNU GPL, the same as all kernel sources.
 *
 *  Authors:	Andrey V. Savochkin <saw@msu.ru>
 */

#include <linux/module.h>
#include <linux/types.h>
#include <linux/slab.h>
#include <linux/interrupt.h>
#include <linux/spinlock.h>
#include <linux/random.h>
#include <linux/timer.h>
#include <linux/time.h>
#include <linux/kernel.h>
#include <linux/mm.h>
#include <linux/net.h>
#include <net/ip.h>
#include <net/inetpeer.h>

/*
 *  Theory of operations.
 *  We keep one entry for each peer IP address.  The nodes contains long-living
 *  information about the peer which doesn't depend on routes.
 *  At this moment this information consists only of ID field for the next
 *  outgoing IP packet.  This field is incremented with each packet as encoded
 *  in inet_getid() function (include/net/inetpeer.h).
 *  At the moment of writing this notes identifier of IP packets is generated
 *  to be unpredictable using this code only for packets subjected
 *  (actually or potentially) to defragmentation.  I.e. DF packets less than
 *  PMTU in size uses a constant ID and do not use this code (see
 *  ip_select_ident() in include/net/ip.h).
 *
 *  Route cache entries hold references to our nodes.
 *  New cache entries get references via lookup by destination IP address in
 *  the avl tree.  The reference is grabbed only when it's needed i.e. only
 *  when we try to output IP packet which needs an unpredictable ID (see
 *  __ip_select_ident() in net/ipv4/route.c).
 *  Nodes are removed only when reference counter goes to 0.
 *  When it's happened the node may be removed when a sufficient amount of
 *  time has been passed since its last use.  The less-recently-used entry can
 *  also be removed if the pool is overloaded i.e. if the total amount of
 *  entries is greater-or-equal than the threshold.
 *
 *  Node pool is organised as an AVL tree.
 *  Such an implementation has been chosen not just for fun.  It's a way to
 *  prevent easy and efficient DoS attacks by creating hash collisions.  A huge
 *  amount of long living nodes in a single hash slot would significantly delay
 *  lookups performed with disabled BHs.
 *
 *  Serialisation issues.
 *  1.  Nodes may appear in the tree only with the pool lock held.
 *  2.  Nodes may disappear from the tree only with the pool lock held
 *      AND reference count being 0.
 *  3.  Nodes appears and disappears from unused node list only under
 *      "inet_peer_unused_lock".
 *  4.  Global variable peer_total is modified under the pool lock.
 *  5.  struct inet_peer fields modification:
 *		avl_left, avl_right, avl_parent, avl_height: pool lock
 *		unused: unused node list lock
 *		refcnt: atomically against modifications on other CPU;
 *		   usually under some other lock to prevent node disappearing
 *		dtime: unused node list lock
<<<<<<< HEAD
 *		v4daddr: unchangeable
=======
 *		daddr: unchangeable
>>>>>>> 3cbea436
 *		ip_id_count: atomic value (no lock needed)
 */

static struct kmem_cache *peer_cachep __read_mostly;

#define node_height(x) x->avl_height

#define peer_avl_empty ((struct inet_peer *)&peer_fake_node)
#define peer_avl_empty_rcu ((struct inet_peer __rcu __force *)&peer_fake_node)
static const struct inet_peer peer_fake_node = {
	.avl_left	= peer_avl_empty_rcu,
	.avl_right	= peer_avl_empty_rcu,
	.avl_height	= 0
};

<<<<<<< HEAD
static struct {
	struct inet_peer __rcu *root;
	spinlock_t	lock;
	int		total;
} peers = {
	.root		= peer_avl_empty_rcu,
	.lock		= __SPIN_LOCK_UNLOCKED(peers.lock),
	.total		= 0,
};
=======
struct inet_peer_base {
	struct inet_peer __rcu *root;
	spinlock_t	lock;
	int		total;
};

static struct inet_peer_base v4_peers = {
	.root		= peer_avl_empty_rcu,
	.lock		= __SPIN_LOCK_UNLOCKED(v4_peers.lock),
	.total		= 0,
};

static struct inet_peer_base v6_peers = {
	.root		= peer_avl_empty_rcu,
	.lock		= __SPIN_LOCK_UNLOCKED(v6_peers.lock),
	.total		= 0,
};

>>>>>>> 3cbea436
#define PEER_MAXDEPTH 40 /* sufficient for about 2^27 nodes */

/* Exported for sysctl_net_ipv4.  */
int inet_peer_threshold __read_mostly = 65536 + 128;	/* start to throw entries more
					 * aggressively at this stage */
int inet_peer_minttl __read_mostly = 120 * HZ;	/* TTL under high load: 120 sec */
int inet_peer_maxttl __read_mostly = 10 * 60 * HZ;	/* usual time to live: 10 min */
int inet_peer_gc_mintime __read_mostly = 10 * HZ;
int inet_peer_gc_maxtime __read_mostly = 120 * HZ;

static struct {
	struct list_head	list;
	spinlock_t		lock;
} unused_peers = {
	.list			= LIST_HEAD_INIT(unused_peers.list),
	.lock			= __SPIN_LOCK_UNLOCKED(unused_peers.lock),
};

static void peer_check_expire(unsigned long dummy);
static DEFINE_TIMER(peer_periodic_timer, peer_check_expire, 0, 0);


/* Called from ip_output.c:ip_init  */
void __init inet_initpeers(void)
{
	struct sysinfo si;

	/* Use the straight interface to information about memory. */
	si_meminfo(&si);
	/* The values below were suggested by Alexey Kuznetsov
	 * <kuznet@ms2.inr.ac.ru>.  I don't have any opinion about the values
	 * myself.  --SAW
	 */
	if (si.totalram <= (32768*1024)/PAGE_SIZE)
		inet_peer_threshold >>= 1; /* max pool size about 1MB on IA32 */
	if (si.totalram <= (16384*1024)/PAGE_SIZE)
		inet_peer_threshold >>= 1; /* about 512KB */
	if (si.totalram <= (8192*1024)/PAGE_SIZE)
		inet_peer_threshold >>= 2; /* about 128KB */

	peer_cachep = kmem_cache_create("inet_peer_cache",
			sizeof(struct inet_peer),
			0, SLAB_HWCACHE_ALIGN | SLAB_PANIC,
			NULL);

	/* All the timers, started at system startup tend
	   to synchronize. Perturb it a bit.
	 */
	peer_periodic_timer.expires = jiffies
		+ net_random() % inet_peer_gc_maxtime
		+ inet_peer_gc_maxtime;
	add_timer(&peer_periodic_timer);
}

/* Called with or without local BH being disabled. */
static void unlink_from_unused(struct inet_peer *p)
{
	if (!list_empty(&p->unused)) {
		spin_lock_bh(&unused_peers.lock);
		list_del_init(&p->unused);
		spin_unlock_bh(&unused_peers.lock);
	}
<<<<<<< HEAD
=======
}

static int addr_compare(const struct inetpeer_addr *a,
			const struct inetpeer_addr *b)
{
	int i, n = (a->family == AF_INET ? 1 : 4);

	for (i = 0; i < n; i++) {
		if (a->a6[i] == b->a6[i])
			continue;
		if (a->a6[i] < b->a6[i])
			return -1;
		return 1;
	}

	return 0;
>>>>>>> 3cbea436
}

/*
 * Called with local BH disabled and the pool lock held.
 */
#define lookup(_daddr, _stack, _base)				\
({								\
	struct inet_peer *u;					\
	struct inet_peer __rcu **v;				\
								\
	stackptr = _stack;					\
<<<<<<< HEAD
	*stackptr++ = &peers.root;				\
	for (u = rcu_dereference_protected(peers.root,		\
			lockdep_is_held(&peers.lock));		\
	     u != peer_avl_empty; ) {				\
		if (_daddr == u->v4daddr)			\
=======
	*stackptr++ = &_base->root;				\
	for (u = rcu_dereference_protected(_base->root,		\
			lockdep_is_held(&_base->lock));		\
	     u != peer_avl_empty; ) {				\
		int cmp = addr_compare(_daddr, &u->daddr);	\
		if (cmp == 0)					\
>>>>>>> 3cbea436
			break;					\
		if (cmp == -1)					\
			v = &u->avl_left;			\
		else						\
			v = &u->avl_right;			\
		*stackptr++ = v;				\
		u = rcu_dereference_protected(*v,		\
<<<<<<< HEAD
			lockdep_is_held(&peers.lock));		\
=======
			lockdep_is_held(&_base->lock));		\
>>>>>>> 3cbea436
	}							\
	u;							\
})

/*
 * Called with rcu_read_lock_bh()
 * Because we hold no lock against a writer, its quite possible we fall
 * in an endless loop.
 * But every pointer we follow is guaranteed to be valid thanks to RCU.
 * We exit from this function if number of links exceeds PEER_MAXDEPTH
 */
<<<<<<< HEAD
static struct inet_peer *lookup_rcu_bh(__be32 daddr)
{
	struct inet_peer *u = rcu_dereference_bh(peers.root);
	int count = 0;

	while (u != peer_avl_empty) {
		if (daddr == u->v4daddr) {
=======
static struct inet_peer *lookup_rcu_bh(const struct inetpeer_addr *daddr,
				       struct inet_peer_base *base)
{
	struct inet_peer *u = rcu_dereference_bh(base->root);
	int count = 0;

	while (u != peer_avl_empty) {
		int cmp = addr_compare(daddr, &u->daddr);
		if (cmp == 0) {
>>>>>>> 3cbea436
			/* Before taking a reference, check if this entry was
			 * deleted, unlink_from_pool() sets refcnt=-1 to make
			 * distinction between an unused entry (refcnt=0) and
			 * a freed one.
			 */
			if (unlikely(!atomic_add_unless(&u->refcnt, 1, -1)))
				u = NULL;
			return u;
		}
<<<<<<< HEAD
		if ((__force __u32)daddr < (__force __u32)u->v4daddr)
=======
		if (cmp == -1)
>>>>>>> 3cbea436
			u = rcu_dereference_bh(u->avl_left);
		else
			u = rcu_dereference_bh(u->avl_right);
		if (unlikely(++count == PEER_MAXDEPTH))
			break;
	}
	return NULL;
}

/* Called with local BH disabled and the pool lock held. */
<<<<<<< HEAD
#define lookup_rightempty(start)				\
=======
#define lookup_rightempty(start, base)				\
>>>>>>> 3cbea436
({								\
	struct inet_peer *u;					\
	struct inet_peer __rcu **v;				\
	*stackptr++ = &start->avl_left;				\
	v = &start->avl_left;					\
	for (u = rcu_dereference_protected(*v,			\
<<<<<<< HEAD
			lockdep_is_held(&peers.lock));		\
=======
			lockdep_is_held(&base->lock));		\
>>>>>>> 3cbea436
	     u->avl_right != peer_avl_empty_rcu; ) {		\
		v = &u->avl_right;				\
		*stackptr++ = v;				\
		u = rcu_dereference_protected(*v,		\
<<<<<<< HEAD
			lockdep_is_held(&peers.lock));		\
=======
			lockdep_is_held(&base->lock));		\
>>>>>>> 3cbea436
	}							\
	u;							\
})

/* Called with local BH disabled and the pool lock held.
 * Variable names are the proof of operation correctness.
 * Look into mm/map_avl.c for more detail description of the ideas.
 */
static void peer_avl_rebalance(struct inet_peer __rcu **stack[],
<<<<<<< HEAD
		struct inet_peer __rcu ***stackend)
=======
			       struct inet_peer __rcu ***stackend,
			       struct inet_peer_base *base)
>>>>>>> 3cbea436
{
	struct inet_peer __rcu **nodep;
	struct inet_peer *node, *l, *r;
	int lh, rh;

	while (stackend > stack) {
		nodep = *--stackend;
		node = rcu_dereference_protected(*nodep,
<<<<<<< HEAD
				lockdep_is_held(&peers.lock));
		l = rcu_dereference_protected(node->avl_left,
				lockdep_is_held(&peers.lock));
		r = rcu_dereference_protected(node->avl_right,
				lockdep_is_held(&peers.lock));
=======
				lockdep_is_held(&base->lock));
		l = rcu_dereference_protected(node->avl_left,
				lockdep_is_held(&base->lock));
		r = rcu_dereference_protected(node->avl_right,
				lockdep_is_held(&base->lock));
>>>>>>> 3cbea436
		lh = node_height(l);
		rh = node_height(r);
		if (lh > rh + 1) { /* l: RH+2 */
			struct inet_peer *ll, *lr, *lrl, *lrr;
			int lrh;
			ll = rcu_dereference_protected(l->avl_left,
<<<<<<< HEAD
				lockdep_is_held(&peers.lock));
			lr = rcu_dereference_protected(l->avl_right,
				lockdep_is_held(&peers.lock));
=======
				lockdep_is_held(&base->lock));
			lr = rcu_dereference_protected(l->avl_right,
				lockdep_is_held(&base->lock));
>>>>>>> 3cbea436
			lrh = node_height(lr);
			if (lrh <= node_height(ll)) {	/* ll: RH+1 */
				RCU_INIT_POINTER(node->avl_left, lr);	/* lr: RH or RH+1 */
				RCU_INIT_POINTER(node->avl_right, r);	/* r: RH */
				node->avl_height = lrh + 1; /* RH+1 or RH+2 */
				RCU_INIT_POINTER(l->avl_left, ll);       /* ll: RH+1 */
				RCU_INIT_POINTER(l->avl_right, node);	/* node: RH+1 or RH+2 */
				l->avl_height = node->avl_height + 1;
				RCU_INIT_POINTER(*nodep, l);
			} else { /* ll: RH, lr: RH+1 */
				lrl = rcu_dereference_protected(lr->avl_left,
<<<<<<< HEAD
					lockdep_is_held(&peers.lock));	/* lrl: RH or RH-1 */
				lrr = rcu_dereference_protected(lr->avl_right,
					lockdep_is_held(&peers.lock));	/* lrr: RH or RH-1 */
=======
					lockdep_is_held(&base->lock));	/* lrl: RH or RH-1 */
				lrr = rcu_dereference_protected(lr->avl_right,
					lockdep_is_held(&base->lock));	/* lrr: RH or RH-1 */
>>>>>>> 3cbea436
				RCU_INIT_POINTER(node->avl_left, lrr);	/* lrr: RH or RH-1 */
				RCU_INIT_POINTER(node->avl_right, r);	/* r: RH */
				node->avl_height = rh + 1; /* node: RH+1 */
				RCU_INIT_POINTER(l->avl_left, ll);	/* ll: RH */
				RCU_INIT_POINTER(l->avl_right, lrl);	/* lrl: RH or RH-1 */
				l->avl_height = rh + 1;	/* l: RH+1 */
				RCU_INIT_POINTER(lr->avl_left, l);	/* l: RH+1 */
				RCU_INIT_POINTER(lr->avl_right, node);	/* node: RH+1 */
				lr->avl_height = rh + 2;
				RCU_INIT_POINTER(*nodep, lr);
			}
		} else if (rh > lh + 1) { /* r: LH+2 */
			struct inet_peer *rr, *rl, *rlr, *rll;
			int rlh;
			rr = rcu_dereference_protected(r->avl_right,
<<<<<<< HEAD
				lockdep_is_held(&peers.lock));
			rl = rcu_dereference_protected(r->avl_left,
				lockdep_is_held(&peers.lock));
=======
				lockdep_is_held(&base->lock));
			rl = rcu_dereference_protected(r->avl_left,
				lockdep_is_held(&base->lock));
>>>>>>> 3cbea436
			rlh = node_height(rl);
			if (rlh <= node_height(rr)) {	/* rr: LH+1 */
				RCU_INIT_POINTER(node->avl_right, rl);	/* rl: LH or LH+1 */
				RCU_INIT_POINTER(node->avl_left, l);	/* l: LH */
				node->avl_height = rlh + 1; /* LH+1 or LH+2 */
				RCU_INIT_POINTER(r->avl_right, rr);	/* rr: LH+1 */
				RCU_INIT_POINTER(r->avl_left, node);	/* node: LH+1 or LH+2 */
				r->avl_height = node->avl_height + 1;
				RCU_INIT_POINTER(*nodep, r);
			} else { /* rr: RH, rl: RH+1 */
				rlr = rcu_dereference_protected(rl->avl_right,
<<<<<<< HEAD
					lockdep_is_held(&peers.lock));	/* rlr: LH or LH-1 */
				rll = rcu_dereference_protected(rl->avl_left,
					lockdep_is_held(&peers.lock));	/* rll: LH or LH-1 */
=======
					lockdep_is_held(&base->lock));	/* rlr: LH or LH-1 */
				rll = rcu_dereference_protected(rl->avl_left,
					lockdep_is_held(&base->lock));	/* rll: LH or LH-1 */
>>>>>>> 3cbea436
				RCU_INIT_POINTER(node->avl_right, rll);	/* rll: LH or LH-1 */
				RCU_INIT_POINTER(node->avl_left, l);	/* l: LH */
				node->avl_height = lh + 1; /* node: LH+1 */
				RCU_INIT_POINTER(r->avl_right, rr);	/* rr: LH */
				RCU_INIT_POINTER(r->avl_left, rlr);	/* rlr: LH or LH-1 */
				r->avl_height = lh + 1;	/* r: LH+1 */
				RCU_INIT_POINTER(rl->avl_right, r);	/* r: LH+1 */
				RCU_INIT_POINTER(rl->avl_left, node);	/* node: LH+1 */
				rl->avl_height = lh + 2;
				RCU_INIT_POINTER(*nodep, rl);
			}
		} else {
			node->avl_height = (lh > rh ? lh : rh) + 1;
		}
	}
}

/* Called with local BH disabled and the pool lock held. */
<<<<<<< HEAD
#define link_to_pool(n)						\
=======
#define link_to_pool(n, base)					\
>>>>>>> 3cbea436
do {								\
	n->avl_height = 1;					\
	n->avl_left = peer_avl_empty_rcu;			\
	n->avl_right = peer_avl_empty_rcu;			\
	/* lockless readers can catch us now */			\
	rcu_assign_pointer(**--stackptr, n);			\
<<<<<<< HEAD
	peer_avl_rebalance(stack, stackptr);			\
=======
	peer_avl_rebalance(stack, stackptr, base);		\
>>>>>>> 3cbea436
} while (0)

static void inetpeer_free_rcu(struct rcu_head *head)
{
	kmem_cache_free(peer_cachep, container_of(head, struct inet_peer, rcu));
}

/* May be called with local BH enabled. */
static void unlink_from_pool(struct inet_peer *p, struct inet_peer_base *base)
{
	int do_free;

	do_free = 0;

<<<<<<< HEAD
	spin_lock_bh(&peers.lock);
=======
	spin_lock_bh(&base->lock);
>>>>>>> 3cbea436
	/* Check the reference counter.  It was artificially incremented by 1
	 * in cleanup() function to prevent sudden disappearing.  If we can
	 * atomically (because of lockless readers) take this last reference,
	 * it's safe to remove the node and free it later.
	 * We use refcnt=-1 to alert lockless readers this entry is deleted.
	 */
	if (atomic_cmpxchg(&p->refcnt, 1, -1) == 1) {
		struct inet_peer __rcu **stack[PEER_MAXDEPTH];
		struct inet_peer __rcu ***stackptr, ***delp;
<<<<<<< HEAD
		if (lookup(p->v4daddr, stack) != p)
=======
		if (lookup(&p->daddr, stack, base) != p)
>>>>>>> 3cbea436
			BUG();
		delp = stackptr - 1; /* *delp[0] == p */
		if (p->avl_left == peer_avl_empty_rcu) {
			*delp[0] = p->avl_right;
			--stackptr;
		} else {
			/* look for a node to insert instead of p */
			struct inet_peer *t;
<<<<<<< HEAD
			t = lookup_rightempty(p);
			BUG_ON(rcu_dereference_protected(*stackptr[-1],
					lockdep_is_held(&peers.lock)) != t);
=======
			t = lookup_rightempty(p, base);
			BUG_ON(rcu_dereference_protected(*stackptr[-1],
					lockdep_is_held(&base->lock)) != t);
>>>>>>> 3cbea436
			**--stackptr = t->avl_left;
			/* t is removed, t->daddr > x->daddr for any
			 * x in p->avl_left subtree.
			 * Put t in the old place of p. */
			RCU_INIT_POINTER(*delp[0], t);
			t->avl_left = p->avl_left;
			t->avl_right = p->avl_right;
			t->avl_height = p->avl_height;
			BUG_ON(delp[1] != &p->avl_left);
			delp[1] = &t->avl_left; /* was &p->avl_left */
		}
<<<<<<< HEAD
		peer_avl_rebalance(stack, stackptr);
		peers.total--;
		do_free = 1;
	}
	spin_unlock_bh(&peers.lock);
=======
		peer_avl_rebalance(stack, stackptr, base);
		base->total--;
		do_free = 1;
	}
	spin_unlock_bh(&base->lock);
>>>>>>> 3cbea436

	if (do_free)
		call_rcu_bh(&p->rcu, inetpeer_free_rcu);
	else
		/* The node is used again.  Decrease the reference counter
		 * back.  The loop "cleanup -> unlink_from_unused
		 *   -> unlink_from_pool -> putpeer -> link_to_unused
		 *   -> cleanup (for the same node)"
		 * doesn't really exist because the entry will have a
		 * recent deletion time and will not be cleaned again soon.
		 */
		inet_putpeer(p);
}

static struct inet_peer_base *family_to_base(int family)
{
	return (family == AF_INET ? &v4_peers : &v6_peers);
}

static struct inet_peer_base *peer_to_base(struct inet_peer *p)
{
	return family_to_base(p->daddr.family);
}

/* May be called with local BH enabled. */
static int cleanup_once(unsigned long ttl)
{
	struct inet_peer *p = NULL;

	/* Remove the first entry from the list of unused nodes. */
	spin_lock_bh(&unused_peers.lock);
	if (!list_empty(&unused_peers.list)) {
		__u32 delta;

		p = list_first_entry(&unused_peers.list, struct inet_peer, unused);
		delta = (__u32)jiffies - p->dtime;

		if (delta < ttl) {
			/* Do not prune fresh entries. */
			spin_unlock_bh(&unused_peers.lock);
			return -1;
		}

		list_del_init(&p->unused);

		/* Grab an extra reference to prevent node disappearing
		 * before unlink_from_pool() call. */
		atomic_inc(&p->refcnt);
	}
	spin_unlock_bh(&unused_peers.lock);

	if (p == NULL)
		/* It means that the total number of USED entries has
		 * grown over inet_peer_threshold.  It shouldn't really
		 * happen because of entry limits in route cache. */
		return -1;

	unlink_from_pool(p, peer_to_base(p));
	return 0;
}

/* Called with or without local BH being disabled. */
struct inet_peer *inet_getpeer(struct inetpeer_addr *daddr, int create)
{
<<<<<<< HEAD
	struct inet_peer *p;
	struct inet_peer __rcu **stack[PEER_MAXDEPTH], ***stackptr;
=======
	struct inet_peer __rcu **stack[PEER_MAXDEPTH], ***stackptr;
	struct inet_peer_base *base = family_to_base(AF_INET);
	struct inet_peer *p;
>>>>>>> 3cbea436

	/* Look up for the address quickly, lockless.
	 * Because of a concurrent writer, we might not find an existing entry.
	 */
	rcu_read_lock_bh();
<<<<<<< HEAD
	p = lookup_rcu_bh(daddr);
=======
	p = lookup_rcu_bh(daddr, base);
>>>>>>> 3cbea436
	rcu_read_unlock_bh();

	if (p) {
		/* The existing node has been found.
		 * Remove the entry from unused list if it was there.
		 */
		unlink_from_unused(p);
		return p;
	}

	/* retry an exact lookup, taking the lock before.
	 * At least, nodes should be hot in our cache.
	 */
<<<<<<< HEAD
	spin_lock_bh(&peers.lock);
	p = lookup(daddr, stack);
	if (p != peer_avl_empty) {
		atomic_inc(&p->refcnt);
		spin_unlock_bh(&peers.lock);
=======
	spin_lock_bh(&base->lock);
	p = lookup(daddr, stack, base);
	if (p != peer_avl_empty) {
		atomic_inc(&p->refcnt);
		spin_unlock_bh(&base->lock);
>>>>>>> 3cbea436
		/* Remove the entry from unused list if it was there. */
		unlink_from_unused(p);
		return p;
	}
	p = create ? kmem_cache_alloc(peer_cachep, GFP_ATOMIC) : NULL;
	if (p) {
<<<<<<< HEAD
		p->v4daddr = daddr;
		atomic_set(&p->refcnt, 1);
		atomic_set(&p->rid, 0);
		atomic_set(&p->ip_id_count, secure_ip_id(daddr));
=======
		p->daddr = *daddr;
		atomic_set(&p->refcnt, 1);
		atomic_set(&p->rid, 0);
		atomic_set(&p->ip_id_count, secure_ip_id(daddr->a4));
>>>>>>> 3cbea436
		p->tcp_ts_stamp = 0;
		INIT_LIST_HEAD(&p->unused);


		/* Link the node. */
<<<<<<< HEAD
		link_to_pool(p);
		peers.total++;
	}
	spin_unlock_bh(&peers.lock);

	if (peers.total >= inet_peer_threshold)
=======
		link_to_pool(p, base);
		base->total++;
	}
	spin_unlock_bh(&base->lock);

	if (base->total >= inet_peer_threshold)
>>>>>>> 3cbea436
		/* Remove one less-recently-used entry. */
		cleanup_once(0);

	return p;
}

static int compute_total(void)
{
	return v4_peers.total + v6_peers.total;
}
EXPORT_SYMBOL_GPL(inet_getpeer);

/* Called with local BH disabled. */
static void peer_check_expire(unsigned long dummy)
{
	unsigned long now = jiffies;
	int ttl, total;

<<<<<<< HEAD
	if (peers.total >= inet_peer_threshold)
=======
	total = compute_total();
	if (total >= inet_peer_threshold)
>>>>>>> 3cbea436
		ttl = inet_peer_minttl;
	else
		ttl = inet_peer_maxttl
				- (inet_peer_maxttl - inet_peer_minttl) / HZ *
<<<<<<< HEAD
					peers.total / inet_peer_threshold * HZ;
=======
					total / inet_peer_threshold * HZ;
>>>>>>> 3cbea436
	while (!cleanup_once(ttl)) {
		if (jiffies != now)
			break;
	}

	/* Trigger the timer after inet_peer_gc_mintime .. inet_peer_gc_maxtime
	 * interval depending on the total number of entries (more entries,
	 * less interval). */
<<<<<<< HEAD
	if (peers.total >= inet_peer_threshold)
=======
	total = compute_total();
	if (total >= inet_peer_threshold)
>>>>>>> 3cbea436
		peer_periodic_timer.expires = jiffies + inet_peer_gc_mintime;
	else
		peer_periodic_timer.expires = jiffies
			+ inet_peer_gc_maxtime
			- (inet_peer_gc_maxtime - inet_peer_gc_mintime) / HZ *
<<<<<<< HEAD
				peers.total / inet_peer_threshold * HZ;
=======
				total / inet_peer_threshold * HZ;
>>>>>>> 3cbea436
	add_timer(&peer_periodic_timer);
}

void inet_putpeer(struct inet_peer *p)
{
	local_bh_disable();

	if (atomic_dec_and_lock(&p->refcnt, &unused_peers.lock)) {
		list_add_tail(&p->unused, &unused_peers.list);
		p->dtime = (__u32)jiffies;
		spin_unlock(&unused_peers.lock);
	}

	local_bh_enable();
<<<<<<< HEAD
}
=======
}
EXPORT_SYMBOL_GPL(inet_putpeer);
>>>>>>> 3cbea436
<|MERGE_RESOLUTION|>--- conflicted
+++ resolved
@@ -63,11 +63,7 @@
  *		refcnt: atomically against modifications on other CPU;
  *		   usually under some other lock to prevent node disappearing
  *		dtime: unused node list lock
-<<<<<<< HEAD
- *		v4daddr: unchangeable
-=======
  *		daddr: unchangeable
->>>>>>> 3cbea436
  *		ip_id_count: atomic value (no lock needed)
  */
 
@@ -83,17 +79,6 @@
 	.avl_height	= 0
 };
 
-<<<<<<< HEAD
-static struct {
-	struct inet_peer __rcu *root;
-	spinlock_t	lock;
-	int		total;
-} peers = {
-	.root		= peer_avl_empty_rcu,
-	.lock		= __SPIN_LOCK_UNLOCKED(peers.lock),
-	.total		= 0,
-};
-=======
 struct inet_peer_base {
 	struct inet_peer __rcu *root;
 	spinlock_t	lock;
@@ -112,7 +97,6 @@
 	.total		= 0,
 };
 
->>>>>>> 3cbea436
 #define PEER_MAXDEPTH 40 /* sufficient for about 2^27 nodes */
 
 /* Exported for sysctl_net_ipv4.  */
@@ -175,8 +159,6 @@
 		list_del_init(&p->unused);
 		spin_unlock_bh(&unused_peers.lock);
 	}
-<<<<<<< HEAD
-=======
 }
 
 static int addr_compare(const struct inetpeer_addr *a,
@@ -193,7 +175,6 @@
 	}
 
 	return 0;
->>>>>>> 3cbea436
 }
 
 /*
@@ -205,20 +186,12 @@
 	struct inet_peer __rcu **v;				\
 								\
 	stackptr = _stack;					\
-<<<<<<< HEAD
-	*stackptr++ = &peers.root;				\
-	for (u = rcu_dereference_protected(peers.root,		\
-			lockdep_is_held(&peers.lock));		\
-	     u != peer_avl_empty; ) {				\
-		if (_daddr == u->v4daddr)			\
-=======
 	*stackptr++ = &_base->root;				\
 	for (u = rcu_dereference_protected(_base->root,		\
 			lockdep_is_held(&_base->lock));		\
 	     u != peer_avl_empty; ) {				\
 		int cmp = addr_compare(_daddr, &u->daddr);	\
 		if (cmp == 0)					\
->>>>>>> 3cbea436
 			break;					\
 		if (cmp == -1)					\
 			v = &u->avl_left;			\
@@ -226,11 +199,7 @@
 			v = &u->avl_right;			\
 		*stackptr++ = v;				\
 		u = rcu_dereference_protected(*v,		\
-<<<<<<< HEAD
-			lockdep_is_held(&peers.lock));		\
-=======
 			lockdep_is_held(&_base->lock));		\
->>>>>>> 3cbea436
 	}							\
 	u;							\
 })
@@ -242,15 +211,6 @@
  * But every pointer we follow is guaranteed to be valid thanks to RCU.
  * We exit from this function if number of links exceeds PEER_MAXDEPTH
  */
-<<<<<<< HEAD
-static struct inet_peer *lookup_rcu_bh(__be32 daddr)
-{
-	struct inet_peer *u = rcu_dereference_bh(peers.root);
-	int count = 0;
-
-	while (u != peer_avl_empty) {
-		if (daddr == u->v4daddr) {
-=======
 static struct inet_peer *lookup_rcu_bh(const struct inetpeer_addr *daddr,
 				       struct inet_peer_base *base)
 {
@@ -260,7 +220,6 @@
 	while (u != peer_avl_empty) {
 		int cmp = addr_compare(daddr, &u->daddr);
 		if (cmp == 0) {
->>>>>>> 3cbea436
 			/* Before taking a reference, check if this entry was
 			 * deleted, unlink_from_pool() sets refcnt=-1 to make
 			 * distinction between an unused entry (refcnt=0) and
@@ -270,11 +229,7 @@
 				u = NULL;
 			return u;
 		}
-<<<<<<< HEAD
-		if ((__force __u32)daddr < (__force __u32)u->v4daddr)
-=======
 		if (cmp == -1)
->>>>>>> 3cbea436
 			u = rcu_dereference_bh(u->avl_left);
 		else
 			u = rcu_dereference_bh(u->avl_right);
@@ -285,31 +240,19 @@
 }
 
 /* Called with local BH disabled and the pool lock held. */
-<<<<<<< HEAD
-#define lookup_rightempty(start)				\
-=======
 #define lookup_rightempty(start, base)				\
->>>>>>> 3cbea436
 ({								\
 	struct inet_peer *u;					\
 	struct inet_peer __rcu **v;				\
 	*stackptr++ = &start->avl_left;				\
 	v = &start->avl_left;					\
 	for (u = rcu_dereference_protected(*v,			\
-<<<<<<< HEAD
-			lockdep_is_held(&peers.lock));		\
-=======
 			lockdep_is_held(&base->lock));		\
->>>>>>> 3cbea436
 	     u->avl_right != peer_avl_empty_rcu; ) {		\
 		v = &u->avl_right;				\
 		*stackptr++ = v;				\
 		u = rcu_dereference_protected(*v,		\
-<<<<<<< HEAD
-			lockdep_is_held(&peers.lock));		\
-=======
 			lockdep_is_held(&base->lock));		\
->>>>>>> 3cbea436
 	}							\
 	u;							\
 })
@@ -319,12 +262,8 @@
  * Look into mm/map_avl.c for more detail description of the ideas.
  */
 static void peer_avl_rebalance(struct inet_peer __rcu **stack[],
-<<<<<<< HEAD
-		struct inet_peer __rcu ***stackend)
-=======
 			       struct inet_peer __rcu ***stackend,
 			       struct inet_peer_base *base)
->>>>>>> 3cbea436
 {
 	struct inet_peer __rcu **nodep;
 	struct inet_peer *node, *l, *r;
@@ -333,34 +272,20 @@
 	while (stackend > stack) {
 		nodep = *--stackend;
 		node = rcu_dereference_protected(*nodep,
-<<<<<<< HEAD
-				lockdep_is_held(&peers.lock));
+				lockdep_is_held(&base->lock));
 		l = rcu_dereference_protected(node->avl_left,
-				lockdep_is_held(&peers.lock));
+				lockdep_is_held(&base->lock));
 		r = rcu_dereference_protected(node->avl_right,
-				lockdep_is_held(&peers.lock));
-=======
-				lockdep_is_held(&base->lock));
-		l = rcu_dereference_protected(node->avl_left,
-				lockdep_is_held(&base->lock));
-		r = rcu_dereference_protected(node->avl_right,
-				lockdep_is_held(&base->lock));
->>>>>>> 3cbea436
+				lockdep_is_held(&base->lock));
 		lh = node_height(l);
 		rh = node_height(r);
 		if (lh > rh + 1) { /* l: RH+2 */
 			struct inet_peer *ll, *lr, *lrl, *lrr;
 			int lrh;
 			ll = rcu_dereference_protected(l->avl_left,
-<<<<<<< HEAD
-				lockdep_is_held(&peers.lock));
+				lockdep_is_held(&base->lock));
 			lr = rcu_dereference_protected(l->avl_right,
-				lockdep_is_held(&peers.lock));
-=======
-				lockdep_is_held(&base->lock));
-			lr = rcu_dereference_protected(l->avl_right,
-				lockdep_is_held(&base->lock));
->>>>>>> 3cbea436
+				lockdep_is_held(&base->lock));
 			lrh = node_height(lr);
 			if (lrh <= node_height(ll)) {	/* ll: RH+1 */
 				RCU_INIT_POINTER(node->avl_left, lr);	/* lr: RH or RH+1 */
@@ -372,15 +297,9 @@
 				RCU_INIT_POINTER(*nodep, l);
 			} else { /* ll: RH, lr: RH+1 */
 				lrl = rcu_dereference_protected(lr->avl_left,
-<<<<<<< HEAD
-					lockdep_is_held(&peers.lock));	/* lrl: RH or RH-1 */
-				lrr = rcu_dereference_protected(lr->avl_right,
-					lockdep_is_held(&peers.lock));	/* lrr: RH or RH-1 */
-=======
 					lockdep_is_held(&base->lock));	/* lrl: RH or RH-1 */
 				lrr = rcu_dereference_protected(lr->avl_right,
 					lockdep_is_held(&base->lock));	/* lrr: RH or RH-1 */
->>>>>>> 3cbea436
 				RCU_INIT_POINTER(node->avl_left, lrr);	/* lrr: RH or RH-1 */
 				RCU_INIT_POINTER(node->avl_right, r);	/* r: RH */
 				node->avl_height = rh + 1; /* node: RH+1 */
@@ -396,15 +315,9 @@
 			struct inet_peer *rr, *rl, *rlr, *rll;
 			int rlh;
 			rr = rcu_dereference_protected(r->avl_right,
-<<<<<<< HEAD
-				lockdep_is_held(&peers.lock));
+				lockdep_is_held(&base->lock));
 			rl = rcu_dereference_protected(r->avl_left,
-				lockdep_is_held(&peers.lock));
-=======
-				lockdep_is_held(&base->lock));
-			rl = rcu_dereference_protected(r->avl_left,
-				lockdep_is_held(&base->lock));
->>>>>>> 3cbea436
+				lockdep_is_held(&base->lock));
 			rlh = node_height(rl);
 			if (rlh <= node_height(rr)) {	/* rr: LH+1 */
 				RCU_INIT_POINTER(node->avl_right, rl);	/* rl: LH or LH+1 */
@@ -416,15 +329,9 @@
 				RCU_INIT_POINTER(*nodep, r);
 			} else { /* rr: RH, rl: RH+1 */
 				rlr = rcu_dereference_protected(rl->avl_right,
-<<<<<<< HEAD
-					lockdep_is_held(&peers.lock));	/* rlr: LH or LH-1 */
-				rll = rcu_dereference_protected(rl->avl_left,
-					lockdep_is_held(&peers.lock));	/* rll: LH or LH-1 */
-=======
 					lockdep_is_held(&base->lock));	/* rlr: LH or LH-1 */
 				rll = rcu_dereference_protected(rl->avl_left,
 					lockdep_is_held(&base->lock));	/* rll: LH or LH-1 */
->>>>>>> 3cbea436
 				RCU_INIT_POINTER(node->avl_right, rll);	/* rll: LH or LH-1 */
 				RCU_INIT_POINTER(node->avl_left, l);	/* l: LH */
 				node->avl_height = lh + 1; /* node: LH+1 */
@@ -443,22 +350,14 @@
 }
 
 /* Called with local BH disabled and the pool lock held. */
-<<<<<<< HEAD
-#define link_to_pool(n)						\
-=======
 #define link_to_pool(n, base)					\
->>>>>>> 3cbea436
 do {								\
 	n->avl_height = 1;					\
 	n->avl_left = peer_avl_empty_rcu;			\
 	n->avl_right = peer_avl_empty_rcu;			\
 	/* lockless readers can catch us now */			\
 	rcu_assign_pointer(**--stackptr, n);			\
-<<<<<<< HEAD
-	peer_avl_rebalance(stack, stackptr);			\
-=======
 	peer_avl_rebalance(stack, stackptr, base);		\
->>>>>>> 3cbea436
 } while (0)
 
 static void inetpeer_free_rcu(struct rcu_head *head)
@@ -473,11 +372,7 @@
 
 	do_free = 0;
 
-<<<<<<< HEAD
-	spin_lock_bh(&peers.lock);
-=======
 	spin_lock_bh(&base->lock);
->>>>>>> 3cbea436
 	/* Check the reference counter.  It was artificially incremented by 1
 	 * in cleanup() function to prevent sudden disappearing.  If we can
 	 * atomically (because of lockless readers) take this last reference,
@@ -487,11 +382,7 @@
 	if (atomic_cmpxchg(&p->refcnt, 1, -1) == 1) {
 		struct inet_peer __rcu **stack[PEER_MAXDEPTH];
 		struct inet_peer __rcu ***stackptr, ***delp;
-<<<<<<< HEAD
-		if (lookup(p->v4daddr, stack) != p)
-=======
 		if (lookup(&p->daddr, stack, base) != p)
->>>>>>> 3cbea436
 			BUG();
 		delp = stackptr - 1; /* *delp[0] == p */
 		if (p->avl_left == peer_avl_empty_rcu) {
@@ -500,15 +391,9 @@
 		} else {
 			/* look for a node to insert instead of p */
 			struct inet_peer *t;
-<<<<<<< HEAD
-			t = lookup_rightempty(p);
-			BUG_ON(rcu_dereference_protected(*stackptr[-1],
-					lockdep_is_held(&peers.lock)) != t);
-=======
 			t = lookup_rightempty(p, base);
 			BUG_ON(rcu_dereference_protected(*stackptr[-1],
 					lockdep_is_held(&base->lock)) != t);
->>>>>>> 3cbea436
 			**--stackptr = t->avl_left;
 			/* t is removed, t->daddr > x->daddr for any
 			 * x in p->avl_left subtree.
@@ -520,19 +405,11 @@
 			BUG_ON(delp[1] != &p->avl_left);
 			delp[1] = &t->avl_left; /* was &p->avl_left */
 		}
-<<<<<<< HEAD
-		peer_avl_rebalance(stack, stackptr);
-		peers.total--;
-		do_free = 1;
-	}
-	spin_unlock_bh(&peers.lock);
-=======
 		peer_avl_rebalance(stack, stackptr, base);
 		base->total--;
 		do_free = 1;
 	}
 	spin_unlock_bh(&base->lock);
->>>>>>> 3cbea436
 
 	if (do_free)
 		call_rcu_bh(&p->rcu, inetpeer_free_rcu);
@@ -597,24 +474,15 @@
 /* Called with or without local BH being disabled. */
 struct inet_peer *inet_getpeer(struct inetpeer_addr *daddr, int create)
 {
-<<<<<<< HEAD
-	struct inet_peer *p;
-	struct inet_peer __rcu **stack[PEER_MAXDEPTH], ***stackptr;
-=======
 	struct inet_peer __rcu **stack[PEER_MAXDEPTH], ***stackptr;
 	struct inet_peer_base *base = family_to_base(AF_INET);
 	struct inet_peer *p;
->>>>>>> 3cbea436
 
 	/* Look up for the address quickly, lockless.
 	 * Because of a concurrent writer, we might not find an existing entry.
 	 */
 	rcu_read_lock_bh();
-<<<<<<< HEAD
-	p = lookup_rcu_bh(daddr);
-=======
 	p = lookup_rcu_bh(daddr, base);
->>>>>>> 3cbea436
 	rcu_read_unlock_bh();
 
 	if (p) {
@@ -628,56 +496,32 @@
 	/* retry an exact lookup, taking the lock before.
 	 * At least, nodes should be hot in our cache.
 	 */
-<<<<<<< HEAD
-	spin_lock_bh(&peers.lock);
-	p = lookup(daddr, stack);
-	if (p != peer_avl_empty) {
-		atomic_inc(&p->refcnt);
-		spin_unlock_bh(&peers.lock);
-=======
 	spin_lock_bh(&base->lock);
 	p = lookup(daddr, stack, base);
 	if (p != peer_avl_empty) {
 		atomic_inc(&p->refcnt);
 		spin_unlock_bh(&base->lock);
->>>>>>> 3cbea436
 		/* Remove the entry from unused list if it was there. */
 		unlink_from_unused(p);
 		return p;
 	}
 	p = create ? kmem_cache_alloc(peer_cachep, GFP_ATOMIC) : NULL;
 	if (p) {
-<<<<<<< HEAD
-		p->v4daddr = daddr;
-		atomic_set(&p->refcnt, 1);
-		atomic_set(&p->rid, 0);
-		atomic_set(&p->ip_id_count, secure_ip_id(daddr));
-=======
 		p->daddr = *daddr;
 		atomic_set(&p->refcnt, 1);
 		atomic_set(&p->rid, 0);
 		atomic_set(&p->ip_id_count, secure_ip_id(daddr->a4));
->>>>>>> 3cbea436
 		p->tcp_ts_stamp = 0;
 		INIT_LIST_HEAD(&p->unused);
 
 
 		/* Link the node. */
-<<<<<<< HEAD
-		link_to_pool(p);
-		peers.total++;
-	}
-	spin_unlock_bh(&peers.lock);
-
-	if (peers.total >= inet_peer_threshold)
-=======
 		link_to_pool(p, base);
 		base->total++;
 	}
 	spin_unlock_bh(&base->lock);
 
 	if (base->total >= inet_peer_threshold)
->>>>>>> 3cbea436
 		/* Remove one less-recently-used entry. */
 		cleanup_once(0);
 
@@ -696,21 +540,13 @@
 	unsigned long now = jiffies;
 	int ttl, total;
 
-<<<<<<< HEAD
-	if (peers.total >= inet_peer_threshold)
-=======
 	total = compute_total();
 	if (total >= inet_peer_threshold)
->>>>>>> 3cbea436
 		ttl = inet_peer_minttl;
 	else
 		ttl = inet_peer_maxttl
 				- (inet_peer_maxttl - inet_peer_minttl) / HZ *
-<<<<<<< HEAD
-					peers.total / inet_peer_threshold * HZ;
-=======
 					total / inet_peer_threshold * HZ;
->>>>>>> 3cbea436
 	while (!cleanup_once(ttl)) {
 		if (jiffies != now)
 			break;
@@ -719,22 +555,14 @@
 	/* Trigger the timer after inet_peer_gc_mintime .. inet_peer_gc_maxtime
 	 * interval depending on the total number of entries (more entries,
 	 * less interval). */
-<<<<<<< HEAD
-	if (peers.total >= inet_peer_threshold)
-=======
 	total = compute_total();
 	if (total >= inet_peer_threshold)
->>>>>>> 3cbea436
 		peer_periodic_timer.expires = jiffies + inet_peer_gc_mintime;
 	else
 		peer_periodic_timer.expires = jiffies
 			+ inet_peer_gc_maxtime
 			- (inet_peer_gc_maxtime - inet_peer_gc_mintime) / HZ *
-<<<<<<< HEAD
-				peers.total / inet_peer_threshold * HZ;
-=======
 				total / inet_peer_threshold * HZ;
->>>>>>> 3cbea436
 	add_timer(&peer_periodic_timer);
 }
 
@@ -749,9 +577,5 @@
 	}
 
 	local_bh_enable();
-<<<<<<< HEAD
-}
-=======
-}
-EXPORT_SYMBOL_GPL(inet_putpeer);
->>>>>>> 3cbea436
+}
+EXPORT_SYMBOL_GPL(inet_putpeer);