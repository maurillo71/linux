/*
 * xfrm_policy.c
 *
 * Changes:
 *	Mitsuru KANDA @USAGI
 * 	Kazunori MIYAZAWA @USAGI
 * 	Kunihiro Ishiguro <kunihiro@ipinfusion.com>
 * 		IPv6 support
 * 	Kazunori MIYAZAWA @USAGI
 * 	YOSHIFUJI Hideaki
 * 		Split up af-specific portion
 *	Derek Atkins <derek@ihtfp.com>		Add the post_input processor
 *
 */

#include <linux/err.h>
#include <linux/slab.h>
#include <linux/kmod.h>
#include <linux/list.h>
#include <linux/spinlock.h>
#include <linux/workqueue.h>
#include <linux/notifier.h>
#include <linux/netdevice.h>
#include <linux/netfilter.h>
#include <linux/module.h>
#include <linux/cache.h>
#include <linux/audit.h>
#include <net/dst.h>
#include <net/xfrm.h>
#include <net/ip.h>
#ifdef CONFIG_XFRM_STATISTICS
#include <net/snmp.h>
#endif

#include "xfrm_hash.h"

DEFINE_MUTEX(xfrm_cfg_mutex);
EXPORT_SYMBOL(xfrm_cfg_mutex);

static DEFINE_SPINLOCK(xfrm_policy_sk_bundle_lock);
static struct dst_entry *xfrm_policy_sk_bundles;
static DEFINE_RWLOCK(xfrm_policy_lock);

static DEFINE_RWLOCK(xfrm_policy_afinfo_lock);
static struct xfrm_policy_afinfo *xfrm_policy_afinfo[NPROTO];

static struct kmem_cache *xfrm_dst_cache __read_mostly;

static struct xfrm_policy_afinfo *xfrm_policy_get_afinfo(unsigned short family);
static void xfrm_policy_put_afinfo(struct xfrm_policy_afinfo *afinfo);
static void xfrm_init_pmtu(struct dst_entry *dst);
static int stale_bundle(struct dst_entry *dst);
static int xfrm_bundle_ok(struct xfrm_policy *pol, struct xfrm_dst *xdst,
			  struct flowi *fl, int family, int strict);


static struct xfrm_policy *__xfrm_policy_unlink(struct xfrm_policy *pol,
						int dir);

static inline int
__xfrm4_selector_match(struct xfrm_selector *sel, struct flowi *fl)
{
	return  addr_match(&fl->fl4_dst, &sel->daddr, sel->prefixlen_d) &&
		addr_match(&fl->fl4_src, &sel->saddr, sel->prefixlen_s) &&
		!((xfrm_flowi_dport(fl) ^ sel->dport) & sel->dport_mask) &&
		!((xfrm_flowi_sport(fl) ^ sel->sport) & sel->sport_mask) &&
		(fl->proto == sel->proto || !sel->proto) &&
		(fl->oif == sel->ifindex || !sel->ifindex);
}

static inline int
__xfrm6_selector_match(struct xfrm_selector *sel, struct flowi *fl)
{
	return  addr_match(&fl->fl6_dst, &sel->daddr, sel->prefixlen_d) &&
		addr_match(&fl->fl6_src, &sel->saddr, sel->prefixlen_s) &&
		!((xfrm_flowi_dport(fl) ^ sel->dport) & sel->dport_mask) &&
		!((xfrm_flowi_sport(fl) ^ sel->sport) & sel->sport_mask) &&
		(fl->proto == sel->proto || !sel->proto) &&
		(fl->oif == sel->ifindex || !sel->ifindex);
}

int xfrm_selector_match(struct xfrm_selector *sel, struct flowi *fl,
		    unsigned short family)
{
	switch (family) {
	case AF_INET:
		return __xfrm4_selector_match(sel, fl);
	case AF_INET6:
		return __xfrm6_selector_match(sel, fl);
	}
	return 0;
}

static inline struct dst_entry *__xfrm_dst_lookup(struct net *net, int tos,
						  xfrm_address_t *saddr,
						  xfrm_address_t *daddr,
						  int family)
{
	struct xfrm_policy_afinfo *afinfo;
	struct dst_entry *dst;

	afinfo = xfrm_policy_get_afinfo(family);
	if (unlikely(afinfo == NULL))
		return ERR_PTR(-EAFNOSUPPORT);

	dst = afinfo->dst_lookup(net, tos, saddr, daddr);

	xfrm_policy_put_afinfo(afinfo);

	return dst;
}

static inline struct dst_entry *xfrm_dst_lookup(struct xfrm_state *x, int tos,
						xfrm_address_t *prev_saddr,
						xfrm_address_t *prev_daddr,
						int family)
{
	struct net *net = xs_net(x);
	xfrm_address_t *saddr = &x->props.saddr;
	xfrm_address_t *daddr = &x->id.daddr;
	struct dst_entry *dst;

	if (x->type->flags & XFRM_TYPE_LOCAL_COADDR) {
		saddr = x->coaddr;
		daddr = prev_daddr;
	}
	if (x->type->flags & XFRM_TYPE_REMOTE_COADDR) {
		saddr = prev_saddr;
		daddr = x->coaddr;
	}

	dst = __xfrm_dst_lookup(net, tos, saddr, daddr, family);

	if (!IS_ERR(dst)) {
		if (prev_saddr != saddr)
			memcpy(prev_saddr, saddr,  sizeof(*prev_saddr));
		if (prev_daddr != daddr)
			memcpy(prev_daddr, daddr,  sizeof(*prev_daddr));
	}

	return dst;
}

static inline unsigned long make_jiffies(long secs)
{
	if (secs >= (MAX_SCHEDULE_TIMEOUT-1)/HZ)
		return MAX_SCHEDULE_TIMEOUT-1;
	else
		return secs*HZ;
}

static void xfrm_policy_timer(unsigned long data)
{
	struct xfrm_policy *xp = (struct xfrm_policy*)data;
	unsigned long now = get_seconds();
	long next = LONG_MAX;
	int warn = 0;
	int dir;

	read_lock(&xp->lock);

	if (unlikely(xp->walk.dead))
		goto out;

	dir = xfrm_policy_id2dir(xp->index);

	if (xp->lft.hard_add_expires_seconds) {
		long tmo = xp->lft.hard_add_expires_seconds +
			xp->curlft.add_time - now;
		if (tmo <= 0)
			goto expired;
		if (tmo < next)
			next = tmo;
	}
	if (xp->lft.hard_use_expires_seconds) {
		long tmo = xp->lft.hard_use_expires_seconds +
			(xp->curlft.use_time ? : xp->curlft.add_time) - now;
		if (tmo <= 0)
			goto expired;
		if (tmo < next)
			next = tmo;
	}
	if (xp->lft.soft_add_expires_seconds) {
		long tmo = xp->lft.soft_add_expires_seconds +
			xp->curlft.add_time - now;
		if (tmo <= 0) {
			warn = 1;
			tmo = XFRM_KM_TIMEOUT;
		}
		if (tmo < next)
			next = tmo;
	}
	if (xp->lft.soft_use_expires_seconds) {
		long tmo = xp->lft.soft_use_expires_seconds +
			(xp->curlft.use_time ? : xp->curlft.add_time) - now;
		if (tmo <= 0) {
			warn = 1;
			tmo = XFRM_KM_TIMEOUT;
		}
		if (tmo < next)
			next = tmo;
	}

	if (warn)
		km_policy_expired(xp, dir, 0, 0);
	if (next != LONG_MAX &&
	    !mod_timer(&xp->timer, jiffies + make_jiffies(next)))
		xfrm_pol_hold(xp);

out:
	read_unlock(&xp->lock);
	xfrm_pol_put(xp);
	return;

expired:
	read_unlock(&xp->lock);
	if (!xfrm_policy_delete(xp, dir))
		km_policy_expired(xp, dir, 1, 0);
	xfrm_pol_put(xp);
}

static struct flow_cache_object *xfrm_policy_flo_get(struct flow_cache_object *flo)
{
	struct xfrm_policy *pol = container_of(flo, struct xfrm_policy, flo);

	if (unlikely(pol->walk.dead))
		flo = NULL;
	else
		xfrm_pol_hold(pol);

	return flo;
}

static int xfrm_policy_flo_check(struct flow_cache_object *flo)
{
	struct xfrm_policy *pol = container_of(flo, struct xfrm_policy, flo);

	return !pol->walk.dead;
}

static void xfrm_policy_flo_delete(struct flow_cache_object *flo)
{
	xfrm_pol_put(container_of(flo, struct xfrm_policy, flo));
}

static const struct flow_cache_ops xfrm_policy_fc_ops = {
	.get = xfrm_policy_flo_get,
	.check = xfrm_policy_flo_check,
	.delete = xfrm_policy_flo_delete,
};

/* Allocate xfrm_policy. Not used here, it is supposed to be used by pfkeyv2
 * SPD calls.
 */

struct xfrm_policy *xfrm_policy_alloc(struct net *net, gfp_t gfp)
{
	struct xfrm_policy *policy;

	policy = kzalloc(sizeof(struct xfrm_policy), gfp);

	if (policy) {
		write_pnet(&policy->xp_net, net);
		INIT_LIST_HEAD(&policy->walk.all);
		INIT_HLIST_NODE(&policy->bydst);
		INIT_HLIST_NODE(&policy->byidx);
		rwlock_init(&policy->lock);
		atomic_set(&policy->refcnt, 1);
		setup_timer(&policy->timer, xfrm_policy_timer,
				(unsigned long)policy);
		policy->flo.ops = &xfrm_policy_fc_ops;
	}
	return policy;
}
EXPORT_SYMBOL(xfrm_policy_alloc);

/* Destroy xfrm_policy: descendant resources must be released to this moment. */

void xfrm_policy_destroy(struct xfrm_policy *policy)
{
	BUG_ON(!policy->walk.dead);

	if (del_timer(&policy->timer))
		BUG();

	security_xfrm_policy_free(policy->security);
	kfree(policy);
}
EXPORT_SYMBOL(xfrm_policy_destroy);

/* Rule must be locked. Release descentant resources, announce
 * entry dead. The rule must be unlinked from lists to the moment.
 */

static void xfrm_policy_kill(struct xfrm_policy *policy)
{
	policy->walk.dead = 1;

	atomic_inc(&policy->genid);

	if (del_timer(&policy->timer))
		xfrm_pol_put(policy);

	xfrm_pol_put(policy);
}

static unsigned int xfrm_policy_hashmax __read_mostly = 1 * 1024 * 1024;

static inline unsigned int idx_hash(struct net *net, u32 index)
{
	return __idx_hash(index, net->xfrm.policy_idx_hmask);
}

static struct hlist_head *policy_hash_bysel(struct net *net, struct xfrm_selector *sel, unsigned short family, int dir)
{
	unsigned int hmask = net->xfrm.policy_bydst[dir].hmask;
	unsigned int hash = __sel_hash(sel, family, hmask);

	return (hash == hmask + 1 ?
		&net->xfrm.policy_inexact[dir] :
		net->xfrm.policy_bydst[dir].table + hash);
}

static struct hlist_head *policy_hash_direct(struct net *net, xfrm_address_t *daddr, xfrm_address_t *saddr, unsigned short family, int dir)
{
	unsigned int hmask = net->xfrm.policy_bydst[dir].hmask;
	unsigned int hash = __addr_hash(daddr, saddr, family, hmask);

	return net->xfrm.policy_bydst[dir].table + hash;
}

static void xfrm_dst_hash_transfer(struct hlist_head *list,
				   struct hlist_head *ndsttable,
				   unsigned int nhashmask)
{
	struct hlist_node *entry, *tmp, *entry0 = NULL;
	struct xfrm_policy *pol;
	unsigned int h0 = 0;

redo:
	hlist_for_each_entry_safe(pol, entry, tmp, list, bydst) {
		unsigned int h;

		h = __addr_hash(&pol->selector.daddr, &pol->selector.saddr,
				pol->family, nhashmask);
		if (!entry0) {
			hlist_del(entry);
			hlist_add_head(&pol->bydst, ndsttable+h);
			h0 = h;
		} else {
			if (h != h0)
				continue;
			hlist_del(entry);
			hlist_add_after(entry0, &pol->bydst);
		}
		entry0 = entry;
	}
	if (!hlist_empty(list)) {
		entry0 = NULL;
		goto redo;
	}
}

static void xfrm_idx_hash_transfer(struct hlist_head *list,
				   struct hlist_head *nidxtable,
				   unsigned int nhashmask)
{
	struct hlist_node *entry, *tmp;
	struct xfrm_policy *pol;

	hlist_for_each_entry_safe(pol, entry, tmp, list, byidx) {
		unsigned int h;

		h = __idx_hash(pol->index, nhashmask);
		hlist_add_head(&pol->byidx, nidxtable+h);
	}
}

static unsigned long xfrm_new_hash_mask(unsigned int old_hmask)
{
	return ((old_hmask + 1) << 1) - 1;
}

static void xfrm_bydst_resize(struct net *net, int dir)
{
	unsigned int hmask = net->xfrm.policy_bydst[dir].hmask;
	unsigned int nhashmask = xfrm_new_hash_mask(hmask);
	unsigned int nsize = (nhashmask + 1) * sizeof(struct hlist_head);
	struct hlist_head *odst = net->xfrm.policy_bydst[dir].table;
	struct hlist_head *ndst = xfrm_hash_alloc(nsize);
	int i;

	if (!ndst)
		return;

	write_lock_bh(&xfrm_policy_lock);

	for (i = hmask; i >= 0; i--)
		xfrm_dst_hash_transfer(odst + i, ndst, nhashmask);

	net->xfrm.policy_bydst[dir].table = ndst;
	net->xfrm.policy_bydst[dir].hmask = nhashmask;

	write_unlock_bh(&xfrm_policy_lock);

	xfrm_hash_free(odst, (hmask + 1) * sizeof(struct hlist_head));
}

static void xfrm_byidx_resize(struct net *net, int total)
{
	unsigned int hmask = net->xfrm.policy_idx_hmask;
	unsigned int nhashmask = xfrm_new_hash_mask(hmask);
	unsigned int nsize = (nhashmask + 1) * sizeof(struct hlist_head);
	struct hlist_head *oidx = net->xfrm.policy_byidx;
	struct hlist_head *nidx = xfrm_hash_alloc(nsize);
	int i;

	if (!nidx)
		return;

	write_lock_bh(&xfrm_policy_lock);

	for (i = hmask; i >= 0; i--)
		xfrm_idx_hash_transfer(oidx + i, nidx, nhashmask);

	net->xfrm.policy_byidx = nidx;
	net->xfrm.policy_idx_hmask = nhashmask;

	write_unlock_bh(&xfrm_policy_lock);

	xfrm_hash_free(oidx, (hmask + 1) * sizeof(struct hlist_head));
}

static inline int xfrm_bydst_should_resize(struct net *net, int dir, int *total)
{
	unsigned int cnt = net->xfrm.policy_count[dir];
	unsigned int hmask = net->xfrm.policy_bydst[dir].hmask;

	if (total)
		*total += cnt;

	if ((hmask + 1) < xfrm_policy_hashmax &&
	    cnt > hmask)
		return 1;

	return 0;
}

static inline int xfrm_byidx_should_resize(struct net *net, int total)
{
	unsigned int hmask = net->xfrm.policy_idx_hmask;

	if ((hmask + 1) < xfrm_policy_hashmax &&
	    total > hmask)
		return 1;

	return 0;
}

void xfrm_spd_getinfo(struct net *net, struct xfrmk_spdinfo *si)
{
	read_lock_bh(&xfrm_policy_lock);
	si->incnt = net->xfrm.policy_count[XFRM_POLICY_IN];
	si->outcnt = net->xfrm.policy_count[XFRM_POLICY_OUT];
	si->fwdcnt = net->xfrm.policy_count[XFRM_POLICY_FWD];
	si->inscnt = net->xfrm.policy_count[XFRM_POLICY_IN+XFRM_POLICY_MAX];
	si->outscnt = net->xfrm.policy_count[XFRM_POLICY_OUT+XFRM_POLICY_MAX];
	si->fwdscnt = net->xfrm.policy_count[XFRM_POLICY_FWD+XFRM_POLICY_MAX];
	si->spdhcnt = net->xfrm.policy_idx_hmask;
	si->spdhmcnt = xfrm_policy_hashmax;
	read_unlock_bh(&xfrm_policy_lock);
}
EXPORT_SYMBOL(xfrm_spd_getinfo);

static DEFINE_MUTEX(hash_resize_mutex);
static void xfrm_hash_resize(struct work_struct *work)
{
	struct net *net = container_of(work, struct net, xfrm.policy_hash_work);
	int dir, total;

	mutex_lock(&hash_resize_mutex);

	total = 0;
	for (dir = 0; dir < XFRM_POLICY_MAX * 2; dir++) {
		if (xfrm_bydst_should_resize(net, dir, &total))
			xfrm_bydst_resize(net, dir);
	}
	if (xfrm_byidx_should_resize(net, total))
		xfrm_byidx_resize(net, total);

	mutex_unlock(&hash_resize_mutex);
}

/* Generate new index... KAME seems to generate them ordered by cost
 * of an absolute inpredictability of ordering of rules. This will not pass. */
static u32 xfrm_gen_index(struct net *net, int dir)
{
	static u32 idx_generator;

	for (;;) {
		struct hlist_node *entry;
		struct hlist_head *list;
		struct xfrm_policy *p;
		u32 idx;
		int found;

		idx = (idx_generator | dir);
		idx_generator += 8;
		if (idx == 0)
			idx = 8;
		list = net->xfrm.policy_byidx + idx_hash(net, idx);
		found = 0;
		hlist_for_each_entry(p, entry, list, byidx) {
			if (p->index == idx) {
				found = 1;
				break;
			}
		}
		if (!found)
			return idx;
	}
}

static inline int selector_cmp(struct xfrm_selector *s1, struct xfrm_selector *s2)
{
	u32 *p1 = (u32 *) s1;
	u32 *p2 = (u32 *) s2;
	int len = sizeof(struct xfrm_selector) / sizeof(u32);
	int i;

	for (i = 0; i < len; i++) {
		if (p1[i] != p2[i])
			return 1;
	}

	return 0;
}

int xfrm_policy_insert(int dir, struct xfrm_policy *policy, int excl)
{
	struct net *net = xp_net(policy);
	struct xfrm_policy *pol;
	struct xfrm_policy *delpol;
	struct hlist_head *chain;
	struct hlist_node *entry, *newpos;
	u32 mark = policy->mark.v & policy->mark.m;

	write_lock_bh(&xfrm_policy_lock);
	chain = policy_hash_bysel(net, &policy->selector, policy->family, dir);
	delpol = NULL;
	newpos = NULL;
	hlist_for_each_entry(pol, entry, chain, bydst) {
		if (pol->type == policy->type &&
		    !selector_cmp(&pol->selector, &policy->selector) &&
		    (mark & pol->mark.m) == pol->mark.v &&
		    xfrm_sec_ctx_match(pol->security, policy->security) &&
		    !WARN_ON(delpol)) {
			if (excl) {
				write_unlock_bh(&xfrm_policy_lock);
				return -EEXIST;
			}
			delpol = pol;
			if (policy->priority > pol->priority)
				continue;
		} else if (policy->priority >= pol->priority) {
			newpos = &pol->bydst;
			continue;
		}
		if (delpol)
			break;
	}
	if (newpos)
		hlist_add_after(newpos, &policy->bydst);
	else
		hlist_add_head(&policy->bydst, chain);
	xfrm_pol_hold(policy);
	net->xfrm.policy_count[dir]++;
	atomic_inc(&flow_cache_genid);
	if (delpol)
		__xfrm_policy_unlink(delpol, dir);
	policy->index = delpol ? delpol->index : xfrm_gen_index(net, dir);
	hlist_add_head(&policy->byidx, net->xfrm.policy_byidx+idx_hash(net, policy->index));
	policy->curlft.add_time = get_seconds();
	policy->curlft.use_time = 0;
	if (!mod_timer(&policy->timer, jiffies + HZ))
		xfrm_pol_hold(policy);
	list_add(&policy->walk.all, &net->xfrm.policy_all);
	write_unlock_bh(&xfrm_policy_lock);

	if (delpol)
		xfrm_policy_kill(delpol);
	else if (xfrm_bydst_should_resize(net, dir, NULL))
		schedule_work(&net->xfrm.policy_hash_work);

	return 0;
}
EXPORT_SYMBOL(xfrm_policy_insert);

struct xfrm_policy *xfrm_policy_bysel_ctx(struct net *net, u32 mark, u8 type,
					  int dir, struct xfrm_selector *sel,
					  struct xfrm_sec_ctx *ctx, int delete,
					  int *err)
{
	struct xfrm_policy *pol, *ret;
	struct hlist_head *chain;
	struct hlist_node *entry;

	*err = 0;
	write_lock_bh(&xfrm_policy_lock);
	chain = policy_hash_bysel(net, sel, sel->family, dir);
	ret = NULL;
	hlist_for_each_entry(pol, entry, chain, bydst) {
		if (pol->type == type &&
		    (mark & pol->mark.m) == pol->mark.v &&
		    !selector_cmp(sel, &pol->selector) &&
		    xfrm_sec_ctx_match(ctx, pol->security)) {
			xfrm_pol_hold(pol);
			if (delete) {
				*err = security_xfrm_policy_delete(
								pol->security);
				if (*err) {
					write_unlock_bh(&xfrm_policy_lock);
					return pol;
				}
				__xfrm_policy_unlink(pol, dir);
			}
			ret = pol;
			break;
		}
	}
	write_unlock_bh(&xfrm_policy_lock);

	if (ret && delete)
		xfrm_policy_kill(ret);
	return ret;
}
EXPORT_SYMBOL(xfrm_policy_bysel_ctx);

struct xfrm_policy *xfrm_policy_byid(struct net *net, u32 mark, u8 type,
				     int dir, u32 id, int delete, int *err)
{
	struct xfrm_policy *pol, *ret;
	struct hlist_head *chain;
	struct hlist_node *entry;

	*err = -ENOENT;
	if (xfrm_policy_id2dir(id) != dir)
		return NULL;

	*err = 0;
	write_lock_bh(&xfrm_policy_lock);
	chain = net->xfrm.policy_byidx + idx_hash(net, id);
	ret = NULL;
	hlist_for_each_entry(pol, entry, chain, byidx) {
		if (pol->type == type && pol->index == id &&
		    (mark & pol->mark.m) == pol->mark.v) {
			xfrm_pol_hold(pol);
			if (delete) {
				*err = security_xfrm_policy_delete(
								pol->security);
				if (*err) {
					write_unlock_bh(&xfrm_policy_lock);
					return pol;
				}
				__xfrm_policy_unlink(pol, dir);
			}
			ret = pol;
			break;
		}
	}
	write_unlock_bh(&xfrm_policy_lock);

	if (ret && delete)
		xfrm_policy_kill(ret);
	return ret;
}
EXPORT_SYMBOL(xfrm_policy_byid);

#ifdef CONFIG_SECURITY_NETWORK_XFRM
static inline int
xfrm_policy_flush_secctx_check(struct net *net, u8 type, struct xfrm_audit *audit_info)
{
	int dir, err = 0;

	for (dir = 0; dir < XFRM_POLICY_MAX; dir++) {
		struct xfrm_policy *pol;
		struct hlist_node *entry;
		int i;

		hlist_for_each_entry(pol, entry,
				     &net->xfrm.policy_inexact[dir], bydst) {
			if (pol->type != type)
				continue;
			err = security_xfrm_policy_delete(pol->security);
			if (err) {
				xfrm_audit_policy_delete(pol, 0,
							 audit_info->loginuid,
							 audit_info->sessionid,
							 audit_info->secid);
				return err;
			}
		}
		for (i = net->xfrm.policy_bydst[dir].hmask; i >= 0; i--) {
			hlist_for_each_entry(pol, entry,
					     net->xfrm.policy_bydst[dir].table + i,
					     bydst) {
				if (pol->type != type)
					continue;
				err = security_xfrm_policy_delete(
								pol->security);
				if (err) {
					xfrm_audit_policy_delete(pol, 0,
							audit_info->loginuid,
							audit_info->sessionid,
							audit_info->secid);
					return err;
				}
			}
		}
	}
	return err;
}
#else
static inline int
xfrm_policy_flush_secctx_check(struct net *net, u8 type, struct xfrm_audit *audit_info)
{
	return 0;
}
#endif

int xfrm_policy_flush(struct net *net, u8 type, struct xfrm_audit *audit_info)
{
	int dir, err = 0, cnt = 0;

	write_lock_bh(&xfrm_policy_lock);

	err = xfrm_policy_flush_secctx_check(net, type, audit_info);
	if (err)
		goto out;

	for (dir = 0; dir < XFRM_POLICY_MAX; dir++) {
		struct xfrm_policy *pol;
		struct hlist_node *entry;
		int i;

	again1:
		hlist_for_each_entry(pol, entry,
				     &net->xfrm.policy_inexact[dir], bydst) {
			if (pol->type != type)
				continue;
			__xfrm_policy_unlink(pol, dir);
			write_unlock_bh(&xfrm_policy_lock);
			cnt++;

			xfrm_audit_policy_delete(pol, 1, audit_info->loginuid,
						 audit_info->sessionid,
						 audit_info->secid);

			xfrm_policy_kill(pol);

			write_lock_bh(&xfrm_policy_lock);
			goto again1;
		}

		for (i = net->xfrm.policy_bydst[dir].hmask; i >= 0; i--) {
	again2:
			hlist_for_each_entry(pol, entry,
					     net->xfrm.policy_bydst[dir].table + i,
					     bydst) {
				if (pol->type != type)
					continue;
				__xfrm_policy_unlink(pol, dir);
				write_unlock_bh(&xfrm_policy_lock);
				cnt++;

				xfrm_audit_policy_delete(pol, 1,
							 audit_info->loginuid,
							 audit_info->sessionid,
							 audit_info->secid);
				xfrm_policy_kill(pol);

				write_lock_bh(&xfrm_policy_lock);
				goto again2;
			}
		}

	}
	if (!cnt)
		err = -ESRCH;
out:
	write_unlock_bh(&xfrm_policy_lock);
	return err;
}
EXPORT_SYMBOL(xfrm_policy_flush);

int xfrm_policy_walk(struct net *net, struct xfrm_policy_walk *walk,
		     int (*func)(struct xfrm_policy *, int, int, void*),
		     void *data)
{
	struct xfrm_policy *pol;
	struct xfrm_policy_walk_entry *x;
	int error = 0;

	if (walk->type >= XFRM_POLICY_TYPE_MAX &&
	    walk->type != XFRM_POLICY_TYPE_ANY)
		return -EINVAL;

	if (list_empty(&walk->walk.all) && walk->seq != 0)
		return 0;

	write_lock_bh(&xfrm_policy_lock);
	if (list_empty(&walk->walk.all))
		x = list_first_entry(&net->xfrm.policy_all, struct xfrm_policy_walk_entry, all);
	else
		x = list_entry(&walk->walk.all, struct xfrm_policy_walk_entry, all);
	list_for_each_entry_from(x, &net->xfrm.policy_all, all) {
		if (x->dead)
			continue;
		pol = container_of(x, struct xfrm_policy, walk);
		if (walk->type != XFRM_POLICY_TYPE_ANY &&
		    walk->type != pol->type)
			continue;
		error = func(pol, xfrm_policy_id2dir(pol->index),
			     walk->seq, data);
		if (error) {
			list_move_tail(&walk->walk.all, &x->all);
			goto out;
		}
		walk->seq++;
	}
	if (walk->seq == 0) {
		error = -ENOENT;
		goto out;
	}
	list_del_init(&walk->walk.all);
out:
	write_unlock_bh(&xfrm_policy_lock);
	return error;
}
EXPORT_SYMBOL(xfrm_policy_walk);

void xfrm_policy_walk_init(struct xfrm_policy_walk *walk, u8 type)
{
	INIT_LIST_HEAD(&walk->walk.all);
	walk->walk.dead = 1;
	walk->type = type;
	walk->seq = 0;
}
EXPORT_SYMBOL(xfrm_policy_walk_init);

void xfrm_policy_walk_done(struct xfrm_policy_walk *walk)
{
	if (list_empty(&walk->walk.all))
		return;

	write_lock_bh(&xfrm_policy_lock);
	list_del(&walk->walk.all);
	write_unlock_bh(&xfrm_policy_lock);
}
EXPORT_SYMBOL(xfrm_policy_walk_done);

/*
 * Find policy to apply to this flow.
 *
 * Returns 0 if policy found, else an -errno.
 */
static int xfrm_policy_match(struct xfrm_policy *pol, struct flowi *fl,
			     u8 type, u16 family, int dir)
{
	struct xfrm_selector *sel = &pol->selector;
	int match, ret = -ESRCH;

	if (pol->family != family ||
	    (fl->mark & pol->mark.m) != pol->mark.v ||
	    pol->type != type)
		return ret;

	match = xfrm_selector_match(sel, fl, family);
	if (match)
		ret = security_xfrm_policy_lookup(pol->security, fl->secid,
						  dir);

	return ret;
}

static struct xfrm_policy *xfrm_policy_lookup_bytype(struct net *net, u8 type,
						     struct flowi *fl,
						     u16 family, u8 dir)
{
	int err;
	struct xfrm_policy *pol, *ret;
	xfrm_address_t *daddr, *saddr;
	struct hlist_node *entry;
	struct hlist_head *chain;
	u32 priority = ~0U;

	daddr = xfrm_flowi_daddr(fl, family);
	saddr = xfrm_flowi_saddr(fl, family);
	if (unlikely(!daddr || !saddr))
		return NULL;

	read_lock_bh(&xfrm_policy_lock);
	chain = policy_hash_direct(net, daddr, saddr, family, dir);
	ret = NULL;
	hlist_for_each_entry(pol, entry, chain, bydst) {
		err = xfrm_policy_match(pol, fl, type, family, dir);
		if (err) {
			if (err == -ESRCH)
				continue;
			else {
				ret = ERR_PTR(err);
				goto fail;
			}
		} else {
			ret = pol;
			priority = ret->priority;
			break;
		}
	}
	chain = &net->xfrm.policy_inexact[dir];
	hlist_for_each_entry(pol, entry, chain, bydst) {
		err = xfrm_policy_match(pol, fl, type, family, dir);
		if (err) {
			if (err == -ESRCH)
				continue;
			else {
				ret = ERR_PTR(err);
				goto fail;
			}
		} else if (pol->priority < priority) {
			ret = pol;
			break;
		}
	}
	if (ret)
		xfrm_pol_hold(ret);
fail:
	read_unlock_bh(&xfrm_policy_lock);

	return ret;
}

static struct xfrm_policy *
__xfrm_policy_lookup(struct net *net, struct flowi *fl, u16 family, u8 dir)
{
#ifdef CONFIG_XFRM_SUB_POLICY
	struct xfrm_policy *pol;

	pol = xfrm_policy_lookup_bytype(net, XFRM_POLICY_TYPE_SUB, fl, family, dir);
	if (pol != NULL)
		return pol;
#endif
	return xfrm_policy_lookup_bytype(net, XFRM_POLICY_TYPE_MAIN, fl, family, dir);
}

static struct flow_cache_object *
xfrm_policy_lookup(struct net *net, struct flowi *fl, u16 family,
		   u8 dir, struct flow_cache_object *old_obj, void *ctx)
{
	struct xfrm_policy *pol;

	if (old_obj)
		xfrm_pol_put(container_of(old_obj, struct xfrm_policy, flo));

	pol = __xfrm_policy_lookup(net, fl, family, dir);
	if (IS_ERR_OR_NULL(pol))
		return ERR_CAST(pol);

	/* Resolver returns two references:
	 * one for cache and one for caller of flow_cache_lookup() */
	xfrm_pol_hold(pol);

	return &pol->flo;
}

static inline int policy_to_flow_dir(int dir)
{
	if (XFRM_POLICY_IN == FLOW_DIR_IN &&
	    XFRM_POLICY_OUT == FLOW_DIR_OUT &&
	    XFRM_POLICY_FWD == FLOW_DIR_FWD)
		return dir;
	switch (dir) {
	default:
	case XFRM_POLICY_IN:
		return FLOW_DIR_IN;
	case XFRM_POLICY_OUT:
		return FLOW_DIR_OUT;
	case XFRM_POLICY_FWD:
		return FLOW_DIR_FWD;
	}
}

static struct xfrm_policy *xfrm_sk_policy_lookup(struct sock *sk, int dir, struct flowi *fl)
{
	struct xfrm_policy *pol;

	read_lock_bh(&xfrm_policy_lock);
	if ((pol = sk->sk_policy[dir]) != NULL) {
		int match = xfrm_selector_match(&pol->selector, fl,
						sk->sk_family);
		int err = 0;

		if (match) {
			if ((sk->sk_mark & pol->mark.m) != pol->mark.v) {
				pol = NULL;
				goto out;
			}
			err = security_xfrm_policy_lookup(pol->security,
						      fl->secid,
						      policy_to_flow_dir(dir));
			if (!err)
				xfrm_pol_hold(pol);
			else if (err == -ESRCH)
				pol = NULL;
			else
				pol = ERR_PTR(err);
		} else
			pol = NULL;
	}
out:
	read_unlock_bh(&xfrm_policy_lock);
	return pol;
}

static void __xfrm_policy_link(struct xfrm_policy *pol, int dir)
{
	struct net *net = xp_net(pol);
	struct hlist_head *chain = policy_hash_bysel(net, &pol->selector,
						     pol->family, dir);

	list_add(&pol->walk.all, &net->xfrm.policy_all);
	hlist_add_head(&pol->bydst, chain);
	hlist_add_head(&pol->byidx, net->xfrm.policy_byidx+idx_hash(net, pol->index));
	net->xfrm.policy_count[dir]++;
	xfrm_pol_hold(pol);

	if (xfrm_bydst_should_resize(net, dir, NULL))
		schedule_work(&net->xfrm.policy_hash_work);
}

static struct xfrm_policy *__xfrm_policy_unlink(struct xfrm_policy *pol,
						int dir)
{
	struct net *net = xp_net(pol);

	if (hlist_unhashed(&pol->bydst))
		return NULL;

	hlist_del(&pol->bydst);
	hlist_del(&pol->byidx);
	list_del(&pol->walk.all);
	net->xfrm.policy_count[dir]--;

	return pol;
}

int xfrm_policy_delete(struct xfrm_policy *pol, int dir)
{
	write_lock_bh(&xfrm_policy_lock);
	pol = __xfrm_policy_unlink(pol, dir);
	write_unlock_bh(&xfrm_policy_lock);
	if (pol) {
		xfrm_policy_kill(pol);
		return 0;
	}
	return -ENOENT;
}
EXPORT_SYMBOL(xfrm_policy_delete);

int xfrm_sk_policy_insert(struct sock *sk, int dir, struct xfrm_policy *pol)
{
	struct net *net = xp_net(pol);
	struct xfrm_policy *old_pol;

#ifdef CONFIG_XFRM_SUB_POLICY
	if (pol && pol->type != XFRM_POLICY_TYPE_MAIN)
		return -EINVAL;
#endif

	write_lock_bh(&xfrm_policy_lock);
	old_pol = sk->sk_policy[dir];
	sk->sk_policy[dir] = pol;
	if (pol) {
		pol->curlft.add_time = get_seconds();
		pol->index = xfrm_gen_index(net, XFRM_POLICY_MAX+dir);
		__xfrm_policy_link(pol, XFRM_POLICY_MAX+dir);
	}
	if (old_pol)
		/* Unlinking succeeds always. This is the only function
		 * allowed to delete or replace socket policy.
		 */
		__xfrm_policy_unlink(old_pol, XFRM_POLICY_MAX+dir);
	write_unlock_bh(&xfrm_policy_lock);

	if (old_pol) {
		xfrm_policy_kill(old_pol);
	}
	return 0;
}

static struct xfrm_policy *clone_policy(struct xfrm_policy *old, int dir)
{
	struct xfrm_policy *newp = xfrm_policy_alloc(xp_net(old), GFP_ATOMIC);

	if (newp) {
		newp->selector = old->selector;
		if (security_xfrm_policy_clone(old->security,
					       &newp->security)) {
			kfree(newp);
			return NULL;  /* ENOMEM */
		}
		newp->lft = old->lft;
		newp->curlft = old->curlft;
		newp->mark = old->mark;
		newp->action = old->action;
		newp->flags = old->flags;
		newp->xfrm_nr = old->xfrm_nr;
		newp->index = old->index;
		newp->type = old->type;
		memcpy(newp->xfrm_vec, old->xfrm_vec,
		       newp->xfrm_nr*sizeof(struct xfrm_tmpl));
		write_lock_bh(&xfrm_policy_lock);
		__xfrm_policy_link(newp, XFRM_POLICY_MAX+dir);
		write_unlock_bh(&xfrm_policy_lock);
		xfrm_pol_put(newp);
	}
	return newp;
}

int __xfrm_sk_clone_policy(struct sock *sk)
{
	struct xfrm_policy *p0 = sk->sk_policy[0],
			   *p1 = sk->sk_policy[1];

	sk->sk_policy[0] = sk->sk_policy[1] = NULL;
	if (p0 && (sk->sk_policy[0] = clone_policy(p0, 0)) == NULL)
		return -ENOMEM;
	if (p1 && (sk->sk_policy[1] = clone_policy(p1, 1)) == NULL)
		return -ENOMEM;
	return 0;
}

static int
xfrm_get_saddr(struct net *net, xfrm_address_t *local, xfrm_address_t *remote,
	       unsigned short family)
{
	int err;
	struct xfrm_policy_afinfo *afinfo = xfrm_policy_get_afinfo(family);

	if (unlikely(afinfo == NULL))
		return -EINVAL;
	err = afinfo->get_saddr(net, local, remote);
	xfrm_policy_put_afinfo(afinfo);
	return err;
}

/* Resolve list of templates for the flow, given policy. */

static int
xfrm_tmpl_resolve_one(struct xfrm_policy *policy, struct flowi *fl,
		      struct xfrm_state **xfrm,
		      unsigned short family)
{
	struct net *net = xp_net(policy);
	int nx;
	int i, error;
	xfrm_address_t *daddr = xfrm_flowi_daddr(fl, family);
	xfrm_address_t *saddr = xfrm_flowi_saddr(fl, family);
	xfrm_address_t tmp;

	for (nx=0, i = 0; i < policy->xfrm_nr; i++) {
		struct xfrm_state *x;
		xfrm_address_t *remote = daddr;
		xfrm_address_t *local  = saddr;
		struct xfrm_tmpl *tmpl = &policy->xfrm_vec[i];

		if (tmpl->mode == XFRM_MODE_TUNNEL ||
		    tmpl->mode == XFRM_MODE_BEET) {
			remote = &tmpl->id.daddr;
			local = &tmpl->saddr;
			if (xfrm_addr_any(local, tmpl->encap_family)) {
				error = xfrm_get_saddr(net, &tmp, remote, tmpl->encap_family);
				if (error)
					goto fail;
				local = &tmp;
			}
		}

		x = xfrm_state_find(remote, local, fl, tmpl, policy, &error, family);

		if (x && x->km.state == XFRM_STATE_VALID) {
			xfrm[nx++] = x;
			daddr = remote;
			saddr = local;
			continue;
		}
		if (x) {
			error = (x->km.state == XFRM_STATE_ERROR ?
				 -EINVAL : -EAGAIN);
			xfrm_state_put(x);
		}
		else if (error == -ESRCH)
			error = -EAGAIN;

		if (!tmpl->optional)
			goto fail;
	}
	return nx;

fail:
	for (nx--; nx>=0; nx--)
		xfrm_state_put(xfrm[nx]);
	return error;
}

static int
xfrm_tmpl_resolve(struct xfrm_policy **pols, int npols, struct flowi *fl,
		  struct xfrm_state **xfrm,
		  unsigned short family)
{
	struct xfrm_state *tp[XFRM_MAX_DEPTH];
	struct xfrm_state **tpp = (npols > 1) ? tp : xfrm;
	int cnx = 0;
	int error;
	int ret;
	int i;

	for (i = 0; i < npols; i++) {
		if (cnx + pols[i]->xfrm_nr >= XFRM_MAX_DEPTH) {
			error = -ENOBUFS;
			goto fail;
		}

		ret = xfrm_tmpl_resolve_one(pols[i], fl, &tpp[cnx], family);
		if (ret < 0) {
			error = ret;
			goto fail;
		} else
			cnx += ret;
	}

	/* found states are sorted for outbound processing */
	if (npols > 1)
		xfrm_state_sort(xfrm, tpp, cnx, family);

	return cnx;

 fail:
	for (cnx--; cnx>=0; cnx--)
		xfrm_state_put(tpp[cnx]);
	return error;

}

/* Check that the bundle accepts the flow and its components are
 * still valid.
 */

static inline int xfrm_get_tos(struct flowi *fl, int family)
{
	struct xfrm_policy_afinfo *afinfo = xfrm_policy_get_afinfo(family);
	int tos;

	if (!afinfo)
		return -EINVAL;

	tos = afinfo->get_tos(fl);

	xfrm_policy_put_afinfo(afinfo);

	return tos;
}

static struct flow_cache_object *xfrm_bundle_flo_get(struct flow_cache_object *flo)
{
	struct xfrm_dst *xdst = container_of(flo, struct xfrm_dst, flo);
	struct dst_entry *dst = &xdst->u.dst;

	if (xdst->route == NULL) {
		/* Dummy bundle - if it has xfrms we were not
		 * able to build bundle as template resolution failed.
		 * It means we need to try again resolving. */
		if (xdst->num_xfrms > 0)
			return NULL;
	} else {
		/* Real bundle */
		if (stale_bundle(dst))
			return NULL;
	}

	dst_hold(dst);
	return flo;
}

static int xfrm_bundle_flo_check(struct flow_cache_object *flo)
{
	struct xfrm_dst *xdst = container_of(flo, struct xfrm_dst, flo);
	struct dst_entry *dst = &xdst->u.dst;

	if (!xdst->route)
		return 0;
	if (stale_bundle(dst))
		return 0;

	return 1;
}

static void xfrm_bundle_flo_delete(struct flow_cache_object *flo)
{
	struct xfrm_dst *xdst = container_of(flo, struct xfrm_dst, flo);
	struct dst_entry *dst = &xdst->u.dst;

	dst_free(dst);
}

static const struct flow_cache_ops xfrm_bundle_fc_ops = {
	.get = xfrm_bundle_flo_get,
	.check = xfrm_bundle_flo_check,
	.delete = xfrm_bundle_flo_delete,
};

static inline struct xfrm_dst *xfrm_alloc_dst(struct net *net, int family)
{
	struct xfrm_policy_afinfo *afinfo = xfrm_policy_get_afinfo(family);
	struct dst_ops *dst_ops;
	struct xfrm_dst *xdst;

	if (!afinfo)
		return ERR_PTR(-EINVAL);

	switch (family) {
	case AF_INET:
		dst_ops = &net->xfrm.xfrm4_dst_ops;
		break;
#if defined(CONFIG_IPV6) || defined(CONFIG_IPV6_MODULE)
	case AF_INET6:
		dst_ops = &net->xfrm.xfrm6_dst_ops;
		break;
#endif
	default:
		BUG();
	}
	xdst = dst_alloc(dst_ops) ?: ERR_PTR(-ENOBUFS);
	xfrm_policy_put_afinfo(afinfo);

	xdst->flo.ops = &xfrm_bundle_fc_ops;

	return xdst;
}

static inline int xfrm_init_path(struct xfrm_dst *path, struct dst_entry *dst,
				 int nfheader_len)
{
	struct xfrm_policy_afinfo *afinfo =
		xfrm_policy_get_afinfo(dst->ops->family);
	int err;

	if (!afinfo)
		return -EINVAL;

	err = afinfo->init_path(path, dst, nfheader_len);

	xfrm_policy_put_afinfo(afinfo);

	return err;
}

static inline int xfrm_fill_dst(struct xfrm_dst *xdst, struct net_device *dev,
				struct flowi *fl)
{
	struct xfrm_policy_afinfo *afinfo =
		xfrm_policy_get_afinfo(xdst->u.dst.ops->family);
	int err;

	if (!afinfo)
		return -EINVAL;

	err = afinfo->fill_dst(xdst, dev, fl);

	xfrm_policy_put_afinfo(afinfo);

	return err;
}


/* Allocate chain of dst_entry's, attach known xfrm's, calculate
 * all the metrics... Shortly, bundle a bundle.
 */

static struct dst_entry *xfrm_bundle_create(struct xfrm_policy *policy,
					    struct xfrm_state **xfrm, int nx,
					    struct flowi *fl,
					    struct dst_entry *dst)
{
	struct net *net = xp_net(policy);
	unsigned long now = jiffies;
	struct net_device *dev;
	struct dst_entry *dst_prev = NULL;
	struct dst_entry *dst0 = NULL;
	int i = 0;
	int err;
	int header_len = 0;
	int nfheader_len = 0;
	int trailer_len = 0;
	int tos;
	int family = policy->selector.family;
	xfrm_address_t saddr, daddr;

	xfrm_flowi_addr_get(fl, &saddr, &daddr, family);

	tos = xfrm_get_tos(fl, family);
	err = tos;
	if (tos < 0)
		goto put_states;

	dst_hold(dst);

	for (; i < nx; i++) {
		struct xfrm_dst *xdst = xfrm_alloc_dst(net, family);
		struct dst_entry *dst1 = &xdst->u.dst;

		err = PTR_ERR(xdst);
		if (IS_ERR(xdst)) {
			dst_release(dst);
			goto put_states;
		}

		if (!dst_prev)
			dst0 = dst1;
		else {
			dst_prev->child = dst_clone(dst1);
			dst1->flags |= DST_NOHASH;
		}

		xdst->route = dst;
		dst_copy_metrics(dst1, dst);

		if (xfrm[i]->props.mode != XFRM_MODE_TRANSPORT) {
			family = xfrm[i]->props.family;
			dst = xfrm_dst_lookup(xfrm[i], tos, &saddr, &daddr,
					      family);
			err = PTR_ERR(dst);
			if (IS_ERR(dst))
				goto put_states;
		} else
			dst_hold(dst);

		dst1->xfrm = xfrm[i];
		xdst->xfrm_genid = xfrm[i]->genid;

		dst1->obsolete = -1;
		dst1->flags |= DST_HOST;
		dst1->lastuse = now;

		dst1->input = dst_discard;
		dst1->output = xfrm[i]->outer_mode->afinfo->output;

		dst1->next = dst_prev;
		dst_prev = dst1;

		header_len += xfrm[i]->props.header_len;
		if (xfrm[i]->type->flags & XFRM_TYPE_NON_FRAGMENT)
			nfheader_len += xfrm[i]->props.header_len;
		trailer_len += xfrm[i]->props.trailer_len;
	}

	dst_prev->child = dst;
	dst0->path = dst;

	err = -ENODEV;
	dev = dst->dev;
	if (!dev)
		goto free_dst;

	/* Copy neighbour for reachability confirmation */
	dst0->neighbour = neigh_clone(dst->neighbour);

	xfrm_init_path((struct xfrm_dst *)dst0, dst, nfheader_len);
	xfrm_init_pmtu(dst_prev);

	for (dst_prev = dst0; dst_prev != dst; dst_prev = dst_prev->child) {
		struct xfrm_dst *xdst = (struct xfrm_dst *)dst_prev;

		err = xfrm_fill_dst(xdst, dev, fl);
		if (err)
			goto free_dst;

		dst_prev->header_len = header_len;
		dst_prev->trailer_len = trailer_len;
		header_len -= xdst->u.dst.xfrm->props.header_len;
		trailer_len -= xdst->u.dst.xfrm->props.trailer_len;
	}

out:
	return dst0;

put_states:
	for (; i < nx; i++)
		xfrm_state_put(xfrm[i]);
free_dst:
	if (dst0)
		dst_free(dst0);
	dst0 = ERR_PTR(err);
	goto out;
}

static int inline
xfrm_dst_alloc_copy(void **target, void *src, int size)
{
	if (!*target) {
		*target = kmalloc(size, GFP_ATOMIC);
		if (!*target)
			return -ENOMEM;
	}
	memcpy(*target, src, size);
	return 0;
}

static int inline
xfrm_dst_update_parent(struct dst_entry *dst, struct xfrm_selector *sel)
{
#ifdef CONFIG_XFRM_SUB_POLICY
	struct xfrm_dst *xdst = (struct xfrm_dst *)dst;
	return xfrm_dst_alloc_copy((void **)&(xdst->partner),
				   sel, sizeof(*sel));
#else
	return 0;
#endif
}

static int inline
xfrm_dst_update_origin(struct dst_entry *dst, struct flowi *fl)
{
#ifdef CONFIG_XFRM_SUB_POLICY
	struct xfrm_dst *xdst = (struct xfrm_dst *)dst;
	return xfrm_dst_alloc_copy((void **)&(xdst->origin), fl, sizeof(*fl));
#else
	return 0;
#endif
}

static int xfrm_expand_policies(struct flowi *fl, u16 family,
				struct xfrm_policy **pols,
				int *num_pols, int *num_xfrms)
{
	int i;

	if (*num_pols == 0 || !pols[0]) {
		*num_pols = 0;
		*num_xfrms = 0;
		return 0;
	}
	if (IS_ERR(pols[0]))
		return PTR_ERR(pols[0]);

	*num_xfrms = pols[0]->xfrm_nr;

#ifdef CONFIG_XFRM_SUB_POLICY
	if (pols[0] && pols[0]->action == XFRM_POLICY_ALLOW &&
	    pols[0]->type != XFRM_POLICY_TYPE_MAIN) {
		pols[1] = xfrm_policy_lookup_bytype(xp_net(pols[0]),
						    XFRM_POLICY_TYPE_MAIN,
						    fl, family,
						    XFRM_POLICY_OUT);
		if (pols[1]) {
			if (IS_ERR(pols[1])) {
				xfrm_pols_put(pols, *num_pols);
				return PTR_ERR(pols[1]);
			}
			(*num_pols) ++;
			(*num_xfrms) += pols[1]->xfrm_nr;
		}
	}
#endif
	for (i = 0; i < *num_pols; i++) {
		if (pols[i]->action != XFRM_POLICY_ALLOW) {
			*num_xfrms = -1;
			break;
		}
	}

	return 0;

}

static struct xfrm_dst *
xfrm_resolve_and_create_bundle(struct xfrm_policy **pols, int num_pols,
			       struct flowi *fl, u16 family,
			       struct dst_entry *dst_orig)
{
	struct net *net = xp_net(pols[0]);
	struct xfrm_state *xfrm[XFRM_MAX_DEPTH];
	struct dst_entry *dst;
	struct xfrm_dst *xdst;
	int err;

	/* Try to instantiate a bundle */
	err = xfrm_tmpl_resolve(pols, num_pols, fl, xfrm, family);
	if (err <= 0) {
		if (err != 0 && err != -EAGAIN)
			XFRM_INC_STATS(net, LINUX_MIB_XFRMOUTPOLERROR);
		return ERR_PTR(err);
	}

	dst = xfrm_bundle_create(pols[0], xfrm, err, fl, dst_orig);
	if (IS_ERR(dst)) {
		XFRM_INC_STATS(net, LINUX_MIB_XFRMOUTBUNDLEGENERROR);
		return ERR_CAST(dst);
	}

	xdst = (struct xfrm_dst *)dst;
	xdst->num_xfrms = err;
	if (num_pols > 1)
		err = xfrm_dst_update_parent(dst, &pols[1]->selector);
	else
		err = xfrm_dst_update_origin(dst, fl);
	if (unlikely(err)) {
		dst_free(dst);
		XFRM_INC_STATS(net, LINUX_MIB_XFRMOUTBUNDLECHECKERROR);
		return ERR_PTR(err);
	}

	xdst->num_pols = num_pols;
	memcpy(xdst->pols, pols, sizeof(struct xfrm_policy*) * num_pols);
	xdst->policy_genid = atomic_read(&pols[0]->genid);

	return xdst;
}

static struct flow_cache_object *
xfrm_bundle_lookup(struct net *net, struct flowi *fl, u16 family, u8 dir,
		   struct flow_cache_object *oldflo, void *ctx)
{
	struct dst_entry *dst_orig = (struct dst_entry *)ctx;
	struct xfrm_policy *pols[XFRM_POLICY_TYPE_MAX];
	struct xfrm_dst *xdst, *new_xdst;
	int num_pols = 0, num_xfrms = 0, i, err, pol_dead;

	/* Check if the policies from old bundle are usable */
	xdst = NULL;
	if (oldflo) {
		xdst = container_of(oldflo, struct xfrm_dst, flo);
		num_pols = xdst->num_pols;
		num_xfrms = xdst->num_xfrms;
		pol_dead = 0;
		for (i = 0; i < num_pols; i++) {
			pols[i] = xdst->pols[i];
			pol_dead |= pols[i]->walk.dead;
		}
		if (pol_dead) {
			dst_free(&xdst->u.dst);
			xdst = NULL;
			num_pols = 0;
			num_xfrms = 0;
			oldflo = NULL;
		}
	}

	/* Resolve policies to use if we couldn't get them from
	 * previous cache entry */
	if (xdst == NULL) {
		num_pols = 1;
		pols[0] = __xfrm_policy_lookup(net, fl, family, dir);
		err = xfrm_expand_policies(fl, family, pols,
					   &num_pols, &num_xfrms);
		if (err < 0)
			goto inc_error;
		if (num_pols == 0)
			return NULL;
		if (num_xfrms <= 0)
			goto make_dummy_bundle;
	}

	new_xdst = xfrm_resolve_and_create_bundle(pols, num_pols, fl, family, dst_orig);
	if (IS_ERR(new_xdst)) {
		err = PTR_ERR(new_xdst);
		if (err != -EAGAIN)
			goto error;
		if (oldflo == NULL)
			goto make_dummy_bundle;
		dst_hold(&xdst->u.dst);
		return oldflo;
	} else if (new_xdst == NULL) {
		num_xfrms = 0;
		if (oldflo == NULL)
			goto make_dummy_bundle;
		xdst->num_xfrms = 0;
		dst_hold(&xdst->u.dst);
		return oldflo;
	}

	/* Kill the previous bundle */
	if (xdst) {
		/* The policies were stolen for newly generated bundle */
		xdst->num_pols = 0;
		dst_free(&xdst->u.dst);
	}

	/* Flow cache does not have reference, it dst_free()'s,
	 * but we do need to return one reference for original caller */
	dst_hold(&new_xdst->u.dst);
	return &new_xdst->flo;

make_dummy_bundle:
	/* We found policies, but there's no bundles to instantiate:
	 * either because the policy blocks, has no transformations or
	 * we could not build template (no xfrm_states).*/
	xdst = xfrm_alloc_dst(net, family);
	if (IS_ERR(xdst)) {
		xfrm_pols_put(pols, num_pols);
		return ERR_CAST(xdst);
	}
	xdst->num_pols = num_pols;
	xdst->num_xfrms = num_xfrms;
	memcpy(xdst->pols, pols, sizeof(struct xfrm_policy*) * num_pols);

	dst_hold(&xdst->u.dst);
	return &xdst->flo;

inc_error:
	XFRM_INC_STATS(net, LINUX_MIB_XFRMOUTPOLERROR);
error:
	if (xdst != NULL)
		dst_free(&xdst->u.dst);
	else
		xfrm_pols_put(pols, num_pols);
	return ERR_PTR(err);
}

/* Main function: finds/creates a bundle for given flow.
 *
 * At the moment we eat a raw IP route. Mostly to speed up lookups
 * on interfaces with disabled IPsec.
 */
int __xfrm_lookup(struct net *net, struct dst_entry **dst_p, struct flowi *fl,
		  struct sock *sk, int flags)
{
	struct xfrm_policy *pols[XFRM_POLICY_TYPE_MAX];
	struct flow_cache_object *flo;
	struct xfrm_dst *xdst;
	struct dst_entry *dst, *dst_orig = *dst_p, *route;
	u16 family = dst_orig->ops->family;
	u8 dir = policy_to_flow_dir(XFRM_POLICY_OUT);
	int i, err, num_pols, num_xfrms = 0, drop_pols = 0;

restart:
	dst = NULL;
	xdst = NULL;
	route = NULL;

	if (sk && sk->sk_policy[XFRM_POLICY_OUT]) {
		num_pols = 1;
		pols[0] = xfrm_sk_policy_lookup(sk, XFRM_POLICY_OUT, fl);
		err = xfrm_expand_policies(fl, family, pols,
					   &num_pols, &num_xfrms);
		if (err < 0)
			goto dropdst;

		if (num_pols) {
			if (num_xfrms <= 0) {
				drop_pols = num_pols;
				goto no_transform;
			}

			xdst = xfrm_resolve_and_create_bundle(
					pols, num_pols, fl,
					family, dst_orig);
			if (IS_ERR(xdst)) {
				xfrm_pols_put(pols, num_pols);
				err = PTR_ERR(xdst);
				goto dropdst;
			} else if (xdst == NULL) {
				num_xfrms = 0;
				drop_pols = num_pols;
				goto no_transform;
			}

			spin_lock_bh(&xfrm_policy_sk_bundle_lock);
			xdst->u.dst.next = xfrm_policy_sk_bundles;
			xfrm_policy_sk_bundles = &xdst->u.dst;
			spin_unlock_bh(&xfrm_policy_sk_bundle_lock);

			route = xdst->route;
		}
	}

	if (xdst == NULL) {
		/* To accelerate a bit...  */
		if ((dst_orig->flags & DST_NOXFRM) ||
		    !net->xfrm.policy_count[XFRM_POLICY_OUT])
			goto nopol;

		flo = flow_cache_lookup(net, fl, family, dir,
					xfrm_bundle_lookup, dst_orig);
		if (flo == NULL)
			goto nopol;
		if (IS_ERR(flo)) {
			err = PTR_ERR(flo);
			goto dropdst;
		}
		xdst = container_of(flo, struct xfrm_dst, flo);

		num_pols = xdst->num_pols;
		num_xfrms = xdst->num_xfrms;
		memcpy(pols, xdst->pols, sizeof(struct xfrm_policy*) * num_pols);
		route = xdst->route;
	}

	dst = &xdst->u.dst;
	if (route == NULL && num_xfrms > 0) {
		/* The only case when xfrm_bundle_lookup() returns a
		 * bundle with null route, is when the template could
		 * not be resolved. It means policies are there, but
		 * bundle could not be created, since we don't yet
		 * have the xfrm_state's. We need to wait for KM to
		 * negotiate new SA's or bail out with error.*/
		if (net->xfrm.sysctl_larval_drop) {
			/* EREMOTE tells the caller to generate
			 * a one-shot blackhole route. */
			dst_release(dst);
			xfrm_pols_put(pols, drop_pols);
			XFRM_INC_STATS(net, LINUX_MIB_XFRMOUTNOSTATES);
			return -EREMOTE;
		}
		if (flags & XFRM_LOOKUP_WAIT) {
			DECLARE_WAITQUEUE(wait, current);

			add_wait_queue(&net->xfrm.km_waitq, &wait);
			set_current_state(TASK_INTERRUPTIBLE);
			schedule();
			set_current_state(TASK_RUNNING);
			remove_wait_queue(&net->xfrm.km_waitq, &wait);

			if (!signal_pending(current)) {
				dst_release(dst);
				goto restart;
			}

			err = -ERESTART;
		} else
			err = -EAGAIN;

		XFRM_INC_STATS(net, LINUX_MIB_XFRMOUTNOSTATES);
		goto error;
	}

no_transform:
	if (num_pols == 0)
		goto nopol;

	if ((flags & XFRM_LOOKUP_ICMP) &&
	    !(pols[0]->flags & XFRM_POLICY_ICMP)) {
		err = -ENOENT;
		goto error;
	}

	for (i = 0; i < num_pols; i++)
		pols[i]->curlft.use_time = get_seconds();

	if (num_xfrms < 0) {
		/* Prohibit the flow */
		XFRM_INC_STATS(net, LINUX_MIB_XFRMOUTPOLBLOCK);
		err = -EPERM;
		goto error;
	} else if (num_xfrms > 0) {
		/* Flow transformed */
		*dst_p = dst;
		dst_release(dst_orig);
	} else {
		/* Flow passes untransformed */
		dst_release(dst);
	}
ok:
	xfrm_pols_put(pols, drop_pols);
	return 0;

nopol:
	if (!(flags & XFRM_LOOKUP_ICMP))
		goto ok;
	err = -ENOENT;
error:
	dst_release(dst);
dropdst:
	dst_release(dst_orig);
	*dst_p = NULL;
	xfrm_pols_put(pols, drop_pols);
	return err;
}
EXPORT_SYMBOL(__xfrm_lookup);

int xfrm_lookup(struct net *net, struct dst_entry **dst_p, struct flowi *fl,
		struct sock *sk, int flags)
{
	int err = __xfrm_lookup(net, dst_p, fl, sk, flags);

	if (err == -EREMOTE) {
		dst_release(*dst_p);
		*dst_p = NULL;
		err = -EAGAIN;
	}

	return err;
}
EXPORT_SYMBOL(xfrm_lookup);

static inline int
xfrm_secpath_reject(int idx, struct sk_buff *skb, struct flowi *fl)
{
	struct xfrm_state *x;

	if (!skb->sp || idx < 0 || idx >= skb->sp->len)
		return 0;
	x = skb->sp->xvec[idx];
	if (!x->type->reject)
		return 0;
	return x->type->reject(x, skb, fl);
}

/* When skb is transformed back to its "native" form, we have to
 * check policy restrictions. At the moment we make this in maximally
 * stupid way. Shame on me. :-) Of course, connected sockets must
 * have policy cached at them.
 */

static inline int
xfrm_state_ok(struct xfrm_tmpl *tmpl, struct xfrm_state *x,
	      unsigned short family)
{
	if (xfrm_state_kern(x))
		return tmpl->optional && !xfrm_state_addr_cmp(tmpl, x, tmpl->encap_family);
	return	x->id.proto == tmpl->id.proto &&
		(x->id.spi == tmpl->id.spi || !tmpl->id.spi) &&
		(x->props.reqid == tmpl->reqid || !tmpl->reqid) &&
		x->props.mode == tmpl->mode &&
		(tmpl->allalgs || (tmpl->aalgos & (1<<x->props.aalgo)) ||
		 !(xfrm_id_proto_match(tmpl->id.proto, IPSEC_PROTO_ANY))) &&
		!(x->props.mode != XFRM_MODE_TRANSPORT &&
		  xfrm_state_addr_cmp(tmpl, x, family));
}

/*
 * 0 or more than 0 is returned when validation is succeeded (either bypass
 * because of optional transport mode, or next index of the mathced secpath
 * state with the template.
 * -1 is returned when no matching template is found.
 * Otherwise "-2 - errored_index" is returned.
 */
static inline int
xfrm_policy_ok(struct xfrm_tmpl *tmpl, struct sec_path *sp, int start,
	       unsigned short family)
{
	int idx = start;

	if (tmpl->optional) {
		if (tmpl->mode == XFRM_MODE_TRANSPORT)
			return start;
	} else
		start = -1;
	for (; idx < sp->len; idx++) {
		if (xfrm_state_ok(tmpl, sp->xvec[idx], family))
			return ++idx;
		if (sp->xvec[idx]->props.mode != XFRM_MODE_TRANSPORT) {
			if (start == -1)
				start = -2-idx;
			break;
		}
	}
	return start;
}

int __xfrm_decode_session(struct sk_buff *skb, struct flowi *fl,
			  unsigned int family, int reverse)
{
	struct xfrm_policy_afinfo *afinfo = xfrm_policy_get_afinfo(family);
	int err;

	if (unlikely(afinfo == NULL))
		return -EAFNOSUPPORT;

	afinfo->decode_session(skb, fl, reverse);
	err = security_xfrm_decode_session(skb, &fl->secid);
	xfrm_policy_put_afinfo(afinfo);
	return err;
}
EXPORT_SYMBOL(__xfrm_decode_session);

static inline int secpath_has_nontransport(struct sec_path *sp, int k, int *idxp)
{
	for (; k < sp->len; k++) {
		if (sp->xvec[k]->props.mode != XFRM_MODE_TRANSPORT) {
			*idxp = k;
			return 1;
		}
	}

	return 0;
}

int __xfrm_policy_check(struct sock *sk, int dir, struct sk_buff *skb,
			unsigned short family)
{
	struct net *net = dev_net(skb->dev);
	struct xfrm_policy *pol;
	struct xfrm_policy *pols[XFRM_POLICY_TYPE_MAX];
	int npols = 0;
	int xfrm_nr;
	int pi;
	int reverse;
	struct flowi fl;
	u8 fl_dir;
	int xerr_idx = -1;

	reverse = dir & ~XFRM_POLICY_MASK;
	dir &= XFRM_POLICY_MASK;
	fl_dir = policy_to_flow_dir(dir);

	if (__xfrm_decode_session(skb, &fl, family, reverse) < 0) {
		XFRM_INC_STATS(net, LINUX_MIB_XFRMINHDRERROR);
		return 0;
	}

	nf_nat_decode_session(skb, &fl, family);

	/* First, check used SA against their selectors. */
	if (skb->sp) {
		int i;

		for (i=skb->sp->len-1; i>=0; i--) {
			struct xfrm_state *x = skb->sp->xvec[i];
			if (!xfrm_selector_match(&x->sel, &fl, family)) {
				XFRM_INC_STATS(net, LINUX_MIB_XFRMINSTATEMISMATCH);
				return 0;
			}
		}
	}

	pol = NULL;
	if (sk && sk->sk_policy[dir]) {
		pol = xfrm_sk_policy_lookup(sk, dir, &fl);
		if (IS_ERR(pol)) {
			XFRM_INC_STATS(net, LINUX_MIB_XFRMINPOLERROR);
			return 0;
		}
	}

	if (!pol) {
		struct flow_cache_object *flo;

		flo = flow_cache_lookup(net, &fl, family, fl_dir,
					xfrm_policy_lookup, NULL);
		if (IS_ERR_OR_NULL(flo))
			pol = ERR_CAST(flo);
		else
			pol = container_of(flo, struct xfrm_policy, flo);
	}

	if (IS_ERR(pol)) {
		XFRM_INC_STATS(net, LINUX_MIB_XFRMINPOLERROR);
		return 0;
	}

	if (!pol) {
		if (skb->sp && secpath_has_nontransport(skb->sp, 0, &xerr_idx)) {
			xfrm_secpath_reject(xerr_idx, skb, &fl);
			XFRM_INC_STATS(net, LINUX_MIB_XFRMINNOPOLS);
			return 0;
		}
		return 1;
	}

	pol->curlft.use_time = get_seconds();

	pols[0] = pol;
	npols ++;
#ifdef CONFIG_XFRM_SUB_POLICY
	if (pols[0]->type != XFRM_POLICY_TYPE_MAIN) {
		pols[1] = xfrm_policy_lookup_bytype(net, XFRM_POLICY_TYPE_MAIN,
						    &fl, family,
						    XFRM_POLICY_IN);
		if (pols[1]) {
			if (IS_ERR(pols[1])) {
				XFRM_INC_STATS(net, LINUX_MIB_XFRMINPOLERROR);
				return 0;
			}
			pols[1]->curlft.use_time = get_seconds();
			npols ++;
		}
	}
#endif

	if (pol->action == XFRM_POLICY_ALLOW) {
		struct sec_path *sp;
		static struct sec_path dummy;
		struct xfrm_tmpl *tp[XFRM_MAX_DEPTH];
		struct xfrm_tmpl *stp[XFRM_MAX_DEPTH];
		struct xfrm_tmpl **tpp = tp;
		int ti = 0;
		int i, k;

		if ((sp = skb->sp) == NULL)
			sp = &dummy;

		for (pi = 0; pi < npols; pi++) {
			if (pols[pi] != pol &&
			    pols[pi]->action != XFRM_POLICY_ALLOW) {
				XFRM_INC_STATS(net, LINUX_MIB_XFRMINPOLBLOCK);
				goto reject;
			}
			if (ti + pols[pi]->xfrm_nr >= XFRM_MAX_DEPTH) {
				XFRM_INC_STATS(net, LINUX_MIB_XFRMINBUFFERERROR);
				goto reject_error;
			}
			for (i = 0; i < pols[pi]->xfrm_nr; i++)
				tpp[ti++] = &pols[pi]->xfrm_vec[i];
		}
		xfrm_nr = ti;
		if (npols > 1) {
			xfrm_tmpl_sort(stp, tpp, xfrm_nr, family);
			tpp = stp;
		}

		/* For each tunnel xfrm, find the first matching tmpl.
		 * For each tmpl before that, find corresponding xfrm.
		 * Order is _important_. Later we will implement
		 * some barriers, but at the moment barriers
		 * are implied between each two transformations.
		 */
		for (i = xfrm_nr-1, k = 0; i >= 0; i--) {
			k = xfrm_policy_ok(tpp[i], sp, k, family);
			if (k < 0) {
				if (k < -1)
					/* "-2 - errored_index" returned */
					xerr_idx = -(2+k);
				XFRM_INC_STATS(net, LINUX_MIB_XFRMINTMPLMISMATCH);
				goto reject;
			}
		}

		if (secpath_has_nontransport(sp, k, &xerr_idx)) {
			XFRM_INC_STATS(net, LINUX_MIB_XFRMINTMPLMISMATCH);
			goto reject;
		}

		xfrm_pols_put(pols, npols);
		return 1;
	}
	XFRM_INC_STATS(net, LINUX_MIB_XFRMINPOLBLOCK);

reject:
	xfrm_secpath_reject(xerr_idx, skb, &fl);
reject_error:
	xfrm_pols_put(pols, npols);
	return 0;
}
EXPORT_SYMBOL(__xfrm_policy_check);

int __xfrm_route_forward(struct sk_buff *skb, unsigned short family)
{
	struct net *net = dev_net(skb->dev);
	struct flowi fl;
	struct dst_entry *dst;
	int res;

	if (xfrm_decode_session(skb, &fl, family) < 0) {
		XFRM_INC_STATS(net, LINUX_MIB_XFRMFWDHDRERROR);
		return 0;
	}

	skb_dst_force(skb);
	dst = skb_dst(skb);

	res = xfrm_lookup(net, &dst, &fl, NULL, 0) == 0;
	skb_dst_set(skb, dst);
	return res;
}
EXPORT_SYMBOL(__xfrm_route_forward);

/* Optimize later using cookies and generation ids. */

static struct dst_entry *xfrm_dst_check(struct dst_entry *dst, u32 cookie)
{
	/* Code (such as __xfrm4_bundle_create()) sets dst->obsolete
	 * to "-1" to force all XFRM destinations to get validated by
	 * dst_ops->check on every use.  We do this because when a
	 * normal route referenced by an XFRM dst is obsoleted we do
	 * not go looking around for all parent referencing XFRM dsts
	 * so that we can invalidate them.  It is just too much work.
	 * Instead we make the checks here on every use.  For example:
	 *
	 *	XFRM dst A --> IPv4 dst X
	 *
	 * X is the "xdst->route" of A (X is also the "dst->path" of A
	 * in this example).  If X is marked obsolete, "A" will not
	 * notice.  That's what we are validating here via the
	 * stale_bundle() check.
	 *
	 * When a policy's bundle is pruned, we dst_free() the XFRM
	 * dst which causes it's ->obsolete field to be set to a
	 * positive non-zero integer.  If an XFRM dst has been pruned
	 * like this, we want to force a new route lookup.
	 */
	if (dst->obsolete < 0 && !stale_bundle(dst))
		return dst;

	return NULL;
}

static int stale_bundle(struct dst_entry *dst)
{
	return !xfrm_bundle_ok(NULL, (struct xfrm_dst *)dst, NULL, AF_UNSPEC, 0);
}

void xfrm_dst_ifdown(struct dst_entry *dst, struct net_device *dev)
{
	while ((dst = dst->child) && dst->xfrm && dst->dev == dev) {
		dst->dev = dev_net(dev)->loopback_dev;
		dev_hold(dst->dev);
		dev_put(dev);
	}
}
EXPORT_SYMBOL(xfrm_dst_ifdown);

static void xfrm_link_failure(struct sk_buff *skb)
{
	/* Impossible. Such dst must be popped before reaches point of failure. */
}

static struct dst_entry *xfrm_negative_advice(struct dst_entry *dst)
{
	if (dst) {
		if (dst->obsolete) {
			dst_release(dst);
			dst = NULL;
		}
	}
	return dst;
}

static void __xfrm_garbage_collect(struct net *net)
{
	struct dst_entry *head, *next;
<<<<<<< HEAD

	flow_cache_flush();

=======

	flow_cache_flush();

>>>>>>> 3cbea436
	spin_lock_bh(&xfrm_policy_sk_bundle_lock);
	head = xfrm_policy_sk_bundles;
	xfrm_policy_sk_bundles = NULL;
	spin_unlock_bh(&xfrm_policy_sk_bundle_lock);

	while (head) {
		next = head->next;
		dst_free(head);
		head = next;
	}
}

static void xfrm_init_pmtu(struct dst_entry *dst)
{
	do {
		struct xfrm_dst *xdst = (struct xfrm_dst *)dst;
		u32 pmtu, route_mtu_cached;

		pmtu = dst_mtu(dst->child);
		xdst->child_mtu_cached = pmtu;

		pmtu = xfrm_state_mtu(dst->xfrm, pmtu);

		route_mtu_cached = dst_mtu(xdst->route);
		xdst->route_mtu_cached = route_mtu_cached;

		if (pmtu > route_mtu_cached)
			pmtu = route_mtu_cached;

		dst_metric_set(dst, RTAX_MTU, pmtu);
	} while ((dst = dst->next));
}

/* Check that the bundle accepts the flow and its components are
 * still valid.
 */

static int xfrm_bundle_ok(struct xfrm_policy *pol, struct xfrm_dst *first,
		struct flowi *fl, int family, int strict)
{
	struct dst_entry *dst = &first->u.dst;
	struct xfrm_dst *last;
	u32 mtu;

	if (!dst_check(dst->path, ((struct xfrm_dst *)dst)->path_cookie) ||
	    (dst->dev && !netif_running(dst->dev)))
		return 0;
#ifdef CONFIG_XFRM_SUB_POLICY
	if (fl) {
		if (first->origin && !flow_cache_uli_match(first->origin, fl))
			return 0;
		if (first->partner &&
		    !xfrm_selector_match(first->partner, fl, family))
			return 0;
	}
#endif

	last = NULL;

	do {
		struct xfrm_dst *xdst = (struct xfrm_dst *)dst;

		if (fl && !xfrm_selector_match(&dst->xfrm->sel, fl, family))
			return 0;
		if (fl && pol &&
		    !security_xfrm_state_pol_flow_match(dst->xfrm, pol, fl))
			return 0;
		if (dst->xfrm->km.state != XFRM_STATE_VALID)
			return 0;
		if (xdst->xfrm_genid != dst->xfrm->genid)
			return 0;
		if (xdst->num_pols > 0 &&
		    xdst->policy_genid != atomic_read(&xdst->pols[0]->genid))
			return 0;

		if (strict && fl &&
		    !(dst->xfrm->outer_mode->flags & XFRM_MODE_FLAG_TUNNEL) &&
		    !xfrm_state_addr_flow_check(dst->xfrm, fl, family))
			return 0;

		mtu = dst_mtu(dst->child);
		if (xdst->child_mtu_cached != mtu) {
			last = xdst;
			xdst->child_mtu_cached = mtu;
		}

		if (!dst_check(xdst->route, xdst->route_cookie))
			return 0;
		mtu = dst_mtu(xdst->route);
		if (xdst->route_mtu_cached != mtu) {
			last = xdst;
			xdst->route_mtu_cached = mtu;
		}

		dst = dst->child;
	} while (dst->xfrm);

	if (likely(!last))
		return 1;

	mtu = last->child_mtu_cached;
	for (;;) {
		dst = &last->u.dst;

		mtu = xfrm_state_mtu(dst->xfrm, mtu);
		if (mtu > last->route_mtu_cached)
			mtu = last->route_mtu_cached;
		dst_metric_set(dst, RTAX_MTU, mtu);

		if (last == first)
			break;

		last = (struct xfrm_dst *)last->u.dst.next;
		last->child_mtu_cached = mtu;
	}

	return 1;
}

<<<<<<< HEAD
=======
static unsigned int xfrm_default_advmss(const struct dst_entry *dst)
{
	return dst_metric_advmss(dst->path);
}

static unsigned int xfrm_default_mtu(const struct dst_entry *dst)
{
	return dst_mtu(dst->path);
}

>>>>>>> 3cbea436
int xfrm_policy_register_afinfo(struct xfrm_policy_afinfo *afinfo)
{
	struct net *net;
	int err = 0;
	if (unlikely(afinfo == NULL))
		return -EINVAL;
	if (unlikely(afinfo->family >= NPROTO))
		return -EAFNOSUPPORT;
	write_lock_bh(&xfrm_policy_afinfo_lock);
	if (unlikely(xfrm_policy_afinfo[afinfo->family] != NULL))
		err = -ENOBUFS;
	else {
		struct dst_ops *dst_ops = afinfo->dst_ops;
		if (likely(dst_ops->kmem_cachep == NULL))
			dst_ops->kmem_cachep = xfrm_dst_cache;
		if (likely(dst_ops->check == NULL))
			dst_ops->check = xfrm_dst_check;
		if (likely(dst_ops->default_advmss == NULL))
			dst_ops->default_advmss = xfrm_default_advmss;
		if (likely(dst_ops->default_mtu == NULL))
			dst_ops->default_mtu = xfrm_default_mtu;
		if (likely(dst_ops->negative_advice == NULL))
			dst_ops->negative_advice = xfrm_negative_advice;
		if (likely(dst_ops->link_failure == NULL))
			dst_ops->link_failure = xfrm_link_failure;
		if (likely(afinfo->garbage_collect == NULL))
			afinfo->garbage_collect = __xfrm_garbage_collect;
		xfrm_policy_afinfo[afinfo->family] = afinfo;
	}
	write_unlock_bh(&xfrm_policy_afinfo_lock);

	rtnl_lock();
	for_each_net(net) {
		struct dst_ops *xfrm_dst_ops;

		switch (afinfo->family) {
		case AF_INET:
			xfrm_dst_ops = &net->xfrm.xfrm4_dst_ops;
			break;
#if defined(CONFIG_IPV6) || defined(CONFIG_IPV6_MODULE)
		case AF_INET6:
			xfrm_dst_ops = &net->xfrm.xfrm6_dst_ops;
			break;
#endif
		default:
			BUG();
		}
		*xfrm_dst_ops = *afinfo->dst_ops;
	}
	rtnl_unlock();

	return err;
}
EXPORT_SYMBOL(xfrm_policy_register_afinfo);

int xfrm_policy_unregister_afinfo(struct xfrm_policy_afinfo *afinfo)
{
	int err = 0;
	if (unlikely(afinfo == NULL))
		return -EINVAL;
	if (unlikely(afinfo->family >= NPROTO))
		return -EAFNOSUPPORT;
	write_lock_bh(&xfrm_policy_afinfo_lock);
	if (likely(xfrm_policy_afinfo[afinfo->family] != NULL)) {
		if (unlikely(xfrm_policy_afinfo[afinfo->family] != afinfo))
			err = -EINVAL;
		else {
			struct dst_ops *dst_ops = afinfo->dst_ops;
			xfrm_policy_afinfo[afinfo->family] = NULL;
			dst_ops->kmem_cachep = NULL;
			dst_ops->check = NULL;
			dst_ops->negative_advice = NULL;
			dst_ops->link_failure = NULL;
			afinfo->garbage_collect = NULL;
		}
	}
	write_unlock_bh(&xfrm_policy_afinfo_lock);
	return err;
}
EXPORT_SYMBOL(xfrm_policy_unregister_afinfo);

static void __net_init xfrm_dst_ops_init(struct net *net)
{
	struct xfrm_policy_afinfo *afinfo;

	read_lock_bh(&xfrm_policy_afinfo_lock);
	afinfo = xfrm_policy_afinfo[AF_INET];
	if (afinfo)
		net->xfrm.xfrm4_dst_ops = *afinfo->dst_ops;
#if defined(CONFIG_IPV6) || defined(CONFIG_IPV6_MODULE)
	afinfo = xfrm_policy_afinfo[AF_INET6];
	if (afinfo)
		net->xfrm.xfrm6_dst_ops = *afinfo->dst_ops;
#endif
	read_unlock_bh(&xfrm_policy_afinfo_lock);
}

static struct xfrm_policy_afinfo *xfrm_policy_get_afinfo(unsigned short family)
{
	struct xfrm_policy_afinfo *afinfo;
	if (unlikely(family >= NPROTO))
		return NULL;
	read_lock(&xfrm_policy_afinfo_lock);
	afinfo = xfrm_policy_afinfo[family];
	if (unlikely(!afinfo))
		read_unlock(&xfrm_policy_afinfo_lock);
	return afinfo;
}

static void xfrm_policy_put_afinfo(struct xfrm_policy_afinfo *afinfo)
{
	read_unlock(&xfrm_policy_afinfo_lock);
}

static int xfrm_dev_event(struct notifier_block *this, unsigned long event, void *ptr)
{
	struct net_device *dev = ptr;

	switch (event) {
	case NETDEV_DOWN:
		__xfrm_garbage_collect(dev_net(dev));
	}
	return NOTIFY_DONE;
}

static struct notifier_block xfrm_dev_notifier = {
	.notifier_call	= xfrm_dev_event,
};

#ifdef CONFIG_XFRM_STATISTICS
static int __net_init xfrm_statistics_init(struct net *net)
{
	int rv;

	if (snmp_mib_init((void __percpu **)net->mib.xfrm_statistics,
			  sizeof(struct linux_xfrm_mib),
			  __alignof__(struct linux_xfrm_mib)) < 0)
		return -ENOMEM;
	rv = xfrm_proc_init(net);
	if (rv < 0)
		snmp_mib_free((void __percpu **)net->mib.xfrm_statistics);
	return rv;
}

static void xfrm_statistics_fini(struct net *net)
{
	xfrm_proc_fini(net);
	snmp_mib_free((void __percpu **)net->mib.xfrm_statistics);
}
#else
static int __net_init xfrm_statistics_init(struct net *net)
{
	return 0;
}

static void xfrm_statistics_fini(struct net *net)
{
}
#endif

static int __net_init xfrm_policy_init(struct net *net)
{
	unsigned int hmask, sz;
	int dir;

	if (net_eq(net, &init_net))
		xfrm_dst_cache = kmem_cache_create("xfrm_dst_cache",
					   sizeof(struct xfrm_dst),
					   0, SLAB_HWCACHE_ALIGN|SLAB_PANIC,
					   NULL);

	hmask = 8 - 1;
	sz = (hmask+1) * sizeof(struct hlist_head);

	net->xfrm.policy_byidx = xfrm_hash_alloc(sz);
	if (!net->xfrm.policy_byidx)
		goto out_byidx;
	net->xfrm.policy_idx_hmask = hmask;

	for (dir = 0; dir < XFRM_POLICY_MAX * 2; dir++) {
		struct xfrm_policy_hash *htab;

		net->xfrm.policy_count[dir] = 0;
		INIT_HLIST_HEAD(&net->xfrm.policy_inexact[dir]);

		htab = &net->xfrm.policy_bydst[dir];
		htab->table = xfrm_hash_alloc(sz);
		if (!htab->table)
			goto out_bydst;
		htab->hmask = hmask;
	}

	INIT_LIST_HEAD(&net->xfrm.policy_all);
	INIT_WORK(&net->xfrm.policy_hash_work, xfrm_hash_resize);
	if (net_eq(net, &init_net))
		register_netdevice_notifier(&xfrm_dev_notifier);
	return 0;

out_bydst:
	for (dir--; dir >= 0; dir--) {
		struct xfrm_policy_hash *htab;

		htab = &net->xfrm.policy_bydst[dir];
		xfrm_hash_free(htab->table, sz);
	}
	xfrm_hash_free(net->xfrm.policy_byidx, sz);
out_byidx:
	return -ENOMEM;
}

static void xfrm_policy_fini(struct net *net)
{
	struct xfrm_audit audit_info;
	unsigned int sz;
	int dir;

	flush_work(&net->xfrm.policy_hash_work);
#ifdef CONFIG_XFRM_SUB_POLICY
	audit_info.loginuid = -1;
	audit_info.sessionid = -1;
	audit_info.secid = 0;
	xfrm_policy_flush(net, XFRM_POLICY_TYPE_SUB, &audit_info);
#endif
	audit_info.loginuid = -1;
	audit_info.sessionid = -1;
	audit_info.secid = 0;
	xfrm_policy_flush(net, XFRM_POLICY_TYPE_MAIN, &audit_info);

	WARN_ON(!list_empty(&net->xfrm.policy_all));

	for (dir = 0; dir < XFRM_POLICY_MAX * 2; dir++) {
		struct xfrm_policy_hash *htab;

		WARN_ON(!hlist_empty(&net->xfrm.policy_inexact[dir]));

		htab = &net->xfrm.policy_bydst[dir];
		sz = (htab->hmask + 1);
		WARN_ON(!hlist_empty(htab->table));
		xfrm_hash_free(htab->table, sz);
	}

	sz = (net->xfrm.policy_idx_hmask + 1) * sizeof(struct hlist_head);
	WARN_ON(!hlist_empty(net->xfrm.policy_byidx));
	xfrm_hash_free(net->xfrm.policy_byidx, sz);
}

static int __net_init xfrm_net_init(struct net *net)
{
	int rv;

	rv = xfrm_statistics_init(net);
	if (rv < 0)
		goto out_statistics;
	rv = xfrm_state_init(net);
	if (rv < 0)
		goto out_state;
	rv = xfrm_policy_init(net);
	if (rv < 0)
		goto out_policy;
	xfrm_dst_ops_init(net);
	rv = xfrm_sysctl_init(net);
	if (rv < 0)
		goto out_sysctl;
	return 0;

out_sysctl:
	xfrm_policy_fini(net);
out_policy:
	xfrm_state_fini(net);
out_state:
	xfrm_statistics_fini(net);
out_statistics:
	return rv;
}

static void __net_exit xfrm_net_exit(struct net *net)
{
	xfrm_sysctl_fini(net);
	xfrm_policy_fini(net);
	xfrm_state_fini(net);
	xfrm_statistics_fini(net);
}

static struct pernet_operations __net_initdata xfrm_net_ops = {
	.init = xfrm_net_init,
	.exit = xfrm_net_exit,
};

void __init xfrm_init(void)
{
	register_pernet_subsys(&xfrm_net_ops);
	xfrm_input_init();
}

#ifdef CONFIG_AUDITSYSCALL
static void xfrm_audit_common_policyinfo(struct xfrm_policy *xp,
					 struct audit_buffer *audit_buf)
{
	struct xfrm_sec_ctx *ctx = xp->security;
	struct xfrm_selector *sel = &xp->selector;

	if (ctx)
		audit_log_format(audit_buf, " sec_alg=%u sec_doi=%u sec_obj=%s",
				 ctx->ctx_alg, ctx->ctx_doi, ctx->ctx_str);

	switch(sel->family) {
	case AF_INET:
		audit_log_format(audit_buf, " src=%pI4", &sel->saddr.a4);
		if (sel->prefixlen_s != 32)
			audit_log_format(audit_buf, " src_prefixlen=%d",
					 sel->prefixlen_s);
		audit_log_format(audit_buf, " dst=%pI4", &sel->daddr.a4);
		if (sel->prefixlen_d != 32)
			audit_log_format(audit_buf, " dst_prefixlen=%d",
					 sel->prefixlen_d);
		break;
	case AF_INET6:
		audit_log_format(audit_buf, " src=%pI6", sel->saddr.a6);
		if (sel->prefixlen_s != 128)
			audit_log_format(audit_buf, " src_prefixlen=%d",
					 sel->prefixlen_s);
		audit_log_format(audit_buf, " dst=%pI6", sel->daddr.a6);
		if (sel->prefixlen_d != 128)
			audit_log_format(audit_buf, " dst_prefixlen=%d",
					 sel->prefixlen_d);
		break;
	}
}

void xfrm_audit_policy_add(struct xfrm_policy *xp, int result,
			   uid_t auid, u32 sessionid, u32 secid)
{
	struct audit_buffer *audit_buf;

	audit_buf = xfrm_audit_start("SPD-add");
	if (audit_buf == NULL)
		return;
	xfrm_audit_helper_usrinfo(auid, sessionid, secid, audit_buf);
	audit_log_format(audit_buf, " res=%u", result);
	xfrm_audit_common_policyinfo(xp, audit_buf);
	audit_log_end(audit_buf);
}
EXPORT_SYMBOL_GPL(xfrm_audit_policy_add);

void xfrm_audit_policy_delete(struct xfrm_policy *xp, int result,
			      uid_t auid, u32 sessionid, u32 secid)
{
	struct audit_buffer *audit_buf;

	audit_buf = xfrm_audit_start("SPD-delete");
	if (audit_buf == NULL)
		return;
	xfrm_audit_helper_usrinfo(auid, sessionid, secid, audit_buf);
	audit_log_format(audit_buf, " res=%u", result);
	xfrm_audit_common_policyinfo(xp, audit_buf);
	audit_log_end(audit_buf);
}
EXPORT_SYMBOL_GPL(xfrm_audit_policy_delete);
#endif

#ifdef CONFIG_XFRM_MIGRATE
static int xfrm_migrate_selector_match(struct xfrm_selector *sel_cmp,
				       struct xfrm_selector *sel_tgt)
{
	if (sel_cmp->proto == IPSEC_ULPROTO_ANY) {
		if (sel_tgt->family == sel_cmp->family &&
		    xfrm_addr_cmp(&sel_tgt->daddr, &sel_cmp->daddr,
				  sel_cmp->family) == 0 &&
		    xfrm_addr_cmp(&sel_tgt->saddr, &sel_cmp->saddr,
				  sel_cmp->family) == 0 &&
		    sel_tgt->prefixlen_d == sel_cmp->prefixlen_d &&
		    sel_tgt->prefixlen_s == sel_cmp->prefixlen_s) {
			return 1;
		}
	} else {
		if (memcmp(sel_tgt, sel_cmp, sizeof(*sel_tgt)) == 0) {
			return 1;
		}
	}
	return 0;
}

static struct xfrm_policy * xfrm_migrate_policy_find(struct xfrm_selector *sel,
						     u8 dir, u8 type)
{
	struct xfrm_policy *pol, *ret = NULL;
	struct hlist_node *entry;
	struct hlist_head *chain;
	u32 priority = ~0U;

	read_lock_bh(&xfrm_policy_lock);
	chain = policy_hash_direct(&init_net, &sel->daddr, &sel->saddr, sel->family, dir);
	hlist_for_each_entry(pol, entry, chain, bydst) {
		if (xfrm_migrate_selector_match(sel, &pol->selector) &&
		    pol->type == type) {
			ret = pol;
			priority = ret->priority;
			break;
		}
	}
	chain = &init_net.xfrm.policy_inexact[dir];
	hlist_for_each_entry(pol, entry, chain, bydst) {
		if (xfrm_migrate_selector_match(sel, &pol->selector) &&
		    pol->type == type &&
		    pol->priority < priority) {
			ret = pol;
			break;
		}
	}

	if (ret)
		xfrm_pol_hold(ret);

	read_unlock_bh(&xfrm_policy_lock);

	return ret;
}

static int migrate_tmpl_match(struct xfrm_migrate *m, struct xfrm_tmpl *t)
{
	int match = 0;

	if (t->mode == m->mode && t->id.proto == m->proto &&
	    (m->reqid == 0 || t->reqid == m->reqid)) {
		switch (t->mode) {
		case XFRM_MODE_TUNNEL:
		case XFRM_MODE_BEET:
			if (xfrm_addr_cmp(&t->id.daddr, &m->old_daddr,
					  m->old_family) == 0 &&
			    xfrm_addr_cmp(&t->saddr, &m->old_saddr,
					  m->old_family) == 0) {
				match = 1;
			}
			break;
		case XFRM_MODE_TRANSPORT:
			/* in case of transport mode, template does not store
			   any IP addresses, hence we just compare mode and
			   protocol */
			match = 1;
			break;
		default:
			break;
		}
	}
	return match;
}

/* update endpoint address(es) of template(s) */
static int xfrm_policy_migrate(struct xfrm_policy *pol,
			       struct xfrm_migrate *m, int num_migrate)
{
	struct xfrm_migrate *mp;
	int i, j, n = 0;

	write_lock_bh(&pol->lock);
	if (unlikely(pol->walk.dead)) {
		/* target policy has been deleted */
		write_unlock_bh(&pol->lock);
		return -ENOENT;
	}

	for (i = 0; i < pol->xfrm_nr; i++) {
		for (j = 0, mp = m; j < num_migrate; j++, mp++) {
			if (!migrate_tmpl_match(mp, &pol->xfrm_vec[i]))
				continue;
			n++;
			if (pol->xfrm_vec[i].mode != XFRM_MODE_TUNNEL &&
			    pol->xfrm_vec[i].mode != XFRM_MODE_BEET)
				continue;
			/* update endpoints */
			memcpy(&pol->xfrm_vec[i].id.daddr, &mp->new_daddr,
			       sizeof(pol->xfrm_vec[i].id.daddr));
			memcpy(&pol->xfrm_vec[i].saddr, &mp->new_saddr,
			       sizeof(pol->xfrm_vec[i].saddr));
			pol->xfrm_vec[i].encap_family = mp->new_family;
			/* flush bundles */
			atomic_inc(&pol->genid);
		}
	}

	write_unlock_bh(&pol->lock);

	if (!n)
		return -ENODATA;

	return 0;
}

static int xfrm_migrate_check(struct xfrm_migrate *m, int num_migrate)
{
	int i, j;

	if (num_migrate < 1 || num_migrate > XFRM_MAX_DEPTH)
		return -EINVAL;

	for (i = 0; i < num_migrate; i++) {
		if ((xfrm_addr_cmp(&m[i].old_daddr, &m[i].new_daddr,
				   m[i].old_family) == 0) &&
		    (xfrm_addr_cmp(&m[i].old_saddr, &m[i].new_saddr,
				   m[i].old_family) == 0))
			return -EINVAL;
		if (xfrm_addr_any(&m[i].new_daddr, m[i].new_family) ||
		    xfrm_addr_any(&m[i].new_saddr, m[i].new_family))
			return -EINVAL;

		/* check if there is any duplicated entry */
		for (j = i + 1; j < num_migrate; j++) {
			if (!memcmp(&m[i].old_daddr, &m[j].old_daddr,
				    sizeof(m[i].old_daddr)) &&
			    !memcmp(&m[i].old_saddr, &m[j].old_saddr,
				    sizeof(m[i].old_saddr)) &&
			    m[i].proto == m[j].proto &&
			    m[i].mode == m[j].mode &&
			    m[i].reqid == m[j].reqid &&
			    m[i].old_family == m[j].old_family)
				return -EINVAL;
		}
	}

	return 0;
}

int xfrm_migrate(struct xfrm_selector *sel, u8 dir, u8 type,
		 struct xfrm_migrate *m, int num_migrate,
		 struct xfrm_kmaddress *k)
{
	int i, err, nx_cur = 0, nx_new = 0;
	struct xfrm_policy *pol = NULL;
	struct xfrm_state *x, *xc;
	struct xfrm_state *x_cur[XFRM_MAX_DEPTH];
	struct xfrm_state *x_new[XFRM_MAX_DEPTH];
	struct xfrm_migrate *mp;

	if ((err = xfrm_migrate_check(m, num_migrate)) < 0)
		goto out;

	/* Stage 1 - find policy */
	if ((pol = xfrm_migrate_policy_find(sel, dir, type)) == NULL) {
		err = -ENOENT;
		goto out;
	}

	/* Stage 2 - find and update state(s) */
	for (i = 0, mp = m; i < num_migrate; i++, mp++) {
		if ((x = xfrm_migrate_state_find(mp))) {
			x_cur[nx_cur] = x;
			nx_cur++;
			if ((xc = xfrm_state_migrate(x, mp))) {
				x_new[nx_new] = xc;
				nx_new++;
			} else {
				err = -ENODATA;
				goto restore_state;
			}
		}
	}

	/* Stage 3 - update policy */
	if ((err = xfrm_policy_migrate(pol, m, num_migrate)) < 0)
		goto restore_state;

	/* Stage 4 - delete old state(s) */
	if (nx_cur) {
		xfrm_states_put(x_cur, nx_cur);
		xfrm_states_delete(x_cur, nx_cur);
	}

	/* Stage 5 - announce */
	km_migrate(sel, dir, type, m, num_migrate, k);

	xfrm_pol_put(pol);

	return 0;
out:
	return err;

restore_state:
	if (pol)
		xfrm_pol_put(pol);
	if (nx_cur)
		xfrm_states_put(x_cur, nx_cur);
	if (nx_new)
		xfrm_states_delete(x_new, nx_new);

	return err;
}
EXPORT_SYMBOL(xfrm_migrate);
#endif<|MERGE_RESOLUTION|>--- conflicted
+++ resolved
@@ -2239,15 +2239,9 @@
 static void __xfrm_garbage_collect(struct net *net)
 {
 	struct dst_entry *head, *next;
-<<<<<<< HEAD
 
 	flow_cache_flush();
 
-=======
-
-	flow_cache_flush();
-
->>>>>>> 3cbea436
 	spin_lock_bh(&xfrm_policy_sk_bundle_lock);
 	head = xfrm_policy_sk_bundles;
 	xfrm_policy_sk_bundles = NULL;
@@ -2367,8 +2361,6 @@
 	return 1;
 }
 
-<<<<<<< HEAD
-=======
 static unsigned int xfrm_default_advmss(const struct dst_entry *dst)
 {
 	return dst_metric_advmss(dst->path);
@@ -2379,7 +2371,6 @@
 	return dst_mtu(dst->path);
 }
 
->>>>>>> 3cbea436
 int xfrm_policy_register_afinfo(struct xfrm_policy_afinfo *afinfo)
 {
 	struct net *net;
