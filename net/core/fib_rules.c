--- conflicted
+++ resolved
@@ -181,11 +181,7 @@
 {
 	int ret = 0;
 
-<<<<<<< HEAD
-	if (rule->iifindex && (rule->iifindex != fl->iif))
-=======
 	if (rule->iifindex && (rule->iifindex != fl->flowi_iif))
->>>>>>> 105e53f8
 		goto out;
 
 	if (rule->oifindex && (rule->oifindex != fl->flowi_oif))
