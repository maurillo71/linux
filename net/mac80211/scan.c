/*
 * Scanning implementation
 *
 * Copyright 2003, Jouni Malinen <jkmaline@cc.hut.fi>
 * Copyright 2004, Instant802 Networks, Inc.
 * Copyright 2005, Devicescape Software, Inc.
 * Copyright 2006-2007	Jiri Benc <jbenc@suse.cz>
 * Copyright 2007, Michael Wu <flamingice@sourmilk.net>
 *
 * This program is free software; you can redistribute it and/or modify
 * it under the terms of the GNU General Public License version 2 as
 * published by the Free Software Foundation.
 */

#include <linux/if_arp.h>
#include <linux/rtnetlink.h>
#include <net/mac80211.h>

#include "ieee80211_i.h"
#include "driver-ops.h"
#include "mesh.h"

#define IEEE80211_PROBE_DELAY (HZ / 33)
#define IEEE80211_CHANNEL_TIME (HZ / 33)
#define IEEE80211_PASSIVE_CHANNEL_TIME (HZ / 8)

struct ieee80211_bss *
ieee80211_rx_bss_get(struct ieee80211_local *local, u8 *bssid, int freq,
		     u8 *ssid, u8 ssid_len)
{
	struct cfg80211_bss *cbss;

	cbss = cfg80211_get_bss(local->hw.wiphy,
				ieee80211_get_channel(local->hw.wiphy, freq),
				bssid, ssid, ssid_len, 0, 0);
	if (!cbss)
		return NULL;
	return (void *)cbss->priv;
}

static void ieee80211_rx_bss_free(struct cfg80211_bss *cbss)
{
	struct ieee80211_bss *bss = (void *)cbss->priv;

	kfree(bss_mesh_id(bss));
	kfree(bss_mesh_cfg(bss));
}

void ieee80211_rx_bss_put(struct ieee80211_local *local,
			  struct ieee80211_bss *bss)
{
	if (!bss)
		return;
	cfg80211_put_bss(container_of((void *)bss, struct cfg80211_bss, priv));
}

static bool is_uapsd_supported(struct ieee802_11_elems *elems)
{
	u8 qos_info;

	if (elems->wmm_info && elems->wmm_info_len == 7
	    && elems->wmm_info[5] == 1)
		qos_info = elems->wmm_info[6];
	else if (elems->wmm_param && elems->wmm_param_len == 24
		 && elems->wmm_param[5] == 1)
		qos_info = elems->wmm_param[6];
	else
		/* no valid wmm information or parameter element found */
		return false;

	return qos_info & IEEE80211_WMM_IE_AP_QOSINFO_UAPSD;
}

struct ieee80211_bss *
ieee80211_bss_info_update(struct ieee80211_local *local,
			  struct ieee80211_rx_status *rx_status,
			  struct ieee80211_mgmt *mgmt,
			  size_t len,
			  struct ieee802_11_elems *elems,
			  struct ieee80211_channel *channel,
			  bool beacon)
{
	struct cfg80211_bss *cbss;
	struct ieee80211_bss *bss;
	int clen;
	s32 signal = 0;

	if (local->hw.flags & IEEE80211_HW_SIGNAL_DBM)
		signal = rx_status->signal * 100;
	else if (local->hw.flags & IEEE80211_HW_SIGNAL_UNSPEC)
		signal = (rx_status->signal * 100) / local->hw.max_signal;

	cbss = cfg80211_inform_bss_frame(local->hw.wiphy, channel,
					 mgmt, len, signal, GFP_ATOMIC);

	if (!cbss)
		return NULL;

	cbss->free_priv = ieee80211_rx_bss_free;
	bss = (void *)cbss->priv;

	/* save the ERP value so that it is available at association time */
	if (elems->erp_info && elems->erp_info_len >= 1) {
		bss->erp_value = elems->erp_info[0];
		bss->has_erp_value = 1;
	}

	if (elems->tim) {
		struct ieee80211_tim_ie *tim_ie =
			(struct ieee80211_tim_ie *)elems->tim;
		bss->dtim_period = tim_ie->dtim_period;
	}

	bss->supp_rates_len = 0;
	if (elems->supp_rates) {
		clen = IEEE80211_MAX_SUPP_RATES - bss->supp_rates_len;
		if (clen > elems->supp_rates_len)
			clen = elems->supp_rates_len;
		memcpy(&bss->supp_rates[bss->supp_rates_len], elems->supp_rates,
		       clen);
		bss->supp_rates_len += clen;
	}
	if (elems->ext_supp_rates) {
		clen = IEEE80211_MAX_SUPP_RATES - bss->supp_rates_len;
		if (clen > elems->ext_supp_rates_len)
			clen = elems->ext_supp_rates_len;
		memcpy(&bss->supp_rates[bss->supp_rates_len],
		       elems->ext_supp_rates, clen);
		bss->supp_rates_len += clen;
	}

	bss->wmm_used = elems->wmm_param || elems->wmm_info;
	bss->uapsd_supported = is_uapsd_supported(elems);

	if (!beacon)
		bss->last_probe_resp = jiffies;

	return bss;
}

ieee80211_rx_result
ieee80211_scan_rx(struct ieee80211_sub_if_data *sdata, struct sk_buff *skb)
{
	struct ieee80211_rx_status *rx_status = IEEE80211_SKB_RXCB(skb);
	struct ieee80211_mgmt *mgmt;
	struct ieee80211_bss *bss;
	u8 *elements;
	struct ieee80211_channel *channel;
	size_t baselen;
	int freq;
	__le16 fc;
	bool presp, beacon = false;
	struct ieee802_11_elems elems;

	if (skb->len < 2)
		return RX_DROP_UNUSABLE;

	mgmt = (struct ieee80211_mgmt *) skb->data;
	fc = mgmt->frame_control;

	if (ieee80211_is_ctl(fc))
		return RX_CONTINUE;

	if (skb->len < 24)
		return RX_DROP_MONITOR;

	presp = ieee80211_is_probe_resp(fc);
	if (presp) {
		/* ignore ProbeResp to foreign address */
		if (memcmp(mgmt->da, sdata->vif.addr, ETH_ALEN))
			return RX_DROP_MONITOR;

		presp = true;
		elements = mgmt->u.probe_resp.variable;
		baselen = offsetof(struct ieee80211_mgmt, u.probe_resp.variable);
	} else {
		beacon = ieee80211_is_beacon(fc);
		baselen = offsetof(struct ieee80211_mgmt, u.beacon.variable);
		elements = mgmt->u.beacon.variable;
	}

	if (!presp && !beacon)
		return RX_CONTINUE;

	if (baselen > skb->len)
		return RX_DROP_MONITOR;

	ieee802_11_parse_elems(elements, skb->len - baselen, &elems);

	if (elems.ds_params && elems.ds_params_len == 1)
		freq = ieee80211_channel_to_frequency(elems.ds_params[0]);
	else
		freq = rx_status->freq;

	channel = ieee80211_get_channel(sdata->local->hw.wiphy, freq);

	if (!channel || channel->flags & IEEE80211_CHAN_DISABLED)
		return RX_DROP_MONITOR;

	bss = ieee80211_bss_info_update(sdata->local, rx_status,
					mgmt, skb->len, &elems,
					channel, beacon);
	if (bss)
		ieee80211_rx_bss_put(sdata->local, bss);

	dev_kfree_skb(skb);
	return RX_QUEUED;
}

/* return false if no more work */
static bool ieee80211_prep_hw_scan(struct ieee80211_local *local)
{
	struct cfg80211_scan_request *req = local->scan_req;
	enum ieee80211_band band;
	int i, ielen, n_chans;

	do {
		if (local->hw_scan_band == IEEE80211_NUM_BANDS)
			return false;

		band = local->hw_scan_band;
		n_chans = 0;
		for (i = 0; i < req->n_channels; i++) {
			if (req->channels[i]->band == band) {
				local->hw_scan_req->channels[n_chans] =
							req->channels[i];
				n_chans++;
			}
		}

		local->hw_scan_band++;
	} while (!n_chans);

	local->hw_scan_req->n_channels = n_chans;

	ielen = ieee80211_build_preq_ies(local, (u8 *)local->hw_scan_req->ie,
					 req->ie, req->ie_len, band);
	local->hw_scan_req->ie_len = ielen;

	return true;
}

void ieee80211_scan_completed(struct ieee80211_hw *hw, bool aborted)
{
	struct ieee80211_local *local = hw_to_local(hw);
	bool was_hw_scan;

	mutex_lock(&local->scan_mtx);

	/*
	 * It's ok to abort a not-yet-running scan (that
	 * we have one at all will be verified by checking
	 * local->scan_req next), but not to complete it
	 * successfully.
	 */
	if (WARN_ON(!local->scanning && !aborted))
		aborted = true;

	if (WARN_ON(!local->scan_req)) {
		mutex_unlock(&local->scan_mtx);
		return;
	}

	was_hw_scan = test_bit(SCAN_HW_SCANNING, &local->scanning);
	if (was_hw_scan && !aborted && ieee80211_prep_hw_scan(local)) {
		ieee80211_queue_delayed_work(&local->hw,
					     &local->scan_work, 0);
		mutex_unlock(&local->scan_mtx);
		return;
	}

	kfree(local->hw_scan_req);
	local->hw_scan_req = NULL;

	if (local->scan_req != local->int_scan_req)
		cfg80211_scan_done(local->scan_req, aborted);
	local->scan_req = NULL;
	local->scan_sdata = NULL;

	local->scanning = 0;
	local->scan_channel = NULL;

	/* we only have to protect scan_req and hw/sw scan */
	mutex_unlock(&local->scan_mtx);

	ieee80211_hw_config(local, IEEE80211_CONF_CHANGE_CHANNEL);
	if (was_hw_scan)
		goto done;

	ieee80211_configure_filter(local);

	drv_sw_scan_complete(local);

<<<<<<< HEAD
	mutex_lock(&local->iflist_mtx);
	list_for_each_entry(sdata, &local->interfaces, list) {
		if (!netif_running(sdata->dev))
			continue;

		/* Tell AP we're back */
		if (sdata->vif.type == NL80211_IFTYPE_STATION) {
			if (sdata->u.mgd.associated) {
				ieee80211_scan_ps_disable(sdata);
				netif_tx_wake_all_queues(sdata->dev);
			}
		} else
			netif_tx_wake_all_queues(sdata->dev);

		/* re-enable beaconing */
		if (sdata->vif.type == NL80211_IFTYPE_AP ||
		    sdata->vif.type == NL80211_IFTYPE_ADHOC ||
		    sdata->vif.type == NL80211_IFTYPE_MESH_POINT)
			ieee80211_bss_info_change_notify(
				sdata, BSS_CHANGED_BEACON_ENABLED);
	}
	mutex_unlock(&local->iflist_mtx);
=======
	ieee80211_offchannel_return(local, true);
>>>>>>> 55c63bd2

 done:
	ieee80211_recalc_idle(local);
	ieee80211_mlme_notify_scan_completed(local);
	ieee80211_ibss_notify_scan_completed(local);
	ieee80211_mesh_notify_scan_completed(local);
	ieee80211_queue_work(&local->hw, &local->work_work);
}
EXPORT_SYMBOL(ieee80211_scan_completed);

static int ieee80211_start_sw_scan(struct ieee80211_local *local)
{
	/*
	 * Hardware/driver doesn't support hw_scan, so use software
	 * scanning instead. First send a nullfunc frame with power save
	 * bit on so that AP will buffer the frames for us while we are not
	 * listening, then send probe requests to each channel and wait for
	 * the responses. After all channels are scanned, tune back to the
	 * original channel and send a nullfunc frame with power save bit
	 * off to trigger the AP to send us all the buffered frames.
	 *
	 * Note that while local->sw_scanning is true everything else but
	 * nullfunc frames and probe requests will be dropped in
	 * ieee80211_tx_h_check_assoc().
	 */
	drv_sw_scan_start(local);

<<<<<<< HEAD
	mutex_lock(&local->iflist_mtx);
	list_for_each_entry(sdata, &local->interfaces, list) {
		if (!netif_running(sdata->dev))
			continue;

		/* disable beaconing */
		if (sdata->vif.type == NL80211_IFTYPE_AP ||
		    sdata->vif.type == NL80211_IFTYPE_ADHOC ||
		    sdata->vif.type == NL80211_IFTYPE_MESH_POINT)
			ieee80211_bss_info_change_notify(
				sdata, BSS_CHANGED_BEACON_ENABLED);

		/*
		 * only handle non-STA interfaces here, STA interfaces
		 * are handled in the scan state machine
		 */
		if (sdata->vif.type != NL80211_IFTYPE_STATION)
			netif_tx_stop_all_queues(sdata->dev);
	}
	mutex_unlock(&local->iflist_mtx);
=======
	ieee80211_offchannel_stop_beaconing(local);
>>>>>>> 55c63bd2

	local->next_scan_state = SCAN_DECISION;
	local->scan_channel_idx = 0;

	drv_flush(local, false);

	ieee80211_configure_filter(local);

	ieee80211_queue_delayed_work(&local->hw,
				     &local->scan_work,
				     IEEE80211_CHANNEL_TIME);

	return 0;
}


static int __ieee80211_start_scan(struct ieee80211_sub_if_data *sdata,
				  struct cfg80211_scan_request *req)
{
	struct ieee80211_local *local = sdata->local;
	int rc;

	if (local->scan_req)
		return -EBUSY;

<<<<<<< HEAD
	if (req != local->int_scan_req &&
	    sdata->vif.type == NL80211_IFTYPE_STATION &&
	    !list_empty(&ifmgd->work_list)) {
		/* actually wait for the work it's doing to finish/time out */
		set_bit(IEEE80211_STA_REQ_SCAN, &ifmgd->request);
=======
	if (!list_empty(&local->work_list)) {
		/* wait for the work to finish/time out */
>>>>>>> 55c63bd2
		local->scan_req = req;
		local->scan_sdata = sdata;
		return 0;
	}

	if (local->ops->hw_scan) {
		u8 *ies;

		local->hw_scan_req = kmalloc(
				sizeof(*local->hw_scan_req) +
				req->n_channels * sizeof(req->channels[0]) +
				2 + IEEE80211_MAX_SSID_LEN + local->scan_ies_len +
				req->ie_len, GFP_KERNEL);
		if (!local->hw_scan_req)
			return -ENOMEM;

		local->hw_scan_req->ssids = req->ssids;
		local->hw_scan_req->n_ssids = req->n_ssids;
		ies = (u8 *)local->hw_scan_req +
			sizeof(*local->hw_scan_req) +
			req->n_channels * sizeof(req->channels[0]);
		local->hw_scan_req->ie = ies;

		local->hw_scan_band = 0;

		/*
		 * After allocating local->hw_scan_req, we must
		 * go through until ieee80211_prep_hw_scan(), so
		 * anything that might be changed here and leave
		 * this function early must not go after this
		 * allocation.
		 */
	}

	local->scan_req = req;
	local->scan_sdata = sdata;

	if (local->ops->hw_scan)
		__set_bit(SCAN_HW_SCANNING, &local->scanning);
	else
		__set_bit(SCAN_SW_SCANNING, &local->scanning);

	/*
	 * Kicking off the scan need not be protected,
	 * only the scan variable stuff, since now
	 * local->scan_req is assigned and other callers
	 * will abort their scan attempts.
	 *
	 * This avoids too many locking dependencies
	 * so that the scan completed calls have more
	 * locking freedom.
	 */

	ieee80211_recalc_idle(local);
	mutex_unlock(&local->scan_mtx);

	if (local->ops->hw_scan) {
		WARN_ON(!ieee80211_prep_hw_scan(local));
		rc = drv_hw_scan(local, local->hw_scan_req);
	} else
		rc = ieee80211_start_sw_scan(local);

	mutex_lock(&local->scan_mtx);

	if (rc) {
		kfree(local->hw_scan_req);
		local->hw_scan_req = NULL;
		local->scanning = 0;

		ieee80211_recalc_idle(local);

		local->scan_req = NULL;
		local->scan_sdata = NULL;
	}

	return rc;
}

static int ieee80211_scan_state_decision(struct ieee80211_local *local,
					 unsigned long *next_delay)
{
	bool associated = false;
	struct ieee80211_sub_if_data *sdata;

	/* if no more bands/channels left, complete scan and advance to the idle state */
	if (local->scan_channel_idx >= local->scan_req->n_channels) {
		ieee80211_scan_completed(&local->hw, false);
		return 1;
	}

	/* check if at least one STA interface is associated */
	mutex_lock(&local->iflist_mtx);
	list_for_each_entry(sdata, &local->interfaces, list) {
		if (!ieee80211_sdata_running(sdata))
			continue;

		if (sdata->vif.type == NL80211_IFTYPE_STATION) {
			if (sdata->u.mgd.associated) {
				associated = true;
				break;
			}
		}
	}
	mutex_unlock(&local->iflist_mtx);

	if (local->scan_channel) {
		/*
		 * we're currently scanning a different channel, let's
		 * switch back to the operating channel now if at least
		 * one interface is associated. Otherwise just scan the
		 * next channel
		 */
		if (associated)
			local->next_scan_state = SCAN_ENTER_OPER_CHANNEL;
		else
			local->next_scan_state = SCAN_SET_CHANNEL;
	} else {
		/*
		 * we're on the operating channel currently, let's
		 * leave that channel now to scan another one
		 */
		local->next_scan_state = SCAN_LEAVE_OPER_CHANNEL;
	}

	*next_delay = 0;
	return 0;
}

static void ieee80211_scan_state_leave_oper_channel(struct ieee80211_local *local,
						    unsigned long *next_delay)
{
	ieee80211_offchannel_stop_station(local);

	__set_bit(SCAN_OFF_CHANNEL, &local->scanning);

	/*
	 * What if the nullfunc frames didn't arrive?
	 */
<<<<<<< HEAD
	mutex_lock(&local->iflist_mtx);
	list_for_each_entry(sdata, &local->interfaces, list) {
		if (!netif_running(sdata->dev))
			continue;

		if (sdata->vif.type == NL80211_IFTYPE_STATION) {
			netif_tx_stop_all_queues(sdata->dev);
			if (sdata->u.mgd.associated)
				ieee80211_scan_ps_enable(sdata);
		}
	}
	mutex_unlock(&local->iflist_mtx);

	__set_bit(SCAN_OFF_CHANNEL, &local->scanning);
=======
	drv_flush(local, false);
	if (local->ops->flush)
		*next_delay = 0;
	else
		*next_delay = HZ / 10;
>>>>>>> 55c63bd2

	/* advance to the next channel to be scanned */
	local->next_scan_state = SCAN_SET_CHANNEL;
}

static void ieee80211_scan_state_enter_oper_channel(struct ieee80211_local *local,
						    unsigned long *next_delay)
{
	/* switch back to the operating channel */
	local->scan_channel = NULL;
	ieee80211_hw_config(local, IEEE80211_CONF_CHANGE_CHANNEL);

	/*
	 * Only re-enable station mode interface now; beaconing will be
	 * re-enabled once the full scan has been completed.
	 */
<<<<<<< HEAD
	mutex_lock(&local->iflist_mtx);
	list_for_each_entry(sdata, &local->interfaces, list) {
		if (!netif_running(sdata->dev))
			continue;

		/* Tell AP we're back */
		if (sdata->vif.type == NL80211_IFTYPE_STATION) {
			if (sdata->u.mgd.associated)
				ieee80211_scan_ps_disable(sdata);
			netif_tx_wake_all_queues(sdata->dev);
		}
	}
	mutex_unlock(&local->iflist_mtx);
=======
	ieee80211_offchannel_return(local, false);
>>>>>>> 55c63bd2

	__clear_bit(SCAN_OFF_CHANNEL, &local->scanning);

	*next_delay = HZ / 5;
	local->next_scan_state = SCAN_DECISION;
}

static void ieee80211_scan_state_set_channel(struct ieee80211_local *local,
					     unsigned long *next_delay)
{
	int skip;
	struct ieee80211_channel *chan;

	skip = 0;
	chan = local->scan_req->channels[local->scan_channel_idx];

	local->scan_channel = chan;
	if (ieee80211_hw_config(local, IEEE80211_CONF_CHANGE_CHANNEL))
		skip = 1;

	/* advance state machine to next channel/band */
	local->scan_channel_idx++;

	if (skip) {
		/* if we skip this channel return to the decision state */
		local->next_scan_state = SCAN_DECISION;
		return;
	}

	/*
	 * Probe delay is used to update the NAV, cf. 11.1.3.2.2
	 * (which unfortunately doesn't say _why_ step a) is done,
	 * but it waits for the probe delay or until a frame is
	 * received - and the received frame would update the NAV).
	 * For now, we do not support waiting until a frame is
	 * received.
	 *
	 * In any case, it is not necessary for a passive scan.
	 */
	if (chan->flags & IEEE80211_CHAN_PASSIVE_SCAN ||
	    !local->scan_req->n_ssids) {
		*next_delay = IEEE80211_PASSIVE_CHANNEL_TIME;
		local->next_scan_state = SCAN_DECISION;
		return;
	}

	/* active scan, send probes */
	*next_delay = IEEE80211_PROBE_DELAY;
	local->next_scan_state = SCAN_SEND_PROBE;
}

static void ieee80211_scan_state_send_probe(struct ieee80211_local *local,
					    unsigned long *next_delay)
{
	int i;
	struct ieee80211_sub_if_data *sdata = local->scan_sdata;

	for (i = 0; i < local->scan_req->n_ssids; i++)
		ieee80211_send_probe_req(
			sdata, NULL,
			local->scan_req->ssids[i].ssid,
			local->scan_req->ssids[i].ssid_len,
			local->scan_req->ie, local->scan_req->ie_len);

	/*
	 * After sending probe requests, wait for probe responses
	 * on the channel.
	 */
	*next_delay = IEEE80211_CHANNEL_TIME;
	local->next_scan_state = SCAN_DECISION;
}

void ieee80211_scan_work(struct work_struct *work)
{
	struct ieee80211_local *local =
		container_of(work, struct ieee80211_local, scan_work.work);
	struct ieee80211_sub_if_data *sdata = local->scan_sdata;
	unsigned long next_delay = 0;

	mutex_lock(&local->scan_mtx);
	if (!sdata || !local->scan_req) {
		mutex_unlock(&local->scan_mtx);
		return;
	}

	if (local->hw_scan_req) {
		int rc = drv_hw_scan(local, local->hw_scan_req);
		mutex_unlock(&local->scan_mtx);
		if (rc)
			ieee80211_scan_completed(&local->hw, true);
		return;
	}

	if (local->scan_req && !local->scanning) {
		struct cfg80211_scan_request *req = local->scan_req;
		int rc;

		local->scan_req = NULL;
		local->scan_sdata = NULL;

		rc = __ieee80211_start_scan(sdata, req);
		mutex_unlock(&local->scan_mtx);

		if (rc)
			ieee80211_scan_completed(&local->hw, true);
		return;
	}

	mutex_unlock(&local->scan_mtx);

	/*
	 * Avoid re-scheduling when the sdata is going away.
	 */
	if (!ieee80211_sdata_running(sdata)) {
		ieee80211_scan_completed(&local->hw, true);
		return;
	}

	/*
	 * as long as no delay is required advance immediately
	 * without scheduling a new work
	 */
	do {
		switch (local->next_scan_state) {
		case SCAN_DECISION:
			if (ieee80211_scan_state_decision(local, &next_delay))
				return;
			break;
		case SCAN_SET_CHANNEL:
			ieee80211_scan_state_set_channel(local, &next_delay);
			break;
		case SCAN_SEND_PROBE:
			ieee80211_scan_state_send_probe(local, &next_delay);
			break;
		case SCAN_LEAVE_OPER_CHANNEL:
			ieee80211_scan_state_leave_oper_channel(local, &next_delay);
			break;
		case SCAN_ENTER_OPER_CHANNEL:
			ieee80211_scan_state_enter_oper_channel(local, &next_delay);
			break;
		}
	} while (next_delay == 0);

	ieee80211_queue_delayed_work(&local->hw, &local->scan_work, next_delay);
}

int ieee80211_request_scan(struct ieee80211_sub_if_data *sdata,
			   struct cfg80211_scan_request *req)
{
	int res;

	mutex_lock(&sdata->local->scan_mtx);
	res = __ieee80211_start_scan(sdata, req);
	mutex_unlock(&sdata->local->scan_mtx);

	return res;
}

int ieee80211_request_internal_scan(struct ieee80211_sub_if_data *sdata,
				    const u8 *ssid, u8 ssid_len)
{
	struct ieee80211_local *local = sdata->local;
	int ret = -EBUSY;

	mutex_lock(&local->scan_mtx);

	/* busy scanning */
	if (local->scan_req)
		goto unlock;

	memcpy(local->int_scan_req->ssids[0].ssid, ssid, IEEE80211_MAX_SSID_LEN);
	local->int_scan_req->ssids[0].ssid_len = ssid_len;

	ret = __ieee80211_start_scan(sdata, sdata->local->int_scan_req);
 unlock:
	mutex_unlock(&local->scan_mtx);
	return ret;
}

void ieee80211_scan_cancel(struct ieee80211_local *local)
{
	bool abortscan;

	cancel_delayed_work_sync(&local->scan_work);

	/*
	 * Only call this function when a scan can't be
	 * queued -- mostly at suspend under RTNL.
	 */
	mutex_lock(&local->scan_mtx);
	abortscan = test_bit(SCAN_SW_SCANNING, &local->scanning) ||
		    (!local->scanning && local->scan_req);
	mutex_unlock(&local->scan_mtx);

	if (abortscan)
		ieee80211_scan_completed(&local->hw, true);
}<|MERGE_RESOLUTION|>--- conflicted
+++ resolved
@@ -291,32 +291,7 @@
 
 	drv_sw_scan_complete(local);
 
-<<<<<<< HEAD
-	mutex_lock(&local->iflist_mtx);
-	list_for_each_entry(sdata, &local->interfaces, list) {
-		if (!netif_running(sdata->dev))
-			continue;
-
-		/* Tell AP we're back */
-		if (sdata->vif.type == NL80211_IFTYPE_STATION) {
-			if (sdata->u.mgd.associated) {
-				ieee80211_scan_ps_disable(sdata);
-				netif_tx_wake_all_queues(sdata->dev);
-			}
-		} else
-			netif_tx_wake_all_queues(sdata->dev);
-
-		/* re-enable beaconing */
-		if (sdata->vif.type == NL80211_IFTYPE_AP ||
-		    sdata->vif.type == NL80211_IFTYPE_ADHOC ||
-		    sdata->vif.type == NL80211_IFTYPE_MESH_POINT)
-			ieee80211_bss_info_change_notify(
-				sdata, BSS_CHANGED_BEACON_ENABLED);
-	}
-	mutex_unlock(&local->iflist_mtx);
-=======
 	ieee80211_offchannel_return(local, true);
->>>>>>> 55c63bd2
 
  done:
 	ieee80211_recalc_idle(local);
@@ -344,30 +319,7 @@
 	 */
 	drv_sw_scan_start(local);
 
-<<<<<<< HEAD
-	mutex_lock(&local->iflist_mtx);
-	list_for_each_entry(sdata, &local->interfaces, list) {
-		if (!netif_running(sdata->dev))
-			continue;
-
-		/* disable beaconing */
-		if (sdata->vif.type == NL80211_IFTYPE_AP ||
-		    sdata->vif.type == NL80211_IFTYPE_ADHOC ||
-		    sdata->vif.type == NL80211_IFTYPE_MESH_POINT)
-			ieee80211_bss_info_change_notify(
-				sdata, BSS_CHANGED_BEACON_ENABLED);
-
-		/*
-		 * only handle non-STA interfaces here, STA interfaces
-		 * are handled in the scan state machine
-		 */
-		if (sdata->vif.type != NL80211_IFTYPE_STATION)
-			netif_tx_stop_all_queues(sdata->dev);
-	}
-	mutex_unlock(&local->iflist_mtx);
-=======
 	ieee80211_offchannel_stop_beaconing(local);
->>>>>>> 55c63bd2
 
 	local->next_scan_state = SCAN_DECISION;
 	local->scan_channel_idx = 0;
@@ -393,16 +345,8 @@
 	if (local->scan_req)
 		return -EBUSY;
 
-<<<<<<< HEAD
-	if (req != local->int_scan_req &&
-	    sdata->vif.type == NL80211_IFTYPE_STATION &&
-	    !list_empty(&ifmgd->work_list)) {
-		/* actually wait for the work it's doing to finish/time out */
-		set_bit(IEEE80211_STA_REQ_SCAN, &ifmgd->request);
-=======
 	if (!list_empty(&local->work_list)) {
 		/* wait for the work to finish/time out */
->>>>>>> 55c63bd2
 		local->scan_req = req;
 		local->scan_sdata = sdata;
 		return 0;
@@ -541,28 +485,11 @@
 	/*
 	 * What if the nullfunc frames didn't arrive?
 	 */
-<<<<<<< HEAD
-	mutex_lock(&local->iflist_mtx);
-	list_for_each_entry(sdata, &local->interfaces, list) {
-		if (!netif_running(sdata->dev))
-			continue;
-
-		if (sdata->vif.type == NL80211_IFTYPE_STATION) {
-			netif_tx_stop_all_queues(sdata->dev);
-			if (sdata->u.mgd.associated)
-				ieee80211_scan_ps_enable(sdata);
-		}
-	}
-	mutex_unlock(&local->iflist_mtx);
-
-	__set_bit(SCAN_OFF_CHANNEL, &local->scanning);
-=======
 	drv_flush(local, false);
 	if (local->ops->flush)
 		*next_delay = 0;
 	else
 		*next_delay = HZ / 10;
->>>>>>> 55c63bd2
 
 	/* advance to the next channel to be scanned */
 	local->next_scan_state = SCAN_SET_CHANNEL;
@@ -579,23 +506,7 @@
 	 * Only re-enable station mode interface now; beaconing will be
 	 * re-enabled once the full scan has been completed.
 	 */
-<<<<<<< HEAD
-	mutex_lock(&local->iflist_mtx);
-	list_for_each_entry(sdata, &local->interfaces, list) {
-		if (!netif_running(sdata->dev))
-			continue;
-
-		/* Tell AP we're back */
-		if (sdata->vif.type == NL80211_IFTYPE_STATION) {
-			if (sdata->u.mgd.associated)
-				ieee80211_scan_ps_disable(sdata);
-			netif_tx_wake_all_queues(sdata->dev);
-		}
-	}
-	mutex_unlock(&local->iflist_mtx);
-=======
 	ieee80211_offchannel_return(local, false);
->>>>>>> 55c63bd2
 
 	__clear_bit(SCAN_OFF_CHANNEL, &local->scanning);
 
