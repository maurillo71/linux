/*
 * Copyright 2002-2005, Instant802 Networks, Inc.
 * Copyright 2005-2006, Devicescape Software, Inc.
 * Copyright 2006-2007	Jiri Benc <jbenc@suse.cz>
 * Copyright 2008-2010	Johannes Berg <johannes@sipsolutions.net>
 *
 * This program is free software; you can redistribute it and/or modify
 * it under the terms of the GNU General Public License version 2 as
 * published by the Free Software Foundation.
 */

#include <net/mac80211.h>
#include "ieee80211_i.h"
#include "rate.h"
#include "mesh.h"
#include "led.h"


void ieee80211_tx_status_irqsafe(struct ieee80211_hw *hw,
				 struct sk_buff *skb)
{
	struct ieee80211_local *local = hw_to_local(hw);
	struct ieee80211_tx_info *info = IEEE80211_SKB_CB(skb);
	int tmp;

	skb->pkt_type = IEEE80211_TX_STATUS_MSG;
	skb_queue_tail(info->flags & IEEE80211_TX_CTL_REQ_TX_STATUS ?
		       &local->skb_queue : &local->skb_queue_unreliable, skb);
	tmp = skb_queue_len(&local->skb_queue) +
		skb_queue_len(&local->skb_queue_unreliable);
	while (tmp > IEEE80211_IRQSAFE_QUEUE_LIMIT &&
	       (skb = skb_dequeue(&local->skb_queue_unreliable))) {
		dev_kfree_skb_irq(skb);
		tmp--;
		I802_DEBUG_INC(local->tx_status_drop);
	}
	tasklet_schedule(&local->tasklet);
}
EXPORT_SYMBOL(ieee80211_tx_status_irqsafe);

static void ieee80211_handle_filtered_frame(struct ieee80211_local *local,
					    struct sta_info *sta,
					    struct sk_buff *skb)
{
	struct ieee80211_tx_info *info = IEEE80211_SKB_CB(skb);

	/*
	 * This skb 'survived' a round-trip through the driver, and
	 * hopefully the driver didn't mangle it too badly. However,
	 * we can definitely not rely on the control information
	 * being correct. Clear it so we don't get junk there, and
	 * indicate that it needs new processing, but must not be
	 * modified/encrypted again.
	 */
	memset(&info->control, 0, sizeof(info->control));

	info->control.jiffies = jiffies;
	info->control.vif = &sta->sdata->vif;
	info->flags |= IEEE80211_TX_INTFL_NEED_TXPROCESSING |
		       IEEE80211_TX_INTFL_RETRANSMISSION;
	info->flags &= ~IEEE80211_TX_TEMPORARY_FLAGS;

	sta->tx_filtered_count++;

	/*
	 * Clear the TX filter mask for this STA when sending the next
	 * packet. If the STA went to power save mode, this will happen
	 * when it wakes up for the next time.
	 */
	set_sta_flags(sta, WLAN_STA_CLEAR_PS_FILT);

	/*
	 * This code races in the following way:
	 *
	 *  (1) STA sends frame indicating it will go to sleep and does so
	 *  (2) hardware/firmware adds STA to filter list, passes frame up
	 *  (3) hardware/firmware processes TX fifo and suppresses a frame
	 *  (4) we get TX status before having processed the frame and
	 *	knowing that the STA has gone to sleep.
	 *
	 * This is actually quite unlikely even when both those events are
	 * processed from interrupts coming in quickly after one another or
	 * even at the same time because we queue both TX status events and
	 * RX frames to be processed by a tasklet and process them in the
	 * same order that they were received or TX status last. Hence, there
	 * is no race as long as the frame RX is processed before the next TX
	 * status, which drivers can ensure, see below.
	 *
	 * Note that this can only happen if the hardware or firmware can
	 * actually add STAs to the filter list, if this is done by the
	 * driver in response to set_tim() (which will only reduce the race
	 * this whole filtering tries to solve, not completely solve it)
	 * this situation cannot happen.
	 *
	 * To completely solve this race drivers need to make sure that they
	 *  (a) don't mix the irq-safe/not irq-safe TX status/RX processing
	 *	functions and
	 *  (b) always process RX events before TX status events if ordering
	 *      can be unknown, for example with different interrupt status
	 *	bits.
	 *  (c) if PS mode transitions are manual (i.e. the flag
	 *      %IEEE80211_HW_AP_LINK_PS is set), always process PS state
	 *      changes before calling TX status events if ordering can be
	 *	unknown.
	 */
	if (test_sta_flags(sta, WLAN_STA_PS_STA) &&
	    skb_queue_len(&sta->tx_filtered) < STA_MAX_TX_BUFFER) {
		skb_queue_tail(&sta->tx_filtered, skb);
		return;
	}

	if (!test_sta_flags(sta, WLAN_STA_PS_STA) &&
	    !(info->flags & IEEE80211_TX_INTFL_RETRIED)) {
		/* Software retry the packet once */
		info->flags |= IEEE80211_TX_INTFL_RETRIED;
		ieee80211_add_pending_skb(local, skb);
		return;
	}

#ifdef CONFIG_MAC80211_VERBOSE_DEBUG
	if (net_ratelimit())
		wiphy_debug(local->hw.wiphy,
			    "dropped TX filtered frame, queue_len=%d PS=%d @%lu\n",
			    skb_queue_len(&sta->tx_filtered),
			    !!test_sta_flags(sta, WLAN_STA_PS_STA), jiffies);
#endif
	dev_kfree_skb(skb);
}

static void ieee80211_frame_acked(struct sta_info *sta, struct sk_buff *skb)
{
	struct ieee80211_mgmt *mgmt = (void *) skb->data;
	struct ieee80211_local *local = sta->local;
	struct ieee80211_sub_if_data *sdata = sta->sdata;

	if (ieee80211_is_action(mgmt->frame_control) &&
	    sdata->vif.type == NL80211_IFTYPE_STATION &&
	    mgmt->u.action.category == WLAN_CATEGORY_HT &&
	    mgmt->u.action.u.ht_smps.action == WLAN_HT_ACTION_SMPS) {
		/*
		 * This update looks racy, but isn't -- if we come
		 * here we've definitely got a station that we're
		 * talking to, and on a managed interface that can
		 * only be the AP. And the only other place updating
		 * this variable is before we're associated.
		 */
		switch (mgmt->u.action.u.ht_smps.smps_control) {
		case WLAN_HT_SMPS_CONTROL_DYNAMIC:
			sta->sdata->u.mgd.ap_smps = IEEE80211_SMPS_DYNAMIC;
			break;
		case WLAN_HT_SMPS_CONTROL_STATIC:
			sta->sdata->u.mgd.ap_smps = IEEE80211_SMPS_STATIC;
			break;
		case WLAN_HT_SMPS_CONTROL_DISABLED:
		default: /* shouldn't happen since we don't send that */
			sta->sdata->u.mgd.ap_smps = IEEE80211_SMPS_OFF;
			break;
		}

		ieee80211_queue_work(&local->hw, &local->recalc_smps);
	}
}

/*
 * Use a static threshold for now, best value to be determined
 * by testing ...
 * Should it depend on:
 *  - on # of retransmissions
 *  - current throughput (higher value for higher tpt)?
 */
#define STA_LOST_PKT_THRESHOLD	50

void ieee80211_tx_status(struct ieee80211_hw *hw, struct sk_buff *skb)
{
	struct sk_buff *skb2;
	struct ieee80211_hdr *hdr = (struct ieee80211_hdr *) skb->data;
	struct ieee80211_local *local = hw_to_local(hw);
	struct ieee80211_tx_info *info = IEEE80211_SKB_CB(skb);
	u16 frag, type;
	__le16 fc;
	struct ieee80211_supported_band *sband;
	struct ieee80211_tx_status_rtap_hdr *rthdr;
	struct ieee80211_sub_if_data *sdata;
	struct net_device *prev_dev = NULL;
	struct sta_info *sta, *tmp;
	int retry_count = -1, i;
	int rates_idx = -1;
	bool send_to_cooked;
	bool acked;

	for (i = 0; i < IEEE80211_TX_MAX_RATES; i++) {
		/* the HW cannot have attempted that rate */
		if (i >= hw->max_report_rates) {
			info->status.rates[i].idx = -1;
			info->status.rates[i].count = 0;
		} else if (info->status.rates[i].idx >= 0) {
			rates_idx = i;
		}

		retry_count += info->status.rates[i].count;
	}
	if (retry_count < 0)
		retry_count = 0;

	rcu_read_lock();

	sband = local->hw.wiphy->bands[info->band];
	fc = hdr->frame_control;

	for_each_sta_info(local, hdr->addr1, sta, tmp) {
		/* skip wrong virtual interface */
		if (memcmp(hdr->addr2, sta->sdata->vif.addr, ETH_ALEN))
			continue;

		acked = !!(info->flags & IEEE80211_TX_STAT_ACK);
		if (!acked && test_sta_flags(sta, WLAN_STA_PS_STA)) {
			/*
			 * The STA is in power save mode, so assume
			 * that this TX packet failed because of that.
			 */
			ieee80211_handle_filtered_frame(local, sta, skb);
			rcu_read_unlock();
			return;
		}

		if ((local->hw.flags & IEEE80211_HW_HAS_RATE_CONTROL) &&
		    (rates_idx != -1))
			sta->last_tx_rate = info->status.rates[rates_idx];

		if ((info->flags & IEEE80211_TX_STAT_AMPDU_NO_BACK) &&
		    (ieee80211_is_data_qos(fc))) {
			u16 tid, ssn;
			u8 *qc;

			qc = ieee80211_get_qos_ctl(hdr);
			tid = qc[0] & 0xf;
			ssn = ((le16_to_cpu(hdr->seq_ctrl) + 0x10)
						& IEEE80211_SCTL_SEQ);
			ieee80211_send_bar(sta->sdata, hdr->addr1,
					   tid, ssn);
		}

		if (info->flags & IEEE80211_TX_STAT_TX_FILTERED) {
			ieee80211_handle_filtered_frame(local, sta, skb);
			rcu_read_unlock();
			return;
		} else {
			if (!acked)
				sta->tx_retry_failed++;
			sta->tx_retry_count += retry_count;
		}

		rate_control_tx_status(local, sband, sta, skb);
		if (ieee80211_vif_is_mesh(&sta->sdata->vif))
			ieee80211s_update_metric(local, sta, skb);

		if (!(info->flags & IEEE80211_TX_CTL_INJECTED) && acked)
			ieee80211_frame_acked(sta, skb);

		if ((sta->sdata->vif.type == NL80211_IFTYPE_STATION) &&
		    (local->hw.flags & IEEE80211_HW_REPORTS_TX_ACK_STATUS))
			ieee80211_sta_tx_notify(sta->sdata, (void *) skb->data, acked);

		if (local->hw.flags & IEEE80211_HW_REPORTS_TX_ACK_STATUS) {
			if (info->flags & IEEE80211_TX_STAT_ACK) {
				if (sta->lost_packets)
					sta->lost_packets = 0;
			} else if (++sta->lost_packets >= STA_LOST_PKT_THRESHOLD) {
				cfg80211_cqm_pktloss_notify(sta->sdata->dev,
							    sta->sta.addr,
							    sta->lost_packets,
							    GFP_ATOMIC);
				sta->lost_packets = 0;
			}
		}
	}

	rcu_read_unlock();

	ieee80211_led_tx(local, 0);

	/* SNMP counters
	 * Fragments are passed to low-level drivers as separate skbs, so these
	 * are actually fragments, not frames. Update frame counters only for
	 * the first fragment of the frame. */

	frag = le16_to_cpu(hdr->seq_ctrl) & IEEE80211_SCTL_FRAG;
	type = le16_to_cpu(hdr->frame_control) & IEEE80211_FCTL_FTYPE;

	if (info->flags & IEEE80211_TX_STAT_ACK) {
		if (frag == 0) {
			local->dot11TransmittedFrameCount++;
			if (is_multicast_ether_addr(hdr->addr1))
				local->dot11MulticastTransmittedFrameCount++;
			if (retry_count > 0)
				local->dot11RetryCount++;
			if (retry_count > 1)
				local->dot11MultipleRetryCount++;
		}

		/* This counter shall be incremented for an acknowledged MPDU
		 * with an individual address in the address 1 field or an MPDU
		 * with a multicast address in the address 1 field of type Data
		 * or Management. */
		if (!is_multicast_ether_addr(hdr->addr1) ||
		    type == IEEE80211_FTYPE_DATA ||
		    type == IEEE80211_FTYPE_MGMT)
			local->dot11TransmittedFragmentCount++;
	} else {
		if (frag == 0)
			local->dot11FailedCount++;
	}

	if (ieee80211_is_nullfunc(fc) && ieee80211_has_pm(fc) &&
	    (local->hw.flags & IEEE80211_HW_REPORTS_TX_ACK_STATUS) &&
	    !(info->flags & IEEE80211_TX_CTL_INJECTED) &&
	    local->ps_sdata && !(local->scanning)) {
		if (info->flags & IEEE80211_TX_STAT_ACK) {
			local->ps_sdata->u.mgd.flags |=
					IEEE80211_STA_NULLFUNC_ACKED;
		} else
			mod_timer(&local->dynamic_ps_timer, jiffies +
					msecs_to_jiffies(10));
	}

	if (info->flags & IEEE80211_TX_INTFL_NL80211_FRAME_TX) {
		struct ieee80211_work *wk;
<<<<<<< HEAD
=======
		u64 cookie = (unsigned long)skb;
>>>>>>> 105e53f8

		rcu_read_lock();
		list_for_each_entry_rcu(wk, &local->work_list, list) {
			if (wk->type != IEEE80211_WORK_OFFCHANNEL_TX)
				continue;
			if (wk->offchan_tx.frame != skb)
				continue;
			wk->offchan_tx.frame = NULL;
			break;
		}
		rcu_read_unlock();
<<<<<<< HEAD
=======
		if (local->hw_roc_skb_for_status == skb) {
			cookie = local->hw_roc_cookie ^ 2;
			local->hw_roc_skb_for_status = NULL;
		}

		if (cookie == local->hw_offchan_tx_cookie)
			local->hw_offchan_tx_cookie = 0;

>>>>>>> 105e53f8
		cfg80211_mgmt_tx_status(
			skb->dev, cookie, skb->data, skb->len,
			!!(info->flags & IEEE80211_TX_STAT_ACK), GFP_ATOMIC);
	}

	/* this was a transmitted frame, but now we want to reuse it */
	skb_orphan(skb);

	/* Need to make a copy before skb->cb gets cleared */
	send_to_cooked = !!(info->flags & IEEE80211_TX_CTL_INJECTED) ||
			(type != IEEE80211_FTYPE_DATA);

	/*
	 * This is a bit racy but we can avoid a lot of work
	 * with this test...
	 */
	if (!local->monitors && (!send_to_cooked || !local->cooked_mntrs)) {
		dev_kfree_skb(skb);
		return;
	}

	/* send frame to monitor interfaces now */

	if (skb_headroom(skb) < sizeof(*rthdr)) {
		printk(KERN_ERR "ieee80211_tx_status: headroom too small\n");
		dev_kfree_skb(skb);
		return;
	}

	rthdr = (struct ieee80211_tx_status_rtap_hdr *)
				skb_push(skb, sizeof(*rthdr));

	memset(rthdr, 0, sizeof(*rthdr));
	rthdr->hdr.it_len = cpu_to_le16(sizeof(*rthdr));
	rthdr->hdr.it_present =
		cpu_to_le32((1 << IEEE80211_RADIOTAP_TX_FLAGS) |
			    (1 << IEEE80211_RADIOTAP_DATA_RETRIES) |
			    (1 << IEEE80211_RADIOTAP_RATE));

	if (!(info->flags & IEEE80211_TX_STAT_ACK) &&
	    !is_multicast_ether_addr(hdr->addr1))
		rthdr->tx_flags |= cpu_to_le16(IEEE80211_RADIOTAP_F_TX_FAIL);

	/*
	 * XXX: Once radiotap gets the bitmap reset thing the vendor
	 *	extensions proposal contains, we can actually report
	 *	the whole set of tries we did.
	 */
	if ((info->status.rates[0].flags & IEEE80211_TX_RC_USE_RTS_CTS) ||
	    (info->status.rates[0].flags & IEEE80211_TX_RC_USE_CTS_PROTECT))
		rthdr->tx_flags |= cpu_to_le16(IEEE80211_RADIOTAP_F_TX_CTS);
	else if (info->status.rates[0].flags & IEEE80211_TX_RC_USE_RTS_CTS)
		rthdr->tx_flags |= cpu_to_le16(IEEE80211_RADIOTAP_F_TX_RTS);
	if (info->status.rates[0].idx >= 0 &&
	    !(info->status.rates[0].flags & IEEE80211_TX_RC_MCS))
		rthdr->rate = sband->bitrates[
				info->status.rates[0].idx].bitrate / 5;

	/* for now report the total retry_count */
	rthdr->data_retries = retry_count;

	/* XXX: is this sufficient for BPF? */
	skb_set_mac_header(skb, 0);
	skb->ip_summed = CHECKSUM_UNNECESSARY;
	skb->pkt_type = PACKET_OTHERHOST;
	skb->protocol = htons(ETH_P_802_2);
	memset(skb->cb, 0, sizeof(skb->cb));

	rcu_read_lock();
	list_for_each_entry_rcu(sdata, &local->interfaces, list) {
		if (sdata->vif.type == NL80211_IFTYPE_MONITOR) {
			if (!ieee80211_sdata_running(sdata))
				continue;

			if ((sdata->u.mntr_flags & MONITOR_FLAG_COOK_FRAMES) &&
			    !send_to_cooked)
				continue;

			if (prev_dev) {
				skb2 = skb_clone(skb, GFP_ATOMIC);
				if (skb2) {
					skb2->dev = prev_dev;
					netif_rx(skb2);
				}
			}

			prev_dev = sdata->dev;
		}
	}
	if (prev_dev) {
		skb->dev = prev_dev;
		netif_rx(skb);
		skb = NULL;
	}
	rcu_read_unlock();
	dev_kfree_skb(skb);
}
EXPORT_SYMBOL(ieee80211_tx_status);<|MERGE_RESOLUTION|>--- conflicted
+++ resolved
@@ -325,10 +325,7 @@
 
 	if (info->flags & IEEE80211_TX_INTFL_NL80211_FRAME_TX) {
 		struct ieee80211_work *wk;
-<<<<<<< HEAD
-=======
 		u64 cookie = (unsigned long)skb;
->>>>>>> 105e53f8
 
 		rcu_read_lock();
 		list_for_each_entry_rcu(wk, &local->work_list, list) {
@@ -340,8 +337,6 @@
 			break;
 		}
 		rcu_read_unlock();
-<<<<<<< HEAD
-=======
 		if (local->hw_roc_skb_for_status == skb) {
 			cookie = local->hw_roc_cookie ^ 2;
 			local->hw_roc_skb_for_status = NULL;
@@ -350,7 +345,6 @@
 		if (cookie == local->hw_offchan_tx_cookie)
 			local->hw_offchan_tx_cookie = 0;
 
->>>>>>> 105e53f8
 		cfg80211_mgmt_tx_status(
 			skb->dev, cookie, skb->data, skb->len,
 			!!(info->flags & IEEE80211_TX_STAT_ACK), GFP_ATOMIC);
