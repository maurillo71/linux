/*
 *	Handle firewalling
 *	Linux ethernet bridge
 *
 *	Authors:
 *	Lennert Buytenhek		<buytenh@gnu.org>
 *	Bart De Schuymer		<bdschuym@pandora.be>
 *
 *	This program is free software; you can redistribute it and/or
 *	modify it under the terms of the GNU General Public License
 *	as published by the Free Software Foundation; either version
 *	2 of the License, or (at your option) any later version.
 *
 *	Lennert dedicates this file to Kerstin Wurdinger.
 */

#include <linux/module.h>
#include <linux/kernel.h>
#include <linux/slab.h>
#include <linux/ip.h>
#include <linux/netdevice.h>
#include <linux/skbuff.h>
#include <linux/if_arp.h>
#include <linux/if_ether.h>
#include <linux/if_vlan.h>
#include <linux/if_pppox.h>
#include <linux/ppp_defs.h>
#include <linux/netfilter_bridge.h>
#include <linux/netfilter_ipv4.h>
#include <linux/netfilter_ipv6.h>
#include <linux/netfilter_arp.h>
#include <linux/in_route.h>
#include <linux/inetdevice.h>

#include <net/ip.h>
#include <net/ipv6.h>
#include <net/route.h>

#include <asm/uaccess.h>
#include "br_private.h"
#ifdef CONFIG_SYSCTL
#include <linux/sysctl.h>
#endif

#define skb_origaddr(skb)	 (((struct bridge_skb_cb *) \
				 (skb->nf_bridge->data))->daddr.ipv4)
#define store_orig_dstaddr(skb)	 (skb_origaddr(skb) = ip_hdr(skb)->daddr)
#define dnat_took_place(skb)	 (skb_origaddr(skb) != ip_hdr(skb)->daddr)

#ifdef CONFIG_SYSCTL
static struct ctl_table_header *brnf_sysctl_header;
static int brnf_call_iptables __read_mostly = 1;
static int brnf_call_ip6tables __read_mostly = 1;
static int brnf_call_arptables __read_mostly = 1;
static int brnf_filter_vlan_tagged __read_mostly = 0;
static int brnf_filter_pppoe_tagged __read_mostly = 0;
#else
#define brnf_call_iptables 1
#define brnf_call_ip6tables 1
#define brnf_call_arptables 1
#define brnf_filter_vlan_tagged 0
#define brnf_filter_pppoe_tagged 0
#endif

static inline __be16 vlan_proto(const struct sk_buff *skb)
{
	if (vlan_tx_tag_present(skb))
		return skb->protocol;
	else if (skb->protocol == htons(ETH_P_8021Q))
		return vlan_eth_hdr(skb)->h_vlan_encapsulated_proto;
	else
		return 0;
}

#define IS_VLAN_IP(skb) \
	(vlan_proto(skb) == htons(ETH_P_IP) && \
	 brnf_filter_vlan_tagged)

#define IS_VLAN_IPV6(skb) \
	(vlan_proto(skb) == htons(ETH_P_IPV6) && \
	 brnf_filter_vlan_tagged)

#define IS_VLAN_ARP(skb) \
	(vlan_proto(skb) == htons(ETH_P_ARP) &&	\
	 brnf_filter_vlan_tagged)

static inline __be16 pppoe_proto(const struct sk_buff *skb)
{
	return *((__be16 *)(skb_mac_header(skb) + ETH_HLEN +
			    sizeof(struct pppoe_hdr)));
}

#define IS_PPPOE_IP(skb) \
	(skb->protocol == htons(ETH_P_PPP_SES) && \
	 pppoe_proto(skb) == htons(PPP_IP) && \
	 brnf_filter_pppoe_tagged)

#define IS_PPPOE_IPV6(skb) \
	(skb->protocol == htons(ETH_P_PPP_SES) && \
	 pppoe_proto(skb) == htons(PPP_IPV6) && \
	 brnf_filter_pppoe_tagged)

static void fake_update_pmtu(struct dst_entry *dst, u32 mtu)
{
}

static struct dst_ops fake_dst_ops = {
	.family =		AF_INET,
	.protocol =		cpu_to_be16(ETH_P_IP),
	.update_pmtu =		fake_update_pmtu,
};

/*
 * Initialize bogus route table used to keep netfilter happy.
 * Currently, we fill in the PMTU entry because netfilter
 * refragmentation needs it, and the rt_flags entry because
 * ipt_REJECT needs it.  Future netfilter modules might
 * require us to fill additional fields.
 */
void br_netfilter_rtable_init(struct net_bridge *br)
{
	struct rtable *rt = &br->fake_rtable;

	atomic_set(&rt->dst.__refcnt, 1);
	rt->dst.dev = br->dev;
	rt->dst.path = &rt->dst;
	dst_metric_set(&rt->dst, RTAX_MTU, 1500);
	rt->dst.flags	= DST_NOXFRM;
	rt->dst.ops = &fake_dst_ops;
}

static inline struct rtable *bridge_parent_rtable(const struct net_device *dev)
{
	struct net_bridge_port *port;

	port = br_port_get_rcu(dev);
	return port ? &port->br->fake_rtable : NULL;
}

static inline struct net_device *bridge_parent(const struct net_device *dev)
{
	struct net_bridge_port *port;

	port = br_port_get_rcu(dev);
	return port ? port->br->dev : NULL;
}

static inline struct nf_bridge_info *nf_bridge_alloc(struct sk_buff *skb)
{
	skb->nf_bridge = kzalloc(sizeof(struct nf_bridge_info), GFP_ATOMIC);
	if (likely(skb->nf_bridge))
		atomic_set(&(skb->nf_bridge->use), 1);

	return skb->nf_bridge;
}

static inline struct nf_bridge_info *nf_bridge_unshare(struct sk_buff *skb)
{
	struct nf_bridge_info *nf_bridge = skb->nf_bridge;

	if (atomic_read(&nf_bridge->use) > 1) {
		struct nf_bridge_info *tmp = nf_bridge_alloc(skb);

		if (tmp) {
			memcpy(tmp, nf_bridge, sizeof(struct nf_bridge_info));
			atomic_set(&tmp->use, 1);
		}
		nf_bridge_put(nf_bridge);
		nf_bridge = tmp;
	}
	return nf_bridge;
}

static inline void nf_bridge_push_encap_header(struct sk_buff *skb)
{
	unsigned int len = nf_bridge_encap_header_len(skb);

	skb_push(skb, len);
	skb->network_header -= len;
}

static inline void nf_bridge_pull_encap_header(struct sk_buff *skb)
{
	unsigned int len = nf_bridge_encap_header_len(skb);

	skb_pull(skb, len);
	skb->network_header += len;
}

static inline void nf_bridge_pull_encap_header_rcsum(struct sk_buff *skb)
{
	unsigned int len = nf_bridge_encap_header_len(skb);

	skb_pull_rcsum(skb, len);
	skb->network_header += len;
}

static inline void nf_bridge_save_header(struct sk_buff *skb)
{
	int header_size = ETH_HLEN + nf_bridge_encap_header_len(skb);

	skb_copy_from_linear_data_offset(skb, -header_size,
					 skb->nf_bridge->data, header_size);
}

static inline void nf_bridge_update_protocol(struct sk_buff *skb)
{
	if (skb->nf_bridge->mask & BRNF_8021Q)
		skb->protocol = htons(ETH_P_8021Q);
	else if (skb->nf_bridge->mask & BRNF_PPPoE)
		skb->protocol = htons(ETH_P_PPP_SES);
}

/* When handing a packet over to the IP layer
 * check whether we have a skb that is in the
 * expected format
 */

static int br_parse_ip_options(struct sk_buff *skb)
{
	struct ip_options *opt;
	struct iphdr *iph;
	struct net_device *dev = skb->dev;
	u32 len;

	iph = ip_hdr(skb);
	opt = &(IPCB(skb)->opt);

	/* Basic sanity checks */
	if (iph->ihl < 5 || iph->version != 4)
		goto inhdr_error;

	if (!pskb_may_pull(skb, iph->ihl*4))
		goto inhdr_error;

	iph = ip_hdr(skb);
	if (unlikely(ip_fast_csum((u8 *)iph, iph->ihl)))
		goto inhdr_error;

	len = ntohs(iph->tot_len);
	if (skb->len < len) {
		IP_INC_STATS_BH(dev_net(dev), IPSTATS_MIB_INTRUNCATEDPKTS);
		goto drop;
	} else if (len < (iph->ihl*4))
		goto inhdr_error;

	if (pskb_trim_rcsum(skb, len)) {
		IP_INC_STATS_BH(dev_net(dev), IPSTATS_MIB_INDISCARDS);
		goto drop;
	}

	memset(IPCB(skb), 0, sizeof(struct inet_skb_parm));
	if (iph->ihl == 5)
		return 0;

	opt->optlen = iph->ihl*4 - sizeof(struct iphdr);
	if (ip_options_compile(dev_net(dev), opt, skb))
		goto inhdr_error;

	/* Check correct handling of SRR option */
	if (unlikely(opt->srr)) {
		struct in_device *in_dev = __in_dev_get_rcu(dev);
		if (in_dev && !IN_DEV_SOURCE_ROUTE(in_dev))
			goto drop;

		if (ip_options_rcv_srr(skb))
			goto drop;
	}

	return 0;

inhdr_error:
	IP_INC_STATS_BH(dev_net(dev), IPSTATS_MIB_INHDRERRORS);
drop:
	return -1;
}

/* Fill in the header for fragmented IP packets handled by
 * the IPv4 connection tracking code.
 */
int nf_bridge_copy_header(struct sk_buff *skb)
{
	int err;
	unsigned int header_size;

	nf_bridge_update_protocol(skb);
	header_size = ETH_HLEN + nf_bridge_encap_header_len(skb);
	err = skb_cow_head(skb, header_size);
	if (err)
		return err;

	skb_copy_to_linear_data_offset(skb, -header_size,
				       skb->nf_bridge->data, header_size);
	__skb_push(skb, nf_bridge_encap_header_len(skb));
	return 0;
}

/* PF_BRIDGE/PRE_ROUTING *********************************************/
/* Undo the changes made for ip6tables PREROUTING and continue the
 * bridge PRE_ROUTING hook. */
static int br_nf_pre_routing_finish_ipv6(struct sk_buff *skb)
{
	struct nf_bridge_info *nf_bridge = skb->nf_bridge;
	struct rtable *rt;

	if (nf_bridge->mask & BRNF_PKT_TYPE) {
		skb->pkt_type = PACKET_OTHERHOST;
		nf_bridge->mask ^= BRNF_PKT_TYPE;
	}
	nf_bridge->mask ^= BRNF_NF_BRIDGE_PREROUTING;

	rt = bridge_parent_rtable(nf_bridge->physindev);
	if (!rt) {
		kfree_skb(skb);
		return 0;
	}
	skb_dst_set_noref(skb, &rt->dst);

	skb->dev = nf_bridge->physindev;
	nf_bridge_update_protocol(skb);
	nf_bridge_push_encap_header(skb);
	NF_HOOK_THRESH(NFPROTO_BRIDGE, NF_BR_PRE_ROUTING, skb, skb->dev, NULL,
		       br_handle_frame_finish, 1);

	return 0;
}

/* Obtain the correct destination MAC address, while preserving the original
 * source MAC address. If we already know this address, we just copy it. If we
 * don't, we use the neighbour framework to find out. In both cases, we make
 * sure that br_handle_frame_finish() is called afterwards.
 */
static int br_nf_pre_routing_finish_bridge(struct sk_buff *skb)
{
	struct nf_bridge_info *nf_bridge = skb->nf_bridge;
	struct dst_entry *dst;

	skb->dev = bridge_parent(skb->dev);
	if (!skb->dev)
		goto free_skb;
	dst = skb_dst(skb);
	if (dst->hh) {
		neigh_hh_bridge(dst->hh, skb);
		skb->dev = nf_bridge->physindev;
		return br_handle_frame_finish(skb);
	} else if (dst->neighbour) {
		/* the neighbour function below overwrites the complete
		 * MAC header, so we save the Ethernet source address and
		 * protocol number. */
		skb_copy_from_linear_data_offset(skb, -(ETH_HLEN-ETH_ALEN), skb->nf_bridge->data, ETH_HLEN-ETH_ALEN);
		/* tell br_dev_xmit to continue with forwarding */
		nf_bridge->mask |= BRNF_BRIDGED_DNAT;
		return dst->neighbour->output(skb);
	}
free_skb:
	kfree_skb(skb);
	return 0;
}

/* This requires some explaining. If DNAT has taken place,
 * we will need to fix up the destination Ethernet address.
 *
 * There are two cases to consider:
 * 1. The packet was DNAT'ed to a device in the same bridge
 *    port group as it was received on. We can still bridge
 *    the packet.
 * 2. The packet was DNAT'ed to a different device, either
 *    a non-bridged device or another bridge port group.
 *    The packet will need to be routed.
 *
 * The correct way of distinguishing between these two cases is to
 * call ip_route_input() and to look at skb->dst->dev, which is
 * changed to the destination device if ip_route_input() succeeds.
 *
 * Let's first consider the case that ip_route_input() succeeds:
 *
 * If the output device equals the logical bridge device the packet
 * came in on, we can consider this bridging. The corresponding MAC
 * address will be obtained in br_nf_pre_routing_finish_bridge.
 * Otherwise, the packet is considered to be routed and we just
 * change the destination MAC address so that the packet will
 * later be passed up to the IP stack to be routed. For a redirected
 * packet, ip_route_input() will give back the localhost as output device,
 * which differs from the bridge device.
 *
 * Let's now consider the case that ip_route_input() fails:
 *
 * This can be because the destination address is martian, in which case
 * the packet will be dropped.
 * If IP forwarding is disabled, ip_route_input() will fail, while
 * ip_route_output_key() can return success. The source
 * address for ip_route_output_key() is set to zero, so ip_route_output_key()
 * thinks we're handling a locally generated packet and won't care
 * if IP forwarding is enabled. If the output device equals the logical bridge
 * device, we proceed as if ip_route_input() succeeded. If it differs from the
 * logical bridge port or if ip_route_output_key() fails we drop the packet.
 */
static int br_nf_pre_routing_finish(struct sk_buff *skb)
{
	struct net_device *dev = skb->dev;
	struct iphdr *iph = ip_hdr(skb);
	struct nf_bridge_info *nf_bridge = skb->nf_bridge;
	struct rtable *rt;
	int err;

	if (nf_bridge->mask & BRNF_PKT_TYPE) {
		skb->pkt_type = PACKET_OTHERHOST;
		nf_bridge->mask ^= BRNF_PKT_TYPE;
	}
	nf_bridge->mask ^= BRNF_NF_BRIDGE_PREROUTING;
	if (dnat_took_place(skb)) {
		if ((err = ip_route_input(skb, iph->daddr, iph->saddr, iph->tos, dev))) {
<<<<<<< HEAD
			struct flowi fl = {
				.fl4_dst = iph->daddr,
				.fl4_tos = RT_TOS(iph->tos),
			};
=======
>>>>>>> 105e53f8
			struct in_device *in_dev = __in_dev_get_rcu(dev);

			/* If err equals -EHOSTUNREACH the error is due to a
			 * martian destination or due to the fact that
			 * forwarding is disabled. For most martian packets,
			 * ip_route_output_key() will fail. It won't fail for 2 types of
			 * martian destinations: loopback destinations and destination
			 * 0.0.0.0. In both cases the packet will be dropped because the
			 * destination is the loopback device and not the bridge. */
			if (err != -EHOSTUNREACH || !in_dev || IN_DEV_FORWARD(in_dev))
				goto free_skb;

			rt = ip_route_output(dev_net(dev), iph->daddr, 0,
					     RT_TOS(iph->tos), 0);
			if (!IS_ERR(rt)) {
				/* - Bridged-and-DNAT'ed traffic doesn't
				 *   require ip_forwarding. */
				if (rt->dst.dev == dev) {
					skb_dst_set(skb, &rt->dst);
					goto bridged_dnat;
				}
				ip_rt_put(rt);
			}
free_skb:
			kfree_skb(skb);
			return 0;
		} else {
			if (skb_dst(skb)->dev == dev) {
bridged_dnat:
				skb->dev = nf_bridge->physindev;
				nf_bridge_update_protocol(skb);
				nf_bridge_push_encap_header(skb);
				NF_HOOK_THRESH(NFPROTO_BRIDGE,
					       NF_BR_PRE_ROUTING,
					       skb, skb->dev, NULL,
					       br_nf_pre_routing_finish_bridge,
					       1);
				return 0;
			}
			memcpy(eth_hdr(skb)->h_dest, dev->dev_addr, ETH_ALEN);
			skb->pkt_type = PACKET_HOST;
		}
	} else {
		rt = bridge_parent_rtable(nf_bridge->physindev);
		if (!rt) {
			kfree_skb(skb);
			return 0;
		}
		skb_dst_set_noref(skb, &rt->dst);
	}

	skb->dev = nf_bridge->physindev;
	nf_bridge_update_protocol(skb);
	nf_bridge_push_encap_header(skb);
	NF_HOOK_THRESH(NFPROTO_BRIDGE, NF_BR_PRE_ROUTING, skb, skb->dev, NULL,
		       br_handle_frame_finish, 1);

	return 0;
}

/* Some common code for IPv4/IPv6 */
static struct net_device *setup_pre_routing(struct sk_buff *skb)
{
	struct nf_bridge_info *nf_bridge = skb->nf_bridge;

	if (skb->pkt_type == PACKET_OTHERHOST) {
		skb->pkt_type = PACKET_HOST;
		nf_bridge->mask |= BRNF_PKT_TYPE;
	}

	nf_bridge->mask |= BRNF_NF_BRIDGE_PREROUTING;
	nf_bridge->physindev = skb->dev;
	skb->dev = bridge_parent(skb->dev);
	if (skb->protocol == htons(ETH_P_8021Q))
		nf_bridge->mask |= BRNF_8021Q;
	else if (skb->protocol == htons(ETH_P_PPP_SES))
		nf_bridge->mask |= BRNF_PPPoE;

	return skb->dev;
}

/* We only check the length. A bridge shouldn't do any hop-by-hop stuff anyway */
static int check_hbh_len(struct sk_buff *skb)
{
	unsigned char *raw = (u8 *)(ipv6_hdr(skb) + 1);
	u32 pkt_len;
	const unsigned char *nh = skb_network_header(skb);
	int off = raw - nh;
	int len = (raw[1] + 1) << 3;

	if ((raw + len) - skb->data > skb_headlen(skb))
		goto bad;

	off += 2;
	len -= 2;

	while (len > 0) {
		int optlen = nh[off + 1] + 2;

		switch (nh[off]) {
		case IPV6_TLV_PAD0:
			optlen = 1;
			break;

		case IPV6_TLV_PADN:
			break;

		case IPV6_TLV_JUMBO:
			if (nh[off + 1] != 4 || (off & 3) != 2)
				goto bad;
			pkt_len = ntohl(*(__be32 *) (nh + off + 2));
			if (pkt_len <= IPV6_MAXPLEN ||
			    ipv6_hdr(skb)->payload_len)
				goto bad;
			if (pkt_len > skb->len - sizeof(struct ipv6hdr))
				goto bad;
			if (pskb_trim_rcsum(skb,
					    pkt_len + sizeof(struct ipv6hdr)))
				goto bad;
			nh = skb_network_header(skb);
			break;
		default:
			if (optlen > len)
				goto bad;
			break;
		}
		off += optlen;
		len -= optlen;
	}
	if (len == 0)
		return 0;
bad:
	return -1;

}

/* Replicate the checks that IPv6 does on packet reception and pass the packet
 * to ip6tables, which doesn't support NAT, so things are fairly simple. */
static unsigned int br_nf_pre_routing_ipv6(unsigned int hook,
					   struct sk_buff *skb,
					   const struct net_device *in,
					   const struct net_device *out,
					   int (*okfn)(struct sk_buff *))
{
	struct ipv6hdr *hdr;
	u32 pkt_len;

	if (skb->len < sizeof(struct ipv6hdr))
		return NF_DROP;

	if (!pskb_may_pull(skb, sizeof(struct ipv6hdr)))
		return NF_DROP;

	hdr = ipv6_hdr(skb);

	if (hdr->version != 6)
		return NF_DROP;

	pkt_len = ntohs(hdr->payload_len);

	if (pkt_len || hdr->nexthdr != NEXTHDR_HOP) {
		if (pkt_len + sizeof(struct ipv6hdr) > skb->len)
			return NF_DROP;
		if (pskb_trim_rcsum(skb, pkt_len + sizeof(struct ipv6hdr)))
			return NF_DROP;
	}
	if (hdr->nexthdr == NEXTHDR_HOP && check_hbh_len(skb))
		return NF_DROP;

	nf_bridge_put(skb->nf_bridge);
	if (!nf_bridge_alloc(skb))
		return NF_DROP;
	if (!setup_pre_routing(skb))
		return NF_DROP;

	skb->protocol = htons(ETH_P_IPV6);
	NF_HOOK(NFPROTO_IPV6, NF_INET_PRE_ROUTING, skb, skb->dev, NULL,
		br_nf_pre_routing_finish_ipv6);

	return NF_STOLEN;
}

/* Direct IPv6 traffic to br_nf_pre_routing_ipv6.
 * Replicate the checks that IPv4 does on packet reception.
 * Set skb->dev to the bridge device (i.e. parent of the
 * receiving device) to make netfilter happy, the REDIRECT
 * target in particular.  Save the original destination IP
 * address to be able to detect DNAT afterwards. */
static unsigned int br_nf_pre_routing(unsigned int hook, struct sk_buff *skb,
				      const struct net_device *in,
				      const struct net_device *out,
				      int (*okfn)(struct sk_buff *))
{
	struct net_bridge_port *p;
	struct net_bridge *br;
	__u32 len = nf_bridge_encap_header_len(skb);

	if (unlikely(!pskb_may_pull(skb, len)))
		return NF_DROP;

	p = br_port_get_rcu(in);
	if (p == NULL)
		return NF_DROP;
	br = p->br;

	if (skb->protocol == htons(ETH_P_IPV6) || IS_VLAN_IPV6(skb) ||
	    IS_PPPOE_IPV6(skb)) {
		if (!brnf_call_ip6tables && !br->nf_call_ip6tables)
			return NF_ACCEPT;

		nf_bridge_pull_encap_header_rcsum(skb);
		return br_nf_pre_routing_ipv6(hook, skb, in, out, okfn);
	}

	if (!brnf_call_iptables && !br->nf_call_iptables)
		return NF_ACCEPT;

	if (skb->protocol != htons(ETH_P_IP) && !IS_VLAN_IP(skb) &&
	    !IS_PPPOE_IP(skb))
		return NF_ACCEPT;

	nf_bridge_pull_encap_header_rcsum(skb);

	if (br_parse_ip_options(skb))
		return NF_DROP;

	nf_bridge_put(skb->nf_bridge);
	if (!nf_bridge_alloc(skb))
		return NF_DROP;
	if (!setup_pre_routing(skb))
		return NF_DROP;
	store_orig_dstaddr(skb);
	skb->protocol = htons(ETH_P_IP);

	NF_HOOK(NFPROTO_IPV4, NF_INET_PRE_ROUTING, skb, skb->dev, NULL,
		br_nf_pre_routing_finish);

	return NF_STOLEN;
}


/* PF_BRIDGE/LOCAL_IN ************************************************/
/* The packet is locally destined, which requires a real
 * dst_entry, so detach the fake one.  On the way up, the
 * packet would pass through PRE_ROUTING again (which already
 * took place when the packet entered the bridge), but we
 * register an IPv4 PRE_ROUTING 'sabotage' hook that will
 * prevent this from happening. */
static unsigned int br_nf_local_in(unsigned int hook, struct sk_buff *skb,
				   const struct net_device *in,
				   const struct net_device *out,
				   int (*okfn)(struct sk_buff *))
{
	struct rtable *rt = skb_rtable(skb);

	if (rt && rt == bridge_parent_rtable(in))
		skb_dst_drop(skb);

	return NF_ACCEPT;
}

/* PF_BRIDGE/FORWARD *************************************************/
static int br_nf_forward_finish(struct sk_buff *skb)
{
	struct nf_bridge_info *nf_bridge = skb->nf_bridge;
	struct net_device *in;

	if (skb->protocol != htons(ETH_P_ARP) && !IS_VLAN_ARP(skb)) {
		in = nf_bridge->physindev;
		if (nf_bridge->mask & BRNF_PKT_TYPE) {
			skb->pkt_type = PACKET_OTHERHOST;
			nf_bridge->mask ^= BRNF_PKT_TYPE;
		}
		nf_bridge_update_protocol(skb);
	} else {
		in = *((struct net_device **)(skb->cb));
	}
	nf_bridge_push_encap_header(skb);

	NF_HOOK_THRESH(NFPROTO_BRIDGE, NF_BR_FORWARD, skb, in,
		       skb->dev, br_forward_finish, 1);
	return 0;
}

/* This is the 'purely bridged' case.  For IP, we pass the packet to
 * netfilter with indev and outdev set to the bridge device,
 * but we are still able to filter on the 'real' indev/outdev
 * because of the physdev module. For ARP, indev and outdev are the
 * bridge ports. */
static unsigned int br_nf_forward_ip(unsigned int hook, struct sk_buff *skb,
				     const struct net_device *in,
				     const struct net_device *out,
				     int (*okfn)(struct sk_buff *))
{
	struct nf_bridge_info *nf_bridge;
	struct net_device *parent;
	u_int8_t pf;

	if (!skb->nf_bridge)
		return NF_ACCEPT;

	/* Need exclusive nf_bridge_info since we might have multiple
	 * different physoutdevs. */
	if (!nf_bridge_unshare(skb))
		return NF_DROP;

	parent = bridge_parent(out);
	if (!parent)
		return NF_DROP;

	if (skb->protocol == htons(ETH_P_IP) || IS_VLAN_IP(skb) ||
	    IS_PPPOE_IP(skb))
		pf = PF_INET;
	else if (skb->protocol == htons(ETH_P_IPV6) || IS_VLAN_IPV6(skb) ||
		 IS_PPPOE_IPV6(skb))
		pf = PF_INET6;
	else
		return NF_ACCEPT;

	nf_bridge_pull_encap_header(skb);

	nf_bridge = skb->nf_bridge;
	if (skb->pkt_type == PACKET_OTHERHOST) {
		skb->pkt_type = PACKET_HOST;
		nf_bridge->mask |= BRNF_PKT_TYPE;
	}

	if (br_parse_ip_options(skb))
		return NF_DROP;

	/* The physdev module checks on this */
	nf_bridge->mask |= BRNF_BRIDGED;
	nf_bridge->physoutdev = skb->dev;
	if (pf == PF_INET)
		skb->protocol = htons(ETH_P_IP);
	else
		skb->protocol = htons(ETH_P_IPV6);

	NF_HOOK(pf, NF_INET_FORWARD, skb, bridge_parent(in), parent,
		br_nf_forward_finish);

	return NF_STOLEN;
}

static unsigned int br_nf_forward_arp(unsigned int hook, struct sk_buff *skb,
				      const struct net_device *in,
				      const struct net_device *out,
				      int (*okfn)(struct sk_buff *))
{
	struct net_bridge_port *p;
	struct net_bridge *br;
	struct net_device **d = (struct net_device **)(skb->cb);

	p = br_port_get_rcu(out);
	if (p == NULL)
		return NF_ACCEPT;
	br = p->br;

	if (!brnf_call_arptables && !br->nf_call_arptables)
		return NF_ACCEPT;

	if (skb->protocol != htons(ETH_P_ARP)) {
		if (!IS_VLAN_ARP(skb))
			return NF_ACCEPT;
		nf_bridge_pull_encap_header(skb);
	}

	if (arp_hdr(skb)->ar_pln != 4) {
		if (IS_VLAN_ARP(skb))
			nf_bridge_push_encap_header(skb);
		return NF_ACCEPT;
	}
	*d = (struct net_device *)in;
	NF_HOOK(NFPROTO_ARP, NF_ARP_FORWARD, skb, (struct net_device *)in,
		(struct net_device *)out, br_nf_forward_finish);

	return NF_STOLEN;
}

#if defined(CONFIG_NF_CONNTRACK_IPV4) || defined(CONFIG_NF_CONNTRACK_IPV4_MODULE)
static int br_nf_dev_queue_xmit(struct sk_buff *skb)
{
	int ret;

	if (skb->nfct != NULL && skb->protocol == htons(ETH_P_IP) &&
	    skb->len + nf_bridge_mtu_reduction(skb) > skb->dev->mtu &&
	    !skb_is_gso(skb)) {
		if (br_parse_ip_options(skb))
			/* Drop invalid packet */
			return NF_DROP;
		ret = ip_fragment(skb, br_dev_queue_push_xmit);
	} else
		ret = br_dev_queue_push_xmit(skb);

	return ret;
}
#else
static int br_nf_dev_queue_xmit(struct sk_buff *skb)
{
        return br_dev_queue_push_xmit(skb);
}
#endif

/* PF_BRIDGE/POST_ROUTING ********************************************/
static unsigned int br_nf_post_routing(unsigned int hook, struct sk_buff *skb,
				       const struct net_device *in,
				       const struct net_device *out,
				       int (*okfn)(struct sk_buff *))
{
	struct nf_bridge_info *nf_bridge = skb->nf_bridge;
	struct net_device *realoutdev = bridge_parent(skb->dev);
	u_int8_t pf;

	if (!nf_bridge || !(nf_bridge->mask & BRNF_BRIDGED))
		return NF_ACCEPT;

	if (!realoutdev)
		return NF_DROP;

	if (skb->protocol == htons(ETH_P_IP) || IS_VLAN_IP(skb) ||
	    IS_PPPOE_IP(skb))
		pf = PF_INET;
	else if (skb->protocol == htons(ETH_P_IPV6) || IS_VLAN_IPV6(skb) ||
		 IS_PPPOE_IPV6(skb))
		pf = PF_INET6;
	else
		return NF_ACCEPT;

	/* We assume any code from br_dev_queue_push_xmit onwards doesn't care
	 * about the value of skb->pkt_type. */
	if (skb->pkt_type == PACKET_OTHERHOST) {
		skb->pkt_type = PACKET_HOST;
		nf_bridge->mask |= BRNF_PKT_TYPE;
	}

	nf_bridge_pull_encap_header(skb);
	nf_bridge_save_header(skb);
	if (pf == PF_INET)
		skb->protocol = htons(ETH_P_IP);
	else
		skb->protocol = htons(ETH_P_IPV6);

	NF_HOOK(pf, NF_INET_POST_ROUTING, skb, NULL, realoutdev,
		br_nf_dev_queue_xmit);

	return NF_STOLEN;
}

/* IP/SABOTAGE *****************************************************/
/* Don't hand locally destined packets to PF_INET(6)/PRE_ROUTING
 * for the second time. */
static unsigned int ip_sabotage_in(unsigned int hook, struct sk_buff *skb,
				   const struct net_device *in,
				   const struct net_device *out,
				   int (*okfn)(struct sk_buff *))
{
	if (skb->nf_bridge &&
	    !(skb->nf_bridge->mask & BRNF_NF_BRIDGE_PREROUTING)) {
		return NF_STOP;
	}

	return NF_ACCEPT;
}

/* For br_nf_post_routing, we need (prio = NF_BR_PRI_LAST), because
 * br_dev_queue_push_xmit is called afterwards */
static struct nf_hook_ops br_nf_ops[] __read_mostly = {
	{
		.hook = br_nf_pre_routing,
		.owner = THIS_MODULE,
		.pf = PF_BRIDGE,
		.hooknum = NF_BR_PRE_ROUTING,
		.priority = NF_BR_PRI_BRNF,
	},
	{
		.hook = br_nf_local_in,
		.owner = THIS_MODULE,
		.pf = PF_BRIDGE,
		.hooknum = NF_BR_LOCAL_IN,
		.priority = NF_BR_PRI_BRNF,
	},
	{
		.hook = br_nf_forward_ip,
		.owner = THIS_MODULE,
		.pf = PF_BRIDGE,
		.hooknum = NF_BR_FORWARD,
		.priority = NF_BR_PRI_BRNF - 1,
	},
	{
		.hook = br_nf_forward_arp,
		.owner = THIS_MODULE,
		.pf = PF_BRIDGE,
		.hooknum = NF_BR_FORWARD,
		.priority = NF_BR_PRI_BRNF,
	},
	{
		.hook = br_nf_post_routing,
		.owner = THIS_MODULE,
		.pf = PF_BRIDGE,
		.hooknum = NF_BR_POST_ROUTING,
		.priority = NF_BR_PRI_LAST,
	},
	{
		.hook = ip_sabotage_in,
		.owner = THIS_MODULE,
		.pf = PF_INET,
		.hooknum = NF_INET_PRE_ROUTING,
		.priority = NF_IP_PRI_FIRST,
	},
	{
		.hook = ip_sabotage_in,
		.owner = THIS_MODULE,
		.pf = PF_INET6,
		.hooknum = NF_INET_PRE_ROUTING,
		.priority = NF_IP6_PRI_FIRST,
	},
};

#ifdef CONFIG_SYSCTL
static
int brnf_sysctl_call_tables(ctl_table * ctl, int write,
			    void __user * buffer, size_t * lenp, loff_t * ppos)
{
	int ret;

	ret = proc_dointvec(ctl, write, buffer, lenp, ppos);

	if (write && *(int *)(ctl->data))
		*(int *)(ctl->data) = 1;
	return ret;
}

static ctl_table brnf_table[] = {
	{
		.procname	= "bridge-nf-call-arptables",
		.data		= &brnf_call_arptables,
		.maxlen		= sizeof(int),
		.mode		= 0644,
		.proc_handler	= brnf_sysctl_call_tables,
	},
	{
		.procname	= "bridge-nf-call-iptables",
		.data		= &brnf_call_iptables,
		.maxlen		= sizeof(int),
		.mode		= 0644,
		.proc_handler	= brnf_sysctl_call_tables,
	},
	{
		.procname	= "bridge-nf-call-ip6tables",
		.data		= &brnf_call_ip6tables,
		.maxlen		= sizeof(int),
		.mode		= 0644,
		.proc_handler	= brnf_sysctl_call_tables,
	},
	{
		.procname	= "bridge-nf-filter-vlan-tagged",
		.data		= &brnf_filter_vlan_tagged,
		.maxlen		= sizeof(int),
		.mode		= 0644,
		.proc_handler	= brnf_sysctl_call_tables,
	},
	{
		.procname	= "bridge-nf-filter-pppoe-tagged",
		.data		= &brnf_filter_pppoe_tagged,
		.maxlen		= sizeof(int),
		.mode		= 0644,
		.proc_handler	= brnf_sysctl_call_tables,
	},
	{ }
};

static struct ctl_path brnf_path[] = {
	{ .procname = "net", },
	{ .procname = "bridge", },
	{ }
};
#endif

int __init br_netfilter_init(void)
{
	int ret;

	ret = dst_entries_init(&fake_dst_ops);
	if (ret < 0)
		return ret;

	ret = nf_register_hooks(br_nf_ops, ARRAY_SIZE(br_nf_ops));
	if (ret < 0) {
		dst_entries_destroy(&fake_dst_ops);
		return ret;
	}
#ifdef CONFIG_SYSCTL
	brnf_sysctl_header = register_sysctl_paths(brnf_path, brnf_table);
	if (brnf_sysctl_header == NULL) {
		printk(KERN_WARNING
		       "br_netfilter: can't register to sysctl.\n");
		nf_unregister_hooks(br_nf_ops, ARRAY_SIZE(br_nf_ops));
		dst_entries_destroy(&fake_dst_ops);
		return -ENOMEM;
	}
#endif
	printk(KERN_NOTICE "Bridge firewalling registered\n");
	return 0;
}

void br_netfilter_fini(void)
{
	nf_unregister_hooks(br_nf_ops, ARRAY_SIZE(br_nf_ops));
#ifdef CONFIG_SYSCTL
	unregister_sysctl_table(brnf_sysctl_header);
#endif
	dst_entries_destroy(&fake_dst_ops);
}<|MERGE_RESOLUTION|>--- conflicted
+++ resolved
@@ -410,13 +410,6 @@
 	nf_bridge->mask ^= BRNF_NF_BRIDGE_PREROUTING;
 	if (dnat_took_place(skb)) {
 		if ((err = ip_route_input(skb, iph->daddr, iph->saddr, iph->tos, dev))) {
-<<<<<<< HEAD
-			struct flowi fl = {
-				.fl4_dst = iph->daddr,
-				.fl4_tos = RT_TOS(iph->tos),
-			};
-=======
->>>>>>> 105e53f8
 			struct in_device *in_dev = __in_dev_get_rcu(dev);
 
 			/* If err equals -EHOSTUNREACH the error is due to a
