--- conflicted
+++ resolved
@@ -77,24 +77,14 @@
 #define SFQ_DEPTH		128 /* max number of packets per flow */
 #define SFQ_SLOTS		128 /* max number of flows */
 #define SFQ_EMPTY_SLOT		255
-<<<<<<< HEAD
-#define SFQ_HASH_DIVISOR	1024
+#define SFQ_DEFAULT_HASH_DIVISOR 1024
+
 /* We use 16 bits to store allot, and want to handle packets up to 64K
  * Scale allot by 8 (1<<3) so that no overflow occurs.
  */
 #define SFQ_ALLOT_SHIFT		3
 #define SFQ_ALLOT_SIZE(X)	DIV_ROUND_UP(X, 1 << SFQ_ALLOT_SHIFT)
 
-=======
-#define SFQ_DEFAULT_HASH_DIVISOR 1024
-
-/* We use 16 bits to store allot, and want to handle packets up to 64K
- * Scale allot by 8 (1<<3) so that no overflow occurs.
- */
-#define SFQ_ALLOT_SHIFT		3
-#define SFQ_ALLOT_SIZE(X)	DIV_ROUND_UP(X, 1 << SFQ_ALLOT_SHIFT)
-
->>>>>>> 105e53f8
 /* This type should contain at least SFQ_DEPTH + SFQ_SLOTS values */
 typedef unsigned char sfq_index;
 
@@ -104,12 +94,7 @@
  * while following values [SFQ_SLOTS ... SFQ_SLOTS + SFQ_DEPTH - 1]
  * are 'pointers' to dep[] array
  */
-<<<<<<< HEAD
-struct sfq_head
-{
-=======
 struct sfq_head {
->>>>>>> 105e53f8
 	sfq_index	next;
 	sfq_index	prev;
 };
@@ -124,12 +109,7 @@
 	short		allot; /* credit for this slot */
 };
 
-<<<<<<< HEAD
-struct sfq_sched_data
-{
-=======
 struct sfq_sched_data {
->>>>>>> 105e53f8
 /* Parameters */
 	int		perturb_period;
 	unsigned int	quantum;	/* Allotment per round: MUST BE >= MTU */
@@ -142,11 +122,7 @@
 	sfq_index	cur_depth;	/* depth of longest slot */
 	unsigned short  scaled_quantum; /* SFQ_ALLOT_SIZE(quantum) */
 	struct sfq_slot *tail;		/* current slot in round */
-<<<<<<< HEAD
-	sfq_index	ht[SFQ_HASH_DIVISOR];	/* Hash table */
-=======
 	sfq_index	*ht;		/* Hash table (divisor slots) */
->>>>>>> 105e53f8
 	struct sfq_slot	slots[SFQ_SLOTS];
 	struct sfq_head	dep[SFQ_DEPTH];	/* Linked list of slots, indexed by depth */
 };
@@ -161,11 +137,7 @@
 	return &q->dep[val - SFQ_SLOTS];
 }
 
-<<<<<<< HEAD
-static __inline__ unsigned sfq_fold_hash(struct sfq_sched_data *q, u32 h, u32 h1)
-=======
 static unsigned int sfq_fold_hash(struct sfq_sched_data *q, u32 h, u32 h1)
->>>>>>> 105e53f8
 {
 	return jhash_2words(h, h1, q->perturbation) & (q->divisor - 1);
 }
@@ -262,17 +234,10 @@
 {
 	sfq_index p, n;
 	int qlen = q->slots[x].qlen;
-<<<<<<< HEAD
 
 	p = qlen + SFQ_SLOTS;
 	n = q->dep[qlen].next;
 
-=======
-
-	p = qlen + SFQ_SLOTS;
-	n = q->dep[qlen].next;
-
->>>>>>> 105e53f8
 	q->slots[x].dep.next = n;
 	q->slots[x].dep.prev = p;
 
@@ -437,12 +402,7 @@
 		q->tail = slot;
 		slot->allot = q->scaled_quantum;
 	}
-<<<<<<< HEAD
-	if (++sch->q.qlen <= q->limit) {
-		qdisc_bstats_update(sch, skb);
-=======
 	if (++sch->q.qlen <= q->limit)
->>>>>>> 105e53f8
 		return NET_XMIT_SUCCESS;
 
 	sfq_drop(sch);
@@ -567,12 +527,6 @@
 	q->perturb_timer.data = (unsigned long)sch;
 	init_timer_deferrable(&q->perturb_timer);
 
-<<<<<<< HEAD
-	for (i = 0; i < SFQ_HASH_DIVISOR; i++)
-		q->ht[i] = SFQ_EMPTY_SLOT;
-
-=======
->>>>>>> 105e53f8
 	for (i = 0; i < SFQ_DEPTH; i++) {
 		q->dep[i].next = i + SFQ_SLOTS;
 		q->dep[i].prev = i + SFQ_SLOTS;
@@ -581,10 +535,7 @@
 	q->limit = SFQ_DEPTH - 1;
 	q->cur_depth = 0;
 	q->tail = NULL;
-<<<<<<< HEAD
-=======
 	q->divisor = SFQ_DEFAULT_HASH_DIVISOR;
->>>>>>> 105e53f8
 	if (opt == NULL) {
 		q->quantum = psched_mtu(qdisc_dev(sch));
 		q->scaled_quantum = SFQ_ALLOT_SIZE(q->quantum);
@@ -596,8 +547,6 @@
 			return err;
 	}
 
-<<<<<<< HEAD
-=======
 	sz = sizeof(q->ht[0]) * q->divisor;
 	q->ht = kmalloc(sz, GFP_KERNEL);
 	if (!q->ht && sz > PAGE_SIZE)
@@ -607,18 +556,14 @@
 	for (i = 0; i < q->divisor; i++)
 		q->ht[i] = SFQ_EMPTY_SLOT;
 
->>>>>>> 105e53f8
 	for (i = 0; i < SFQ_SLOTS; i++) {
 		slot_queue_init(&q->slots[i]);
 		sfq_link(q, i);
 	}
-<<<<<<< HEAD
-=======
 	if (q->limit >= 1)
 		sch->flags |= TCQ_F_CAN_BYPASS;
 	else
 		sch->flags &= ~TCQ_F_CAN_BYPASS;
->>>>>>> 105e53f8
 	return 0;
 }
 
@@ -725,11 +670,7 @@
 	if (arg->stop)
 		return;
 
-<<<<<<< HEAD
-	for (i = 0; i < SFQ_HASH_DIVISOR; i++) {
-=======
 	for (i = 0; i < q->divisor; i++) {
->>>>>>> 105e53f8
 		if (q->ht[i] == SFQ_EMPTY_SLOT ||
 		    arg->count < arg->skip) {
 			arg->count++;
