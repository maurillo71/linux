--- conflicted
+++ resolved
@@ -542,11 +542,7 @@
 	INIT_LIST_HEAD(&p->flows);
 	INIT_LIST_HEAD(&p->link.list);
 	list_add(&p->link.list, &p->flows);
-<<<<<<< HEAD
-	p->link.q = qdisc_create_dflt(qdisc_dev(sch), sch->dev_queue,
-=======
 	p->link.q = qdisc_create_dflt(sch->dev_queue,
->>>>>>> 45f53cc9
 				      &pfifo_qdisc_ops, sch->handle);
 	if (!p->link.q)
 		p->link.q = &noop_qdisc;
