--- conflicted
+++ resolved
@@ -137,11 +137,7 @@
 			int toff = off + key->off + (off2 & key->offmask);
 			__be32 *data, _data;
 
-<<<<<<< HEAD
-			if (skb_headroom(skb) + toff < 0)
-=======
 			if (skb_headroom(skb) + toff > INT_MAX)
->>>>>>> 062c1825
 				goto out;
 
 			data = skb_header_pointer(skb, toff, 4, &_data);
