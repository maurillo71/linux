/*
 * DECnet       An implementation of the DECnet protocol suite for the LINUX
 *              operating system.  DECnet is implemented using the  BSD Socket
 *              interface as the means of communication with the user level.
 *
 *              DECnet Routing Functions (Endnode and Router)
 *
 * Authors:     Steve Whitehouse <SteveW@ACM.org>
 *              Eduardo Marcelo Serrat <emserrat@geocities.com>
 *
 * Changes:
 *              Steve Whitehouse : Fixes to allow "intra-ethernet" and
 *                                 "return-to-sender" bits on outgoing
 *                                 packets.
 *		Steve Whitehouse : Timeouts for cached routes.
 *              Steve Whitehouse : Use dst cache for input routes too.
 *              Steve Whitehouse : Fixed error values in dn_send_skb.
 *              Steve Whitehouse : Rework routing functions to better fit
 *                                 DECnet routing design
 *              Alexey Kuznetsov : New SMP locking
 *              Steve Whitehouse : More SMP locking changes & dn_cache_dump()
 *              Steve Whitehouse : Prerouting NF hook, now really is prerouting.
 *				   Fixed possible skb leak in rtnetlink funcs.
 *              Steve Whitehouse : Dave Miller's dynamic hash table sizing and
 *                                 Alexey Kuznetsov's finer grained locking
 *                                 from ipv4/route.c.
 *              Steve Whitehouse : Routing is now starting to look like a
 *                                 sensible set of code now, mainly due to
 *                                 my copying the IPv4 routing code. The
 *                                 hooks here are modified and will continue
 *                                 to evolve for a while.
 *              Steve Whitehouse : Real SMP at last :-) Also new netfilter
 *                                 stuff. Look out raw sockets your days
 *                                 are numbered!
 *              Steve Whitehouse : Added return-to-sender functions. Added
 *                                 backlog congestion level return codes.
 *		Steve Whitehouse : Fixed bug where routes were set up with
 *                                 no ref count on net devices.
 *              Steve Whitehouse : RCU for the route cache
 *              Steve Whitehouse : Preparations for the flow cache
 *              Steve Whitehouse : Prepare for nonlinear skbs
 */

/******************************************************************************
    (c) 1995-1998 E.M. Serrat		emserrat@geocities.com

    This program is free software; you can redistribute it and/or modify
    it under the terms of the GNU General Public License as published by
    the Free Software Foundation; either version 2 of the License, or
    any later version.

    This program is distributed in the hope that it will be useful,
    but WITHOUT ANY WARRANTY; without even the implied warranty of
    MERCHANTABILITY or FITNESS FOR A PARTICULAR PURPOSE.  See the
    GNU General Public License for more details.
*******************************************************************************/

#include <linux/errno.h>
#include <linux/types.h>
#include <linux/socket.h>
#include <linux/in.h>
#include <linux/kernel.h>
#include <linux/sockios.h>
#include <linux/net.h>
#include <linux/netdevice.h>
#include <linux/inet.h>
#include <linux/route.h>
#include <linux/in_route.h>
#include <linux/slab.h>
#include <net/sock.h>
#include <linux/mm.h>
#include <linux/proc_fs.h>
#include <linux/seq_file.h>
#include <linux/init.h>
#include <linux/rtnetlink.h>
#include <linux/string.h>
#include <linux/netfilter_decnet.h>
#include <linux/rcupdate.h>
#include <linux/times.h>
#include <asm/errno.h>
#include <net/net_namespace.h>
#include <net/netlink.h>
#include <net/neighbour.h>
#include <net/dst.h>
#include <net/flow.h>
#include <net/fib_rules.h>
#include <net/dn.h>
#include <net/dn_dev.h>
#include <net/dn_nsp.h>
#include <net/dn_route.h>
#include <net/dn_neigh.h>
#include <net/dn_fib.h>

struct dn_rt_hash_bucket
{
	struct dn_route __rcu *chain;
	spinlock_t lock;
};

extern struct neigh_table dn_neigh_table;


static unsigned char dn_hiord_addr[6] = {0xAA,0x00,0x04,0x00,0x00,0x00};

static const int dn_rt_min_delay = 2 * HZ;
static const int dn_rt_max_delay = 10 * HZ;
static const int dn_rt_mtu_expires = 10 * 60 * HZ;

static unsigned long dn_rt_deadline;

static int dn_dst_gc(struct dst_ops *ops);
static struct dst_entry *dn_dst_check(struct dst_entry *, __u32);
static unsigned int dn_dst_default_advmss(const struct dst_entry *dst);
static unsigned int dn_dst_default_mtu(const struct dst_entry *dst);
static struct dst_entry *dn_dst_negative_advice(struct dst_entry *);
static void dn_dst_link_failure(struct sk_buff *);
static void dn_dst_update_pmtu(struct dst_entry *dst, u32 mtu);
static int dn_route_input(struct sk_buff *);
static void dn_run_flush(unsigned long dummy);

static struct dn_rt_hash_bucket *dn_rt_hash_table;
static unsigned dn_rt_hash_mask;

static struct timer_list dn_route_timer;
static DEFINE_TIMER(dn_rt_flush_timer, dn_run_flush, 0, 0);
int decnet_dst_gc_interval = 2;

static struct dst_ops dn_dst_ops = {
	.family =		PF_DECnet,
	.protocol =		cpu_to_be16(ETH_P_DNA_RT),
	.gc_thresh =		128,
	.gc =			dn_dst_gc,
	.check =		dn_dst_check,
	.default_advmss =	dn_dst_default_advmss,
	.default_mtu =		dn_dst_default_mtu,
	.negative_advice =	dn_dst_negative_advice,
	.link_failure =		dn_dst_link_failure,
	.update_pmtu =		dn_dst_update_pmtu,
};

static __inline__ unsigned dn_hash(__le16 src, __le16 dst)
{
	__u16 tmp = (__u16 __force)(src ^ dst);
	tmp ^= (tmp >> 3);
	tmp ^= (tmp >> 5);
	tmp ^= (tmp >> 10);
	return dn_rt_hash_mask & (unsigned)tmp;
}

static inline void dnrt_free(struct dn_route *rt)
{
	call_rcu_bh(&rt->dst.rcu_head, dst_rcu_free);
}

static inline void dnrt_drop(struct dn_route *rt)
{
	dst_release(&rt->dst);
	call_rcu_bh(&rt->dst.rcu_head, dst_rcu_free);
}

static void dn_dst_check_expire(unsigned long dummy)
{
	int i;
	struct dn_route *rt;
	struct dn_route __rcu **rtp;
	unsigned long now = jiffies;
	unsigned long expire = 120 * HZ;

	for (i = 0; i <= dn_rt_hash_mask; i++) {
		rtp = &dn_rt_hash_table[i].chain;

		spin_lock(&dn_rt_hash_table[i].lock);
<<<<<<< HEAD
		while((rt=*rtp) != NULL) {
=======
		while ((rt = rcu_dereference_protected(*rtp,
						lockdep_is_held(&dn_rt_hash_table[i].lock))) != NULL) {
>>>>>>> 3cbea436
			if (atomic_read(&rt->dst.__refcnt) ||
					(now - rt->dst.lastuse) < expire) {
				rtp = &rt->dst.dn_next;
				continue;
			}
			*rtp = rt->dst.dn_next;
			rt->dst.dn_next = NULL;
			dnrt_free(rt);
		}
		spin_unlock(&dn_rt_hash_table[i].lock);

		if ((jiffies - now) > 0)
			break;
	}

	mod_timer(&dn_route_timer, now + decnet_dst_gc_interval * HZ);
}

static int dn_dst_gc(struct dst_ops *ops)
{
	struct dn_route *rt;
	struct dn_route __rcu **rtp;
	int i;
	unsigned long now = jiffies;
	unsigned long expire = 10 * HZ;

	for (i = 0; i <= dn_rt_hash_mask; i++) {

		spin_lock_bh(&dn_rt_hash_table[i].lock);
		rtp = &dn_rt_hash_table[i].chain;

<<<<<<< HEAD
		while((rt=*rtp) != NULL) {
=======
		while ((rt = rcu_dereference_protected(*rtp,
						lockdep_is_held(&dn_rt_hash_table[i].lock))) != NULL) {
>>>>>>> 3cbea436
			if (atomic_read(&rt->dst.__refcnt) ||
					(now - rt->dst.lastuse) < expire) {
				rtp = &rt->dst.dn_next;
				continue;
			}
			*rtp = rt->dst.dn_next;
			rt->dst.dn_next = NULL;
			dnrt_drop(rt);
			break;
		}
		spin_unlock_bh(&dn_rt_hash_table[i].lock);
	}

	return 0;
}

/*
 * The decnet standards don't impose a particular minimum mtu, what they
 * do insist on is that the routing layer accepts a datagram of at least
 * 230 bytes long. Here we have to subtract the routing header length from
 * 230 to get the minimum acceptable mtu. If there is no neighbour, then we
 * assume the worst and use a long header size.
 *
 * We update both the mtu and the advertised mss (i.e. the segment size we
 * advertise to the other end).
 */
static void dn_dst_update_pmtu(struct dst_entry *dst, u32 mtu)
{
	u32 min_mtu = 230;
	struct dn_dev *dn = dst->neighbour ?
			    rcu_dereference_raw(dst->neighbour->dev->dn_ptr) : NULL;

	if (dn && dn->use_long == 0)
		min_mtu -= 6;
	else
		min_mtu -= 21;

	if (dst_metric(dst, RTAX_MTU) > mtu && mtu >= min_mtu) {
		if (!(dst_metric_locked(dst, RTAX_MTU))) {
			dst_metric_set(dst, RTAX_MTU, mtu);
			dst_set_expires(dst, dn_rt_mtu_expires);
		}
		if (!(dst_metric_locked(dst, RTAX_ADVMSS))) {
			u32 mss = mtu - DN_MAX_NSP_DATA_HEADER;
			u32 existing_mss = dst_metric_raw(dst, RTAX_ADVMSS);
			if (!existing_mss || existing_mss > mss)
				dst_metric_set(dst, RTAX_ADVMSS, mss);
		}
	}
}

/*
 * When a route has been marked obsolete. (e.g. routing cache flush)
 */
static struct dst_entry *dn_dst_check(struct dst_entry *dst, __u32 cookie)
{
	return NULL;
}

static struct dst_entry *dn_dst_negative_advice(struct dst_entry *dst)
{
	dst_release(dst);
	return NULL;
}

static void dn_dst_link_failure(struct sk_buff *skb)
{
}

static inline int compare_keys(struct flowi *fl1, struct flowi *fl2)
{
	return ((fl1->fld_dst ^ fl2->fld_dst) |
		(fl1->fld_src ^ fl2->fld_src) |
		(fl1->mark ^ fl2->mark) |
		(fl1->fld_scope ^ fl2->fld_scope) |
		(fl1->oif ^ fl2->oif) |
		(fl1->iif ^ fl2->iif)) == 0;
}

static int dn_insert_route(struct dn_route *rt, unsigned hash, struct dn_route **rp)
{
	struct dn_route *rth;
	struct dn_route __rcu **rthp;
	unsigned long now = jiffies;

	rthp = &dn_rt_hash_table[hash].chain;

	spin_lock_bh(&dn_rt_hash_table[hash].lock);
	while ((rth = rcu_dereference_protected(*rthp,
						lockdep_is_held(&dn_rt_hash_table[hash].lock))) != NULL) {
		if (compare_keys(&rth->fl, &rt->fl)) {
			/* Put it first */
			*rthp = rth->dst.dn_next;
			rcu_assign_pointer(rth->dst.dn_next,
					   dn_rt_hash_table[hash].chain);
			rcu_assign_pointer(dn_rt_hash_table[hash].chain, rth);

			dst_use(&rth->dst, now);
			spin_unlock_bh(&dn_rt_hash_table[hash].lock);

			dnrt_drop(rt);
			*rp = rth;
			return 0;
		}
		rthp = &rth->dst.dn_next;
	}

	rcu_assign_pointer(rt->dst.dn_next, dn_rt_hash_table[hash].chain);
	rcu_assign_pointer(dn_rt_hash_table[hash].chain, rt);

	dst_use(&rt->dst, now);
	spin_unlock_bh(&dn_rt_hash_table[hash].lock);
	*rp = rt;
	return 0;
}

static void dn_run_flush(unsigned long dummy)
{
	int i;
	struct dn_route *rt, *next;

	for (i = 0; i < dn_rt_hash_mask; i++) {
		spin_lock_bh(&dn_rt_hash_table[i].lock);

		if ((rt = xchg((struct dn_route **)&dn_rt_hash_table[i].chain, NULL)) == NULL)
			goto nothing_to_declare;

<<<<<<< HEAD
		for(; rt; rt=next) {
			next = rt->dst.dn_next;
			rt->dst.dn_next = NULL;
=======
		for(; rt; rt = next) {
			next = rcu_dereference_raw(rt->dst.dn_next);
			RCU_INIT_POINTER(rt->dst.dn_next, NULL);
>>>>>>> 3cbea436
			dst_free((struct dst_entry *)rt);
		}

nothing_to_declare:
		spin_unlock_bh(&dn_rt_hash_table[i].lock);
	}
}

static DEFINE_SPINLOCK(dn_rt_flush_lock);

void dn_rt_cache_flush(int delay)
{
	unsigned long now = jiffies;
	int user_mode = !in_interrupt();

	if (delay < 0)
		delay = dn_rt_min_delay;

	spin_lock_bh(&dn_rt_flush_lock);

	if (del_timer(&dn_rt_flush_timer) && delay > 0 && dn_rt_deadline) {
		long tmo = (long)(dn_rt_deadline - now);

		if (user_mode && tmo < dn_rt_max_delay - dn_rt_min_delay)
			tmo = 0;

		if (delay > tmo)
			delay = tmo;
	}

	if (delay <= 0) {
		spin_unlock_bh(&dn_rt_flush_lock);
		dn_run_flush(0);
		return;
	}

	if (dn_rt_deadline == 0)
		dn_rt_deadline = now + dn_rt_max_delay;

	dn_rt_flush_timer.expires = now + delay;
	add_timer(&dn_rt_flush_timer);
	spin_unlock_bh(&dn_rt_flush_lock);
}

/**
 * dn_return_short - Return a short packet to its sender
 * @skb: The packet to return
 *
 */
static int dn_return_short(struct sk_buff *skb)
{
	struct dn_skb_cb *cb;
	unsigned char *ptr;
	__le16 *src;
	__le16 *dst;

	/* Add back headers */
	skb_push(skb, skb->data - skb_network_header(skb));

	if ((skb = skb_unshare(skb, GFP_ATOMIC)) == NULL)
		return NET_RX_DROP;

	cb = DN_SKB_CB(skb);
	/* Skip packet length and point to flags */
	ptr = skb->data + 2;
	*ptr++ = (cb->rt_flags & ~DN_RT_F_RQR) | DN_RT_F_RTS;

	dst = (__le16 *)ptr;
	ptr += 2;
	src = (__le16 *)ptr;
	ptr += 2;
	*ptr = 0; /* Zero hop count */

	swap(*src, *dst);

	skb->pkt_type = PACKET_OUTGOING;
	dn_rt_finish_output(skb, NULL, NULL);
	return NET_RX_SUCCESS;
}

/**
 * dn_return_long - Return a long packet to its sender
 * @skb: The long format packet to return
 *
 */
static int dn_return_long(struct sk_buff *skb)
{
	struct dn_skb_cb *cb;
	unsigned char *ptr;
	unsigned char *src_addr, *dst_addr;
	unsigned char tmp[ETH_ALEN];

	/* Add back all headers */
	skb_push(skb, skb->data - skb_network_header(skb));

	if ((skb = skb_unshare(skb, GFP_ATOMIC)) == NULL)
		return NET_RX_DROP;

	cb = DN_SKB_CB(skb);
	/* Ignore packet length and point to flags */
	ptr = skb->data + 2;

	/* Skip padding */
	if (*ptr & DN_RT_F_PF) {
		char padlen = (*ptr & ~DN_RT_F_PF);
		ptr += padlen;
	}

	*ptr++ = (cb->rt_flags & ~DN_RT_F_RQR) | DN_RT_F_RTS;
	ptr += 2;
	dst_addr = ptr;
	ptr += 8;
	src_addr = ptr;
	ptr += 6;
	*ptr = 0; /* Zero hop count */

	/* Swap source and destination */
	memcpy(tmp, src_addr, ETH_ALEN);
	memcpy(src_addr, dst_addr, ETH_ALEN);
	memcpy(dst_addr, tmp, ETH_ALEN);

	skb->pkt_type = PACKET_OUTGOING;
	dn_rt_finish_output(skb, dst_addr, src_addr);
	return NET_RX_SUCCESS;
}

/**
 * dn_route_rx_packet - Try and find a route for an incoming packet
 * @skb: The packet to find a route for
 *
 * Returns: result of input function if route is found, error code otherwise
 */
static int dn_route_rx_packet(struct sk_buff *skb)
{
	struct dn_skb_cb *cb;
	int err;

	if ((err = dn_route_input(skb)) == 0)
		return dst_input(skb);

	cb = DN_SKB_CB(skb);
	if (decnet_debug_level & 4) {
		char *devname = skb->dev ? skb->dev->name : "???";

		printk(KERN_DEBUG
			"DECnet: dn_route_rx_packet: rt_flags=0x%02x dev=%s len=%d src=0x%04hx dst=0x%04hx err=%d type=%d\n",
			(int)cb->rt_flags, devname, skb->len,
			le16_to_cpu(cb->src), le16_to_cpu(cb->dst),
			err, skb->pkt_type);
	}

	if ((skb->pkt_type == PACKET_HOST) && (cb->rt_flags & DN_RT_F_RQR)) {
		switch(cb->rt_flags & DN_RT_PKT_MSK) {
			case DN_RT_PKT_SHORT:
				return dn_return_short(skb);
			case DN_RT_PKT_LONG:
				return dn_return_long(skb);
		}
	}

	kfree_skb(skb);
	return NET_RX_DROP;
}

static int dn_route_rx_long(struct sk_buff *skb)
{
	struct dn_skb_cb *cb = DN_SKB_CB(skb);
	unsigned char *ptr = skb->data;

	if (!pskb_may_pull(skb, 21)) /* 20 for long header, 1 for shortest nsp */
		goto drop_it;

	skb_pull(skb, 20);
	skb_reset_transport_header(skb);

	/* Destination info */
	ptr += 2;
	cb->dst = dn_eth2dn(ptr);
	if (memcmp(ptr, dn_hiord_addr, 4) != 0)
		goto drop_it;
	ptr += 6;


	/* Source info */
	ptr += 2;
	cb->src = dn_eth2dn(ptr);
	if (memcmp(ptr, dn_hiord_addr, 4) != 0)
		goto drop_it;
	ptr += 6;
	/* Other junk */
	ptr++;
	cb->hops = *ptr++; /* Visit Count */

	return NF_HOOK(NFPROTO_DECNET, NF_DN_PRE_ROUTING, skb, skb->dev, NULL,
		       dn_route_rx_packet);

drop_it:
	kfree_skb(skb);
	return NET_RX_DROP;
}



static int dn_route_rx_short(struct sk_buff *skb)
{
	struct dn_skb_cb *cb = DN_SKB_CB(skb);
	unsigned char *ptr = skb->data;

	if (!pskb_may_pull(skb, 6)) /* 5 for short header + 1 for shortest nsp */
		goto drop_it;

	skb_pull(skb, 5);
	skb_reset_transport_header(skb);

	cb->dst = *(__le16 *)ptr;
	ptr += 2;
	cb->src = *(__le16 *)ptr;
	ptr += 2;
	cb->hops = *ptr & 0x3f;

	return NF_HOOK(NFPROTO_DECNET, NF_DN_PRE_ROUTING, skb, skb->dev, NULL,
		       dn_route_rx_packet);

drop_it:
	kfree_skb(skb);
	return NET_RX_DROP;
}

static int dn_route_discard(struct sk_buff *skb)
{
	/*
	 * I know we drop the packet here, but thats considered success in
	 * this case
	 */
	kfree_skb(skb);
	return NET_RX_SUCCESS;
}

static int dn_route_ptp_hello(struct sk_buff *skb)
{
	dn_dev_hello(skb);
	dn_neigh_pointopoint_hello(skb);
	return NET_RX_SUCCESS;
}

int dn_route_rcv(struct sk_buff *skb, struct net_device *dev, struct packet_type *pt, struct net_device *orig_dev)
{
	struct dn_skb_cb *cb;
	unsigned char flags = 0;
	__u16 len = le16_to_cpu(*(__le16 *)skb->data);
	struct dn_dev *dn = rcu_dereference(dev->dn_ptr);
	unsigned char padlen = 0;

	if (!net_eq(dev_net(dev), &init_net))
		goto dump_it;

	if (dn == NULL)
		goto dump_it;

	if ((skb = skb_share_check(skb, GFP_ATOMIC)) == NULL)
		goto out;

	if (!pskb_may_pull(skb, 3))
		goto dump_it;

	skb_pull(skb, 2);

	if (len > skb->len)
		goto dump_it;

	skb_trim(skb, len);

	flags = *skb->data;

	cb = DN_SKB_CB(skb);
	cb->stamp = jiffies;
	cb->iif = dev->ifindex;

	/*
	 * If we have padding, remove it.
	 */
	if (flags & DN_RT_F_PF) {
		padlen = flags & ~DN_RT_F_PF;
		if (!pskb_may_pull(skb, padlen + 1))
			goto dump_it;
		skb_pull(skb, padlen);
		flags = *skb->data;
	}

	skb_reset_network_header(skb);

	/*
	 * Weed out future version DECnet
	 */
	if (flags & DN_RT_F_VER)
		goto dump_it;

	cb->rt_flags = flags;

	if (decnet_debug_level & 1)
		printk(KERN_DEBUG
			"dn_route_rcv: got 0x%02x from %s [%d %d %d]\n",
			(int)flags, (dev) ? dev->name : "???", len, skb->len,
			padlen);

	if (flags & DN_RT_PKT_CNTL) {
		if (unlikely(skb_linearize(skb)))
			goto dump_it;

		switch(flags & DN_RT_CNTL_MSK) {
			case DN_RT_PKT_INIT:
				dn_dev_init_pkt(skb);
				break;
			case DN_RT_PKT_VERI:
				dn_dev_veri_pkt(skb);
				break;
		}

		if (dn->parms.state != DN_DEV_S_RU)
			goto dump_it;

		switch(flags & DN_RT_CNTL_MSK) {
			case DN_RT_PKT_HELO:
				return NF_HOOK(NFPROTO_DECNET, NF_DN_HELLO,
					       skb, skb->dev, NULL,
					       dn_route_ptp_hello);

			case DN_RT_PKT_L1RT:
			case DN_RT_PKT_L2RT:
				return NF_HOOK(NFPROTO_DECNET, NF_DN_ROUTE,
					       skb, skb->dev, NULL,
					       dn_route_discard);
			case DN_RT_PKT_ERTH:
				return NF_HOOK(NFPROTO_DECNET, NF_DN_HELLO,
					       skb, skb->dev, NULL,
					       dn_neigh_router_hello);

			case DN_RT_PKT_EEDH:
				return NF_HOOK(NFPROTO_DECNET, NF_DN_HELLO,
					       skb, skb->dev, NULL,
					       dn_neigh_endnode_hello);
		}
	} else {
		if (dn->parms.state != DN_DEV_S_RU)
			goto dump_it;

		skb_pull(skb, 1); /* Pull flags */

		switch(flags & DN_RT_PKT_MSK) {
			case DN_RT_PKT_LONG:
				return dn_route_rx_long(skb);
			case DN_RT_PKT_SHORT:
				return dn_route_rx_short(skb);
		}
	}

dump_it:
	kfree_skb(skb);
out:
	return NET_RX_DROP;
}

static int dn_output(struct sk_buff *skb)
{
	struct dst_entry *dst = skb_dst(skb);
	struct dn_route *rt = (struct dn_route *)dst;
	struct net_device *dev = dst->dev;
	struct dn_skb_cb *cb = DN_SKB_CB(skb);
	struct neighbour *neigh;

	int err = -EINVAL;

	if ((neigh = dst->neighbour) == NULL)
		goto error;

	skb->dev = dev;

	cb->src = rt->rt_saddr;
	cb->dst = rt->rt_daddr;

	/*
	 * Always set the Intra-Ethernet bit on all outgoing packets
	 * originated on this node. Only valid flag from upper layers
	 * is return-to-sender-requested. Set hop count to 0 too.
	 */
	cb->rt_flags &= ~DN_RT_F_RQR;
	cb->rt_flags |= DN_RT_F_IE;
	cb->hops = 0;

	return NF_HOOK(NFPROTO_DECNET, NF_DN_LOCAL_OUT, skb, NULL, dev,
		       neigh->output);

error:
	if (net_ratelimit())
		printk(KERN_DEBUG "dn_output: This should not happen\n");

	kfree_skb(skb);

	return err;
}

static int dn_forward(struct sk_buff *skb)
{
	struct dn_skb_cb *cb = DN_SKB_CB(skb);
	struct dst_entry *dst = skb_dst(skb);
	struct dn_dev *dn_db = rcu_dereference(dst->dev->dn_ptr);
	struct dn_route *rt;
	struct neighbour *neigh = dst->neighbour;
	int header_len;
#ifdef CONFIG_NETFILTER
	struct net_device *dev = skb->dev;
#endif

	if (skb->pkt_type != PACKET_HOST)
		goto drop;

	/* Ensure that we have enough space for headers */
	rt = (struct dn_route *)skb_dst(skb);
	header_len = dn_db->use_long ? 21 : 6;
	if (skb_cow(skb, LL_RESERVED_SPACE(rt->dst.dev)+header_len))
		goto drop;

	/*
	 * Hop count exceeded.
	 */
	if (++cb->hops > 30)
		goto drop;

	skb->dev = rt->dst.dev;

	/*
	 * If packet goes out same interface it came in on, then set
	 * the Intra-Ethernet bit. This has no effect for short
	 * packets, so we don't need to test for them here.
	 */
	cb->rt_flags &= ~DN_RT_F_IE;
	if (rt->rt_flags & RTCF_DOREDIRECT)
		cb->rt_flags |= DN_RT_F_IE;

	return NF_HOOK(NFPROTO_DECNET, NF_DN_FORWARD, skb, dev, skb->dev,
		       neigh->output);

drop:
	kfree_skb(skb);
	return NET_RX_DROP;
}

/*
 * Used to catch bugs. This should never normally get
 * called.
 */
static int dn_rt_bug(struct sk_buff *skb)
{
	if (net_ratelimit()) {
		struct dn_skb_cb *cb = DN_SKB_CB(skb);

		printk(KERN_DEBUG "dn_rt_bug: skb from:%04x to:%04x\n",
				le16_to_cpu(cb->src), le16_to_cpu(cb->dst));
	}

	kfree_skb(skb);

	return NET_RX_DROP;
}

static unsigned int dn_dst_default_advmss(const struct dst_entry *dst)
{
	return dn_mss_from_pmtu(dst->dev, dst_mtu(dst));
}

static unsigned int dn_dst_default_mtu(const struct dst_entry *dst)
{
	return dst->dev->mtu;
}

static int dn_rt_set_next_hop(struct dn_route *rt, struct dn_fib_res *res)
{
	struct dn_fib_info *fi = res->fi;
	struct net_device *dev = rt->dst.dev;
	struct neighbour *n;
	unsigned int metric;

	if (fi) {
		if (DN_FIB_RES_GW(*res) &&
		    DN_FIB_RES_NH(*res).nh_scope == RT_SCOPE_LINK)
			rt->rt_gateway = DN_FIB_RES_GW(*res);
<<<<<<< HEAD
		memcpy(rt->dst.metrics, fi->fib_metrics,
		       sizeof(rt->dst.metrics));
=======
		dst_import_metrics(&rt->dst, fi->fib_metrics);
>>>>>>> 3cbea436
	}
	rt->rt_type = res->type;

	if (dev != NULL && rt->dst.neighbour == NULL) {
		n = __neigh_lookup_errno(&dn_neigh_table, &rt->rt_gateway, dev);
		if (IS_ERR(n))
			return PTR_ERR(n);
		rt->dst.neighbour = n;
	}

<<<<<<< HEAD
	if (dst_metric(&rt->dst, RTAX_MTU) == 0 ||
	    dst_metric(&rt->dst, RTAX_MTU) > rt->dst.dev->mtu)
		rt->dst.metrics[RTAX_MTU-1] = rt->dst.dev->mtu;
	mss = dn_mss_from_pmtu(dev, dst_mtu(&rt->dst));
	if (dst_metric(&rt->dst, RTAX_ADVMSS) == 0 ||
	    dst_metric(&rt->dst, RTAX_ADVMSS) > mss)
		rt->dst.metrics[RTAX_ADVMSS-1] = mss;
=======
	if (dst_metric(&rt->dst, RTAX_MTU) > rt->dst.dev->mtu)
		dst_metric_set(&rt->dst, RTAX_MTU, rt->dst.dev->mtu);
	metric = dst_metric_raw(&rt->dst, RTAX_ADVMSS);
	if (metric) {
		unsigned int mss = dn_mss_from_pmtu(dev, dst_mtu(&rt->dst));
		if (metric > mss)
			dst_metric_set(&rt->dst, RTAX_ADVMSS, mss);
	}
>>>>>>> 3cbea436
	return 0;
}

static inline int dn_match_addr(__le16 addr1, __le16 addr2)
{
	__u16 tmp = le16_to_cpu(addr1) ^ le16_to_cpu(addr2);
	int match = 16;
	while(tmp) {
		tmp >>= 1;
		match--;
	}
	return match;
}

static __le16 dnet_select_source(const struct net_device *dev, __le16 daddr, int scope)
{
	__le16 saddr = 0;
	struct dn_dev *dn_db;
	struct dn_ifaddr *ifa;
	int best_match = 0;
	int ret;

	rcu_read_lock();
	dn_db = rcu_dereference(dev->dn_ptr);
	for (ifa = rcu_dereference(dn_db->ifa_list);
	     ifa != NULL;
	     ifa = rcu_dereference(ifa->ifa_next)) {
		if (ifa->ifa_scope > scope)
			continue;
		if (!daddr) {
			saddr = ifa->ifa_local;
			break;
		}
		ret = dn_match_addr(daddr, ifa->ifa_local);
		if (ret > best_match)
			saddr = ifa->ifa_local;
		if (best_match == 0)
			saddr = ifa->ifa_local;
	}
	rcu_read_unlock();

	return saddr;
}

static inline __le16 __dn_fib_res_prefsrc(struct dn_fib_res *res)
{
	return dnet_select_source(DN_FIB_RES_DEV(*res), DN_FIB_RES_GW(*res), res->scope);
}

static inline __le16 dn_fib_rules_map_destination(__le16 daddr, struct dn_fib_res *res)
{
	__le16 mask = dnet_make_mask(res->prefixlen);
	return (daddr&~mask)|res->fi->fib_nh->nh_gw;
}

static int dn_route_output_slow(struct dst_entry **pprt, const struct flowi *oldflp, int try_hard)
{
	struct flowi fl = { .fld_dst = oldflp->fld_dst,
			    .fld_src = oldflp->fld_src,
			    .fld_scope = RT_SCOPE_UNIVERSE,
			    .mark = oldflp->mark,
			    .iif = init_net.loopback_dev->ifindex,
			    .oif = oldflp->oif };
	struct dn_route *rt = NULL;
	struct net_device *dev_out = NULL, *dev;
	struct neighbour *neigh = NULL;
	unsigned hash;
	unsigned flags = 0;
	struct dn_fib_res res = { .fi = NULL, .type = RTN_UNICAST };
	int err;
	int free_res = 0;
	__le16 gateway = 0;

	if (decnet_debug_level & 16)
		printk(KERN_DEBUG
		       "dn_route_output_slow: dst=%04x src=%04x mark=%d"
		       " iif=%d oif=%d\n", le16_to_cpu(oldflp->fld_dst),
		       le16_to_cpu(oldflp->fld_src),
		       oldflp->mark, init_net.loopback_dev->ifindex, oldflp->oif);

	/* If we have an output interface, verify its a DECnet device */
	if (oldflp->oif) {
		dev_out = dev_get_by_index(&init_net, oldflp->oif);
		err = -ENODEV;
		if (dev_out && dev_out->dn_ptr == NULL) {
			dev_put(dev_out);
			dev_out = NULL;
		}
		if (dev_out == NULL)
			goto out;
	}

	/* If we have a source address, verify that its a local address */
	if (oldflp->fld_src) {
		err = -EADDRNOTAVAIL;

		if (dev_out) {
			if (dn_dev_islocal(dev_out, oldflp->fld_src))
				goto source_ok;
			dev_put(dev_out);
			goto out;
		}
		rcu_read_lock();
		for_each_netdev_rcu(&init_net, dev) {
			if (!dev->dn_ptr)
				continue;
			if (!dn_dev_islocal(dev, oldflp->fld_src))
				continue;
			if ((dev->flags & IFF_LOOPBACK) &&
			    oldflp->fld_dst &&
			    !dn_dev_islocal(dev, oldflp->fld_dst))
				continue;

			dev_out = dev;
			break;
		}
		rcu_read_unlock();
		if (dev_out == NULL)
			goto out;
		dev_hold(dev_out);
source_ok:
		;
	}

	/* No destination? Assume its local */
	if (!fl.fld_dst) {
		fl.fld_dst = fl.fld_src;

		err = -EADDRNOTAVAIL;
		if (dev_out)
			dev_put(dev_out);
		dev_out = init_net.loopback_dev;
		dev_hold(dev_out);
		if (!fl.fld_dst) {
			fl.fld_dst =
			fl.fld_src = dnet_select_source(dev_out, 0,
						       RT_SCOPE_HOST);
			if (!fl.fld_dst)
				goto out;
		}
		fl.oif = init_net.loopback_dev->ifindex;
		res.type = RTN_LOCAL;
		goto make_route;
	}

	if (decnet_debug_level & 16)
		printk(KERN_DEBUG
		       "dn_route_output_slow: initial checks complete."
		       " dst=%o4x src=%04x oif=%d try_hard=%d\n",
		       le16_to_cpu(fl.fld_dst), le16_to_cpu(fl.fld_src),
		       fl.oif, try_hard);

	/*
	 * N.B. If the kernel is compiled without router support then
	 * dn_fib_lookup() will evaluate to non-zero so this if () block
	 * will always be executed.
	 */
	err = -ESRCH;
	if (try_hard || (err = dn_fib_lookup(&fl, &res)) != 0) {
		struct dn_dev *dn_db;
		if (err != -ESRCH)
			goto out;
		/*
		 * Here the fallback is basically the standard algorithm for
		 * routing in endnodes which is described in the DECnet routing
		 * docs
		 *
		 * If we are not trying hard, look in neighbour cache.
		 * The result is tested to ensure that if a specific output
		 * device/source address was requested, then we honour that
		 * here
		 */
		if (!try_hard) {
			neigh = neigh_lookup_nodev(&dn_neigh_table, &init_net, &fl.fld_dst);
			if (neigh) {
				if ((oldflp->oif &&
				    (neigh->dev->ifindex != oldflp->oif)) ||
				    (oldflp->fld_src &&
				    (!dn_dev_islocal(neigh->dev,
						      oldflp->fld_src)))) {
					neigh_release(neigh);
					neigh = NULL;
				} else {
					if (dev_out)
						dev_put(dev_out);
					if (dn_dev_islocal(neigh->dev, fl.fld_dst)) {
						dev_out = init_net.loopback_dev;
						res.type = RTN_LOCAL;
					} else {
						dev_out = neigh->dev;
					}
					dev_hold(dev_out);
					goto select_source;
				}
			}
		}

		/* Not there? Perhaps its a local address */
		if (dev_out == NULL)
			dev_out = dn_dev_get_default();
		err = -ENODEV;
		if (dev_out == NULL)
			goto out;
		dn_db = rcu_dereference_raw(dev_out->dn_ptr);
		/* Possible improvement - check all devices for local addr */
		if (dn_dev_islocal(dev_out, fl.fld_dst)) {
			dev_put(dev_out);
			dev_out = init_net.loopback_dev;
			dev_hold(dev_out);
			res.type = RTN_LOCAL;
			goto select_source;
		}
		/* Not local either.... try sending it to the default router */
		neigh = neigh_clone(dn_db->router);
		BUG_ON(neigh && neigh->dev != dev_out);

		/* Ok then, we assume its directly connected and move on */
select_source:
		if (neigh)
			gateway = ((struct dn_neigh *)neigh)->addr;
		if (gateway == 0)
			gateway = fl.fld_dst;
		if (fl.fld_src == 0) {
			fl.fld_src = dnet_select_source(dev_out, gateway,
							 res.type == RTN_LOCAL ?
							 RT_SCOPE_HOST :
							 RT_SCOPE_LINK);
			if (fl.fld_src == 0 && res.type != RTN_LOCAL)
				goto e_addr;
		}
		fl.oif = dev_out->ifindex;
		goto make_route;
	}
	free_res = 1;

	if (res.type == RTN_NAT)
		goto e_inval;

	if (res.type == RTN_LOCAL) {
		if (!fl.fld_src)
			fl.fld_src = fl.fld_dst;
		if (dev_out)
			dev_put(dev_out);
		dev_out = init_net.loopback_dev;
		dev_hold(dev_out);
		fl.oif = dev_out->ifindex;
		if (res.fi)
			dn_fib_info_put(res.fi);
		res.fi = NULL;
		goto make_route;
	}

	if (res.fi->fib_nhs > 1 && fl.oif == 0)
		dn_fib_select_multipath(&fl, &res);

	/*
	 * We could add some logic to deal with default routes here and
	 * get rid of some of the special casing above.
	 */

	if (!fl.fld_src)
		fl.fld_src = DN_FIB_RES_PREFSRC(res);

	if (dev_out)
		dev_put(dev_out);
	dev_out = DN_FIB_RES_DEV(res);
	dev_hold(dev_out);
	fl.oif = dev_out->ifindex;
	gateway = DN_FIB_RES_GW(res);

make_route:
	if (dev_out->flags & IFF_LOOPBACK)
		flags |= RTCF_LOCAL;

	rt = dst_alloc(&dn_dst_ops);
	if (rt == NULL)
		goto e_nobufs;

	atomic_set(&rt->dst.__refcnt, 1);
	rt->dst.flags   = DST_HOST;

	rt->fl.fld_src    = oldflp->fld_src;
	rt->fl.fld_dst    = oldflp->fld_dst;
	rt->fl.oif        = oldflp->oif;
	rt->fl.iif        = 0;
	rt->fl.mark       = oldflp->mark;

	rt->rt_saddr      = fl.fld_src;
	rt->rt_daddr      = fl.fld_dst;
	rt->rt_gateway    = gateway ? gateway : fl.fld_dst;
	rt->rt_local_src  = fl.fld_src;

	rt->rt_dst_map    = fl.fld_dst;
	rt->rt_src_map    = fl.fld_src;

	rt->dst.dev = dev_out;
	dev_hold(dev_out);
	rt->dst.neighbour = neigh;
	neigh = NULL;

	rt->dst.lastuse = jiffies;
	rt->dst.output  = dn_output;
	rt->dst.input   = dn_rt_bug;
	rt->rt_flags      = flags;
	if (flags & RTCF_LOCAL)
		rt->dst.input = dn_nsp_rx;

	err = dn_rt_set_next_hop(rt, &res);
	if (err)
		goto e_neighbour;

	hash = dn_hash(rt->fl.fld_src, rt->fl.fld_dst);
	dn_insert_route(rt, hash, (struct dn_route **)pprt);

done:
	if (neigh)
		neigh_release(neigh);
	if (free_res)
		dn_fib_res_put(&res);
	if (dev_out)
		dev_put(dev_out);
out:
	return err;

e_addr:
	err = -EADDRNOTAVAIL;
	goto done;
e_inval:
	err = -EINVAL;
	goto done;
e_nobufs:
	err = -ENOBUFS;
	goto done;
e_neighbour:
	dst_free(&rt->dst);
	goto e_nobufs;
}


/*
 * N.B. The flags may be moved into the flowi at some future stage.
 */
static int __dn_route_output_key(struct dst_entry **pprt, const struct flowi *flp, int flags)
{
	unsigned hash = dn_hash(flp->fld_src, flp->fld_dst);
	struct dn_route *rt = NULL;

	if (!(flags & MSG_TRYHARD)) {
		rcu_read_lock_bh();
		for (rt = rcu_dereference_bh(dn_rt_hash_table[hash].chain); rt;
			rt = rcu_dereference_bh(rt->dst.dn_next)) {
			if ((flp->fld_dst == rt->fl.fld_dst) &&
			    (flp->fld_src == rt->fl.fld_src) &&
			    (flp->mark == rt->fl.mark) &&
			    dn_is_output_route(rt) &&
			    (rt->fl.oif == flp->oif)) {
				dst_use(&rt->dst, jiffies);
				rcu_read_unlock_bh();
				*pprt = &rt->dst;
				return 0;
			}
		}
		rcu_read_unlock_bh();
	}

	return dn_route_output_slow(pprt, flp, flags);
}

static int dn_route_output_key(struct dst_entry **pprt, struct flowi *flp, int flags)
{
	int err;

	err = __dn_route_output_key(pprt, flp, flags);
	if (err == 0 && flp->proto) {
		err = xfrm_lookup(&init_net, pprt, flp, NULL, 0);
	}
	return err;
}

int dn_route_output_sock(struct dst_entry **pprt, struct flowi *fl, struct sock *sk, int flags)
{
	int err;

	err = __dn_route_output_key(pprt, fl, flags & MSG_TRYHARD);
	if (err == 0 && fl->proto) {
		err = xfrm_lookup(&init_net, pprt, fl, sk,
				 (flags & MSG_DONTWAIT) ? 0 : XFRM_LOOKUP_WAIT);
	}
	return err;
}

static int dn_route_input_slow(struct sk_buff *skb)
{
	struct dn_route *rt = NULL;
	struct dn_skb_cb *cb = DN_SKB_CB(skb);
	struct net_device *in_dev = skb->dev;
	struct net_device *out_dev = NULL;
	struct dn_dev *dn_db;
	struct neighbour *neigh = NULL;
	unsigned hash;
	int flags = 0;
	__le16 gateway = 0;
	__le16 local_src = 0;
	struct flowi fl = { .fld_dst = cb->dst,
			    .fld_src = cb->src,
			    .fld_scope = RT_SCOPE_UNIVERSE,
			    .mark = skb->mark,
			    .iif = skb->dev->ifindex };
	struct dn_fib_res res = { .fi = NULL, .type = RTN_UNREACHABLE };
	int err = -EINVAL;
	int free_res = 0;

	dev_hold(in_dev);

	if ((dn_db = rcu_dereference(in_dev->dn_ptr)) == NULL)
		goto out;

	/* Zero source addresses are not allowed */
	if (fl.fld_src == 0)
		goto out;

	/*
	 * In this case we've just received a packet from a source
	 * outside ourselves pretending to come from us. We don't
	 * allow it any further to prevent routing loops, spoofing and
	 * other nasties. Loopback packets already have the dst attached
	 * so this only affects packets which have originated elsewhere.
	 */
	err  = -ENOTUNIQ;
	if (dn_dev_islocal(in_dev, cb->src))
		goto out;

	err = dn_fib_lookup(&fl, &res);
	if (err) {
		if (err != -ESRCH)
			goto out;
		/*
		 * Is the destination us ?
		 */
		if (!dn_dev_islocal(in_dev, cb->dst))
			goto e_inval;

		res.type = RTN_LOCAL;
	} else {
		__le16 src_map = fl.fld_src;
		free_res = 1;

		out_dev = DN_FIB_RES_DEV(res);
		if (out_dev == NULL) {
			if (net_ratelimit())
				printk(KERN_CRIT "Bug in dn_route_input_slow() "
						 "No output device\n");
			goto e_inval;
		}
		dev_hold(out_dev);

		if (res.r)
			src_map = fl.fld_src; /* no NAT support for now */

		gateway = DN_FIB_RES_GW(res);
		if (res.type == RTN_NAT) {
			fl.fld_dst = dn_fib_rules_map_destination(fl.fld_dst, &res);
			dn_fib_res_put(&res);
			free_res = 0;
			if (dn_fib_lookup(&fl, &res))
				goto e_inval;
			free_res = 1;
			if (res.type != RTN_UNICAST)
				goto e_inval;
			flags |= RTCF_DNAT;
			gateway = fl.fld_dst;
		}
		fl.fld_src = src_map;
	}

	switch(res.type) {
	case RTN_UNICAST:
		/*
		 * Forwarding check here, we only check for forwarding
		 * being turned off, if you want to only forward intra
		 * area, its up to you to set the routing tables up
		 * correctly.
		 */
		if (dn_db->parms.forwarding == 0)
			goto e_inval;

		if (res.fi->fib_nhs > 1 && fl.oif == 0)
			dn_fib_select_multipath(&fl, &res);

		/*
		 * Check for out_dev == in_dev. We use the RTCF_DOREDIRECT
		 * flag as a hint to set the intra-ethernet bit when
		 * forwarding. If we've got NAT in operation, we don't do
		 * this optimisation.
		 */
		if (out_dev == in_dev && !(flags & RTCF_NAT))
			flags |= RTCF_DOREDIRECT;

		local_src = DN_FIB_RES_PREFSRC(res);

	case RTN_BLACKHOLE:
	case RTN_UNREACHABLE:
		break;
	case RTN_LOCAL:
		flags |= RTCF_LOCAL;
		fl.fld_src = cb->dst;
		fl.fld_dst = cb->src;

		/* Routing tables gave us a gateway */
		if (gateway)
			goto make_route;

		/* Packet was intra-ethernet, so we know its on-link */
		if (cb->rt_flags & DN_RT_F_IE) {
			gateway = cb->src;
			flags |= RTCF_DIRECTSRC;
			goto make_route;
		}

		/* Use the default router if there is one */
		neigh = neigh_clone(dn_db->router);
		if (neigh) {
			gateway = ((struct dn_neigh *)neigh)->addr;
			goto make_route;
		}

		/* Close eyes and pray */
		gateway = cb->src;
		flags |= RTCF_DIRECTSRC;
		goto make_route;
	default:
		goto e_inval;
	}

make_route:
	rt = dst_alloc(&dn_dst_ops);
	if (rt == NULL)
		goto e_nobufs;

	rt->rt_saddr      = fl.fld_src;
	rt->rt_daddr      = fl.fld_dst;
	rt->rt_gateway    = fl.fld_dst;
	if (gateway)
		rt->rt_gateway = gateway;
	rt->rt_local_src  = local_src ? local_src : rt->rt_saddr;

	rt->rt_dst_map    = fl.fld_dst;
	rt->rt_src_map    = fl.fld_src;

	rt->fl.fld_src    = cb->src;
	rt->fl.fld_dst    = cb->dst;
	rt->fl.oif        = 0;
	rt->fl.iif        = in_dev->ifindex;
	rt->fl.mark       = fl.mark;

	rt->dst.flags = DST_HOST;
	rt->dst.neighbour = neigh;
	rt->dst.dev = out_dev;
	rt->dst.lastuse = jiffies;
	rt->dst.output = dn_rt_bug;
	switch(res.type) {
		case RTN_UNICAST:
			rt->dst.input = dn_forward;
			break;
		case RTN_LOCAL:
			rt->dst.output = dn_output;
			rt->dst.input = dn_nsp_rx;
			rt->dst.dev = in_dev;
			flags |= RTCF_LOCAL;
			break;
		default:
		case RTN_UNREACHABLE:
		case RTN_BLACKHOLE:
			rt->dst.input = dst_discard;
	}
	rt->rt_flags = flags;
	if (rt->dst.dev)
		dev_hold(rt->dst.dev);

	err = dn_rt_set_next_hop(rt, &res);
	if (err)
		goto e_neighbour;

	hash = dn_hash(rt->fl.fld_src, rt->fl.fld_dst);
	dn_insert_route(rt, hash, &rt);
	skb_dst_set(skb, &rt->dst);

done:
	if (neigh)
		neigh_release(neigh);
	if (free_res)
		dn_fib_res_put(&res);
	dev_put(in_dev);
	if (out_dev)
		dev_put(out_dev);
out:
	return err;

e_inval:
	err = -EINVAL;
	goto done;

e_nobufs:
	err = -ENOBUFS;
	goto done;

e_neighbour:
	dst_free(&rt->dst);
	goto done;
}

static int dn_route_input(struct sk_buff *skb)
{
	struct dn_route *rt;
	struct dn_skb_cb *cb = DN_SKB_CB(skb);
	unsigned hash = dn_hash(cb->src, cb->dst);

	if (skb_dst(skb))
		return 0;

	rcu_read_lock();
	for(rt = rcu_dereference(dn_rt_hash_table[hash].chain); rt != NULL;
	    rt = rcu_dereference(rt->dst.dn_next)) {
		if ((rt->fl.fld_src == cb->src) &&
		    (rt->fl.fld_dst == cb->dst) &&
		    (rt->fl.oif == 0) &&
		    (rt->fl.mark == skb->mark) &&
		    (rt->fl.iif == cb->iif)) {
			dst_use(&rt->dst, jiffies);
			rcu_read_unlock();
			skb_dst_set(skb, (struct dst_entry *)rt);
			return 0;
		}
	}
	rcu_read_unlock();

	return dn_route_input_slow(skb);
}

static int dn_rt_fill_info(struct sk_buff *skb, u32 pid, u32 seq,
			   int event, int nowait, unsigned int flags)
{
	struct dn_route *rt = (struct dn_route *)skb_dst(skb);
	struct rtmsg *r;
	struct nlmsghdr *nlh;
	unsigned char *b = skb_tail_pointer(skb);
	long expires;

	nlh = NLMSG_NEW(skb, pid, seq, event, sizeof(*r), flags);
	r = NLMSG_DATA(nlh);
	r->rtm_family = AF_DECnet;
	r->rtm_dst_len = 16;
	r->rtm_src_len = 0;
	r->rtm_tos = 0;
	r->rtm_table = RT_TABLE_MAIN;
	RTA_PUT_U32(skb, RTA_TABLE, RT_TABLE_MAIN);
	r->rtm_type = rt->rt_type;
	r->rtm_flags = (rt->rt_flags & ~0xFFFF) | RTM_F_CLONED;
	r->rtm_scope = RT_SCOPE_UNIVERSE;
	r->rtm_protocol = RTPROT_UNSPEC;
	if (rt->rt_flags & RTCF_NOTIFY)
		r->rtm_flags |= RTM_F_NOTIFY;
	RTA_PUT(skb, RTA_DST, 2, &rt->rt_daddr);
	if (rt->fl.fld_src) {
		r->rtm_src_len = 16;
		RTA_PUT(skb, RTA_SRC, 2, &rt->fl.fld_src);
	}
	if (rt->dst.dev)
		RTA_PUT(skb, RTA_OIF, sizeof(int), &rt->dst.dev->ifindex);
	/*
	 * Note to self - change this if input routes reverse direction when
	 * they deal only with inputs and not with replies like they do
	 * currently.
	 */
	RTA_PUT(skb, RTA_PREFSRC, 2, &rt->rt_local_src);
	if (rt->rt_daddr != rt->rt_gateway)
		RTA_PUT(skb, RTA_GATEWAY, 2, &rt->rt_gateway);
<<<<<<< HEAD
	if (rtnetlink_put_metrics(skb, rt->dst.metrics) < 0)
=======
	if (rtnetlink_put_metrics(skb, dst_metrics_ptr(&rt->dst)) < 0)
>>>>>>> 3cbea436
		goto rtattr_failure;
	expires = rt->dst.expires ? rt->dst.expires - jiffies : 0;
	if (rtnl_put_cacheinfo(skb, &rt->dst, 0, 0, 0, expires,
			       rt->dst.error) < 0)
		goto rtattr_failure;
	if (dn_is_input_route(rt))
		RTA_PUT(skb, RTA_IIF, sizeof(int), &rt->fl.iif);

	nlh->nlmsg_len = skb_tail_pointer(skb) - b;
	return skb->len;

nlmsg_failure:
rtattr_failure:
	nlmsg_trim(skb, b);
	return -1;
}

/*
 * This is called by both endnodes and routers now.
 */
static int dn_cache_getroute(struct sk_buff *in_skb, struct nlmsghdr *nlh, void *arg)
{
	struct net *net = sock_net(in_skb->sk);
	struct rtattr **rta = arg;
	struct rtmsg *rtm = NLMSG_DATA(nlh);
	struct dn_route *rt = NULL;
	struct dn_skb_cb *cb;
	int err;
	struct sk_buff *skb;
	struct flowi fl;

	if (!net_eq(net, &init_net))
		return -EINVAL;

	memset(&fl, 0, sizeof(fl));
	fl.proto = DNPROTO_NSP;

	skb = alloc_skb(NLMSG_GOODSIZE, GFP_KERNEL);
	if (skb == NULL)
		return -ENOBUFS;
	skb_reset_mac_header(skb);
	cb = DN_SKB_CB(skb);

	if (rta[RTA_SRC-1])
		memcpy(&fl.fld_src, RTA_DATA(rta[RTA_SRC-1]), 2);
	if (rta[RTA_DST-1])
		memcpy(&fl.fld_dst, RTA_DATA(rta[RTA_DST-1]), 2);
	if (rta[RTA_IIF-1])
		memcpy(&fl.iif, RTA_DATA(rta[RTA_IIF-1]), sizeof(int));

	if (fl.iif) {
		struct net_device *dev;
		if ((dev = dev_get_by_index(&init_net, fl.iif)) == NULL) {
			kfree_skb(skb);
			return -ENODEV;
		}
		if (!dev->dn_ptr) {
			dev_put(dev);
			kfree_skb(skb);
			return -ENODEV;
		}
		skb->protocol = htons(ETH_P_DNA_RT);
		skb->dev = dev;
		cb->src = fl.fld_src;
		cb->dst = fl.fld_dst;
		local_bh_disable();
		err = dn_route_input(skb);
		local_bh_enable();
		memset(cb, 0, sizeof(struct dn_skb_cb));
		rt = (struct dn_route *)skb_dst(skb);
		if (!err && -rt->dst.error)
			err = rt->dst.error;
	} else {
		int oif = 0;
		if (rta[RTA_OIF - 1])
			memcpy(&oif, RTA_DATA(rta[RTA_OIF - 1]), sizeof(int));
		fl.oif = oif;
		err = dn_route_output_key((struct dst_entry **)&rt, &fl, 0);
	}

	if (skb->dev)
		dev_put(skb->dev);
	skb->dev = NULL;
	if (err)
		goto out_free;
	skb_dst_set(skb, &rt->dst);
	if (rtm->rtm_flags & RTM_F_NOTIFY)
		rt->rt_flags |= RTCF_NOTIFY;

	err = dn_rt_fill_info(skb, NETLINK_CB(in_skb).pid, nlh->nlmsg_seq, RTM_NEWROUTE, 0, 0);

	if (err == 0)
		goto out_free;
	if (err < 0) {
		err = -EMSGSIZE;
		goto out_free;
	}

	return rtnl_unicast(skb, &init_net, NETLINK_CB(in_skb).pid);

out_free:
	kfree_skb(skb);
	return err;
}

/*
 * For routers, this is called from dn_fib_dump, but for endnodes its
 * called directly from the rtnetlink dispatch table.
 */
int dn_cache_dump(struct sk_buff *skb, struct netlink_callback *cb)
{
	struct net *net = sock_net(skb->sk);
	struct dn_route *rt;
	int h, s_h;
	int idx, s_idx;

	if (!net_eq(net, &init_net))
		return 0;

	if (NLMSG_PAYLOAD(cb->nlh, 0) < sizeof(struct rtmsg))
		return -EINVAL;
	if (!(((struct rtmsg *)NLMSG_DATA(cb->nlh))->rtm_flags&RTM_F_CLONED))
		return 0;

	s_h = cb->args[0];
	s_idx = idx = cb->args[1];
	for(h = 0; h <= dn_rt_hash_mask; h++) {
		if (h < s_h)
			continue;
		if (h > s_h)
			s_idx = 0;
		rcu_read_lock_bh();
		for(rt = rcu_dereference_bh(dn_rt_hash_table[h].chain), idx = 0;
			rt;
			rt = rcu_dereference_bh(rt->dst.dn_next), idx++) {
			if (idx < s_idx)
				continue;
			skb_dst_set(skb, dst_clone(&rt->dst));
			if (dn_rt_fill_info(skb, NETLINK_CB(cb->skb).pid,
					cb->nlh->nlmsg_seq, RTM_NEWROUTE,
					1, NLM_F_MULTI) <= 0) {
				skb_dst_drop(skb);
				rcu_read_unlock_bh();
				goto done;
			}
			skb_dst_drop(skb);
		}
		rcu_read_unlock_bh();
	}

done:
	cb->args[0] = h;
	cb->args[1] = idx;
	return skb->len;
}

#ifdef CONFIG_PROC_FS
struct dn_rt_cache_iter_state {
	int bucket;
};

static struct dn_route *dn_rt_cache_get_first(struct seq_file *seq)
{
	struct dn_route *rt = NULL;
	struct dn_rt_cache_iter_state *s = seq->private;

	for(s->bucket = dn_rt_hash_mask; s->bucket >= 0; --s->bucket) {
		rcu_read_lock_bh();
		rt = rcu_dereference_bh(dn_rt_hash_table[s->bucket].chain);
		if (rt)
			break;
		rcu_read_unlock_bh();
	}
	return rt;
}

static struct dn_route *dn_rt_cache_get_next(struct seq_file *seq, struct dn_route *rt)
{
	struct dn_rt_cache_iter_state *s = seq->private;

<<<<<<< HEAD
	rt = rt->dst.dn_next;
	while(!rt) {
=======
	rt = rcu_dereference_bh(rt->dst.dn_next);
	while (!rt) {
>>>>>>> 3cbea436
		rcu_read_unlock_bh();
		if (--s->bucket < 0)
			break;
		rcu_read_lock_bh();
		rt = rcu_dereference_bh(dn_rt_hash_table[s->bucket].chain);
	}
<<<<<<< HEAD
	return rcu_dereference_bh(rt);
=======
	return rt;
>>>>>>> 3cbea436
}

static void *dn_rt_cache_seq_start(struct seq_file *seq, loff_t *pos)
{
	struct dn_route *rt = dn_rt_cache_get_first(seq);

	if (rt) {
		while(*pos && (rt = dn_rt_cache_get_next(seq, rt)))
			--*pos;
	}
	return *pos ? NULL : rt;
}

static void *dn_rt_cache_seq_next(struct seq_file *seq, void *v, loff_t *pos)
{
	struct dn_route *rt = dn_rt_cache_get_next(seq, v);
	++*pos;
	return rt;
}

static void dn_rt_cache_seq_stop(struct seq_file *seq, void *v)
{
	if (v)
		rcu_read_unlock_bh();
}

static int dn_rt_cache_seq_show(struct seq_file *seq, void *v)
{
	struct dn_route *rt = v;
	char buf1[DN_ASCBUF_LEN], buf2[DN_ASCBUF_LEN];

	seq_printf(seq, "%-8s %-7s %-7s %04d %04d %04d\n",
			rt->dst.dev ? rt->dst.dev->name : "*",
			dn_addr2asc(le16_to_cpu(rt->rt_daddr), buf1),
			dn_addr2asc(le16_to_cpu(rt->rt_saddr), buf2),
			atomic_read(&rt->dst.__refcnt),
			rt->dst.__use,
			(int) dst_metric(&rt->dst, RTAX_RTT));
	return 0;
}

static const struct seq_operations dn_rt_cache_seq_ops = {
	.start	= dn_rt_cache_seq_start,
	.next	= dn_rt_cache_seq_next,
	.stop	= dn_rt_cache_seq_stop,
	.show	= dn_rt_cache_seq_show,
};

static int dn_rt_cache_seq_open(struct inode *inode, struct file *file)
{
	return seq_open_private(file, &dn_rt_cache_seq_ops,
			sizeof(struct dn_rt_cache_iter_state));
}

static const struct file_operations dn_rt_cache_seq_fops = {
	.owner	 = THIS_MODULE,
	.open	 = dn_rt_cache_seq_open,
	.read	 = seq_read,
	.llseek	 = seq_lseek,
	.release = seq_release_private,
};

#endif /* CONFIG_PROC_FS */

void __init dn_route_init(void)
{
	int i, goal, order;

	dn_dst_ops.kmem_cachep =
		kmem_cache_create("dn_dst_cache", sizeof(struct dn_route), 0,
				  SLAB_HWCACHE_ALIGN|SLAB_PANIC, NULL);
	dst_entries_init(&dn_dst_ops);
	setup_timer(&dn_route_timer, dn_dst_check_expire, 0);
	dn_route_timer.expires = jiffies + decnet_dst_gc_interval * HZ;
	add_timer(&dn_route_timer);

	goal = totalram_pages >> (26 - PAGE_SHIFT);

	for(order = 0; (1UL << order) < goal; order++)
		/* NOTHING */;

	/*
	 * Only want 1024 entries max, since the table is very, very unlikely
	 * to be larger than that.
	 */
	while(order && ((((1UL << order) * PAGE_SIZE) /
				sizeof(struct dn_rt_hash_bucket)) >= 2048))
		order--;

	do {
		dn_rt_hash_mask = (1UL << order) * PAGE_SIZE /
			sizeof(struct dn_rt_hash_bucket);
		while(dn_rt_hash_mask & (dn_rt_hash_mask - 1))
			dn_rt_hash_mask--;
		dn_rt_hash_table = (struct dn_rt_hash_bucket *)
			__get_free_pages(GFP_ATOMIC, order);
	} while (dn_rt_hash_table == NULL && --order > 0);

	if (!dn_rt_hash_table)
		panic("Failed to allocate DECnet route cache hash table\n");

	printk(KERN_INFO
		"DECnet: Routing cache hash table of %u buckets, %ldKbytes\n",
		dn_rt_hash_mask,
		(long)(dn_rt_hash_mask*sizeof(struct dn_rt_hash_bucket))/1024);

	dn_rt_hash_mask--;
	for(i = 0; i <= dn_rt_hash_mask; i++) {
		spin_lock_init(&dn_rt_hash_table[i].lock);
		dn_rt_hash_table[i].chain = NULL;
	}

	dn_dst_ops.gc_thresh = (dn_rt_hash_mask + 1);

	proc_net_fops_create(&init_net, "decnet_cache", S_IRUGO, &dn_rt_cache_seq_fops);

#ifdef CONFIG_DECNET_ROUTER
	rtnl_register(PF_DECnet, RTM_GETROUTE, dn_cache_getroute, dn_fib_dump);
#else
	rtnl_register(PF_DECnet, RTM_GETROUTE, dn_cache_getroute,
		      dn_cache_dump);
#endif
}

void __exit dn_route_cleanup(void)
{
	del_timer(&dn_route_timer);
	dn_run_flush(0);

	proc_net_remove(&init_net, "decnet_cache");
	dst_entries_destroy(&dn_dst_ops);
}
<|MERGE_RESOLUTION|>--- conflicted
+++ resolved
@@ -170,12 +170,8 @@
 		rtp = &dn_rt_hash_table[i].chain;
 
 		spin_lock(&dn_rt_hash_table[i].lock);
-<<<<<<< HEAD
-		while((rt=*rtp) != NULL) {
-=======
 		while ((rt = rcu_dereference_protected(*rtp,
 						lockdep_is_held(&dn_rt_hash_table[i].lock))) != NULL) {
->>>>>>> 3cbea436
 			if (atomic_read(&rt->dst.__refcnt) ||
 					(now - rt->dst.lastuse) < expire) {
 				rtp = &rt->dst.dn_next;
@@ -207,12 +203,8 @@
 		spin_lock_bh(&dn_rt_hash_table[i].lock);
 		rtp = &dn_rt_hash_table[i].chain;
 
-<<<<<<< HEAD
-		while((rt=*rtp) != NULL) {
-=======
 		while ((rt = rcu_dereference_protected(*rtp,
 						lockdep_is_held(&dn_rt_hash_table[i].lock))) != NULL) {
->>>>>>> 3cbea436
 			if (atomic_read(&rt->dst.__refcnt) ||
 					(now - rt->dst.lastuse) < expire) {
 				rtp = &rt->dst.dn_next;
@@ -340,15 +332,9 @@
 		if ((rt = xchg((struct dn_route **)&dn_rt_hash_table[i].chain, NULL)) == NULL)
 			goto nothing_to_declare;
 
-<<<<<<< HEAD
-		for(; rt; rt=next) {
-			next = rt->dst.dn_next;
-			rt->dst.dn_next = NULL;
-=======
 		for(; rt; rt = next) {
 			next = rcu_dereference_raw(rt->dst.dn_next);
 			RCU_INIT_POINTER(rt->dst.dn_next, NULL);
->>>>>>> 3cbea436
 			dst_free((struct dst_entry *)rt);
 		}
 
@@ -835,12 +821,7 @@
 		if (DN_FIB_RES_GW(*res) &&
 		    DN_FIB_RES_NH(*res).nh_scope == RT_SCOPE_LINK)
 			rt->rt_gateway = DN_FIB_RES_GW(*res);
-<<<<<<< HEAD
-		memcpy(rt->dst.metrics, fi->fib_metrics,
-		       sizeof(rt->dst.metrics));
-=======
 		dst_import_metrics(&rt->dst, fi->fib_metrics);
->>>>>>> 3cbea436
 	}
 	rt->rt_type = res->type;
 
@@ -851,15 +832,6 @@
 		rt->dst.neighbour = n;
 	}
 
-<<<<<<< HEAD
-	if (dst_metric(&rt->dst, RTAX_MTU) == 0 ||
-	    dst_metric(&rt->dst, RTAX_MTU) > rt->dst.dev->mtu)
-		rt->dst.metrics[RTAX_MTU-1] = rt->dst.dev->mtu;
-	mss = dn_mss_from_pmtu(dev, dst_mtu(&rt->dst));
-	if (dst_metric(&rt->dst, RTAX_ADVMSS) == 0 ||
-	    dst_metric(&rt->dst, RTAX_ADVMSS) > mss)
-		rt->dst.metrics[RTAX_ADVMSS-1] = mss;
-=======
 	if (dst_metric(&rt->dst, RTAX_MTU) > rt->dst.dev->mtu)
 		dst_metric_set(&rt->dst, RTAX_MTU, rt->dst.dev->mtu);
 	metric = dst_metric_raw(&rt->dst, RTAX_ADVMSS);
@@ -868,7 +840,6 @@
 		if (metric > mss)
 			dst_metric_set(&rt->dst, RTAX_ADVMSS, mss);
 	}
->>>>>>> 3cbea436
 	return 0;
 }
 
@@ -1546,11 +1517,7 @@
 	RTA_PUT(skb, RTA_PREFSRC, 2, &rt->rt_local_src);
 	if (rt->rt_daddr != rt->rt_gateway)
 		RTA_PUT(skb, RTA_GATEWAY, 2, &rt->rt_gateway);
-<<<<<<< HEAD
-	if (rtnetlink_put_metrics(skb, rt->dst.metrics) < 0)
-=======
 	if (rtnetlink_put_metrics(skb, dst_metrics_ptr(&rt->dst)) < 0)
->>>>>>> 3cbea436
 		goto rtattr_failure;
 	expires = rt->dst.expires ? rt->dst.expires - jiffies : 0;
 	if (rtnl_put_cacheinfo(skb, &rt->dst, 0, 0, 0, expires,
@@ -1731,24 +1698,15 @@
 {
 	struct dn_rt_cache_iter_state *s = seq->private;
 
-<<<<<<< HEAD
-	rt = rt->dst.dn_next;
-	while(!rt) {
-=======
 	rt = rcu_dereference_bh(rt->dst.dn_next);
 	while (!rt) {
->>>>>>> 3cbea436
 		rcu_read_unlock_bh();
 		if (--s->bucket < 0)
 			break;
 		rcu_read_lock_bh();
 		rt = rcu_dereference_bh(dn_rt_hash_table[s->bucket].chain);
 	}
-<<<<<<< HEAD
-	return rcu_dereference_bh(rt);
-=======
 	return rt;
->>>>>>> 3cbea436
 }
 
 static void *dn_rt_cache_seq_start(struct seq_file *seq, loff_t *pos)
