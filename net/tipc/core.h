/*
 * net/tipc/core.h: Include file for TIPC global declarations
 *
 * Copyright (c) 2005-2006, Ericsson AB
 * Copyright (c) 2005-2007, 2010-2011, Wind River Systems
 * All rights reserved.
 *
 * Redistribution and use in source and binary forms, with or without
 * modification, are permitted provided that the following conditions are met:
 *
 * 1. Redistributions of source code must retain the above copyright
 *    notice, this list of conditions and the following disclaimer.
 * 2. Redistributions in binary form must reproduce the above copyright
 *    notice, this list of conditions and the following disclaimer in the
 *    documentation and/or other materials provided with the distribution.
 * 3. Neither the names of the copyright holders nor the names of its
 *    contributors may be used to endorse or promote products derived from
 *    this software without specific prior written permission.
 *
 * Alternatively, this software may be distributed under the terms of the
 * GNU General Public License ("GPL") version 2 as published by the Free
 * Software Foundation.
 *
 * THIS SOFTWARE IS PROVIDED BY THE COPYRIGHT HOLDERS AND CONTRIBUTORS "AS IS"
 * AND ANY EXPRESS OR IMPLIED WARRANTIES, INCLUDING, BUT NOT LIMITED TO, THE
 * IMPLIED WARRANTIES OF MERCHANTABILITY AND FITNESS FOR A PARTICULAR PURPOSE
 * ARE DISCLAIMED. IN NO EVENT SHALL THE COPYRIGHT OWNER OR CONTRIBUTORS BE
 * LIABLE FOR ANY DIRECT, INDIRECT, INCIDENTAL, SPECIAL, EXEMPLARY, OR
 * CONSEQUENTIAL DAMAGES (INCLUDING, BUT NOT LIMITED TO, PROCUREMENT OF
 * SUBSTITUTE GOODS OR SERVICES; LOSS OF USE, DATA, OR PROFITS; OR BUSINESS
 * INTERRUPTION) HOWEVER CAUSED AND ON ANY THEORY OF LIABILITY, WHETHER IN
 * CONTRACT, STRICT LIABILITY, OR TORT (INCLUDING NEGLIGENCE OR OTHERWISE)
 * ARISING IN ANY WAY OUT OF THE USE OF THIS SOFTWARE, EVEN IF ADVISED OF THE
 * POSSIBILITY OF SUCH DAMAGE.
 */

#ifndef _TIPC_CORE_H
#define _TIPC_CORE_H

#include <linux/tipc.h>
#include <linux/tipc_config.h>
#include <linux/types.h>
#include <linux/kernel.h>
#include <linux/errno.h>
#include <linux/mm.h>
#include <linux/timer.h>
#include <linux/string.h>
#include <asm/uaccess.h>
#include <linux/interrupt.h>
#include <asm/atomic.h>
#include <asm/hardirq.h>
#include <linux/netdevice.h>
#include <linux/in.h>
#include <linux/list.h>
#include <linux/slab.h>
#include <linux/vmalloc.h>


#define TIPC_MOD_VER "2.0.0"

struct tipc_msg;	/* msg.h */
struct print_buf;	/* log.h */

/*
 * TIPC sanity test macros
 */

#define assert(i)  BUG_ON(!(i))

/*
 * TIPC system monitoring code
 */

/*
 * TIPC's print buffer subsystem supports the following print buffers:
 *
 * TIPC_NULL : null buffer (i.e. print nowhere)
 * TIPC_CONS : system console
 * TIPC_LOG  : TIPC log buffer
 * &buf	     : user-defined buffer (struct print_buf *)
 *
 * Note: TIPC_LOG is configured to echo its output to the system console;
 *       user-defined buffers can be configured to do the same thing.
 */
extern struct print_buf *const TIPC_NULL;
extern struct print_buf *const TIPC_CONS;
extern struct print_buf *const TIPC_LOG;

void tipc_printf(struct print_buf *, const char *fmt, ...);

/*
 * TIPC_OUTPUT is the destination print buffer for system messages.
 */

#ifndef TIPC_OUTPUT
#define TIPC_OUTPUT TIPC_LOG
#endif

#define err(fmt, arg...)  tipc_printf(TIPC_OUTPUT, \
				      KERN_ERR "TIPC: " fmt, ## arg)
#define warn(fmt, arg...) tipc_printf(TIPC_OUTPUT, \
				      KERN_WARNING "TIPC: " fmt, ## arg)
#define info(fmt, arg...) tipc_printf(TIPC_OUTPUT, \
				      KERN_NOTICE "TIPC: " fmt, ## arg)

#ifdef CONFIG_TIPC_DEBUG

/*
 * DBG_OUTPUT is the destination print buffer for debug messages.
 */

#ifndef DBG_OUTPUT
#define DBG_OUTPUT TIPC_LOG
#endif

#define dbg(fmt, arg...)  tipc_printf(DBG_OUTPUT, KERN_DEBUG fmt, ## arg);

#define msg_dbg(msg, txt) tipc_msg_dbg(DBG_OUTPUT, msg, txt);

void tipc_msg_dbg(struct print_buf *, struct tipc_msg *, const char *);

#else

#define dbg(fmt, arg...)	do {} while (0)
#define msg_dbg(msg, txt)	do {} while (0)

#define tipc_msg_dbg(buf, msg, txt) do {} while (0)

#endif


/*
 * TIPC-specific error codes
 */

#define ELINKCONG EAGAIN	/* link congestion <=> resource unavailable */

/*
 * TIPC operating mode routines
 */
#define TIPC_NOT_RUNNING  0
#define TIPC_NODE_MODE    1
#define TIPC_NET_MODE     2

/*
 * Global configuration variables
 */

extern u32 tipc_own_addr;
<<<<<<< HEAD
extern int tipc_max_nodes;
=======
>>>>>>> 105e53f8
extern int tipc_max_ports;
extern int tipc_max_subscriptions;
extern int tipc_max_publications;
extern int tipc_net_id;
extern int tipc_remote_management;

/*
 * Other global variables
 */

extern int tipc_mode;
extern int tipc_random;
extern const char tipc_alphabet[];


/*
 * Routines available to privileged subsystems
 */

extern int tipc_core_start_net(unsigned long);
extern int  tipc_handler_start(void);
extern void tipc_handler_stop(void);
extern int  tipc_netlink_start(void);
extern void tipc_netlink_stop(void);
extern int  tipc_socket_init(void);
extern void tipc_socket_stop(void);

static inline int delimit(int val, int min, int max)
{
	if (val > max)
		return max;
	if (val < min)
		return min;
	return val;
}


/*
 * TIPC timer and signal code
 */

typedef void (*Handler) (unsigned long);

u32 tipc_k_signal(Handler routine, unsigned long argument);

/**
 * k_init_timer - initialize a timer
 * @timer: pointer to timer structure
 * @routine: pointer to routine to invoke when timer expires
 * @argument: value to pass to routine when timer expires
 *
 * Timer must be initialized before use (and terminated when no longer needed).
 */

static inline void k_init_timer(struct timer_list *timer, Handler routine,
				unsigned long argument)
{
	setup_timer(timer, routine, argument);
}

/**
 * k_start_timer - start a timer
 * @timer: pointer to timer structure
 * @msec: time to delay (in ms)
 *
 * Schedules a previously initialized timer for later execution.
 * If timer is already running, the new timeout overrides the previous request.
 *
 * To ensure the timer doesn't expire before the specified delay elapses,
 * the amount of delay is rounded up when converting to the jiffies
 * then an additional jiffy is added to account for the fact that
 * the starting time may be in the middle of the current jiffy.
 */

static inline void k_start_timer(struct timer_list *timer, unsigned long msec)
{
	mod_timer(timer, jiffies + msecs_to_jiffies(msec) + 1);
}

/**
 * k_cancel_timer - cancel a timer
 * @timer: pointer to timer structure
 *
 * Cancels a previously initialized timer.
 * Can be called safely even if the timer is already inactive.
 *
 * WARNING: Must not be called when holding locks required by the timer's
 *          timeout routine, otherwise deadlock can occur on SMP systems!
 */

static inline void k_cancel_timer(struct timer_list *timer)
{
	del_timer_sync(timer);
}

/**
 * k_term_timer - terminate a timer
 * @timer: pointer to timer structure
 *
 * Prevents further use of a previously initialized timer.
 *
 * WARNING: Caller must ensure timer isn't currently running.
 *
 * (Do not "enhance" this routine to automatically cancel an active timer,
 * otherwise deadlock can arise when a timeout routine calls k_term_timer.)
 */

static inline void k_term_timer(struct timer_list *timer)
{
}


/*
 * TIPC message buffer code
 *
 * TIPC message buffer headroom reserves space for the worst-case
 * link-level device header (in case the message is sent off-node).
 *
 * Note: Headroom should be a multiple of 4 to ensure the TIPC header fields
 *       are word aligned for quicker access
 */

#define BUF_HEADROOM LL_MAX_HEADER

struct tipc_skb_cb {
	void *handle;
};

#define TIPC_SKB_CB(__skb) ((struct tipc_skb_cb *)&((__skb)->cb[0]))


static inline struct tipc_msg *buf_msg(struct sk_buff *skb)
{
	return (struct tipc_msg *)skb->data;
}

extern struct sk_buff *tipc_buf_acquire(u32 size);

/**
 * buf_discard - frees a TIPC message buffer
 * @skb: message buffer
 *
 * Frees a message buffer.  If passed NULL, just returns.
 */

static inline void buf_discard(struct sk_buff *skb)
{
	kfree_skb(skb);
}

/**
 * buf_linearize - convert a TIPC message buffer into a single contiguous piece
 * @skb: message buffer
 *
 * Returns 0 on success.
 */

static inline int buf_linearize(struct sk_buff *skb)
{
	return skb_linearize(skb);
}

#endif<|MERGE_RESOLUTION|>--- conflicted
+++ resolved
@@ -147,10 +147,6 @@
  */
 
 extern u32 tipc_own_addr;
-<<<<<<< HEAD
-extern int tipc_max_nodes;
-=======
->>>>>>> 105e53f8
 extern int tipc_max_ports;
 extern int tipc_max_subscriptions;
 extern int tipc_max_publications;
