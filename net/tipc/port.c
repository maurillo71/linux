--- conflicted
+++ resolved
@@ -54,13 +54,8 @@
 
 static LIST_HEAD(ports);
 static void port_handle_node_down(unsigned long ref);
-<<<<<<< HEAD
-static struct sk_buff *port_build_self_abort_msg(struct port *, u32 err);
-static struct sk_buff *port_build_peer_abort_msg(struct port *, u32 err);
-=======
 static struct sk_buff *port_build_self_abort_msg(struct tipc_port *, u32 err);
 static struct sk_buff *port_build_peer_abort_msg(struct tipc_port *, u32 err);
->>>>>>> 105e53f8
 static void port_timeout(unsigned long ref);
 
 
@@ -467,11 +462,7 @@
 
 static void port_handle_node_down(unsigned long ref)
 {
-<<<<<<< HEAD
-	struct port *p_ptr = tipc_port_lock(ref);
-=======
 	struct tipc_port *p_ptr = tipc_port_lock(ref);
->>>>>>> 105e53f8
 	struct sk_buff *buf = NULL;
 
 	if (!p_ptr)
@@ -601,15 +592,9 @@
 			    tipc_node(destnode), dport);
 		if (p_ptr->conn_type != 0)
 			tipc_printf(buf, " via {%u,%u}",
-<<<<<<< HEAD
-				    p_ptr->publ.conn_type,
-				    p_ptr->publ.conn_instance);
-	} else if (p_ptr->publ.published) {
-=======
 				    p_ptr->conn_type,
 				    p_ptr->conn_instance);
 	} else if (p_ptr->published) {
->>>>>>> 105e53f8
 		tipc_printf(buf, " bound to");
 		list_for_each_entry(publ, &p_ptr->publications, pport_list) {
 			if (publ->lower == publ->upper)
@@ -952,11 +937,7 @@
 	up_ptr->named_msg_cb = named_msg_cb;
 	up_ptr->conn_msg_cb = conn_msg_cb;
 	up_ptr->continue_event_cb = continue_event_cb;
-<<<<<<< HEAD
-	*portref = p_ptr->publ.ref;
-=======
 	*portref = p_ptr->ref;
->>>>>>> 105e53f8
 	tipc_port_unlock(p_ptr);
 	return 0;
 }
@@ -1000,11 +981,7 @@
 	if (!p_ptr)
 		return -EINVAL;
 
-<<<<<<< HEAD
-	if (p_ptr->publ.connected)
-=======
 	if (p_ptr->connected)
->>>>>>> 105e53f8
 		goto exit;
 	if (seq->lower > seq->upper)
 		goto exit;
@@ -1304,11 +1281,7 @@
 	msg_set_destnode(msg, dest->node);
 	msg_set_destport(msg, dest->ref);
 	msg_set_hdr_sz(msg, DIR_MSG_H_SIZE);
-<<<<<<< HEAD
-	p_ptr->sent++;
-=======
-
->>>>>>> 105e53f8
+
 	if (dest->node == tipc_own_addr)
 		res =  tipc_port_recv_sections(p_ptr, num_sect, msg_sect);
 	else
@@ -1333,11 +1306,7 @@
 int tipc_send_buf2port(u32 ref, struct tipc_portid const *dest,
 	       struct sk_buff *buf, unsigned int dsz)
 {
-<<<<<<< HEAD
-	struct port *p_ptr;
-=======
-	struct tipc_port *p_ptr;
->>>>>>> 105e53f8
+	struct tipc_port *p_ptr;
 	struct tipc_msg *msg;
 	int res;
 
@@ -1358,11 +1327,7 @@
 
 	skb_push(buf, DIR_MSG_H_SIZE);
 	skb_copy_to_linear_data(buf, msg, DIR_MSG_H_SIZE);
-<<<<<<< HEAD
-	p_ptr->sent++;
-=======
-
->>>>>>> 105e53f8
+
 	if (dest->node == tipc_own_addr)
 		res = tipc_port_recv_msg(buf);
 	else
