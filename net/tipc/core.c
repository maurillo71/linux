--- conflicted
+++ resolved
@@ -41,13 +41,6 @@
 #include "config.h"
 
 
-<<<<<<< HEAD
-#ifndef CONFIG_TIPC_NODES
-#define CONFIG_TIPC_NODES 255
-#endif
-
-=======
->>>>>>> 105e53f8
 #ifndef CONFIG_TIPC_PORTS
 #define CONFIG_TIPC_PORTS 8191
 #endif
@@ -67,10 +60,6 @@
 /* configurable TIPC parameters */
 
 u32 tipc_own_addr;
-<<<<<<< HEAD
-int tipc_max_nodes;
-=======
->>>>>>> 105e53f8
 int tipc_max_ports;
 int tipc_max_subscriptions;
 int tipc_max_publications;
@@ -198,10 +187,6 @@
 	tipc_max_publications = 10000;
 	tipc_max_subscriptions = 2000;
 	tipc_max_ports = CONFIG_TIPC_PORTS;
-<<<<<<< HEAD
-	tipc_max_nodes = CONFIG_TIPC_NODES;
-=======
->>>>>>> 105e53f8
 	tipc_net_id = 4711;
 
 	res = tipc_core_start();
