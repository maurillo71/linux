--- conflicted
+++ resolved
@@ -1359,11 +1359,7 @@
 		 */
 		mark_page_accessed(page);
 	}
-<<<<<<< HEAD
-	if (flags & FOLL_MLOCK) {
-=======
 	if ((flags & FOLL_MLOCK) && (vma->vm_flags & VM_LOCKED)) {
->>>>>>> 105e53f8
 		/*
 		 * The preliminary mapping check is mainly to avoid the
 		 * pointless overhead of lock_page on the ZERO_PAGE
@@ -1570,23 +1566,17 @@
 				int ret;
 				unsigned int fault_flags = 0;
 
-<<<<<<< HEAD
-=======
 				/* For mlock, just skip the stack guard page. */
 				if (foll_flags & FOLL_MLOCK) {
 					if (stack_guard_page(vma, start))
 						goto next_page;
 				}
->>>>>>> 105e53f8
 				if (foll_flags & FOLL_WRITE)
 					fault_flags |= FAULT_FLAG_WRITE;
 				if (nonblocking)
 					fault_flags |= FAULT_FLAG_ALLOW_RETRY;
-<<<<<<< HEAD
-=======
 				if (foll_flags & FOLL_NOWAIT)
 					fault_flags |= (FAULT_FLAG_ALLOW_RETRY | FAULT_FLAG_RETRY_NOWAIT);
->>>>>>> 105e53f8
 
 				ret = handle_mm_fault(mm, vma, start,
 							fault_flags);
@@ -1618,11 +1608,6 @@
 				if (ret & VM_FAULT_RETRY) {
 					if (nonblocking)
 						*nonblocking = 0;
-					return i;
-				}
-
-				if (ret & VM_FAULT_RETRY) {
-					*nonblocking = 0;
 					return i;
 				}
 
@@ -2400,11 +2385,7 @@
 		 * bit after it clear all dirty ptes, but before a racing
 		 * do_wp_page installs a dirty pte.
 		 *
-<<<<<<< HEAD
-		 * do_no_page is protected similarly.
-=======
 		 * __do_fault is protected similarly.
->>>>>>> 105e53f8
 		 */
 		if (!page_mkwrite) {
 			wait_on_page_locked(dirty_page);
@@ -2524,8 +2505,6 @@
 		page_cache_release(new_page);
 unlock:
 	pte_unmap_unlock(page_table, ptl);
-<<<<<<< HEAD
-=======
 	if (old_page) {
 		/*
 		 * Don't let another task, with possibly unlocked vma,
@@ -2538,7 +2517,6 @@
 		}
 		page_cache_release(old_page);
 	}
->>>>>>> 105e53f8
 	return ret;
 oom_free_new:
 	page_cache_release(new_page);
@@ -3415,11 +3393,7 @@
 	 * run pte_offset_map on the pmd, if an huge pmd could
 	 * materialize from under us from a different thread.
 	 */
-<<<<<<< HEAD
-	if (unlikely(__pte_alloc(mm, vma, pmd, address)))
-=======
 	if (unlikely(pmd_none(*pmd)) && __pte_alloc(mm, vma, pmd, address))
->>>>>>> 105e53f8
 		return VM_FAULT_OOM;
 	/* if an huge pmd materialized from under us just retry later */
 	if (unlikely(pmd_trans_huge(*pmd)))
