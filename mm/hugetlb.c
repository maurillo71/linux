/*
 * Generic hugetlb support.
 * (C) William Irwin, April 2004
 */
#include <linux/list.h>
#include <linux/init.h>
#include <linux/module.h>
#include <linux/mm.h>
#include <linux/seq_file.h>
#include <linux/sysctl.h>
#include <linux/highmem.h>
#include <linux/mmu_notifier.h>
#include <linux/nodemask.h>
#include <linux/pagemap.h>
#include <linux/mempolicy.h>
#include <linux/cpuset.h>
#include <linux/mutex.h>
#include <linux/bootmem.h>
#include <linux/sysfs.h>
#include <linux/slab.h>
#include <linux/rmap.h>
#include <linux/swap.h>
#include <linux/swapops.h>

#include <asm/page.h>
#include <asm/pgtable.h>
#include <asm/io.h>

#include <linux/hugetlb.h>
#include <linux/node.h>
#include "internal.h"

const unsigned long hugetlb_zero = 0, hugetlb_infinity = ~0UL;
static gfp_t htlb_alloc_mask = GFP_HIGHUSER;
unsigned long hugepages_treat_as_movable;

static int max_hstate;
unsigned int default_hstate_idx;
struct hstate hstates[HUGE_MAX_HSTATE];

__initdata LIST_HEAD(huge_boot_pages);

/* for command line parsing */
static struct hstate * __initdata parsed_hstate;
static unsigned long __initdata default_hstate_max_huge_pages;
static unsigned long __initdata default_hstate_size;

#define for_each_hstate(h) \
	for ((h) = hstates; (h) < &hstates[max_hstate]; (h)++)

/*
 * Protects updates to hugepage_freelists, nr_huge_pages, and free_huge_pages
 */
static DEFINE_SPINLOCK(hugetlb_lock);

/*
 * Region tracking -- allows tracking of reservations and instantiated pages
 *                    across the pages in a mapping.
 *
 * The region data structures are protected by a combination of the mmap_sem
 * and the hugetlb_instantion_mutex.  To access or modify a region the caller
 * must either hold the mmap_sem for write, or the mmap_sem for read and
 * the hugetlb_instantiation mutex:
 *
 * 	down_write(&mm->mmap_sem);
 * or
 * 	down_read(&mm->mmap_sem);
 * 	mutex_lock(&hugetlb_instantiation_mutex);
 */
struct file_region {
	struct list_head link;
	long from;
	long to;
};

static long region_add(struct list_head *head, long f, long t)
{
	struct file_region *rg, *nrg, *trg;

	/* Locate the region we are either in or before. */
	list_for_each_entry(rg, head, link)
		if (f <= rg->to)
			break;

	/* Round our left edge to the current segment if it encloses us. */
	if (f > rg->from)
		f = rg->from;

	/* Check for and consume any regions we now overlap with. */
	nrg = rg;
	list_for_each_entry_safe(rg, trg, rg->link.prev, link) {
		if (&rg->link == head)
			break;
		if (rg->from > t)
			break;

		/* If this area reaches higher then extend our area to
		 * include it completely.  If this is not the first area
		 * which we intend to reuse, free it. */
		if (rg->to > t)
			t = rg->to;
		if (rg != nrg) {
			list_del(&rg->link);
			kfree(rg);
		}
	}
	nrg->from = f;
	nrg->to = t;
	return 0;
}

static long region_chg(struct list_head *head, long f, long t)
{
	struct file_region *rg, *nrg;
	long chg = 0;

	/* Locate the region we are before or in. */
	list_for_each_entry(rg, head, link)
		if (f <= rg->to)
			break;

	/* If we are below the current region then a new region is required.
	 * Subtle, allocate a new region at the position but make it zero
	 * size such that we can guarantee to record the reservation. */
	if (&rg->link == head || t < rg->from) {
		nrg = kmalloc(sizeof(*nrg), GFP_KERNEL);
		if (!nrg)
			return -ENOMEM;
		nrg->from = f;
		nrg->to   = f;
		INIT_LIST_HEAD(&nrg->link);
		list_add(&nrg->link, rg->link.prev);

		return t - f;
	}

	/* Round our left edge to the current segment if it encloses us. */
	if (f > rg->from)
		f = rg->from;
	chg = t - f;

	/* Check for and consume any regions we now overlap with. */
	list_for_each_entry(rg, rg->link.prev, link) {
		if (&rg->link == head)
			break;
		if (rg->from > t)
			return chg;

		/* We overlap with this area, if it extends futher than
		 * us then we must extend ourselves.  Account for its
		 * existing reservation. */
		if (rg->to > t) {
			chg += rg->to - t;
			t = rg->to;
		}
		chg -= rg->to - rg->from;
	}
	return chg;
}

static long region_truncate(struct list_head *head, long end)
{
	struct file_region *rg, *trg;
	long chg = 0;

	/* Locate the region we are either in or before. */
	list_for_each_entry(rg, head, link)
		if (end <= rg->to)
			break;
	if (&rg->link == head)
		return 0;

	/* If we are in the middle of a region then adjust it. */
	if (end > rg->from) {
		chg = rg->to - end;
		rg->to = end;
		rg = list_entry(rg->link.next, typeof(*rg), link);
	}

	/* Drop any remaining regions. */
	list_for_each_entry_safe(rg, trg, rg->link.prev, link) {
		if (&rg->link == head)
			break;
		chg += rg->to - rg->from;
		list_del(&rg->link);
		kfree(rg);
	}
	return chg;
}

static long region_count(struct list_head *head, long f, long t)
{
	struct file_region *rg;
	long chg = 0;

	/* Locate each segment we overlap with, and count that overlap. */
	list_for_each_entry(rg, head, link) {
		int seg_from;
		int seg_to;

		if (rg->to <= f)
			continue;
		if (rg->from >= t)
			break;

		seg_from = max(rg->from, f);
		seg_to = min(rg->to, t);

		chg += seg_to - seg_from;
	}

	return chg;
}

/*
 * Convert the address within this vma to the page offset within
 * the mapping, in pagecache page units; huge pages here.
 */
static pgoff_t vma_hugecache_offset(struct hstate *h,
			struct vm_area_struct *vma, unsigned long address)
{
	return ((address - vma->vm_start) >> huge_page_shift(h)) +
			(vma->vm_pgoff >> huge_page_order(h));
}

pgoff_t linear_hugepage_index(struct vm_area_struct *vma,
				     unsigned long address)
{
	return vma_hugecache_offset(hstate_vma(vma), vma, address);
}

/*
 * Return the size of the pages allocated when backing a VMA. In the majority
 * cases this will be same size as used by the page table entries.
 */
unsigned long vma_kernel_pagesize(struct vm_area_struct *vma)
{
	struct hstate *hstate;

	if (!is_vm_hugetlb_page(vma))
		return PAGE_SIZE;

	hstate = hstate_vma(vma);

	return 1UL << (hstate->order + PAGE_SHIFT);
}
EXPORT_SYMBOL_GPL(vma_kernel_pagesize);

/*
 * Return the page size being used by the MMU to back a VMA. In the majority
 * of cases, the page size used by the kernel matches the MMU size. On
 * architectures where it differs, an architecture-specific version of this
 * function is required.
 */
#ifndef vma_mmu_pagesize
unsigned long vma_mmu_pagesize(struct vm_area_struct *vma)
{
	return vma_kernel_pagesize(vma);
}
#endif

/*
 * Flags for MAP_PRIVATE reservations.  These are stored in the bottom
 * bits of the reservation map pointer, which are always clear due to
 * alignment.
 */
#define HPAGE_RESV_OWNER    (1UL << 0)
#define HPAGE_RESV_UNMAPPED (1UL << 1)
#define HPAGE_RESV_MASK (HPAGE_RESV_OWNER | HPAGE_RESV_UNMAPPED)

/*
 * These helpers are used to track how many pages are reserved for
 * faults in a MAP_PRIVATE mapping. Only the process that called mmap()
 * is guaranteed to have their future faults succeed.
 *
 * With the exception of reset_vma_resv_huge_pages() which is called at fork(),
 * the reserve counters are updated with the hugetlb_lock held. It is safe
 * to reset the VMA at fork() time as it is not in use yet and there is no
 * chance of the global counters getting corrupted as a result of the values.
 *
 * The private mapping reservation is represented in a subtly different
 * manner to a shared mapping.  A shared mapping has a region map associated
 * with the underlying file, this region map represents the backing file
 * pages which have ever had a reservation assigned which this persists even
 * after the page is instantiated.  A private mapping has a region map
 * associated with the original mmap which is attached to all VMAs which
 * reference it, this region map represents those offsets which have consumed
 * reservation ie. where pages have been instantiated.
 */
static unsigned long get_vma_private_data(struct vm_area_struct *vma)
{
	return (unsigned long)vma->vm_private_data;
}

static void set_vma_private_data(struct vm_area_struct *vma,
							unsigned long value)
{
	vma->vm_private_data = (void *)value;
}

struct resv_map {
	struct kref refs;
	struct list_head regions;
};

static struct resv_map *resv_map_alloc(void)
{
	struct resv_map *resv_map = kmalloc(sizeof(*resv_map), GFP_KERNEL);
	if (!resv_map)
		return NULL;

	kref_init(&resv_map->refs);
	INIT_LIST_HEAD(&resv_map->regions);

	return resv_map;
}

static void resv_map_release(struct kref *ref)
{
	struct resv_map *resv_map = container_of(ref, struct resv_map, refs);

	/* Clear out any active regions before we release the map. */
	region_truncate(&resv_map->regions, 0);
	kfree(resv_map);
}

static struct resv_map *vma_resv_map(struct vm_area_struct *vma)
{
	VM_BUG_ON(!is_vm_hugetlb_page(vma));
	if (!(vma->vm_flags & VM_MAYSHARE))
		return (struct resv_map *)(get_vma_private_data(vma) &
							~HPAGE_RESV_MASK);
	return NULL;
}

static void set_vma_resv_map(struct vm_area_struct *vma, struct resv_map *map)
{
	VM_BUG_ON(!is_vm_hugetlb_page(vma));
	VM_BUG_ON(vma->vm_flags & VM_MAYSHARE);

	set_vma_private_data(vma, (get_vma_private_data(vma) &
				HPAGE_RESV_MASK) | (unsigned long)map);
}

static void set_vma_resv_flags(struct vm_area_struct *vma, unsigned long flags)
{
	VM_BUG_ON(!is_vm_hugetlb_page(vma));
	VM_BUG_ON(vma->vm_flags & VM_MAYSHARE);

	set_vma_private_data(vma, get_vma_private_data(vma) | flags);
}

static int is_vma_resv_set(struct vm_area_struct *vma, unsigned long flag)
{
	VM_BUG_ON(!is_vm_hugetlb_page(vma));

	return (get_vma_private_data(vma) & flag) != 0;
}

/* Decrement the reserved pages in the hugepage pool by one */
static void decrement_hugepage_resv_vma(struct hstate *h,
			struct vm_area_struct *vma)
{
	if (vma->vm_flags & VM_NORESERVE)
		return;

	if (vma->vm_flags & VM_MAYSHARE) {
		/* Shared mappings always use reserves */
		h->resv_huge_pages--;
	} else if (is_vma_resv_set(vma, HPAGE_RESV_OWNER)) {
		/*
		 * Only the process that called mmap() has reserves for
		 * private mappings.
		 */
		h->resv_huge_pages--;
	}
}

/* Reset counters to 0 and clear all HPAGE_RESV_* flags */
void reset_vma_resv_huge_pages(struct vm_area_struct *vma)
{
	VM_BUG_ON(!is_vm_hugetlb_page(vma));
	if (!(vma->vm_flags & VM_MAYSHARE))
		vma->vm_private_data = (void *)0;
}

/* Returns true if the VMA has associated reserve pages */
static int vma_has_reserves(struct vm_area_struct *vma)
{
	if (vma->vm_flags & VM_MAYSHARE)
		return 1;
	if (is_vma_resv_set(vma, HPAGE_RESV_OWNER))
		return 1;
	return 0;
}

<<<<<<< HEAD
static void clear_gigantic_page(struct page *page,
			unsigned long addr, unsigned long sz)
{
	int i;
	struct page *p = page;

	might_sleep();
	for (i = 0; i < sz/PAGE_SIZE; i++, p = mem_map_next(p, page, i)) {
		cond_resched();
		clear_user_highpage(p, addr + i * PAGE_SIZE);
	}
}
static void clear_huge_page(struct page *page,
			unsigned long addr, unsigned long sz)
{
	int i;

	if (unlikely(sz/PAGE_SIZE > MAX_ORDER_NR_PAGES)) {
		clear_gigantic_page(page, addr, sz);
		return;
	}

	might_sleep();
	for (i = 0; i < sz/PAGE_SIZE; i++) {
		cond_resched();
		clear_user_highpage(page + i, addr + i * PAGE_SIZE);
	}
}

static void copy_user_gigantic_page(struct page *dst, struct page *src,
			   unsigned long addr, struct vm_area_struct *vma)
=======
static void copy_gigantic_page(struct page *dst, struct page *src)
>>>>>>> 3cbea436
{
	int i;
	struct hstate *h = page_hstate(src);
	struct page *dst_base = dst;
	struct page *src_base = src;

	for (i = 0; i < pages_per_huge_page(h); ) {
		cond_resched();
		copy_highpage(dst, src);

		i++;
		dst = mem_map_next(dst, dst_base, i);
		src = mem_map_next(src, src_base, i);
	}
}

<<<<<<< HEAD
static void copy_user_huge_page(struct page *dst, struct page *src,
			   unsigned long addr, struct vm_area_struct *vma)
=======
void copy_huge_page(struct page *dst, struct page *src)
>>>>>>> 3cbea436
{
	int i;
	struct hstate *h = page_hstate(src);

	if (unlikely(pages_per_huge_page(h) > MAX_ORDER_NR_PAGES)) {
<<<<<<< HEAD
		copy_user_gigantic_page(dst, src, addr, vma);
=======
		copy_gigantic_page(dst, src);
>>>>>>> 3cbea436
		return;
	}

	might_sleep();
	for (i = 0; i < pages_per_huge_page(h); i++) {
		cond_resched();
		copy_highpage(dst + i, src + i);
	}
}

static void copy_gigantic_page(struct page *dst, struct page *src)
{
	int i;
	struct hstate *h = page_hstate(src);
	struct page *dst_base = dst;
	struct page *src_base = src;

	for (i = 0; i < pages_per_huge_page(h); ) {
		cond_resched();
		copy_highpage(dst, src);

		i++;
		dst = mem_map_next(dst, dst_base, i);
		src = mem_map_next(src, src_base, i);
	}
}

void copy_huge_page(struct page *dst, struct page *src)
{
	int i;
	struct hstate *h = page_hstate(src);

	if (unlikely(pages_per_huge_page(h) > MAX_ORDER_NR_PAGES)) {
		copy_gigantic_page(dst, src);
		return;
	}

	might_sleep();
	for (i = 0; i < pages_per_huge_page(h); i++) {
		cond_resched();
		copy_highpage(dst + i, src + i);
	}
}

static void enqueue_huge_page(struct hstate *h, struct page *page)
{
	int nid = page_to_nid(page);
	list_add(&page->lru, &h->hugepage_freelists[nid]);
	h->free_huge_pages++;
	h->free_huge_pages_node[nid]++;
}

static struct page *dequeue_huge_page_node(struct hstate *h, int nid)
{
	struct page *page;

	if (list_empty(&h->hugepage_freelists[nid]))
		return NULL;
	page = list_entry(h->hugepage_freelists[nid].next, struct page, lru);
	list_del(&page->lru);
	set_page_refcounted(page);
	h->free_huge_pages--;
	h->free_huge_pages_node[nid]--;
	return page;
}

static struct page *dequeue_huge_page_vma(struct hstate *h,
				struct vm_area_struct *vma,
				unsigned long address, int avoid_reserve)
{
	struct page *page = NULL;
	struct mempolicy *mpol;
	nodemask_t *nodemask;
	struct zonelist *zonelist;
	struct zone *zone;
	struct zoneref *z;

	get_mems_allowed();
	zonelist = huge_zonelist(vma, address,
					htlb_alloc_mask, &mpol, &nodemask);
	/*
	 * A child process with MAP_PRIVATE mappings created by their parent
	 * have no page reserves. This check ensures that reservations are
	 * not "stolen". The child may still get SIGKILLed
	 */
	if (!vma_has_reserves(vma) &&
			h->free_huge_pages - h->resv_huge_pages == 0)
		goto err;

	/* If reserves cannot be used, ensure enough pages are in the pool */
	if (avoid_reserve && h->free_huge_pages - h->resv_huge_pages == 0)
		goto err;;

	for_each_zone_zonelist_nodemask(zone, z, zonelist,
						MAX_NR_ZONES - 1, nodemask) {
		if (cpuset_zone_allowed_softwall(zone, htlb_alloc_mask)) {
			page = dequeue_huge_page_node(h, zone_to_nid(zone));
			if (page) {
				if (!avoid_reserve)
					decrement_hugepage_resv_vma(h, vma);
				break;
			}
		}
	}
err:
	mpol_cond_put(mpol);
	put_mems_allowed();
	return page;
}

static void update_and_free_page(struct hstate *h, struct page *page)
{
	int i;

	VM_BUG_ON(h->order >= MAX_ORDER);

	h->nr_huge_pages--;
	h->nr_huge_pages_node[page_to_nid(page)]--;
	for (i = 0; i < pages_per_huge_page(h); i++) {
		page[i].flags &= ~(1 << PG_locked | 1 << PG_error | 1 << PG_referenced |
				1 << PG_dirty | 1 << PG_active | 1 << PG_reserved |
				1 << PG_private | 1<< PG_writeback);
	}
	set_compound_page_dtor(page, NULL);
	set_page_refcounted(page);
	arch_release_hugepage(page);
	__free_pages(page, huge_page_order(h));
}

struct hstate *size_to_hstate(unsigned long size)
{
	struct hstate *h;

	for_each_hstate(h) {
		if (huge_page_size(h) == size)
			return h;
	}
	return NULL;
}

static void free_huge_page(struct page *page)
{
	/*
	 * Can't pass hstate in here because it is called from the
	 * compound page destructor.
	 */
	struct hstate *h = page_hstate(page);
	int nid = page_to_nid(page);
	struct address_space *mapping;

	mapping = (struct address_space *) page_private(page);
	set_page_private(page, 0);
	page->mapping = NULL;
	BUG_ON(page_count(page));
	BUG_ON(page_mapcount(page));
	INIT_LIST_HEAD(&page->lru);

	spin_lock(&hugetlb_lock);
	if (h->surplus_huge_pages_node[nid] && huge_page_order(h) < MAX_ORDER) {
		update_and_free_page(h, page);
		h->surplus_huge_pages--;
		h->surplus_huge_pages_node[nid]--;
	} else {
		enqueue_huge_page(h, page);
	}
	spin_unlock(&hugetlb_lock);
	if (mapping)
		hugetlb_put_quota(mapping, 1);
}

static void prep_new_huge_page(struct hstate *h, struct page *page, int nid)
{
	set_compound_page_dtor(page, free_huge_page);
	spin_lock(&hugetlb_lock);
	h->nr_huge_pages++;
	h->nr_huge_pages_node[nid]++;
	spin_unlock(&hugetlb_lock);
	put_page(page); /* free it into the hugepage allocator */
}

static void prep_compound_gigantic_page(struct page *page, unsigned long order)
{
	int i;
	int nr_pages = 1 << order;
	struct page *p = page + 1;

	/* we rely on prep_new_huge_page to set the destructor */
	set_compound_order(page, order);
	__SetPageHead(page);
	for (i = 1; i < nr_pages; i++, p = mem_map_next(p, page, i)) {
		__SetPageTail(p);
		p->first_page = page;
	}
}

int PageHuge(struct page *page)
{
	compound_page_dtor *dtor;

	if (!PageCompound(page))
		return 0;

	page = compound_head(page);
	dtor = get_compound_page_dtor(page);

	return dtor == free_huge_page;
}

EXPORT_SYMBOL_GPL(PageHuge);

static struct page *alloc_fresh_huge_page_node(struct hstate *h, int nid)
{
	struct page *page;

	if (h->order >= MAX_ORDER)
		return NULL;

	page = alloc_pages_exact_node(nid,
		htlb_alloc_mask|__GFP_COMP|__GFP_THISNODE|
						__GFP_REPEAT|__GFP_NOWARN,
		huge_page_order(h));
	if (page) {
		if (arch_prepare_hugepage(page)) {
			__free_pages(page, huge_page_order(h));
			return NULL;
		}
		prep_new_huge_page(h, page, nid);
	}

	return page;
}

/*
 * common helper functions for hstate_next_node_to_{alloc|free}.
 * We may have allocated or freed a huge page based on a different
 * nodes_allowed previously, so h->next_node_to_{alloc|free} might
 * be outside of *nodes_allowed.  Ensure that we use an allowed
 * node for alloc or free.
 */
static int next_node_allowed(int nid, nodemask_t *nodes_allowed)
{
	nid = next_node(nid, *nodes_allowed);
	if (nid == MAX_NUMNODES)
		nid = first_node(*nodes_allowed);
	VM_BUG_ON(nid >= MAX_NUMNODES);

	return nid;
}

static int get_valid_node_allowed(int nid, nodemask_t *nodes_allowed)
{
	if (!node_isset(nid, *nodes_allowed))
		nid = next_node_allowed(nid, nodes_allowed);
	return nid;
}

/*
 * returns the previously saved node ["this node"] from which to
 * allocate a persistent huge page for the pool and advance the
 * next node from which to allocate, handling wrap at end of node
 * mask.
 */
static int hstate_next_node_to_alloc(struct hstate *h,
					nodemask_t *nodes_allowed)
{
	int nid;

	VM_BUG_ON(!nodes_allowed);

	nid = get_valid_node_allowed(h->next_nid_to_alloc, nodes_allowed);
	h->next_nid_to_alloc = next_node_allowed(nid, nodes_allowed);

	return nid;
}

static int alloc_fresh_huge_page(struct hstate *h, nodemask_t *nodes_allowed)
{
	struct page *page;
	int start_nid;
	int next_nid;
	int ret = 0;

	start_nid = hstate_next_node_to_alloc(h, nodes_allowed);
	next_nid = start_nid;

	do {
		page = alloc_fresh_huge_page_node(h, next_nid);
		if (page) {
			ret = 1;
			break;
		}
		next_nid = hstate_next_node_to_alloc(h, nodes_allowed);
	} while (next_nid != start_nid);

	if (ret)
		count_vm_event(HTLB_BUDDY_PGALLOC);
	else
		count_vm_event(HTLB_BUDDY_PGALLOC_FAIL);

	return ret;
}

/*
 * helper for free_pool_huge_page() - return the previously saved
 * node ["this node"] from which to free a huge page.  Advance the
 * next node id whether or not we find a free huge page to free so
 * that the next attempt to free addresses the next node.
 */
static int hstate_next_node_to_free(struct hstate *h, nodemask_t *nodes_allowed)
{
	int nid;

	VM_BUG_ON(!nodes_allowed);

	nid = get_valid_node_allowed(h->next_nid_to_free, nodes_allowed);
	h->next_nid_to_free = next_node_allowed(nid, nodes_allowed);

	return nid;
}

/*
 * Free huge page from pool from next node to free.
 * Attempt to keep persistent huge pages more or less
 * balanced over allowed nodes.
 * Called with hugetlb_lock locked.
 */
static int free_pool_huge_page(struct hstate *h, nodemask_t *nodes_allowed,
							 bool acct_surplus)
{
	int start_nid;
	int next_nid;
	int ret = 0;

	start_nid = hstate_next_node_to_free(h, nodes_allowed);
	next_nid = start_nid;

	do {
		/*
		 * If we're returning unused surplus pages, only examine
		 * nodes with surplus pages.
		 */
		if ((!acct_surplus || h->surplus_huge_pages_node[next_nid]) &&
		    !list_empty(&h->hugepage_freelists[next_nid])) {
			struct page *page =
				list_entry(h->hugepage_freelists[next_nid].next,
					  struct page, lru);
			list_del(&page->lru);
			h->free_huge_pages--;
			h->free_huge_pages_node[next_nid]--;
			if (acct_surplus) {
				h->surplus_huge_pages--;
				h->surplus_huge_pages_node[next_nid]--;
			}
			update_and_free_page(h, page);
			ret = 1;
			break;
		}
		next_nid = hstate_next_node_to_free(h, nodes_allowed);
	} while (next_nid != start_nid);

	return ret;
}

static struct page *alloc_buddy_huge_page(struct hstate *h, int nid)
{
	struct page *page;
	unsigned int r_nid;

	if (h->order >= MAX_ORDER)
		return NULL;

	/*
	 * Assume we will successfully allocate the surplus page to
	 * prevent racing processes from causing the surplus to exceed
	 * overcommit
	 *
	 * This however introduces a different race, where a process B
	 * tries to grow the static hugepage pool while alloc_pages() is
	 * called by process A. B will only examine the per-node
	 * counters in determining if surplus huge pages can be
	 * converted to normal huge pages in adjust_pool_surplus(). A
	 * won't be able to increment the per-node counter, until the
	 * lock is dropped by B, but B doesn't drop hugetlb_lock until
	 * no more huge pages can be converted from surplus to normal
	 * state (and doesn't try to convert again). Thus, we have a
	 * case where a surplus huge page exists, the pool is grown, and
	 * the surplus huge page still exists after, even though it
	 * should just have been converted to a normal huge page. This
	 * does not leak memory, though, as the hugepage will be freed
	 * once it is out of use. It also does not allow the counters to
	 * go out of whack in adjust_pool_surplus() as we don't modify
	 * the node values until we've gotten the hugepage and only the
	 * per-node value is checked there.
	 */
	spin_lock(&hugetlb_lock);
	if (h->surplus_huge_pages >= h->nr_overcommit_huge_pages) {
		spin_unlock(&hugetlb_lock);
		return NULL;
	} else {
		h->nr_huge_pages++;
		h->surplus_huge_pages++;
	}
	spin_unlock(&hugetlb_lock);

	if (nid == NUMA_NO_NODE)
		page = alloc_pages(htlb_alloc_mask|__GFP_COMP|
				   __GFP_REPEAT|__GFP_NOWARN,
				   huge_page_order(h));
	else
		page = alloc_pages_exact_node(nid,
			htlb_alloc_mask|__GFP_COMP|__GFP_THISNODE|
			__GFP_REPEAT|__GFP_NOWARN, huge_page_order(h));

	if (page && arch_prepare_hugepage(page)) {
		__free_pages(page, huge_page_order(h));
		return NULL;
	}

	spin_lock(&hugetlb_lock);
	if (page) {
		r_nid = page_to_nid(page);
		set_compound_page_dtor(page, free_huge_page);
		/*
		 * We incremented the global counters already
		 */
		h->nr_huge_pages_node[r_nid]++;
		h->surplus_huge_pages_node[r_nid]++;
		__count_vm_event(HTLB_BUDDY_PGALLOC);
	} else {
		h->nr_huge_pages--;
		h->surplus_huge_pages--;
		__count_vm_event(HTLB_BUDDY_PGALLOC_FAIL);
	}
	spin_unlock(&hugetlb_lock);

	return page;
}

/*
 * This allocation function is useful in the context where vma is irrelevant.
 * E.g. soft-offlining uses this function because it only cares physical
 * address of error page.
 */
struct page *alloc_huge_page_node(struct hstate *h, int nid)
{
	struct page *page;

	spin_lock(&hugetlb_lock);
	page = dequeue_huge_page_node(h, nid);
	spin_unlock(&hugetlb_lock);

	if (!page)
		page = alloc_buddy_huge_page(h, nid);

	return page;
}

/*
 * Increase the hugetlb pool such that it can accomodate a reservation
 * of size 'delta'.
 */
static int gather_surplus_pages(struct hstate *h, int delta)
{
	struct list_head surplus_list;
	struct page *page, *tmp;
	int ret, i;
	int needed, allocated;

	needed = (h->resv_huge_pages + delta) - h->free_huge_pages;
	if (needed <= 0) {
		h->resv_huge_pages += delta;
		return 0;
	}

	allocated = 0;
	INIT_LIST_HEAD(&surplus_list);

	ret = -ENOMEM;
retry:
	spin_unlock(&hugetlb_lock);
	for (i = 0; i < needed; i++) {
		page = alloc_buddy_huge_page(h, NUMA_NO_NODE);
		if (!page)
			/*
			 * We were not able to allocate enough pages to
			 * satisfy the entire reservation so we free what
			 * we've allocated so far.
			 */
			goto free;

		list_add(&page->lru, &surplus_list);
	}
	allocated += needed;

	/*
	 * After retaking hugetlb_lock, we need to recalculate 'needed'
	 * because either resv_huge_pages or free_huge_pages may have changed.
	 */
	spin_lock(&hugetlb_lock);
	needed = (h->resv_huge_pages + delta) -
			(h->free_huge_pages + allocated);
	if (needed > 0)
		goto retry;

	/*
	 * The surplus_list now contains _at_least_ the number of extra pages
	 * needed to accomodate the reservation.  Add the appropriate number
	 * of pages to the hugetlb pool and free the extras back to the buddy
	 * allocator.  Commit the entire reservation here to prevent another
	 * process from stealing the pages as they are added to the pool but
	 * before they are reserved.
	 */
	needed += allocated;
	h->resv_huge_pages += delta;
	ret = 0;

	spin_unlock(&hugetlb_lock);
	/* Free the needed pages to the hugetlb pool */
	list_for_each_entry_safe(page, tmp, &surplus_list, lru) {
		if ((--needed) < 0)
			break;
		list_del(&page->lru);
		/*
		 * This page is now managed by the hugetlb allocator and has
		 * no users -- drop the buddy allocator's reference.
		 */
		put_page_testzero(page);
		VM_BUG_ON(page_count(page));
		enqueue_huge_page(h, page);
	}

	/* Free unnecessary surplus pages to the buddy allocator */
free:
	if (!list_empty(&surplus_list)) {
		list_for_each_entry_safe(page, tmp, &surplus_list, lru) {
			list_del(&page->lru);
			put_page(page);
		}
	}
	spin_lock(&hugetlb_lock);

	return ret;
}

/*
 * When releasing a hugetlb pool reservation, any surplus pages that were
 * allocated to satisfy the reservation must be explicitly freed if they were
 * never used.
 * Called with hugetlb_lock held.
 */
static void return_unused_surplus_pages(struct hstate *h,
					unsigned long unused_resv_pages)
{
	unsigned long nr_pages;

	/* Uncommit the reservation */
	h->resv_huge_pages -= unused_resv_pages;

	/* Cannot return gigantic pages currently */
	if (h->order >= MAX_ORDER)
		return;

	nr_pages = min(unused_resv_pages, h->surplus_huge_pages);

	/*
	 * We want to release as many surplus pages as possible, spread
	 * evenly across all nodes with memory. Iterate across these nodes
	 * until we can no longer free unreserved surplus pages. This occurs
	 * when the nodes with surplus pages have no free pages.
	 * free_pool_huge_page() will balance the the freed pages across the
	 * on-line nodes with memory and will handle the hstate accounting.
	 */
	while (nr_pages--) {
		if (!free_pool_huge_page(h, &node_states[N_HIGH_MEMORY], 1))
			break;
	}
}

/*
 * Determine if the huge page at addr within the vma has an associated
 * reservation.  Where it does not we will need to logically increase
 * reservation and actually increase quota before an allocation can occur.
 * Where any new reservation would be required the reservation change is
 * prepared, but not committed.  Once the page has been quota'd allocated
 * an instantiated the change should be committed via vma_commit_reservation.
 * No action is required on failure.
 */
static long vma_needs_reservation(struct hstate *h,
			struct vm_area_struct *vma, unsigned long addr)
{
	struct address_space *mapping = vma->vm_file->f_mapping;
	struct inode *inode = mapping->host;

	if (vma->vm_flags & VM_MAYSHARE) {
		pgoff_t idx = vma_hugecache_offset(h, vma, addr);
		return region_chg(&inode->i_mapping->private_list,
							idx, idx + 1);

	} else if (!is_vma_resv_set(vma, HPAGE_RESV_OWNER)) {
		return 1;

	} else  {
		long err;
		pgoff_t idx = vma_hugecache_offset(h, vma, addr);
		struct resv_map *reservations = vma_resv_map(vma);

		err = region_chg(&reservations->regions, idx, idx + 1);
		if (err < 0)
			return err;
		return 0;
	}
}
static void vma_commit_reservation(struct hstate *h,
			struct vm_area_struct *vma, unsigned long addr)
{
	struct address_space *mapping = vma->vm_file->f_mapping;
	struct inode *inode = mapping->host;

	if (vma->vm_flags & VM_MAYSHARE) {
		pgoff_t idx = vma_hugecache_offset(h, vma, addr);
		region_add(&inode->i_mapping->private_list, idx, idx + 1);

	} else if (is_vma_resv_set(vma, HPAGE_RESV_OWNER)) {
		pgoff_t idx = vma_hugecache_offset(h, vma, addr);
		struct resv_map *reservations = vma_resv_map(vma);

		/* Mark this page used in the map. */
		region_add(&reservations->regions, idx, idx + 1);
	}
}

static struct page *alloc_huge_page(struct vm_area_struct *vma,
				    unsigned long addr, int avoid_reserve)
{
	struct hstate *h = hstate_vma(vma);
	struct page *page;
	struct address_space *mapping = vma->vm_file->f_mapping;
	struct inode *inode = mapping->host;
	long chg;

	/*
	 * Processes that did not create the mapping will have no reserves and
	 * will not have accounted against quota. Check that the quota can be
	 * made before satisfying the allocation
	 * MAP_NORESERVE mappings may also need pages and quota allocated
	 * if no reserve mapping overlaps.
	 */
	chg = vma_needs_reservation(h, vma, addr);
	if (chg < 0)
		return ERR_PTR(chg);
	if (chg)
		if (hugetlb_get_quota(inode->i_mapping, chg))
			return ERR_PTR(-ENOSPC);

	spin_lock(&hugetlb_lock);
	page = dequeue_huge_page_vma(h, vma, addr, avoid_reserve);
	spin_unlock(&hugetlb_lock);

	if (!page) {
		page = alloc_buddy_huge_page(h, NUMA_NO_NODE);
		if (!page) {
			hugetlb_put_quota(inode->i_mapping, chg);
			return ERR_PTR(-VM_FAULT_SIGBUS);
		}
	}

	set_page_private(page, (unsigned long) mapping);

	vma_commit_reservation(h, vma, addr);

	return page;
}

int __weak alloc_bootmem_huge_page(struct hstate *h)
{
	struct huge_bootmem_page *m;
	int nr_nodes = nodes_weight(node_states[N_HIGH_MEMORY]);

	while (nr_nodes) {
		void *addr;

		addr = __alloc_bootmem_node_nopanic(
				NODE_DATA(hstate_next_node_to_alloc(h,
						&node_states[N_HIGH_MEMORY])),
				huge_page_size(h), huge_page_size(h), 0);

		if (addr) {
			/*
			 * Use the beginning of the huge page to store the
			 * huge_bootmem_page struct (until gather_bootmem
			 * puts them into the mem_map).
			 */
			m = addr;
			goto found;
		}
		nr_nodes--;
	}
	return 0;

found:
	BUG_ON((unsigned long)virt_to_phys(m) & (huge_page_size(h) - 1));
	/* Put them into a private list first because mem_map is not up yet */
	list_add(&m->list, &huge_boot_pages);
	m->hstate = h;
	return 1;
}

static void prep_compound_huge_page(struct page *page, int order)
{
	if (unlikely(order > (MAX_ORDER - 1)))
		prep_compound_gigantic_page(page, order);
	else
		prep_compound_page(page, order);
}

/* Put bootmem huge pages into the standard lists after mem_map is up */
static void __init gather_bootmem_prealloc(void)
{
	struct huge_bootmem_page *m;

	list_for_each_entry(m, &huge_boot_pages, list) {
		struct page *page = virt_to_page(m);
		struct hstate *h = m->hstate;
		__ClearPageReserved(page);
		WARN_ON(page_count(page) != 1);
		prep_compound_huge_page(page, h->order);
		prep_new_huge_page(h, page, page_to_nid(page));
	}
}

static void __init hugetlb_hstate_alloc_pages(struct hstate *h)
{
	unsigned long i;

	for (i = 0; i < h->max_huge_pages; ++i) {
		if (h->order >= MAX_ORDER) {
			if (!alloc_bootmem_huge_page(h))
				break;
		} else if (!alloc_fresh_huge_page(h,
					 &node_states[N_HIGH_MEMORY]))
			break;
	}
	h->max_huge_pages = i;
}

static void __init hugetlb_init_hstates(void)
{
	struct hstate *h;

	for_each_hstate(h) {
		/* oversize hugepages were init'ed in early boot */
		if (h->order < MAX_ORDER)
			hugetlb_hstate_alloc_pages(h);
	}
}

static char * __init memfmt(char *buf, unsigned long n)
{
	if (n >= (1UL << 30))
		sprintf(buf, "%lu GB", n >> 30);
	else if (n >= (1UL << 20))
		sprintf(buf, "%lu MB", n >> 20);
	else
		sprintf(buf, "%lu KB", n >> 10);
	return buf;
}

static void __init report_hugepages(void)
{
	struct hstate *h;

	for_each_hstate(h) {
		char buf[32];
		printk(KERN_INFO "HugeTLB registered %s page size, "
				 "pre-allocated %ld pages\n",
			memfmt(buf, huge_page_size(h)),
			h->free_huge_pages);
	}
}

#ifdef CONFIG_HIGHMEM
static void try_to_free_low(struct hstate *h, unsigned long count,
						nodemask_t *nodes_allowed)
{
	int i;

	if (h->order >= MAX_ORDER)
		return;

	for_each_node_mask(i, *nodes_allowed) {
		struct page *page, *next;
		struct list_head *freel = &h->hugepage_freelists[i];
		list_for_each_entry_safe(page, next, freel, lru) {
			if (count >= h->nr_huge_pages)
				return;
			if (PageHighMem(page))
				continue;
			list_del(&page->lru);
			update_and_free_page(h, page);
			h->free_huge_pages--;
			h->free_huge_pages_node[page_to_nid(page)]--;
		}
	}
}
#else
static inline void try_to_free_low(struct hstate *h, unsigned long count,
						nodemask_t *nodes_allowed)
{
}
#endif

/*
 * Increment or decrement surplus_huge_pages.  Keep node-specific counters
 * balanced by operating on them in a round-robin fashion.
 * Returns 1 if an adjustment was made.
 */
static int adjust_pool_surplus(struct hstate *h, nodemask_t *nodes_allowed,
				int delta)
{
	int start_nid, next_nid;
	int ret = 0;

	VM_BUG_ON(delta != -1 && delta != 1);

	if (delta < 0)
		start_nid = hstate_next_node_to_alloc(h, nodes_allowed);
	else
		start_nid = hstate_next_node_to_free(h, nodes_allowed);
	next_nid = start_nid;

	do {
		int nid = next_nid;
		if (delta < 0)  {
			/*
			 * To shrink on this node, there must be a surplus page
			 */
			if (!h->surplus_huge_pages_node[nid]) {
				next_nid = hstate_next_node_to_alloc(h,
								nodes_allowed);
				continue;
			}
		}
		if (delta > 0) {
			/*
			 * Surplus cannot exceed the total number of pages
			 */
			if (h->surplus_huge_pages_node[nid] >=
						h->nr_huge_pages_node[nid]) {
				next_nid = hstate_next_node_to_free(h,
								nodes_allowed);
				continue;
			}
		}

		h->surplus_huge_pages += delta;
		h->surplus_huge_pages_node[nid] += delta;
		ret = 1;
		break;
	} while (next_nid != start_nid);

	return ret;
}

#define persistent_huge_pages(h) (h->nr_huge_pages - h->surplus_huge_pages)
static unsigned long set_max_huge_pages(struct hstate *h, unsigned long count,
						nodemask_t *nodes_allowed)
{
	unsigned long min_count, ret;

	if (h->order >= MAX_ORDER)
		return h->max_huge_pages;

	/*
	 * Increase the pool size
	 * First take pages out of surplus state.  Then make up the
	 * remaining difference by allocating fresh huge pages.
	 *
	 * We might race with alloc_buddy_huge_page() here and be unable
	 * to convert a surplus huge page to a normal huge page. That is
	 * not critical, though, it just means the overall size of the
	 * pool might be one hugepage larger than it needs to be, but
	 * within all the constraints specified by the sysctls.
	 */
	spin_lock(&hugetlb_lock);
	while (h->surplus_huge_pages && count > persistent_huge_pages(h)) {
		if (!adjust_pool_surplus(h, nodes_allowed, -1))
			break;
	}

	while (count > persistent_huge_pages(h)) {
		/*
		 * If this allocation races such that we no longer need the
		 * page, free_huge_page will handle it by freeing the page
		 * and reducing the surplus.
		 */
		spin_unlock(&hugetlb_lock);
		ret = alloc_fresh_huge_page(h, nodes_allowed);
		spin_lock(&hugetlb_lock);
		if (!ret)
			goto out;

		/* Bail for signals. Probably ctrl-c from user */
		if (signal_pending(current))
			goto out;
	}

	/*
	 * Decrease the pool size
	 * First return free pages to the buddy allocator (being careful
	 * to keep enough around to satisfy reservations).  Then place
	 * pages into surplus state as needed so the pool will shrink
	 * to the desired size as pages become free.
	 *
	 * By placing pages into the surplus state independent of the
	 * overcommit value, we are allowing the surplus pool size to
	 * exceed overcommit. There are few sane options here. Since
	 * alloc_buddy_huge_page() is checking the global counter,
	 * though, we'll note that we're not allowed to exceed surplus
	 * and won't grow the pool anywhere else. Not until one of the
	 * sysctls are changed, or the surplus pages go out of use.
	 */
	min_count = h->resv_huge_pages + h->nr_huge_pages - h->free_huge_pages;
	min_count = max(count, min_count);
	try_to_free_low(h, min_count, nodes_allowed);
	while (min_count < persistent_huge_pages(h)) {
		if (!free_pool_huge_page(h, nodes_allowed, 0))
			break;
	}
	while (count < persistent_huge_pages(h)) {
		if (!adjust_pool_surplus(h, nodes_allowed, 1))
			break;
	}
out:
	ret = persistent_huge_pages(h);
	spin_unlock(&hugetlb_lock);
	return ret;
}

#define HSTATE_ATTR_RO(_name) \
	static struct kobj_attribute _name##_attr = __ATTR_RO(_name)

#define HSTATE_ATTR(_name) \
	static struct kobj_attribute _name##_attr = \
		__ATTR(_name, 0644, _name##_show, _name##_store)

static struct kobject *hugepages_kobj;
static struct kobject *hstate_kobjs[HUGE_MAX_HSTATE];

static struct hstate *kobj_to_node_hstate(struct kobject *kobj, int *nidp);

static struct hstate *kobj_to_hstate(struct kobject *kobj, int *nidp)
{
	int i;

	for (i = 0; i < HUGE_MAX_HSTATE; i++)
		if (hstate_kobjs[i] == kobj) {
			if (nidp)
				*nidp = NUMA_NO_NODE;
			return &hstates[i];
		}

	return kobj_to_node_hstate(kobj, nidp);
}

static ssize_t nr_hugepages_show_common(struct kobject *kobj,
					struct kobj_attribute *attr, char *buf)
{
	struct hstate *h;
	unsigned long nr_huge_pages;
	int nid;

	h = kobj_to_hstate(kobj, &nid);
	if (nid == NUMA_NO_NODE)
		nr_huge_pages = h->nr_huge_pages;
	else
		nr_huge_pages = h->nr_huge_pages_node[nid];

	return sprintf(buf, "%lu\n", nr_huge_pages);
}

static ssize_t nr_hugepages_store_common(bool obey_mempolicy,
			struct kobject *kobj, struct kobj_attribute *attr,
			const char *buf, size_t len)
{
	int err;
	int nid;
	unsigned long count;
	struct hstate *h;
	NODEMASK_ALLOC(nodemask_t, nodes_allowed, GFP_KERNEL | __GFP_NORETRY);

	err = strict_strtoul(buf, 10, &count);
	if (err)
		goto out;

	h = kobj_to_hstate(kobj, &nid);
	if (h->order >= MAX_ORDER) {
		err = -EINVAL;
		goto out;
	}

	if (nid == NUMA_NO_NODE) {
		/*
		 * global hstate attribute
		 */
		if (!(obey_mempolicy &&
				init_nodemask_of_mempolicy(nodes_allowed))) {
			NODEMASK_FREE(nodes_allowed);
			nodes_allowed = &node_states[N_HIGH_MEMORY];
		}
	} else if (nodes_allowed) {
		/*
		 * per node hstate attribute: adjust count to global,
		 * but restrict alloc/free to the specified node.
		 */
		count += h->nr_huge_pages - h->nr_huge_pages_node[nid];
		init_nodemask_of_node(nodes_allowed, nid);
	} else
		nodes_allowed = &node_states[N_HIGH_MEMORY];

	h->max_huge_pages = set_max_huge_pages(h, count, nodes_allowed);

	if (nodes_allowed != &node_states[N_HIGH_MEMORY])
		NODEMASK_FREE(nodes_allowed);

	return len;
out:
	NODEMASK_FREE(nodes_allowed);
	return err;
}

static ssize_t nr_hugepages_show(struct kobject *kobj,
				       struct kobj_attribute *attr, char *buf)
{
	return nr_hugepages_show_common(kobj, attr, buf);
}

static ssize_t nr_hugepages_store(struct kobject *kobj,
	       struct kobj_attribute *attr, const char *buf, size_t len)
{
	return nr_hugepages_store_common(false, kobj, attr, buf, len);
}
HSTATE_ATTR(nr_hugepages);

#ifdef CONFIG_NUMA

/*
 * hstate attribute for optionally mempolicy-based constraint on persistent
 * huge page alloc/free.
 */
static ssize_t nr_hugepages_mempolicy_show(struct kobject *kobj,
				       struct kobj_attribute *attr, char *buf)
{
	return nr_hugepages_show_common(kobj, attr, buf);
}

static ssize_t nr_hugepages_mempolicy_store(struct kobject *kobj,
	       struct kobj_attribute *attr, const char *buf, size_t len)
{
	return nr_hugepages_store_common(true, kobj, attr, buf, len);
}
HSTATE_ATTR(nr_hugepages_mempolicy);
#endif


static ssize_t nr_overcommit_hugepages_show(struct kobject *kobj,
					struct kobj_attribute *attr, char *buf)
{
	struct hstate *h = kobj_to_hstate(kobj, NULL);
	return sprintf(buf, "%lu\n", h->nr_overcommit_huge_pages);
}

static ssize_t nr_overcommit_hugepages_store(struct kobject *kobj,
		struct kobj_attribute *attr, const char *buf, size_t count)
{
	int err;
	unsigned long input;
	struct hstate *h = kobj_to_hstate(kobj, NULL);

	if (h->order >= MAX_ORDER)
		return -EINVAL;

	err = strict_strtoul(buf, 10, &input);
	if (err)
		return err;

	spin_lock(&hugetlb_lock);
	h->nr_overcommit_huge_pages = input;
	spin_unlock(&hugetlb_lock);

	return count;
}
HSTATE_ATTR(nr_overcommit_hugepages);

static ssize_t free_hugepages_show(struct kobject *kobj,
					struct kobj_attribute *attr, char *buf)
{
	struct hstate *h;
	unsigned long free_huge_pages;
	int nid;

	h = kobj_to_hstate(kobj, &nid);
	if (nid == NUMA_NO_NODE)
		free_huge_pages = h->free_huge_pages;
	else
		free_huge_pages = h->free_huge_pages_node[nid];

	return sprintf(buf, "%lu\n", free_huge_pages);
}
HSTATE_ATTR_RO(free_hugepages);

static ssize_t resv_hugepages_show(struct kobject *kobj,
					struct kobj_attribute *attr, char *buf)
{
	struct hstate *h = kobj_to_hstate(kobj, NULL);
	return sprintf(buf, "%lu\n", h->resv_huge_pages);
}
HSTATE_ATTR_RO(resv_hugepages);

static ssize_t surplus_hugepages_show(struct kobject *kobj,
					struct kobj_attribute *attr, char *buf)
{
	struct hstate *h;
	unsigned long surplus_huge_pages;
	int nid;

	h = kobj_to_hstate(kobj, &nid);
	if (nid == NUMA_NO_NODE)
		surplus_huge_pages = h->surplus_huge_pages;
	else
		surplus_huge_pages = h->surplus_huge_pages_node[nid];

	return sprintf(buf, "%lu\n", surplus_huge_pages);
}
HSTATE_ATTR_RO(surplus_hugepages);

static struct attribute *hstate_attrs[] = {
	&nr_hugepages_attr.attr,
	&nr_overcommit_hugepages_attr.attr,
	&free_hugepages_attr.attr,
	&resv_hugepages_attr.attr,
	&surplus_hugepages_attr.attr,
#ifdef CONFIG_NUMA
	&nr_hugepages_mempolicy_attr.attr,
#endif
	NULL,
};

static struct attribute_group hstate_attr_group = {
	.attrs = hstate_attrs,
};

static int hugetlb_sysfs_add_hstate(struct hstate *h, struct kobject *parent,
				    struct kobject **hstate_kobjs,
				    struct attribute_group *hstate_attr_group)
{
	int retval;
	int hi = h - hstates;

	hstate_kobjs[hi] = kobject_create_and_add(h->name, parent);
	if (!hstate_kobjs[hi])
		return -ENOMEM;

	retval = sysfs_create_group(hstate_kobjs[hi], hstate_attr_group);
	if (retval)
		kobject_put(hstate_kobjs[hi]);

	return retval;
}

static void __init hugetlb_sysfs_init(void)
{
	struct hstate *h;
	int err;

	hugepages_kobj = kobject_create_and_add("hugepages", mm_kobj);
	if (!hugepages_kobj)
		return;

	for_each_hstate(h) {
		err = hugetlb_sysfs_add_hstate(h, hugepages_kobj,
					 hstate_kobjs, &hstate_attr_group);
		if (err)
			printk(KERN_ERR "Hugetlb: Unable to add hstate %s",
								h->name);
	}
}

#ifdef CONFIG_NUMA

/*
 * node_hstate/s - associate per node hstate attributes, via their kobjects,
 * with node sysdevs in node_devices[] using a parallel array.  The array
 * index of a node sysdev or _hstate == node id.
 * This is here to avoid any static dependency of the node sysdev driver, in
 * the base kernel, on the hugetlb module.
 */
struct node_hstate {
	struct kobject		*hugepages_kobj;
	struct kobject		*hstate_kobjs[HUGE_MAX_HSTATE];
};
struct node_hstate node_hstates[MAX_NUMNODES];

/*
 * A subset of global hstate attributes for node sysdevs
 */
static struct attribute *per_node_hstate_attrs[] = {
	&nr_hugepages_attr.attr,
	&free_hugepages_attr.attr,
	&surplus_hugepages_attr.attr,
	NULL,
};

static struct attribute_group per_node_hstate_attr_group = {
	.attrs = per_node_hstate_attrs,
};

/*
 * kobj_to_node_hstate - lookup global hstate for node sysdev hstate attr kobj.
 * Returns node id via non-NULL nidp.
 */
static struct hstate *kobj_to_node_hstate(struct kobject *kobj, int *nidp)
{
	int nid;

	for (nid = 0; nid < nr_node_ids; nid++) {
		struct node_hstate *nhs = &node_hstates[nid];
		int i;
		for (i = 0; i < HUGE_MAX_HSTATE; i++)
			if (nhs->hstate_kobjs[i] == kobj) {
				if (nidp)
					*nidp = nid;
				return &hstates[i];
			}
	}

	BUG();
	return NULL;
}

/*
 * Unregister hstate attributes from a single node sysdev.
 * No-op if no hstate attributes attached.
 */
void hugetlb_unregister_node(struct node *node)
{
	struct hstate *h;
	struct node_hstate *nhs = &node_hstates[node->sysdev.id];

	if (!nhs->hugepages_kobj)
		return;		/* no hstate attributes */

	for_each_hstate(h)
		if (nhs->hstate_kobjs[h - hstates]) {
			kobject_put(nhs->hstate_kobjs[h - hstates]);
			nhs->hstate_kobjs[h - hstates] = NULL;
		}

	kobject_put(nhs->hugepages_kobj);
	nhs->hugepages_kobj = NULL;
}

/*
 * hugetlb module exit:  unregister hstate attributes from node sysdevs
 * that have them.
 */
static void hugetlb_unregister_all_nodes(void)
{
	int nid;

	/*
	 * disable node sysdev registrations.
	 */
	register_hugetlbfs_with_node(NULL, NULL);

	/*
	 * remove hstate attributes from any nodes that have them.
	 */
	for (nid = 0; nid < nr_node_ids; nid++)
		hugetlb_unregister_node(&node_devices[nid]);
}

/*
 * Register hstate attributes for a single node sysdev.
 * No-op if attributes already registered.
 */
void hugetlb_register_node(struct node *node)
{
	struct hstate *h;
	struct node_hstate *nhs = &node_hstates[node->sysdev.id];
	int err;

	if (nhs->hugepages_kobj)
		return;		/* already allocated */

	nhs->hugepages_kobj = kobject_create_and_add("hugepages",
							&node->sysdev.kobj);
	if (!nhs->hugepages_kobj)
		return;

	for_each_hstate(h) {
		err = hugetlb_sysfs_add_hstate(h, nhs->hugepages_kobj,
						nhs->hstate_kobjs,
						&per_node_hstate_attr_group);
		if (err) {
			printk(KERN_ERR "Hugetlb: Unable to add hstate %s"
					" for node %d\n",
						h->name, node->sysdev.id);
			hugetlb_unregister_node(node);
			break;
		}
	}
}

/*
 * hugetlb init time:  register hstate attributes for all registered node
 * sysdevs of nodes that have memory.  All on-line nodes should have
 * registered their associated sysdev by this time.
 */
static void hugetlb_register_all_nodes(void)
{
	int nid;

	for_each_node_state(nid, N_HIGH_MEMORY) {
		struct node *node = &node_devices[nid];
		if (node->sysdev.id == nid)
			hugetlb_register_node(node);
	}

	/*
	 * Let the node sysdev driver know we're here so it can
	 * [un]register hstate attributes on node hotplug.
	 */
	register_hugetlbfs_with_node(hugetlb_register_node,
				     hugetlb_unregister_node);
}
#else	/* !CONFIG_NUMA */

static struct hstate *kobj_to_node_hstate(struct kobject *kobj, int *nidp)
{
	BUG();
	if (nidp)
		*nidp = -1;
	return NULL;
}

static void hugetlb_unregister_all_nodes(void) { }

static void hugetlb_register_all_nodes(void) { }

#endif

static void __exit hugetlb_exit(void)
{
	struct hstate *h;

	hugetlb_unregister_all_nodes();

	for_each_hstate(h) {
		kobject_put(hstate_kobjs[h - hstates]);
	}

	kobject_put(hugepages_kobj);
}
module_exit(hugetlb_exit);

static int __init hugetlb_init(void)
{
	/* Some platform decide whether they support huge pages at boot
	 * time. On these, such as powerpc, HPAGE_SHIFT is set to 0 when
	 * there is no such support
	 */
	if (HPAGE_SHIFT == 0)
		return 0;

	if (!size_to_hstate(default_hstate_size)) {
		default_hstate_size = HPAGE_SIZE;
		if (!size_to_hstate(default_hstate_size))
			hugetlb_add_hstate(HUGETLB_PAGE_ORDER);
	}
	default_hstate_idx = size_to_hstate(default_hstate_size) - hstates;
	if (default_hstate_max_huge_pages)
		default_hstate.max_huge_pages = default_hstate_max_huge_pages;

	hugetlb_init_hstates();

	gather_bootmem_prealloc();

	report_hugepages();

	hugetlb_sysfs_init();

	hugetlb_register_all_nodes();

	return 0;
}
module_init(hugetlb_init);

/* Should be called on processing a hugepagesz=... option */
void __init hugetlb_add_hstate(unsigned order)
{
	struct hstate *h;
	unsigned long i;

	if (size_to_hstate(PAGE_SIZE << order)) {
		printk(KERN_WARNING "hugepagesz= specified twice, ignoring\n");
		return;
	}
	BUG_ON(max_hstate >= HUGE_MAX_HSTATE);
	BUG_ON(order == 0);
	h = &hstates[max_hstate++];
	h->order = order;
	h->mask = ~((1ULL << (order + PAGE_SHIFT)) - 1);
	h->nr_huge_pages = 0;
	h->free_huge_pages = 0;
	for (i = 0; i < MAX_NUMNODES; ++i)
		INIT_LIST_HEAD(&h->hugepage_freelists[i]);
	h->next_nid_to_alloc = first_node(node_states[N_HIGH_MEMORY]);
	h->next_nid_to_free = first_node(node_states[N_HIGH_MEMORY]);
	snprintf(h->name, HSTATE_NAME_LEN, "hugepages-%lukB",
					huge_page_size(h)/1024);

	parsed_hstate = h;
}

static int __init hugetlb_nrpages_setup(char *s)
{
	unsigned long *mhp;
	static unsigned long *last_mhp;

	/*
	 * !max_hstate means we haven't parsed a hugepagesz= parameter yet,
	 * so this hugepages= parameter goes to the "default hstate".
	 */
	if (!max_hstate)
		mhp = &default_hstate_max_huge_pages;
	else
		mhp = &parsed_hstate->max_huge_pages;

	if (mhp == last_mhp) {
		printk(KERN_WARNING "hugepages= specified twice without "
			"interleaving hugepagesz=, ignoring\n");
		return 1;
	}

	if (sscanf(s, "%lu", mhp) <= 0)
		*mhp = 0;

	/*
	 * Global state is always initialized later in hugetlb_init.
	 * But we need to allocate >= MAX_ORDER hstates here early to still
	 * use the bootmem allocator.
	 */
	if (max_hstate && parsed_hstate->order >= MAX_ORDER)
		hugetlb_hstate_alloc_pages(parsed_hstate);

	last_mhp = mhp;

	return 1;
}
__setup("hugepages=", hugetlb_nrpages_setup);

static int __init hugetlb_default_setup(char *s)
{
	default_hstate_size = memparse(s, &s);
	return 1;
}
__setup("default_hugepagesz=", hugetlb_default_setup);

static unsigned int cpuset_mems_nr(unsigned int *array)
{
	int node;
	unsigned int nr = 0;

	for_each_node_mask(node, cpuset_current_mems_allowed)
		nr += array[node];

	return nr;
}

#ifdef CONFIG_SYSCTL
static int hugetlb_sysctl_handler_common(bool obey_mempolicy,
			 struct ctl_table *table, int write,
			 void __user *buffer, size_t *length, loff_t *ppos)
{
	struct hstate *h = &default_hstate;
	unsigned long tmp;
	int ret;

	if (!write)
		tmp = h->max_huge_pages;

	if (write && h->order >= MAX_ORDER)
		return -EINVAL;

	table->data = &tmp;
	table->maxlen = sizeof(unsigned long);
	ret = proc_doulongvec_minmax(table, write, buffer, length, ppos);
	if (ret)
		goto out;

	if (write) {
		NODEMASK_ALLOC(nodemask_t, nodes_allowed,
						GFP_KERNEL | __GFP_NORETRY);
		if (!(obey_mempolicy &&
			       init_nodemask_of_mempolicy(nodes_allowed))) {
			NODEMASK_FREE(nodes_allowed);
			nodes_allowed = &node_states[N_HIGH_MEMORY];
		}
		h->max_huge_pages = set_max_huge_pages(h, tmp, nodes_allowed);

		if (nodes_allowed != &node_states[N_HIGH_MEMORY])
			NODEMASK_FREE(nodes_allowed);
	}
out:
	return ret;
}

int hugetlb_sysctl_handler(struct ctl_table *table, int write,
			  void __user *buffer, size_t *length, loff_t *ppos)
{

	return hugetlb_sysctl_handler_common(false, table, write,
							buffer, length, ppos);
}

#ifdef CONFIG_NUMA
int hugetlb_mempolicy_sysctl_handler(struct ctl_table *table, int write,
			  void __user *buffer, size_t *length, loff_t *ppos)
{
	return hugetlb_sysctl_handler_common(true, table, write,
							buffer, length, ppos);
}
#endif /* CONFIG_NUMA */

int hugetlb_treat_movable_handler(struct ctl_table *table, int write,
			void __user *buffer,
			size_t *length, loff_t *ppos)
{
	proc_dointvec(table, write, buffer, length, ppos);
	if (hugepages_treat_as_movable)
		htlb_alloc_mask = GFP_HIGHUSER_MOVABLE;
	else
		htlb_alloc_mask = GFP_HIGHUSER;
	return 0;
}

int hugetlb_overcommit_handler(struct ctl_table *table, int write,
			void __user *buffer,
			size_t *length, loff_t *ppos)
{
	struct hstate *h = &default_hstate;
	unsigned long tmp;
	int ret;

	if (!write)
		tmp = h->nr_overcommit_huge_pages;

	if (write && h->order >= MAX_ORDER)
		return -EINVAL;

	table->data = &tmp;
	table->maxlen = sizeof(unsigned long);
	ret = proc_doulongvec_minmax(table, write, buffer, length, ppos);
	if (ret)
		goto out;

	if (write) {
		spin_lock(&hugetlb_lock);
		h->nr_overcommit_huge_pages = tmp;
		spin_unlock(&hugetlb_lock);
	}
out:
	return ret;
}

#endif /* CONFIG_SYSCTL */

void hugetlb_report_meminfo(struct seq_file *m)
{
	struct hstate *h = &default_hstate;
	seq_printf(m,
			"HugePages_Total:   %5lu\n"
			"HugePages_Free:    %5lu\n"
			"HugePages_Rsvd:    %5lu\n"
			"HugePages_Surp:    %5lu\n"
			"Hugepagesize:   %8lu kB\n",
			h->nr_huge_pages,
			h->free_huge_pages,
			h->resv_huge_pages,
			h->surplus_huge_pages,
			1UL << (huge_page_order(h) + PAGE_SHIFT - 10));
}

int hugetlb_report_node_meminfo(int nid, char *buf)
{
	struct hstate *h = &default_hstate;
	return sprintf(buf,
		"Node %d HugePages_Total: %5u\n"
		"Node %d HugePages_Free:  %5u\n"
		"Node %d HugePages_Surp:  %5u\n",
		nid, h->nr_huge_pages_node[nid],
		nid, h->free_huge_pages_node[nid],
		nid, h->surplus_huge_pages_node[nid]);
}

/* Return the number pages of memory we physically have, in PAGE_SIZE units. */
unsigned long hugetlb_total_pages(void)
{
	struct hstate *h = &default_hstate;
	return h->nr_huge_pages * pages_per_huge_page(h);
}

static int hugetlb_acct_memory(struct hstate *h, long delta)
{
	int ret = -ENOMEM;

	spin_lock(&hugetlb_lock);
	/*
	 * When cpuset is configured, it breaks the strict hugetlb page
	 * reservation as the accounting is done on a global variable. Such
	 * reservation is completely rubbish in the presence of cpuset because
	 * the reservation is not checked against page availability for the
	 * current cpuset. Application can still potentially OOM'ed by kernel
	 * with lack of free htlb page in cpuset that the task is in.
	 * Attempt to enforce strict accounting with cpuset is almost
	 * impossible (or too ugly) because cpuset is too fluid that
	 * task or memory node can be dynamically moved between cpusets.
	 *
	 * The change of semantics for shared hugetlb mapping with cpuset is
	 * undesirable. However, in order to preserve some of the semantics,
	 * we fall back to check against current free page availability as
	 * a best attempt and hopefully to minimize the impact of changing
	 * semantics that cpuset has.
	 */
	if (delta > 0) {
		if (gather_surplus_pages(h, delta) < 0)
			goto out;

		if (delta > cpuset_mems_nr(h->free_huge_pages_node)) {
			return_unused_surplus_pages(h, delta);
			goto out;
		}
	}

	ret = 0;
	if (delta < 0)
		return_unused_surplus_pages(h, (unsigned long) -delta);

out:
	spin_unlock(&hugetlb_lock);
	return ret;
}

static void hugetlb_vm_op_open(struct vm_area_struct *vma)
{
	struct resv_map *reservations = vma_resv_map(vma);

	/*
	 * This new VMA should share its siblings reservation map if present.
	 * The VMA will only ever have a valid reservation map pointer where
	 * it is being copied for another still existing VMA.  As that VMA
	 * has a reference to the reservation map it cannot dissappear until
	 * after this open call completes.  It is therefore safe to take a
	 * new reference here without additional locking.
	 */
	if (reservations)
		kref_get(&reservations->refs);
}

static void hugetlb_vm_op_close(struct vm_area_struct *vma)
{
	struct hstate *h = hstate_vma(vma);
	struct resv_map *reservations = vma_resv_map(vma);
	unsigned long reserve;
	unsigned long start;
	unsigned long end;

	if (reservations) {
		start = vma_hugecache_offset(h, vma, vma->vm_start);
		end = vma_hugecache_offset(h, vma, vma->vm_end);

		reserve = (end - start) -
			region_count(&reservations->regions, start, end);

		kref_put(&reservations->refs, resv_map_release);

		if (reserve) {
			hugetlb_acct_memory(h, -reserve);
			hugetlb_put_quota(vma->vm_file->f_mapping, reserve);
		}
	}
}

/*
 * We cannot handle pagefaults against hugetlb pages at all.  They cause
 * handle_mm_fault() to try to instantiate regular-sized pages in the
 * hugegpage VMA.  do_page_fault() is supposed to trap this, so BUG is we get
 * this far.
 */
static int hugetlb_vm_op_fault(struct vm_area_struct *vma, struct vm_fault *vmf)
{
	BUG();
	return 0;
}

const struct vm_operations_struct hugetlb_vm_ops = {
	.fault = hugetlb_vm_op_fault,
	.open = hugetlb_vm_op_open,
	.close = hugetlb_vm_op_close,
};

static pte_t make_huge_pte(struct vm_area_struct *vma, struct page *page,
				int writable)
{
	pte_t entry;

	if (writable) {
		entry =
		    pte_mkwrite(pte_mkdirty(mk_pte(page, vma->vm_page_prot)));
	} else {
		entry = huge_pte_wrprotect(mk_pte(page, vma->vm_page_prot));
	}
	entry = pte_mkyoung(entry);
	entry = pte_mkhuge(entry);

	return entry;
}

static void set_huge_ptep_writable(struct vm_area_struct *vma,
				   unsigned long address, pte_t *ptep)
{
	pte_t entry;

	entry = pte_mkwrite(pte_mkdirty(huge_ptep_get(ptep)));
	if (huge_ptep_set_access_flags(vma, address, ptep, entry, 1)) {
		update_mmu_cache(vma, address, ptep);
	}
}


int copy_hugetlb_page_range(struct mm_struct *dst, struct mm_struct *src,
			    struct vm_area_struct *vma)
{
	pte_t *src_pte, *dst_pte, entry;
	struct page *ptepage;
	unsigned long addr;
	int cow;
	struct hstate *h = hstate_vma(vma);
	unsigned long sz = huge_page_size(h);

	cow = (vma->vm_flags & (VM_SHARED | VM_MAYWRITE)) == VM_MAYWRITE;

	for (addr = vma->vm_start; addr < vma->vm_end; addr += sz) {
		src_pte = huge_pte_offset(src, addr);
		if (!src_pte)
			continue;
		dst_pte = huge_pte_alloc(dst, addr, sz);
		if (!dst_pte)
			goto nomem;

		/* If the pagetables are shared don't copy or take references */
		if (dst_pte == src_pte)
			continue;

		spin_lock(&dst->page_table_lock);
		spin_lock_nested(&src->page_table_lock, SINGLE_DEPTH_NESTING);
		if (!huge_pte_none(huge_ptep_get(src_pte))) {
			if (cow)
				huge_ptep_set_wrprotect(src, addr, src_pte);
			entry = huge_ptep_get(src_pte);
			ptepage = pte_page(entry);
			get_page(ptepage);
			page_dup_rmap(ptepage);
			set_huge_pte_at(dst, addr, dst_pte, entry);
		}
		spin_unlock(&src->page_table_lock);
		spin_unlock(&dst->page_table_lock);
	}
	return 0;

nomem:
	return -ENOMEM;
}

static int is_hugetlb_entry_migration(pte_t pte)
{
	swp_entry_t swp;

	if (huge_pte_none(pte) || pte_present(pte))
		return 0;
	swp = pte_to_swp_entry(pte);
	if (non_swap_entry(swp) && is_migration_entry(swp)) {
		return 1;
	} else
		return 0;
}

static int is_hugetlb_entry_hwpoisoned(pte_t pte)
{
	swp_entry_t swp;

	if (huge_pte_none(pte) || pte_present(pte))
		return 0;
	swp = pte_to_swp_entry(pte);
	if (non_swap_entry(swp) && is_hwpoison_entry(swp)) {
		return 1;
	} else
		return 0;
}

void __unmap_hugepage_range(struct vm_area_struct *vma, unsigned long start,
			    unsigned long end, struct page *ref_page)
{
	struct mm_struct *mm = vma->vm_mm;
	unsigned long address;
	pte_t *ptep;
	pte_t pte;
	struct page *page;
	struct page *tmp;
	struct hstate *h = hstate_vma(vma);
	unsigned long sz = huge_page_size(h);

	/*
	 * A page gathering list, protected by per file i_mmap_lock. The
	 * lock is used to avoid list corruption from multiple unmapping
	 * of the same page since we are using page->lru.
	 */
	LIST_HEAD(page_list);

	WARN_ON(!is_vm_hugetlb_page(vma));
	BUG_ON(start & ~huge_page_mask(h));
	BUG_ON(end & ~huge_page_mask(h));

	mmu_notifier_invalidate_range_start(mm, start, end);
	spin_lock(&mm->page_table_lock);
	for (address = start; address < end; address += sz) {
		ptep = huge_pte_offset(mm, address);
		if (!ptep)
			continue;

		if (huge_pmd_unshare(mm, &address, ptep))
			continue;

		/*
		 * If a reference page is supplied, it is because a specific
		 * page is being unmapped, not a range. Ensure the page we
		 * are about to unmap is the actual page of interest.
		 */
		if (ref_page) {
			pte = huge_ptep_get(ptep);
			if (huge_pte_none(pte))
				continue;
			page = pte_page(pte);
			if (page != ref_page)
				continue;

			/*
			 * Mark the VMA as having unmapped its page so that
			 * future faults in this VMA will fail rather than
			 * looking like data was lost
			 */
			set_vma_resv_flags(vma, HPAGE_RESV_UNMAPPED);
		}

		pte = huge_ptep_get_and_clear(mm, address, ptep);
		if (huge_pte_none(pte))
			continue;

		/*
		 * HWPoisoned hugepage is already unmapped and dropped reference
		 */
		if (unlikely(is_hugetlb_entry_hwpoisoned(pte)))
			continue;

		page = pte_page(pte);
		if (pte_dirty(pte))
			set_page_dirty(page);
		list_add(&page->lru, &page_list);
	}
	spin_unlock(&mm->page_table_lock);
	flush_tlb_range(vma, start, end);
	mmu_notifier_invalidate_range_end(mm, start, end);
	list_for_each_entry_safe(page, tmp, &page_list, lru) {
		page_remove_rmap(page);
		list_del(&page->lru);
		put_page(page);
	}
}

void unmap_hugepage_range(struct vm_area_struct *vma, unsigned long start,
			  unsigned long end, struct page *ref_page)
{
	spin_lock(&vma->vm_file->f_mapping->i_mmap_lock);
	__unmap_hugepage_range(vma, start, end, ref_page);
	spin_unlock(&vma->vm_file->f_mapping->i_mmap_lock);
}

/*
 * This is called when the original mapper is failing to COW a MAP_PRIVATE
 * mappping it owns the reserve page for. The intention is to unmap the page
 * from other VMAs and let the children be SIGKILLed if they are faulting the
 * same region.
 */
static int unmap_ref_private(struct mm_struct *mm, struct vm_area_struct *vma,
				struct page *page, unsigned long address)
{
	struct hstate *h = hstate_vma(vma);
	struct vm_area_struct *iter_vma;
	struct address_space *mapping;
	struct prio_tree_iter iter;
	pgoff_t pgoff;

	/*
	 * vm_pgoff is in PAGE_SIZE units, hence the different calculation
	 * from page cache lookup which is in HPAGE_SIZE units.
	 */
	address = address & huge_page_mask(h);
	pgoff = ((address - vma->vm_start) >> PAGE_SHIFT)
		+ (vma->vm_pgoff >> PAGE_SHIFT);
	mapping = (struct address_space *)page_private(page);

	/*
	 * Take the mapping lock for the duration of the table walk. As
	 * this mapping should be shared between all the VMAs,
	 * __unmap_hugepage_range() is called as the lock is already held
	 */
	spin_lock(&mapping->i_mmap_lock);
	vma_prio_tree_foreach(iter_vma, &iter, &mapping->i_mmap, pgoff, pgoff) {
		/* Do not unmap the current VMA */
		if (iter_vma == vma)
			continue;

		/*
		 * Unmap the page from other VMAs without their own reserves.
		 * They get marked to be SIGKILLed if they fault in these
		 * areas. This is because a future no-page fault on this VMA
		 * could insert a zeroed page instead of the data existing
		 * from the time of fork. This would look like data corruption
		 */
		if (!is_vma_resv_set(iter_vma, HPAGE_RESV_OWNER))
			__unmap_hugepage_range(iter_vma,
				address, address + huge_page_size(h),
				page);
	}
	spin_unlock(&mapping->i_mmap_lock);

	return 1;
}

/*
 * Hugetlb_cow() should be called with page lock of the original hugepage held.
 */
static int hugetlb_cow(struct mm_struct *mm, struct vm_area_struct *vma,
			unsigned long address, pte_t *ptep, pte_t pte,
			struct page *pagecache_page)
{
	struct hstate *h = hstate_vma(vma);
	struct page *old_page, *new_page;
	int avoidcopy;
	int outside_reserve = 0;

	old_page = pte_page(pte);

retry_avoidcopy:
	/* If no-one else is actually using this page, avoid the copy
	 * and just make the page writable */
	avoidcopy = (page_mapcount(old_page) == 1);
	if (avoidcopy) {
		if (PageAnon(old_page))
			page_move_anon_rmap(old_page, vma, address);
		set_huge_ptep_writable(vma, address, ptep);
		return 0;
	}

	/*
	 * If the process that created a MAP_PRIVATE mapping is about to
	 * perform a COW due to a shared page count, attempt to satisfy
	 * the allocation without using the existing reserves. The pagecache
	 * page is used to determine if the reserve at this address was
	 * consumed or not. If reserves were used, a partial faulted mapping
	 * at the time of fork() could consume its reserves on COW instead
	 * of the full address range.
	 */
	if (!(vma->vm_flags & VM_MAYSHARE) &&
			is_vma_resv_set(vma, HPAGE_RESV_OWNER) &&
			old_page != pagecache_page)
		outside_reserve = 1;

	page_cache_get(old_page);

	/* Drop page_table_lock as buddy allocator may be called */
	spin_unlock(&mm->page_table_lock);
	new_page = alloc_huge_page(vma, address, outside_reserve);

	if (IS_ERR(new_page)) {
		page_cache_release(old_page);

		/*
		 * If a process owning a MAP_PRIVATE mapping fails to COW,
		 * it is due to references held by a child and an insufficient
		 * huge page pool. To guarantee the original mappers
		 * reliability, unmap the page from child processes. The child
		 * may get SIGKILLed if it later faults.
		 */
		if (outside_reserve) {
			BUG_ON(huge_pte_none(pte));
			if (unmap_ref_private(mm, vma, old_page, address)) {
				BUG_ON(page_count(old_page) != 1);
				BUG_ON(huge_pte_none(pte));
				spin_lock(&mm->page_table_lock);
				goto retry_avoidcopy;
			}
			WARN_ON_ONCE(1);
		}

		/* Caller expects lock to be held */
		spin_lock(&mm->page_table_lock);
		return -PTR_ERR(new_page);
	}

	/*
	 * When the original hugepage is shared one, it does not have
	 * anon_vma prepared.
	 */
	if (unlikely(anon_vma_prepare(vma))) {
		/* Caller expects lock to be held */
		spin_lock(&mm->page_table_lock);
		return VM_FAULT_OOM;
	}

<<<<<<< HEAD
	copy_user_huge_page(new_page, old_page, address, vma);
=======
	copy_user_huge_page(new_page, old_page, address, vma,
			    pages_per_huge_page(h));
>>>>>>> 3cbea436
	__SetPageUptodate(new_page);

	/*
	 * Retake the page_table_lock to check for racing updates
	 * before the page tables are altered
	 */
	spin_lock(&mm->page_table_lock);
	ptep = huge_pte_offset(mm, address & huge_page_mask(h));
	if (likely(pte_same(huge_ptep_get(ptep), pte))) {
		/* Break COW */
		mmu_notifier_invalidate_range_start(mm,
			address & huge_page_mask(h),
			(address & huge_page_mask(h)) + huge_page_size(h));
		huge_ptep_clear_flush(vma, address, ptep);
		set_huge_pte_at(mm, address, ptep,
				make_huge_pte(vma, new_page, 1));
		page_remove_rmap(old_page);
		hugepage_add_new_anon_rmap(new_page, vma, address);
		/* Make the old page be freed below */
		new_page = old_page;
		mmu_notifier_invalidate_range_end(mm,
			address & huge_page_mask(h),
			(address & huge_page_mask(h)) + huge_page_size(h));
	}
	page_cache_release(new_page);
	page_cache_release(old_page);
	return 0;
}

/* Return the pagecache page at a given address within a VMA */
static struct page *hugetlbfs_pagecache_page(struct hstate *h,
			struct vm_area_struct *vma, unsigned long address)
{
	struct address_space *mapping;
	pgoff_t idx;

	mapping = vma->vm_file->f_mapping;
	idx = vma_hugecache_offset(h, vma, address);

	return find_lock_page(mapping, idx);
}

/*
 * Return whether there is a pagecache page to back given address within VMA.
 * Caller follow_hugetlb_page() holds page_table_lock so we cannot lock_page.
 */
static bool hugetlbfs_pagecache_present(struct hstate *h,
			struct vm_area_struct *vma, unsigned long address)
{
	struct address_space *mapping;
	pgoff_t idx;
	struct page *page;

	mapping = vma->vm_file->f_mapping;
	idx = vma_hugecache_offset(h, vma, address);

	page = find_get_page(mapping, idx);
	if (page)
		put_page(page);
	return page != NULL;
}

static int hugetlb_no_page(struct mm_struct *mm, struct vm_area_struct *vma,
			unsigned long address, pte_t *ptep, unsigned int flags)
{
	struct hstate *h = hstate_vma(vma);
	int ret = VM_FAULT_SIGBUS;
	pgoff_t idx;
	unsigned long size;
	struct page *page;
	struct address_space *mapping;
	pte_t new_pte;

	/*
	 * Currently, we are forced to kill the process in the event the
	 * original mapper has unmapped pages from the child due to a failed
	 * COW. Warn that such a situation has occured as it may not be obvious
	 */
	if (is_vma_resv_set(vma, HPAGE_RESV_UNMAPPED)) {
		printk(KERN_WARNING
			"PID %d killed due to inadequate hugepage pool\n",
			current->pid);
		return ret;
	}

	mapping = vma->vm_file->f_mapping;
	idx = vma_hugecache_offset(h, vma, address);

	/*
	 * Use page lock to guard against racing truncation
	 * before we get page_table_lock.
	 */
retry:
	page = find_lock_page(mapping, idx);
	if (!page) {
		size = i_size_read(mapping->host) >> huge_page_shift(h);
		if (idx >= size)
			goto out;
		page = alloc_huge_page(vma, address, 0);
		if (IS_ERR(page)) {
			ret = -PTR_ERR(page);
			goto out;
		}
		clear_huge_page(page, address, pages_per_huge_page(h));
		__SetPageUptodate(page);

		if (vma->vm_flags & VM_MAYSHARE) {
			int err;
			struct inode *inode = mapping->host;

			err = add_to_page_cache(page, mapping, idx, GFP_KERNEL);
			if (err) {
				put_page(page);
				if (err == -EEXIST)
					goto retry;
				goto out;
			}

			spin_lock(&inode->i_lock);
			inode->i_blocks += blocks_per_huge_page(h);
			spin_unlock(&inode->i_lock);
			page_dup_rmap(page);
		} else {
			lock_page(page);
			if (unlikely(anon_vma_prepare(vma))) {
				ret = VM_FAULT_OOM;
				goto backout_unlocked;
			}
			hugepage_add_new_anon_rmap(page, vma, address);
		}
	} else {
		/*
		 * If memory error occurs between mmap() and fault, some process
		 * don't have hwpoisoned swap entry for errored virtual address.
		 * So we need to block hugepage fault by PG_hwpoison bit check.
		 */
		if (unlikely(PageHWPoison(page))) {
			ret = VM_FAULT_HWPOISON | 
			      VM_FAULT_SET_HINDEX(h - hstates);
			goto backout_unlocked;
		}
		page_dup_rmap(page);
	}

	/*
	 * If we are going to COW a private mapping later, we examine the
	 * pending reservations for this page now. This will ensure that
	 * any allocations necessary to record that reservation occur outside
	 * the spinlock.
	 */
	if ((flags & FAULT_FLAG_WRITE) && !(vma->vm_flags & VM_SHARED))
		if (vma_needs_reservation(h, vma, address) < 0) {
			ret = VM_FAULT_OOM;
			goto backout_unlocked;
		}

	spin_lock(&mm->page_table_lock);
	size = i_size_read(mapping->host) >> huge_page_shift(h);
	if (idx >= size)
		goto backout;

	ret = 0;
	if (!huge_pte_none(huge_ptep_get(ptep)))
		goto backout;

	new_pte = make_huge_pte(vma, page, ((vma->vm_flags & VM_WRITE)
				&& (vma->vm_flags & VM_SHARED)));
	set_huge_pte_at(mm, address, ptep, new_pte);

	if ((flags & FAULT_FLAG_WRITE) && !(vma->vm_flags & VM_SHARED)) {
		/* Optimization, do the COW without a second fault */
		ret = hugetlb_cow(mm, vma, address, ptep, new_pte, page);
	}

	spin_unlock(&mm->page_table_lock);
	unlock_page(page);
out:
	return ret;

backout:
	spin_unlock(&mm->page_table_lock);
backout_unlocked:
	unlock_page(page);
	put_page(page);
	goto out;
}

int hugetlb_fault(struct mm_struct *mm, struct vm_area_struct *vma,
			unsigned long address, unsigned int flags)
{
	pte_t *ptep;
	pte_t entry;
	int ret;
	struct page *page = NULL;
	struct page *pagecache_page = NULL;
	static DEFINE_MUTEX(hugetlb_instantiation_mutex);
	struct hstate *h = hstate_vma(vma);

	ptep = huge_pte_offset(mm, address);
	if (ptep) {
		entry = huge_ptep_get(ptep);
		if (unlikely(is_hugetlb_entry_migration(entry))) {
			migration_entry_wait(mm, (pmd_t *)ptep, address);
			return 0;
		} else if (unlikely(is_hugetlb_entry_hwpoisoned(entry)))
			return VM_FAULT_HWPOISON_LARGE | 
			       VM_FAULT_SET_HINDEX(h - hstates);
	}

	ptep = huge_pte_alloc(mm, address, huge_page_size(h));
	if (!ptep)
		return VM_FAULT_OOM;

	/*
	 * Serialize hugepage allocation and instantiation, so that we don't
	 * get spurious allocation failures if two CPUs race to instantiate
	 * the same page in the page cache.
	 */
	mutex_lock(&hugetlb_instantiation_mutex);
	entry = huge_ptep_get(ptep);
	if (huge_pte_none(entry)) {
		ret = hugetlb_no_page(mm, vma, address, ptep, flags);
		goto out_mutex;
	}

	ret = 0;

	/*
	 * If we are going to COW the mapping later, we examine the pending
	 * reservations for this page now. This will ensure that any
	 * allocations necessary to record that reservation occur outside the
	 * spinlock. For private mappings, we also lookup the pagecache
	 * page now as it is used to determine if a reservation has been
	 * consumed.
	 */
	if ((flags & FAULT_FLAG_WRITE) && !pte_write(entry)) {
		if (vma_needs_reservation(h, vma, address) < 0) {
			ret = VM_FAULT_OOM;
			goto out_mutex;
		}

		if (!(vma->vm_flags & VM_MAYSHARE))
			pagecache_page = hugetlbfs_pagecache_page(h,
								vma, address);
	}

	/*
	 * hugetlb_cow() requires page locks of pte_page(entry) and
	 * pagecache_page, so here we need take the former one
	 * when page != pagecache_page or !pagecache_page.
	 * Note that locking order is always pagecache_page -> page,
	 * so no worry about deadlock.
	 */
	page = pte_page(entry);
	if (page != pagecache_page)
		lock_page(page);

	spin_lock(&mm->page_table_lock);
	/* Check for a racing update before calling hugetlb_cow */
	if (unlikely(!pte_same(entry, huge_ptep_get(ptep))))
		goto out_page_table_lock;


	if (flags & FAULT_FLAG_WRITE) {
		if (!pte_write(entry)) {
			ret = hugetlb_cow(mm, vma, address, ptep, entry,
							pagecache_page);
			goto out_page_table_lock;
		}
		entry = pte_mkdirty(entry);
	}
	entry = pte_mkyoung(entry);
	if (huge_ptep_set_access_flags(vma, address, ptep, entry,
						flags & FAULT_FLAG_WRITE))
		update_mmu_cache(vma, address, ptep);

out_page_table_lock:
	spin_unlock(&mm->page_table_lock);

	if (pagecache_page) {
		unlock_page(pagecache_page);
		put_page(pagecache_page);
	}
<<<<<<< HEAD
	unlock_page(page);
=======
	if (page != pagecache_page)
		unlock_page(page);
>>>>>>> 3cbea436

out_mutex:
	mutex_unlock(&hugetlb_instantiation_mutex);

	return ret;
}

/* Can be overriden by architectures */
__attribute__((weak)) struct page *
follow_huge_pud(struct mm_struct *mm, unsigned long address,
	       pud_t *pud, int write)
{
	BUG();
	return NULL;
}

int follow_hugetlb_page(struct mm_struct *mm, struct vm_area_struct *vma,
			struct page **pages, struct vm_area_struct **vmas,
			unsigned long *position, int *length, int i,
			unsigned int flags)
{
	unsigned long pfn_offset;
	unsigned long vaddr = *position;
	int remainder = *length;
	struct hstate *h = hstate_vma(vma);

	spin_lock(&mm->page_table_lock);
	while (vaddr < vma->vm_end && remainder) {
		pte_t *pte;
		int absent;
		struct page *page;

		/*
		 * Some archs (sparc64, sh*) have multiple pte_ts to
		 * each hugepage.  We have to make sure we get the
		 * first, for the page indexing below to work.
		 */
		pte = huge_pte_offset(mm, vaddr & huge_page_mask(h));
		absent = !pte || huge_pte_none(huge_ptep_get(pte));

		/*
		 * When coredumping, it suits get_dump_page if we just return
		 * an error where there's an empty slot with no huge pagecache
		 * to back it.  This way, we avoid allocating a hugepage, and
		 * the sparse dumpfile avoids allocating disk blocks, but its
		 * huge holes still show up with zeroes where they need to be.
		 */
		if (absent && (flags & FOLL_DUMP) &&
		    !hugetlbfs_pagecache_present(h, vma, vaddr)) {
			remainder = 0;
			break;
		}

		if (absent ||
		    ((flags & FOLL_WRITE) && !pte_write(huge_ptep_get(pte)))) {
			int ret;

			spin_unlock(&mm->page_table_lock);
			ret = hugetlb_fault(mm, vma, vaddr,
				(flags & FOLL_WRITE) ? FAULT_FLAG_WRITE : 0);
			spin_lock(&mm->page_table_lock);
			if (!(ret & VM_FAULT_ERROR))
				continue;

			remainder = 0;
			break;
		}

		pfn_offset = (vaddr & ~huge_page_mask(h)) >> PAGE_SHIFT;
		page = pte_page(huge_ptep_get(pte));
same_page:
		if (pages) {
			pages[i] = mem_map_offset(page, pfn_offset);
			get_page(pages[i]);
		}

		if (vmas)
			vmas[i] = vma;

		vaddr += PAGE_SIZE;
		++pfn_offset;
		--remainder;
		++i;
		if (vaddr < vma->vm_end && remainder &&
				pfn_offset < pages_per_huge_page(h)) {
			/*
			 * We use pfn_offset to avoid touching the pageframes
			 * of this compound page.
			 */
			goto same_page;
		}
	}
	spin_unlock(&mm->page_table_lock);
	*length = remainder;
	*position = vaddr;

	return i ? i : -EFAULT;
}

void hugetlb_change_protection(struct vm_area_struct *vma,
		unsigned long address, unsigned long end, pgprot_t newprot)
{
	struct mm_struct *mm = vma->vm_mm;
	unsigned long start = address;
	pte_t *ptep;
	pte_t pte;
	struct hstate *h = hstate_vma(vma);

	BUG_ON(address >= end);
	flush_cache_range(vma, address, end);

	spin_lock(&vma->vm_file->f_mapping->i_mmap_lock);
	spin_lock(&mm->page_table_lock);
	for (; address < end; address += huge_page_size(h)) {
		ptep = huge_pte_offset(mm, address);
		if (!ptep)
			continue;
		if (huge_pmd_unshare(mm, &address, ptep))
			continue;
		if (!huge_pte_none(huge_ptep_get(ptep))) {
			pte = huge_ptep_get_and_clear(mm, address, ptep);
			pte = pte_mkhuge(pte_modify(pte, newprot));
			set_huge_pte_at(mm, address, ptep, pte);
		}
	}
	spin_unlock(&mm->page_table_lock);
	spin_unlock(&vma->vm_file->f_mapping->i_mmap_lock);

	flush_tlb_range(vma, start, end);
}

int hugetlb_reserve_pages(struct inode *inode,
					long from, long to,
					struct vm_area_struct *vma,
					int acctflag)
{
	long ret, chg;
	struct hstate *h = hstate_inode(inode);

	/*
	 * Only apply hugepage reservation if asked. At fault time, an
	 * attempt will be made for VM_NORESERVE to allocate a page
	 * and filesystem quota without using reserves
	 */
	if (acctflag & VM_NORESERVE)
		return 0;

	/*
	 * Shared mappings base their reservation on the number of pages that
	 * are already allocated on behalf of the file. Private mappings need
	 * to reserve the full area even if read-only as mprotect() may be
	 * called to make the mapping read-write. Assume !vma is a shm mapping
	 */
	if (!vma || vma->vm_flags & VM_MAYSHARE)
		chg = region_chg(&inode->i_mapping->private_list, from, to);
	else {
		struct resv_map *resv_map = resv_map_alloc();
		if (!resv_map)
			return -ENOMEM;

		chg = to - from;

		set_vma_resv_map(vma, resv_map);
		set_vma_resv_flags(vma, HPAGE_RESV_OWNER);
	}

	if (chg < 0)
		return chg;

	/* There must be enough filesystem quota for the mapping */
	if (hugetlb_get_quota(inode->i_mapping, chg))
		return -ENOSPC;

	/*
	 * Check enough hugepages are available for the reservation.
	 * Hand back the quota if there are not
	 */
	ret = hugetlb_acct_memory(h, chg);
	if (ret < 0) {
		hugetlb_put_quota(inode->i_mapping, chg);
		return ret;
	}

	/*
	 * Account for the reservations made. Shared mappings record regions
	 * that have reservations as they are shared by multiple VMAs.
	 * When the last VMA disappears, the region map says how much
	 * the reservation was and the page cache tells how much of
	 * the reservation was consumed. Private mappings are per-VMA and
	 * only the consumed reservations are tracked. When the VMA
	 * disappears, the original reservation is the VMA size and the
	 * consumed reservations are stored in the map. Hence, nothing
	 * else has to be done for private mappings here
	 */
	if (!vma || vma->vm_flags & VM_MAYSHARE)
		region_add(&inode->i_mapping->private_list, from, to);
	return 0;
}

void hugetlb_unreserve_pages(struct inode *inode, long offset, long freed)
{
	struct hstate *h = hstate_inode(inode);
	long chg = region_truncate(&inode->i_mapping->private_list, offset);

	spin_lock(&inode->i_lock);
	inode->i_blocks -= (blocks_per_huge_page(h) * freed);
	spin_unlock(&inode->i_lock);

	hugetlb_put_quota(inode->i_mapping, (chg - freed));
	hugetlb_acct_memory(h, -(chg - freed));
}

#ifdef CONFIG_MEMORY_FAILURE

/* Should be called in hugetlb_lock */
static int is_hugepage_on_freelist(struct page *hpage)
{
	struct page *page;
	struct page *tmp;
	struct hstate *h = page_hstate(hpage);
	int nid = page_to_nid(hpage);

	list_for_each_entry_safe(page, tmp, &h->hugepage_freelists[nid], lru)
		if (page == hpage)
			return 1;
	return 0;
}

/*
 * This function is called from memory failure code.
 * Assume the caller holds page lock of the head page.
 */
int dequeue_hwpoisoned_huge_page(struct page *hpage)
{
	struct hstate *h = page_hstate(hpage);
	int nid = page_to_nid(hpage);
	int ret = -EBUSY;

	spin_lock(&hugetlb_lock);
	if (is_hugepage_on_freelist(hpage)) {
		list_del(&hpage->lru);
		set_page_refcounted(hpage);
		h->free_huge_pages--;
		h->free_huge_pages_node[nid]--;
		ret = 0;
	}
	spin_unlock(&hugetlb_lock);
	return ret;
}
#endif<|MERGE_RESOLUTION|>--- conflicted
+++ resolved
@@ -394,83 +394,6 @@
 	return 0;
 }
 
-<<<<<<< HEAD
-static void clear_gigantic_page(struct page *page,
-			unsigned long addr, unsigned long sz)
-{
-	int i;
-	struct page *p = page;
-
-	might_sleep();
-	for (i = 0; i < sz/PAGE_SIZE; i++, p = mem_map_next(p, page, i)) {
-		cond_resched();
-		clear_user_highpage(p, addr + i * PAGE_SIZE);
-	}
-}
-static void clear_huge_page(struct page *page,
-			unsigned long addr, unsigned long sz)
-{
-	int i;
-
-	if (unlikely(sz/PAGE_SIZE > MAX_ORDER_NR_PAGES)) {
-		clear_gigantic_page(page, addr, sz);
-		return;
-	}
-
-	might_sleep();
-	for (i = 0; i < sz/PAGE_SIZE; i++) {
-		cond_resched();
-		clear_user_highpage(page + i, addr + i * PAGE_SIZE);
-	}
-}
-
-static void copy_user_gigantic_page(struct page *dst, struct page *src,
-			   unsigned long addr, struct vm_area_struct *vma)
-=======
-static void copy_gigantic_page(struct page *dst, struct page *src)
->>>>>>> 3cbea436
-{
-	int i;
-	struct hstate *h = page_hstate(src);
-	struct page *dst_base = dst;
-	struct page *src_base = src;
-
-	for (i = 0; i < pages_per_huge_page(h); ) {
-		cond_resched();
-		copy_highpage(dst, src);
-
-		i++;
-		dst = mem_map_next(dst, dst_base, i);
-		src = mem_map_next(src, src_base, i);
-	}
-}
-
-<<<<<<< HEAD
-static void copy_user_huge_page(struct page *dst, struct page *src,
-			   unsigned long addr, struct vm_area_struct *vma)
-=======
-void copy_huge_page(struct page *dst, struct page *src)
->>>>>>> 3cbea436
-{
-	int i;
-	struct hstate *h = page_hstate(src);
-
-	if (unlikely(pages_per_huge_page(h) > MAX_ORDER_NR_PAGES)) {
-<<<<<<< HEAD
-		copy_user_gigantic_page(dst, src, addr, vma);
-=======
-		copy_gigantic_page(dst, src);
->>>>>>> 3cbea436
-		return;
-	}
-
-	might_sleep();
-	for (i = 0; i < pages_per_huge_page(h); i++) {
-		cond_resched();
-		copy_highpage(dst + i, src + i);
-	}
-}
-
 static void copy_gigantic_page(struct page *dst, struct page *src)
 {
 	int i;
@@ -2491,12 +2414,8 @@
 		return VM_FAULT_OOM;
 	}
 
-<<<<<<< HEAD
-	copy_user_huge_page(new_page, old_page, address, vma);
-=======
 	copy_user_huge_page(new_page, old_page, address, vma,
 			    pages_per_huge_page(h));
->>>>>>> 3cbea436
 	__SetPageUptodate(new_page);
 
 	/*
@@ -2780,12 +2699,8 @@
 		unlock_page(pagecache_page);
 		put_page(pagecache_page);
 	}
-<<<<<<< HEAD
-	unlock_page(page);
-=======
 	if (page != pagecache_page)
 		unlock_page(page);
->>>>>>> 3cbea436
 
 out_mutex:
 	mutex_unlock(&hugetlb_instantiation_mutex);
