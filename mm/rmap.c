/*
 * mm/rmap.c - physical to virtual reverse mappings
 *
 * Copyright 2001, Rik van Riel <riel@conectiva.com.br>
 * Released under the General Public License (GPL).
 *
 * Simple, low overhead reverse mapping scheme.
 * Please try to keep this thing as modular as possible.
 *
 * Provides methods for unmapping each kind of mapped page:
 * the anon methods track anonymous pages, and
 * the file methods track pages belonging to an inode.
 *
 * Original design by Rik van Riel <riel@conectiva.com.br> 2001
 * File methods by Dave McCracken <dmccr@us.ibm.com> 2003, 2004
 * Anonymous methods by Andrea Arcangeli <andrea@suse.de> 2004
 * Contributions by Hugh Dickins 2003, 2004
 */

/*
 * Lock ordering in mm:
 *
 * inode->i_mutex	(while writing or truncating, not reading or faulting)
 *   inode->i_alloc_sem (vmtruncate_range)
 *   mm->mmap_sem
 *     page->flags PG_locked (lock_page)
 *       mapping->i_mmap_lock
 *         anon_vma->lock
 *           mm->page_table_lock or pte_lock
 *             zone->lru_lock (in mark_page_accessed, isolate_lru_page)
 *             swap_lock (in swap_duplicate, swap_info_get)
 *               mmlist_lock (in mmput, drain_mmlist and others)
 *               mapping->private_lock (in __set_page_dirty_buffers)
 *               inode_lock (in set_page_dirty's __mark_inode_dirty)
 *                 sb_lock (within inode_lock in fs/fs-writeback.c)
 *                 mapping->tree_lock (widely used, in set_page_dirty,
 *                           in arch-dependent flush_dcache_mmap_lock,
 *                           within inode_lock in __sync_single_inode)
 *
 * (code doesn't rely on that order so it could be switched around)
 * ->tasklist_lock
 *   anon_vma->lock      (memory_failure, collect_procs_anon)
 *     pte map lock
 */

#include <linux/mm.h>
#include <linux/pagemap.h>
#include <linux/swap.h>
#include <linux/swapops.h>
#include <linux/slab.h>
#include <linux/init.h>
#include <linux/ksm.h>
#include <linux/rmap.h>
#include <linux/rcupdate.h>
#include <linux/module.h>
#include <linux/memcontrol.h>
#include <linux/mmu_notifier.h>
#include <linux/migrate.h>
#include <linux/hugetlb.h>

#include <asm/tlbflush.h>

#include "internal.h"

static struct kmem_cache *anon_vma_cachep;
static struct kmem_cache *anon_vma_chain_cachep;

static inline struct anon_vma *anon_vma_alloc(void)
{
	return kmem_cache_alloc(anon_vma_cachep, GFP_KERNEL);
}

void anon_vma_free(struct anon_vma *anon_vma)
{
	kmem_cache_free(anon_vma_cachep, anon_vma);
}

static inline struct anon_vma_chain *anon_vma_chain_alloc(void)
{
	return kmem_cache_alloc(anon_vma_chain_cachep, GFP_KERNEL);
}

static void anon_vma_chain_free(struct anon_vma_chain *anon_vma_chain)
{
	kmem_cache_free(anon_vma_chain_cachep, anon_vma_chain);
}

/**
 * anon_vma_prepare - attach an anon_vma to a memory region
 * @vma: the memory region in question
 *
 * This makes sure the memory mapping described by 'vma' has
 * an 'anon_vma' attached to it, so that we can associate the
 * anonymous pages mapped into it with that anon_vma.
 *
 * The common case will be that we already have one, but if
 * if not we either need to find an adjacent mapping that we
 * can re-use the anon_vma from (very common when the only
 * reason for splitting a vma has been mprotect()), or we
 * allocate a new one.
 *
 * Anon-vma allocations are very subtle, because we may have
 * optimistically looked up an anon_vma in page_lock_anon_vma()
 * and that may actually touch the spinlock even in the newly
 * allocated vma (it depends on RCU to make sure that the
 * anon_vma isn't actually destroyed).
 *
 * As a result, we need to do proper anon_vma locking even
 * for the new allocation. At the same time, we do not want
 * to do any locking for the common case of already having
 * an anon_vma.
 *
 * This must be called with the mmap_sem held for reading.
 */
int anon_vma_prepare(struct vm_area_struct *vma)
{
	struct anon_vma *anon_vma = vma->anon_vma;
	struct anon_vma_chain *avc;

	might_sleep();
	if (unlikely(!anon_vma)) {
		struct mm_struct *mm = vma->vm_mm;
		struct anon_vma *allocated;

		avc = anon_vma_chain_alloc();
		if (!avc)
			goto out_enomem;

		anon_vma = find_mergeable_anon_vma(vma);
		allocated = NULL;
		if (!anon_vma) {
			anon_vma = anon_vma_alloc();
			if (unlikely(!anon_vma))
				goto out_enomem_free_avc;
			allocated = anon_vma;
			/*
			 * This VMA had no anon_vma yet.  This anon_vma is
			 * the root of any anon_vma tree that might form.
			 */
			anon_vma->root = anon_vma;
		}

		anon_vma_lock(anon_vma);
		/* page_table_lock to protect against threads */
		spin_lock(&mm->page_table_lock);
		if (likely(!vma->anon_vma)) {
			vma->anon_vma = anon_vma;
			avc->anon_vma = anon_vma;
			avc->vma = vma;
			list_add(&avc->same_vma, &vma->anon_vma_chain);
			list_add_tail(&avc->same_anon_vma, &anon_vma->head);
			allocated = NULL;
			avc = NULL;
		}
		spin_unlock(&mm->page_table_lock);
		anon_vma_unlock(anon_vma);

		if (unlikely(allocated))
			anon_vma_free(allocated);
		if (unlikely(avc))
			anon_vma_chain_free(avc);
	}
	return 0;

 out_enomem_free_avc:
	anon_vma_chain_free(avc);
 out_enomem:
	return -ENOMEM;
}

static void anon_vma_chain_link(struct vm_area_struct *vma,
				struct anon_vma_chain *avc,
				struct anon_vma *anon_vma)
{
	avc->vma = vma;
	avc->anon_vma = anon_vma;
	list_add(&avc->same_vma, &vma->anon_vma_chain);

	anon_vma_lock(anon_vma);
	list_add_tail(&avc->same_anon_vma, &anon_vma->head);
	anon_vma_unlock(anon_vma);
}

/*
 * Attach the anon_vmas from src to dst.
 * Returns 0 on success, -ENOMEM on failure.
 */
int anon_vma_clone(struct vm_area_struct *dst, struct vm_area_struct *src)
{
	struct anon_vma_chain *avc, *pavc;

	list_for_each_entry_reverse(pavc, &src->anon_vma_chain, same_vma) {
		avc = anon_vma_chain_alloc();
		if (!avc)
			goto enomem_failure;
		anon_vma_chain_link(dst, avc, pavc->anon_vma);
	}
	return 0;

 enomem_failure:
	unlink_anon_vmas(dst);
	return -ENOMEM;
}

/*
 * Attach vma to its own anon_vma, as well as to the anon_vmas that
 * the corresponding VMA in the parent process is attached to.
 * Returns 0 on success, non-zero on failure.
 */
int anon_vma_fork(struct vm_area_struct *vma, struct vm_area_struct *pvma)
{
	struct anon_vma_chain *avc;
	struct anon_vma *anon_vma;

	/* Don't bother if the parent process has no anon_vma here. */
	if (!pvma->anon_vma)
		return 0;

	/*
	 * First, attach the new VMA to the parent VMA's anon_vmas,
	 * so rmap can find non-COWed pages in child processes.
	 */
	if (anon_vma_clone(vma, pvma))
		return -ENOMEM;

	/* Then add our own anon_vma. */
	anon_vma = anon_vma_alloc();
	if (!anon_vma)
		goto out_error;
	avc = anon_vma_chain_alloc();
	if (!avc)
		goto out_error_free_anon_vma;

	/*
	 * The root anon_vma's spinlock is the lock actually used when we
	 * lock any of the anon_vmas in this anon_vma tree.
	 */
	anon_vma->root = pvma->anon_vma->root;
	/*
	 * With KSM refcounts, an anon_vma can stay around longer than the
	 * process it belongs to.  The root anon_vma needs to be pinned
	 * until this anon_vma is freed, because the lock lives in the root.
	 */
	get_anon_vma(anon_vma->root);
	/* Mark this anon_vma as the one where our new (COWed) pages go. */
	vma->anon_vma = anon_vma;
	anon_vma_chain_link(vma, avc, anon_vma);

	return 0;

 out_error_free_anon_vma:
	anon_vma_free(anon_vma);
 out_error:
	unlink_anon_vmas(vma);
	return -ENOMEM;
}

static void anon_vma_unlink(struct anon_vma_chain *anon_vma_chain)
{
	struct anon_vma *anon_vma = anon_vma_chain->anon_vma;
	int empty;

	/* If anon_vma_fork fails, we can get an empty anon_vma_chain. */
	if (!anon_vma)
		return;

	anon_vma_lock(anon_vma);
	list_del(&anon_vma_chain->same_anon_vma);

	/* We must garbage collect the anon_vma if it's empty */
	empty = list_empty(&anon_vma->head) && !anonvma_external_refcount(anon_vma);
	anon_vma_unlock(anon_vma);

	if (empty) {
		/* We no longer need the root anon_vma */
		if (anon_vma->root != anon_vma)
			drop_anon_vma(anon_vma->root);
		anon_vma_free(anon_vma);
	}
}

void unlink_anon_vmas(struct vm_area_struct *vma)
{
	struct anon_vma_chain *avc, *next;

	/*
	 * Unlink each anon_vma chained to the VMA.  This list is ordered
	 * from newest to oldest, ensuring the root anon_vma gets freed last.
	 */
	list_for_each_entry_safe(avc, next, &vma->anon_vma_chain, same_vma) {
		anon_vma_unlink(avc);
		list_del(&avc->same_vma);
		anon_vma_chain_free(avc);
	}
}

static void anon_vma_ctor(void *data)
{
	struct anon_vma *anon_vma = data;

	spin_lock_init(&anon_vma->lock);
	anonvma_external_refcount_init(anon_vma);
	INIT_LIST_HEAD(&anon_vma->head);
}

void __init anon_vma_init(void)
{
	anon_vma_cachep = kmem_cache_create("anon_vma", sizeof(struct anon_vma),
			0, SLAB_DESTROY_BY_RCU|SLAB_PANIC, anon_vma_ctor);
	anon_vma_chain_cachep = KMEM_CACHE(anon_vma_chain, SLAB_PANIC);
}

/*
 * Getting a lock on a stable anon_vma from a page off the LRU is
 * tricky: page_lock_anon_vma rely on RCU to guard against the races.
 */
struct anon_vma *__page_lock_anon_vma(struct page *page)
{
	struct anon_vma *anon_vma, *root_anon_vma;
	unsigned long anon_mapping;

	rcu_read_lock();
	anon_mapping = (unsigned long) ACCESS_ONCE(page->mapping);
	if ((anon_mapping & PAGE_MAPPING_FLAGS) != PAGE_MAPPING_ANON)
		goto out;
	if (!page_mapped(page))
		goto out;

	anon_vma = (struct anon_vma *) (anon_mapping - PAGE_MAPPING_ANON);
	root_anon_vma = ACCESS_ONCE(anon_vma->root);
	spin_lock(&root_anon_vma->lock);

	/*
	 * If this page is still mapped, then its anon_vma cannot have been
	 * freed.  But if it has been unmapped, we have no security against
	 * the anon_vma structure being freed and reused (for another anon_vma:
	 * SLAB_DESTROY_BY_RCU guarantees that - so the spin_lock above cannot
	 * corrupt): with anon_vma_prepare() or anon_vma_fork() redirecting
	 * anon_vma->root before page_unlock_anon_vma() is called to unlock.
	 */
	if (page_mapped(page))
		return anon_vma;

	spin_unlock(&root_anon_vma->lock);
out:
	rcu_read_unlock();
	return NULL;
}

void page_unlock_anon_vma(struct anon_vma *anon_vma)
	__releases(&anon_vma->root->lock)
	__releases(RCU)
{
	anon_vma_unlock(anon_vma);
	rcu_read_unlock();
}

/*
 * At what user virtual address is page expected in @vma?
 * Returns virtual address or -EFAULT if page's index/offset is not
 * within the range mapped the @vma.
 */
static inline unsigned long
vma_address(struct page *page, struct vm_area_struct *vma)
{
	pgoff_t pgoff = page->index << (PAGE_CACHE_SHIFT - PAGE_SHIFT);
	unsigned long address;

	if (unlikely(is_vm_hugetlb_page(vma)))
		pgoff = page->index << huge_page_order(page_hstate(page));
	address = vma->vm_start + ((pgoff - vma->vm_pgoff) << PAGE_SHIFT);
	if (unlikely(address < vma->vm_start || address >= vma->vm_end)) {
		/* page should be within @vma mapping range */
		return -EFAULT;
	}
	return address;
}

/*
 * At what user virtual address is page expected in vma?
 * Caller should check the page is actually part of the vma.
 */
unsigned long page_address_in_vma(struct page *page, struct vm_area_struct *vma)
{
	if (PageAnon(page)) {
		struct anon_vma *page__anon_vma = page_anon_vma(page);
		/*
		 * Note: swapoff's unuse_vma() is more efficient with this
		 * check, and needs it to match anon_vma when KSM is active.
		 */
		if (!vma->anon_vma || !page__anon_vma ||
		    vma->anon_vma->root != page__anon_vma->root)
			return -EFAULT;
	} else if (page->mapping && !(vma->vm_flags & VM_NONLINEAR)) {
		if (!vma->vm_file ||
		    vma->vm_file->f_mapping != page->mapping)
			return -EFAULT;
	} else
		return -EFAULT;
	return vma_address(page, vma);
}

/*
 * Check that @page is mapped at @address into @mm.
 *
 * If @sync is false, page_check_address may perform a racy check to avoid
 * the page table lock when the pte is not present (helpful when reclaiming
 * highly shared pages).
 *
 * On success returns with pte mapped and locked.
 */
pte_t *__page_check_address(struct page *page, struct mm_struct *mm,
			  unsigned long address, spinlock_t **ptlp, int sync)
{
	pgd_t *pgd;
	pud_t *pud;
	pmd_t *pmd;
	pte_t *pte;
	spinlock_t *ptl;

	if (unlikely(PageHuge(page))) {
		pte = huge_pte_offset(mm, address);
		ptl = &mm->page_table_lock;
		goto check;
	}

	pgd = pgd_offset(mm, address);
	if (!pgd_present(*pgd))
		return NULL;

	pud = pud_offset(pgd, address);
	if (!pud_present(*pud))
		return NULL;

	pmd = pmd_offset(pud, address);
	if (!pmd_present(*pmd))
		return NULL;

	pte = pte_offset_map(pmd, address);
	/* Make a quick check before getting the lock */
	if (!sync && !pte_present(*pte)) {
		pte_unmap(pte);
		return NULL;
	}

	ptl = pte_lockptr(mm, pmd);
check:
	spin_lock(ptl);
	if (pte_present(*pte) && page_to_pfn(page) == pte_pfn(*pte)) {
		*ptlp = ptl;
		return pte;
	}
	pte_unmap_unlock(pte, ptl);
	return NULL;
}

/**
 * page_mapped_in_vma - check whether a page is really mapped in a VMA
 * @page: the page to test
 * @vma: the VMA to test
 *
 * Returns 1 if the page is mapped into the page tables of the VMA, 0
 * if the page is not mapped into the page tables of this VMA.  Only
 * valid for normal file or anonymous VMAs.
 */
int page_mapped_in_vma(struct page *page, struct vm_area_struct *vma)
{
	unsigned long address;
	pte_t *pte;
	spinlock_t *ptl;

	address = vma_address(page, vma);
	if (address == -EFAULT)		/* out of vma range */
		return 0;
	pte = page_check_address(page, vma->vm_mm, address, &ptl, 1);
	if (!pte)			/* the page is not in this mm */
		return 0;
	pte_unmap_unlock(pte, ptl);

	return 1;
}

/*
 * Subfunctions of page_referenced: page_referenced_one called
 * repeatedly from either page_referenced_anon or page_referenced_file.
 */
int page_referenced_one(struct page *page, struct vm_area_struct *vma,
			unsigned long address, unsigned int *mapcount,
			unsigned long *vm_flags)
{
	struct mm_struct *mm = vma->vm_mm;
	pte_t *pte;
	spinlock_t *ptl;
	int referenced = 0;

	pte = page_check_address(page, mm, address, &ptl, 0);
	if (!pte)
		goto out;

	/*
	 * Don't want to elevate referenced for mlocked page that gets this far,
	 * in order that it progresses to try_to_unmap and is moved to the
	 * unevictable list.
	 */
	if (vma->vm_flags & VM_LOCKED) {
		*mapcount = 1;	/* break early from loop */
		*vm_flags |= VM_LOCKED;
		goto out_unmap;
	}

	if (ptep_clear_flush_young_notify(vma, address, pte)) {
		/*
		 * Don't treat a reference through a sequentially read
		 * mapping as such.  If the page has been used in
		 * another mapping, we will catch it; if this other
		 * mapping is already gone, the unmap path will have
		 * set PG_referenced or activated the page.
		 */
		if (likely(!VM_SequentialReadHint(vma)))
			referenced++;
	}

	/* Pretend the page is referenced if the task has the
	   swap token and is in the middle of a page fault. */
	if (mm != current->mm && has_swap_token(mm) &&
			rwsem_is_locked(&mm->mmap_sem))
		referenced++;

out_unmap:
	(*mapcount)--;
	pte_unmap_unlock(pte, ptl);

	if (referenced)
		*vm_flags |= vma->vm_flags;
out:
	return referenced;
}

static int page_referenced_anon(struct page *page,
				struct mem_cgroup *mem_cont,
				unsigned long *vm_flags)
{
	unsigned int mapcount;
	struct anon_vma *anon_vma;
	struct anon_vma_chain *avc;
	int referenced = 0;

	anon_vma = page_lock_anon_vma(page);
	if (!anon_vma)
		return referenced;

	mapcount = page_mapcount(page);
	list_for_each_entry(avc, &anon_vma->head, same_anon_vma) {
		struct vm_area_struct *vma = avc->vma;
		unsigned long address = vma_address(page, vma);
		if (address == -EFAULT)
			continue;
		/*
		 * If we are reclaiming on behalf of a cgroup, skip
		 * counting on behalf of references from different
		 * cgroups
		 */
		if (mem_cont && !mm_match_cgroup(vma->vm_mm, mem_cont))
			continue;
		referenced += page_referenced_one(page, vma, address,
						  &mapcount, vm_flags);
		if (!mapcount)
			break;
	}

	page_unlock_anon_vma(anon_vma);
	return referenced;
}

/**
 * page_referenced_file - referenced check for object-based rmap
 * @page: the page we're checking references on.
 * @mem_cont: target memory controller
 * @vm_flags: collect encountered vma->vm_flags who actually referenced the page
 *
 * For an object-based mapped page, find all the places it is mapped and
 * check/clear the referenced flag.  This is done by following the page->mapping
 * pointer, then walking the chain of vmas it holds.  It returns the number
 * of references it found.
 *
 * This function is only called from page_referenced for object-based pages.
 */
static int page_referenced_file(struct page *page,
				struct mem_cgroup *mem_cont,
				unsigned long *vm_flags)
{
	unsigned int mapcount;
	struct address_space *mapping = page->mapping;
	pgoff_t pgoff = page->index << (PAGE_CACHE_SHIFT - PAGE_SHIFT);
	struct vm_area_struct *vma;
	struct prio_tree_iter iter;
	int referenced = 0;

	/*
	 * The caller's checks on page->mapping and !PageAnon have made
	 * sure that this is a file page: the check for page->mapping
	 * excludes the case just before it gets set on an anon page.
	 */
	BUG_ON(PageAnon(page));

	/*
	 * The page lock not only makes sure that page->mapping cannot
	 * suddenly be NULLified by truncation, it makes sure that the
	 * structure at mapping cannot be freed and reused yet,
	 * so we can safely take mapping->i_mmap_lock.
	 */
	BUG_ON(!PageLocked(page));

	spin_lock(&mapping->i_mmap_lock);

	/*
	 * i_mmap_lock does not stabilize mapcount at all, but mapcount
	 * is more likely to be accurate if we note it after spinning.
	 */
	mapcount = page_mapcount(page);

	vma_prio_tree_foreach(vma, &iter, &mapping->i_mmap, pgoff, pgoff) {
		unsigned long address = vma_address(page, vma);
		if (address == -EFAULT)
			continue;
		/*
		 * If we are reclaiming on behalf of a cgroup, skip
		 * counting on behalf of references from different
		 * cgroups
		 */
		if (mem_cont && !mm_match_cgroup(vma->vm_mm, mem_cont))
			continue;
		referenced += page_referenced_one(page, vma, address,
						  &mapcount, vm_flags);
		if (!mapcount)
			break;
	}

	spin_unlock(&mapping->i_mmap_lock);
	return referenced;
}

/**
 * page_referenced - test if the page was referenced
 * @page: the page to test
 * @is_locked: caller holds lock on the page
 * @mem_cont: target memory controller
 * @vm_flags: collect encountered vma->vm_flags who actually referenced the page
 *
 * Quick test_and_clear_referenced for all mappings to a page,
 * returns the number of ptes which referenced the page.
 */
int page_referenced(struct page *page,
		    int is_locked,
		    struct mem_cgroup *mem_cont,
		    unsigned long *vm_flags)
{
	int referenced = 0;
	int we_locked = 0;

	*vm_flags = 0;
	if (page_mapped(page) && page_rmapping(page)) {
		if (!is_locked && (!PageAnon(page) || PageKsm(page))) {
			we_locked = trylock_page(page);
			if (!we_locked) {
				referenced++;
				goto out;
			}
		}
		if (unlikely(PageKsm(page)))
			referenced += page_referenced_ksm(page, mem_cont,
								vm_flags);
		else if (PageAnon(page))
			referenced += page_referenced_anon(page, mem_cont,
								vm_flags);
		else if (page->mapping)
			referenced += page_referenced_file(page, mem_cont,
								vm_flags);
		if (we_locked)
			unlock_page(page);
	}
out:
	if (page_test_and_clear_young(page))
		referenced++;

	return referenced;
}

static int page_mkclean_one(struct page *page, struct vm_area_struct *vma,
			    unsigned long address)
{
	struct mm_struct *mm = vma->vm_mm;
	pte_t *pte;
	spinlock_t *ptl;
	int ret = 0;

	pte = page_check_address(page, mm, address, &ptl, 1);
	if (!pte)
		goto out;

	if (pte_dirty(*pte) || pte_write(*pte)) {
		pte_t entry;

		flush_cache_page(vma, address, pte_pfn(*pte));
		entry = ptep_clear_flush_notify(vma, address, pte);
		entry = pte_wrprotect(entry);
		entry = pte_mkclean(entry);
		set_pte_at(mm, address, pte, entry);
		ret = 1;
	}

	pte_unmap_unlock(pte, ptl);
out:
	return ret;
}

static int page_mkclean_file(struct address_space *mapping, struct page *page)
{
	pgoff_t pgoff = page->index << (PAGE_CACHE_SHIFT - PAGE_SHIFT);
	struct vm_area_struct *vma;
	struct prio_tree_iter iter;
	int ret = 0;

	BUG_ON(PageAnon(page));

	spin_lock(&mapping->i_mmap_lock);
	vma_prio_tree_foreach(vma, &iter, &mapping->i_mmap, pgoff, pgoff) {
		if (vma->vm_flags & VM_SHARED) {
			unsigned long address = vma_address(page, vma);
			if (address == -EFAULT)
				continue;
			ret += page_mkclean_one(page, vma, address);
		}
	}
	spin_unlock(&mapping->i_mmap_lock);
	return ret;
}

int page_mkclean(struct page *page)
{
	int ret = 0;

	BUG_ON(!PageLocked(page));

	if (page_mapped(page)) {
		struct address_space *mapping = page_mapping(page);
		if (mapping) {
			ret = page_mkclean_file(mapping, page);
			if (page_test_dirty(page)) {
				page_clear_dirty(page, 1);
				ret = 1;
			}
		}
	}

	return ret;
}
EXPORT_SYMBOL_GPL(page_mkclean);

/**
 * page_move_anon_rmap - move a page to our anon_vma
 * @page:	the page to move to our anon_vma
 * @vma:	the vma the page belongs to
 * @address:	the user virtual address mapped
 *
 * When a page belongs exclusively to one process after a COW event,
 * that page can be moved into the anon_vma that belongs to just that
 * process, so the rmap code will not search the parent or sibling
 * processes.
 */
void page_move_anon_rmap(struct page *page,
	struct vm_area_struct *vma, unsigned long address)
{
	struct anon_vma *anon_vma = vma->anon_vma;

	VM_BUG_ON(!PageLocked(page));
	VM_BUG_ON(!anon_vma);
	VM_BUG_ON(page->index != linear_page_index(vma, address));

	anon_vma = (void *) anon_vma + PAGE_MAPPING_ANON;
	page->mapping = (struct address_space *) anon_vma;
}

/**
 * __page_set_anon_rmap - set up new anonymous rmap
 * @page:	Page to add to rmap	
 * @vma:	VM area to add page to.
 * @address:	User virtual address of the mapping	
 * @exclusive:	the page is exclusively owned by the current process
 */
static void __page_set_anon_rmap(struct page *page,
	struct vm_area_struct *vma, unsigned long address, int exclusive)
{
	struct anon_vma *anon_vma = vma->anon_vma;

	BUG_ON(!anon_vma);

	if (PageAnon(page))
		return;

	/*
	 * If the page isn't exclusively mapped into this vma,
	 * we must use the _oldest_ possible anon_vma for the
	 * page mapping!
	 */
<<<<<<< HEAD
	if (!exclusive) {
		if (PageAnon(page))
			return;
		anon_vma = anon_vma->root;
	} else {
		/*
		 * In this case, swapped-out-but-not-discarded swap-cache
		 * is remapped. So, no need to update page->mapping here.
		 * We convice anon_vma poitned by page->mapping is not obsolete
		 * because vma->anon_vma is necessary to be a family of it.
		 */
		if (PageAnon(page))
			return;
	}
=======
	if (!exclusive)
		anon_vma = anon_vma->root;
>>>>>>> 45f53cc9

	anon_vma = (void *) anon_vma + PAGE_MAPPING_ANON;
	page->mapping = (struct address_space *) anon_vma;
	page->index = linear_page_index(vma, address);
}

/**
 * __page_check_anon_rmap - sanity check anonymous rmap addition
 * @page:	the page to add the mapping to
 * @vma:	the vm area in which the mapping is added
 * @address:	the user virtual address mapped
 */
static void __page_check_anon_rmap(struct page *page,
	struct vm_area_struct *vma, unsigned long address)
{
#ifdef CONFIG_DEBUG_VM
	/*
	 * The page's anon-rmap details (mapping and index) are guaranteed to
	 * be set up correctly at this point.
	 *
	 * We have exclusion against page_add_anon_rmap because the caller
	 * always holds the page locked, except if called from page_dup_rmap,
	 * in which case the page is already known to be setup.
	 *
	 * We have exclusion against page_add_new_anon_rmap because those pages
	 * are initially only visible via the pagetables, and the pte is locked
	 * over the call to page_add_new_anon_rmap.
	 */
	BUG_ON(page_anon_vma(page)->root != vma->anon_vma->root);
	BUG_ON(page->index != linear_page_index(vma, address));
#endif
}

/**
 * page_add_anon_rmap - add pte mapping to an anonymous page
 * @page:	the page to add the mapping to
 * @vma:	the vm area in which the mapping is added
 * @address:	the user virtual address mapped
 *
 * The caller needs to hold the pte lock, and the page must be locked in
 * the anon_vma case: to serialize mapping,index checking after setting,
 * and to ensure that PageAnon is not being upgraded racily to PageKsm
 * (but PageKsm is never downgraded to PageAnon).
 */
void page_add_anon_rmap(struct page *page,
	struct vm_area_struct *vma, unsigned long address)
{
	do_page_add_anon_rmap(page, vma, address, 0);
}

/*
 * Special version of the above for do_swap_page, which often runs
 * into pages that are exclusively owned by the current process.
 * Everybody else should continue to use page_add_anon_rmap above.
 */
void do_page_add_anon_rmap(struct page *page,
	struct vm_area_struct *vma, unsigned long address, int exclusive)
{
	int first = atomic_inc_and_test(&page->_mapcount);
	if (first)
		__inc_zone_page_state(page, NR_ANON_PAGES);
	if (unlikely(PageKsm(page)))
		return;

	VM_BUG_ON(!PageLocked(page));
	VM_BUG_ON(address < vma->vm_start || address >= vma->vm_end);
	if (first)
		__page_set_anon_rmap(page, vma, address, exclusive);
	else
		__page_check_anon_rmap(page, vma, address);
}

/**
 * page_add_new_anon_rmap - add pte mapping to a new anonymous page
 * @page:	the page to add the mapping to
 * @vma:	the vm area in which the mapping is added
 * @address:	the user virtual address mapped
 *
 * Same as page_add_anon_rmap but must only be called on *new* pages.
 * This means the inc-and-test can be bypassed.
 * Page does not have to be locked.
 */
void page_add_new_anon_rmap(struct page *page,
	struct vm_area_struct *vma, unsigned long address)
{
	VM_BUG_ON(address < vma->vm_start || address >= vma->vm_end);
	SetPageSwapBacked(page);
	atomic_set(&page->_mapcount, 0); /* increment count (starts at -1) */
	__inc_zone_page_state(page, NR_ANON_PAGES);
	__page_set_anon_rmap(page, vma, address, 1);
	if (page_evictable(page, vma))
		lru_cache_add_lru(page, LRU_ACTIVE_ANON);
	else
		add_page_to_unevictable_list(page);
}

/**
 * page_add_file_rmap - add pte mapping to a file page
 * @page: the page to add the mapping to
 *
 * The caller needs to hold the pte lock.
 */
void page_add_file_rmap(struct page *page)
{
	if (atomic_inc_and_test(&page->_mapcount)) {
		__inc_zone_page_state(page, NR_FILE_MAPPED);
		mem_cgroup_update_file_mapped(page, 1);
	}
}

/**
 * page_remove_rmap - take down pte mapping from a page
 * @page: page to remove mapping from
 *
 * The caller needs to hold the pte lock.
 */
void page_remove_rmap(struct page *page)
{
	/* page still mapped by someone else? */
	if (!atomic_add_negative(-1, &page->_mapcount))
		return;

	/*
	 * Now that the last pte has gone, s390 must transfer dirty
	 * flag from storage key to struct page.  We can usually skip
	 * this if the page is anon, so about to be freed; but perhaps
	 * not if it's in swapcache - there might be another pte slot
	 * containing the swap entry, but page not yet written to swap.
	 */
	if ((!PageAnon(page) || PageSwapCache(page)) && page_test_dirty(page)) {
		page_clear_dirty(page, 1);
		set_page_dirty(page);
	}
	/*
	 * Hugepages are not counted in NR_ANON_PAGES nor NR_FILE_MAPPED
	 * and not charged by memcg for now.
	 */
	if (unlikely(PageHuge(page)))
		return;
	if (PageAnon(page)) {
		mem_cgroup_uncharge_page(page);
		__dec_zone_page_state(page, NR_ANON_PAGES);
	} else {
		__dec_zone_page_state(page, NR_FILE_MAPPED);
		mem_cgroup_update_file_mapped(page, -1);
	}
	/*
	 * It would be tidy to reset the PageAnon mapping here,
	 * but that might overwrite a racing page_add_anon_rmap
	 * which increments mapcount after us but sets mapping
	 * before us: so leave the reset to free_hot_cold_page,
	 * and remember that it's only reliable while mapped.
	 * Leaving it set also helps swapoff to reinstate ptes
	 * faster for those pages still in swapcache.
	 */
}

/*
 * Subfunctions of try_to_unmap: try_to_unmap_one called
 * repeatedly from either try_to_unmap_anon or try_to_unmap_file.
 */
int try_to_unmap_one(struct page *page, struct vm_area_struct *vma,
		     unsigned long address, enum ttu_flags flags)
{
	struct mm_struct *mm = vma->vm_mm;
	pte_t *pte;
	pte_t pteval;
	spinlock_t *ptl;
	int ret = SWAP_AGAIN;

	pte = page_check_address(page, mm, address, &ptl, 0);
	if (!pte)
		goto out;

	/*
	 * If the page is mlock()d, we cannot swap it out.
	 * If it's recently referenced (perhaps page_referenced
	 * skipped over this mm) then we should reactivate it.
	 */
	if (!(flags & TTU_IGNORE_MLOCK)) {
		if (vma->vm_flags & VM_LOCKED)
			goto out_mlock;

		if (TTU_ACTION(flags) == TTU_MUNLOCK)
			goto out_unmap;
	}
	if (!(flags & TTU_IGNORE_ACCESS)) {
		if (ptep_clear_flush_young_notify(vma, address, pte)) {
			ret = SWAP_FAIL;
			goto out_unmap;
		}
  	}

	/* Nuke the page table entry. */
	flush_cache_page(vma, address, page_to_pfn(page));
	pteval = ptep_clear_flush_notify(vma, address, pte);

	/* Move the dirty bit to the physical page now the pte is gone. */
	if (pte_dirty(pteval))
		set_page_dirty(page);

	/* Update high watermark before we lower rss */
	update_hiwater_rss(mm);

	if (PageHWPoison(page) && !(flags & TTU_IGNORE_HWPOISON)) {
		if (PageAnon(page))
			dec_mm_counter(mm, MM_ANONPAGES);
		else
			dec_mm_counter(mm, MM_FILEPAGES);
		set_pte_at(mm, address, pte,
				swp_entry_to_pte(make_hwpoison_entry(page)));
	} else if (PageAnon(page)) {
		swp_entry_t entry = { .val = page_private(page) };

		if (PageSwapCache(page)) {
			/*
			 * Store the swap location in the pte.
			 * See handle_pte_fault() ...
			 */
			if (swap_duplicate(entry) < 0) {
				set_pte_at(mm, address, pte, pteval);
				ret = SWAP_FAIL;
				goto out_unmap;
			}
			if (list_empty(&mm->mmlist)) {
				spin_lock(&mmlist_lock);
				if (list_empty(&mm->mmlist))
					list_add(&mm->mmlist, &init_mm.mmlist);
				spin_unlock(&mmlist_lock);
			}
			dec_mm_counter(mm, MM_ANONPAGES);
			inc_mm_counter(mm, MM_SWAPENTS);
		} else if (PAGE_MIGRATION) {
			/*
			 * Store the pfn of the page in a special migration
			 * pte. do_swap_page() will wait until the migration
			 * pte is removed and then restart fault handling.
			 */
			BUG_ON(TTU_ACTION(flags) != TTU_MIGRATION);
			entry = make_migration_entry(page, pte_write(pteval));
		}
		set_pte_at(mm, address, pte, swp_entry_to_pte(entry));
		BUG_ON(pte_file(*pte));
	} else if (PAGE_MIGRATION && (TTU_ACTION(flags) == TTU_MIGRATION)) {
		/* Establish migration entry for a file page */
		swp_entry_t entry;
		entry = make_migration_entry(page, pte_write(pteval));
		set_pte_at(mm, address, pte, swp_entry_to_pte(entry));
	} else
		dec_mm_counter(mm, MM_FILEPAGES);

	page_remove_rmap(page);
	page_cache_release(page);

out_unmap:
	pte_unmap_unlock(pte, ptl);
out:
	return ret;

out_mlock:
	pte_unmap_unlock(pte, ptl);


	/*
	 * We need mmap_sem locking, Otherwise VM_LOCKED check makes
	 * unstable result and race. Plus, We can't wait here because
	 * we now hold anon_vma->lock or mapping->i_mmap_lock.
	 * if trylock failed, the page remain in evictable lru and later
	 * vmscan could retry to move the page to unevictable lru if the
	 * page is actually mlocked.
	 */
	if (down_read_trylock(&vma->vm_mm->mmap_sem)) {
		if (vma->vm_flags & VM_LOCKED) {
			mlock_vma_page(page);
			ret = SWAP_MLOCK;
		}
		up_read(&vma->vm_mm->mmap_sem);
	}
	return ret;
}

/*
 * objrmap doesn't work for nonlinear VMAs because the assumption that
 * offset-into-file correlates with offset-into-virtual-addresses does not hold.
 * Consequently, given a particular page and its ->index, we cannot locate the
 * ptes which are mapping that page without an exhaustive linear search.
 *
 * So what this code does is a mini "virtual scan" of each nonlinear VMA which
 * maps the file to which the target page belongs.  The ->vm_private_data field
 * holds the current cursor into that scan.  Successive searches will circulate
 * around the vma's virtual address space.
 *
 * So as more replacement pressure is applied to the pages in a nonlinear VMA,
 * more scanning pressure is placed against them as well.   Eventually pages
 * will become fully unmapped and are eligible for eviction.
 *
 * For very sparsely populated VMAs this is a little inefficient - chances are
 * there there won't be many ptes located within the scan cluster.  In this case
 * maybe we could scan further - to the end of the pte page, perhaps.
 *
 * Mlocked pages:  check VM_LOCKED under mmap_sem held for read, if we can
 * acquire it without blocking.  If vma locked, mlock the pages in the cluster,
 * rather than unmapping them.  If we encounter the "check_page" that vmscan is
 * trying to unmap, return SWAP_MLOCK, else default SWAP_AGAIN.
 */
#define CLUSTER_SIZE	min(32*PAGE_SIZE, PMD_SIZE)
#define CLUSTER_MASK	(~(CLUSTER_SIZE - 1))

static int try_to_unmap_cluster(unsigned long cursor, unsigned int *mapcount,
		struct vm_area_struct *vma, struct page *check_page)
{
	struct mm_struct *mm = vma->vm_mm;
	pgd_t *pgd;
	pud_t *pud;
	pmd_t *pmd;
	pte_t *pte;
	pte_t pteval;
	spinlock_t *ptl;
	struct page *page;
	unsigned long address;
	unsigned long end;
	int ret = SWAP_AGAIN;
	int locked_vma = 0;

	address = (vma->vm_start + cursor) & CLUSTER_MASK;
	end = address + CLUSTER_SIZE;
	if (address < vma->vm_start)
		address = vma->vm_start;
	if (end > vma->vm_end)
		end = vma->vm_end;

	pgd = pgd_offset(mm, address);
	if (!pgd_present(*pgd))
		return ret;

	pud = pud_offset(pgd, address);
	if (!pud_present(*pud))
		return ret;

	pmd = pmd_offset(pud, address);
	if (!pmd_present(*pmd))
		return ret;

	/*
	 * If we can acquire the mmap_sem for read, and vma is VM_LOCKED,
	 * keep the sem while scanning the cluster for mlocking pages.
	 */
	if (down_read_trylock(&vma->vm_mm->mmap_sem)) {
		locked_vma = (vma->vm_flags & VM_LOCKED);
		if (!locked_vma)
			up_read(&vma->vm_mm->mmap_sem); /* don't need it */
	}

	pte = pte_offset_map_lock(mm, pmd, address, &ptl);

	/* Update high watermark before we lower rss */
	update_hiwater_rss(mm);

	for (; address < end; pte++, address += PAGE_SIZE) {
		if (!pte_present(*pte))
			continue;
		page = vm_normal_page(vma, address, *pte);
		BUG_ON(!page || PageAnon(page));

		if (locked_vma) {
			mlock_vma_page(page);   /* no-op if already mlocked */
			if (page == check_page)
				ret = SWAP_MLOCK;
			continue;	/* don't unmap */
		}

		if (ptep_clear_flush_young_notify(vma, address, pte))
			continue;

		/* Nuke the page table entry. */
		flush_cache_page(vma, address, pte_pfn(*pte));
		pteval = ptep_clear_flush_notify(vma, address, pte);

		/* If nonlinear, store the file page offset in the pte. */
		if (page->index != linear_page_index(vma, address))
			set_pte_at(mm, address, pte, pgoff_to_pte(page->index));

		/* Move the dirty bit to the physical page now the pte is gone. */
		if (pte_dirty(pteval))
			set_page_dirty(page);

		page_remove_rmap(page);
		page_cache_release(page);
		dec_mm_counter(mm, MM_FILEPAGES);
		(*mapcount)--;
	}
	pte_unmap_unlock(pte - 1, ptl);
	if (locked_vma)
		up_read(&vma->vm_mm->mmap_sem);
	return ret;
}

static bool is_vma_temporary_stack(struct vm_area_struct *vma)
{
	int maybe_stack = vma->vm_flags & (VM_GROWSDOWN | VM_GROWSUP);

	if (!maybe_stack)
		return false;

	if ((vma->vm_flags & VM_STACK_INCOMPLETE_SETUP) ==
						VM_STACK_INCOMPLETE_SETUP)
		return true;

	return false;
}

/**
 * try_to_unmap_anon - unmap or unlock anonymous page using the object-based
 * rmap method
 * @page: the page to unmap/unlock
 * @flags: action and flags
 *
 * Find all the mappings of a page using the mapping pointer and the vma chains
 * contained in the anon_vma struct it points to.
 *
 * This function is only called from try_to_unmap/try_to_munlock for
 * anonymous pages.
 * When called from try_to_munlock(), the mmap_sem of the mm containing the vma
 * where the page was found will be held for write.  So, we won't recheck
 * vm_flags for that VMA.  That should be OK, because that vma shouldn't be
 * 'LOCKED.
 */
static int try_to_unmap_anon(struct page *page, enum ttu_flags flags)
{
	struct anon_vma *anon_vma;
	struct anon_vma_chain *avc;
	int ret = SWAP_AGAIN;

	anon_vma = page_lock_anon_vma(page);
	if (!anon_vma)
		return ret;

	list_for_each_entry(avc, &anon_vma->head, same_anon_vma) {
		struct vm_area_struct *vma = avc->vma;
		unsigned long address;

		/*
		 * During exec, a temporary VMA is setup and later moved.
		 * The VMA is moved under the anon_vma lock but not the
		 * page tables leading to a race where migration cannot
		 * find the migration ptes. Rather than increasing the
		 * locking requirements of exec(), migration skips
		 * temporary VMAs until after exec() completes.
		 */
		if (PAGE_MIGRATION && (flags & TTU_MIGRATION) &&
				is_vma_temporary_stack(vma))
			continue;

		address = vma_address(page, vma);
		if (address == -EFAULT)
			continue;
		ret = try_to_unmap_one(page, vma, address, flags);
		if (ret != SWAP_AGAIN || !page_mapped(page))
			break;
	}

	page_unlock_anon_vma(anon_vma);
	return ret;
}

/**
 * try_to_unmap_file - unmap/unlock file page using the object-based rmap method
 * @page: the page to unmap/unlock
 * @flags: action and flags
 *
 * Find all the mappings of a page using the mapping pointer and the vma chains
 * contained in the address_space struct it points to.
 *
 * This function is only called from try_to_unmap/try_to_munlock for
 * object-based pages.
 * When called from try_to_munlock(), the mmap_sem of the mm containing the vma
 * where the page was found will be held for write.  So, we won't recheck
 * vm_flags for that VMA.  That should be OK, because that vma shouldn't be
 * 'LOCKED.
 */
static int try_to_unmap_file(struct page *page, enum ttu_flags flags)
{
	struct address_space *mapping = page->mapping;
	pgoff_t pgoff = page->index << (PAGE_CACHE_SHIFT - PAGE_SHIFT);
	struct vm_area_struct *vma;
	struct prio_tree_iter iter;
	int ret = SWAP_AGAIN;
	unsigned long cursor;
	unsigned long max_nl_cursor = 0;
	unsigned long max_nl_size = 0;
	unsigned int mapcount;

	spin_lock(&mapping->i_mmap_lock);
	vma_prio_tree_foreach(vma, &iter, &mapping->i_mmap, pgoff, pgoff) {
		unsigned long address = vma_address(page, vma);
		if (address == -EFAULT)
			continue;
		ret = try_to_unmap_one(page, vma, address, flags);
		if (ret != SWAP_AGAIN || !page_mapped(page))
			goto out;
	}

	if (list_empty(&mapping->i_mmap_nonlinear))
		goto out;

	/*
	 * We don't bother to try to find the munlocked page in nonlinears.
	 * It's costly. Instead, later, page reclaim logic may call
	 * try_to_unmap(TTU_MUNLOCK) and recover PG_mlocked lazily.
	 */
	if (TTU_ACTION(flags) == TTU_MUNLOCK)
		goto out;

	list_for_each_entry(vma, &mapping->i_mmap_nonlinear,
						shared.vm_set.list) {
		cursor = (unsigned long) vma->vm_private_data;
		if (cursor > max_nl_cursor)
			max_nl_cursor = cursor;
		cursor = vma->vm_end - vma->vm_start;
		if (cursor > max_nl_size)
			max_nl_size = cursor;
	}

	if (max_nl_size == 0) {	/* all nonlinears locked or reserved ? */
		ret = SWAP_FAIL;
		goto out;
	}

	/*
	 * We don't try to search for this page in the nonlinear vmas,
	 * and page_referenced wouldn't have found it anyway.  Instead
	 * just walk the nonlinear vmas trying to age and unmap some.
	 * The mapcount of the page we came in with is irrelevant,
	 * but even so use it as a guide to how hard we should try?
	 */
	mapcount = page_mapcount(page);
	if (!mapcount)
		goto out;
	cond_resched_lock(&mapping->i_mmap_lock);

	max_nl_size = (max_nl_size + CLUSTER_SIZE - 1) & CLUSTER_MASK;
	if (max_nl_cursor == 0)
		max_nl_cursor = CLUSTER_SIZE;

	do {
		list_for_each_entry(vma, &mapping->i_mmap_nonlinear,
						shared.vm_set.list) {
			cursor = (unsigned long) vma->vm_private_data;
			while ( cursor < max_nl_cursor &&
				cursor < vma->vm_end - vma->vm_start) {
				if (try_to_unmap_cluster(cursor, &mapcount,
						vma, page) == SWAP_MLOCK)
					ret = SWAP_MLOCK;
				cursor += CLUSTER_SIZE;
				vma->vm_private_data = (void *) cursor;
				if ((int)mapcount <= 0)
					goto out;
			}
			vma->vm_private_data = (void *) max_nl_cursor;
		}
		cond_resched_lock(&mapping->i_mmap_lock);
		max_nl_cursor += CLUSTER_SIZE;
	} while (max_nl_cursor <= max_nl_size);

	/*
	 * Don't loop forever (perhaps all the remaining pages are
	 * in locked vmas).  Reset cursor on all unreserved nonlinear
	 * vmas, now forgetting on which ones it had fallen behind.
	 */
	list_for_each_entry(vma, &mapping->i_mmap_nonlinear, shared.vm_set.list)
		vma->vm_private_data = NULL;
out:
	spin_unlock(&mapping->i_mmap_lock);
	return ret;
}

/**
 * try_to_unmap - try to remove all page table mappings to a page
 * @page: the page to get unmapped
 * @flags: action and flags
 *
 * Tries to remove all the page table entries which are mapping this
 * page, used in the pageout path.  Caller must hold the page lock.
 * Return values are:
 *
 * SWAP_SUCCESS	- we succeeded in removing all mappings
 * SWAP_AGAIN	- we missed a mapping, try again later
 * SWAP_FAIL	- the page is unswappable
 * SWAP_MLOCK	- page is mlocked.
 */
int try_to_unmap(struct page *page, enum ttu_flags flags)
{
	int ret;

	BUG_ON(!PageLocked(page));

	if (unlikely(PageKsm(page)))
		ret = try_to_unmap_ksm(page, flags);
	else if (PageAnon(page))
		ret = try_to_unmap_anon(page, flags);
	else
		ret = try_to_unmap_file(page, flags);
	if (ret != SWAP_MLOCK && !page_mapped(page))
		ret = SWAP_SUCCESS;
	return ret;
}

/**
 * try_to_munlock - try to munlock a page
 * @page: the page to be munlocked
 *
 * Called from munlock code.  Checks all of the VMAs mapping the page
 * to make sure nobody else has this page mlocked. The page will be
 * returned with PG_mlocked cleared if no other vmas have it mlocked.
 *
 * Return values are:
 *
 * SWAP_AGAIN	- no vma is holding page mlocked, or,
 * SWAP_AGAIN	- page mapped in mlocked vma -- couldn't acquire mmap sem
 * SWAP_FAIL	- page cannot be located at present
 * SWAP_MLOCK	- page is now mlocked.
 */
int try_to_munlock(struct page *page)
{
	VM_BUG_ON(!PageLocked(page) || PageLRU(page));

	if (unlikely(PageKsm(page)))
		return try_to_unmap_ksm(page, TTU_MUNLOCK);
	else if (PageAnon(page))
		return try_to_unmap_anon(page, TTU_MUNLOCK);
	else
		return try_to_unmap_file(page, TTU_MUNLOCK);
}

#if defined(CONFIG_KSM) || defined(CONFIG_MIGRATION)
/*
 * Drop an anon_vma refcount, freeing the anon_vma and anon_vma->root
 * if necessary.  Be careful to do all the tests under the lock.  Once
 * we know we are the last user, nobody else can get a reference and we
 * can do the freeing without the lock.
 */
void drop_anon_vma(struct anon_vma *anon_vma)
{
	BUG_ON(atomic_read(&anon_vma->external_refcount) <= 0);
	if (atomic_dec_and_lock(&anon_vma->external_refcount, &anon_vma->root->lock)) {
		struct anon_vma *root = anon_vma->root;
		int empty = list_empty(&anon_vma->head);
		int last_root_user = 0;
		int root_empty = 0;

		/*
		 * The refcount on a non-root anon_vma got dropped.  Drop
		 * the refcount on the root and check if we need to free it.
		 */
		if (empty && anon_vma != root) {
			BUG_ON(atomic_read(&root->external_refcount) <= 0);
			last_root_user = atomic_dec_and_test(&root->external_refcount);
			root_empty = list_empty(&root->head);
		}
		anon_vma_unlock(anon_vma);

		if (empty) {
			anon_vma_free(anon_vma);
			if (root_empty && last_root_user)
				anon_vma_free(root);
		}
	}
}
#endif

#ifdef CONFIG_MIGRATION
/*
 * rmap_walk() and its helpers rmap_walk_anon() and rmap_walk_file():
 * Called by migrate.c to remove migration ptes, but might be used more later.
 */
static int rmap_walk_anon(struct page *page, int (*rmap_one)(struct page *,
		struct vm_area_struct *, unsigned long, void *), void *arg)
{
	struct anon_vma *anon_vma;
	struct anon_vma_chain *avc;
	int ret = SWAP_AGAIN;

	/*
	 * Note: remove_migration_ptes() cannot use page_lock_anon_vma()
	 * because that depends on page_mapped(); but not all its usages
	 * are holding mmap_sem. Users without mmap_sem are required to
	 * take a reference count to prevent the anon_vma disappearing
	 */
	anon_vma = page_anon_vma(page);
	if (!anon_vma)
		return ret;
	anon_vma_lock(anon_vma);
	list_for_each_entry(avc, &anon_vma->head, same_anon_vma) {
		struct vm_area_struct *vma = avc->vma;
		unsigned long address = vma_address(page, vma);
		if (address == -EFAULT)
			continue;
		ret = rmap_one(page, vma, address, arg);
		if (ret != SWAP_AGAIN)
			break;
	}
	anon_vma_unlock(anon_vma);
	return ret;
}

static int rmap_walk_file(struct page *page, int (*rmap_one)(struct page *,
		struct vm_area_struct *, unsigned long, void *), void *arg)
{
	struct address_space *mapping = page->mapping;
	pgoff_t pgoff = page->index << (PAGE_CACHE_SHIFT - PAGE_SHIFT);
	struct vm_area_struct *vma;
	struct prio_tree_iter iter;
	int ret = SWAP_AGAIN;

	if (!mapping)
		return ret;
	spin_lock(&mapping->i_mmap_lock);
	vma_prio_tree_foreach(vma, &iter, &mapping->i_mmap, pgoff, pgoff) {
		unsigned long address = vma_address(page, vma);
		if (address == -EFAULT)
			continue;
		ret = rmap_one(page, vma, address, arg);
		if (ret != SWAP_AGAIN)
			break;
	}
	/*
	 * No nonlinear handling: being always shared, nonlinear vmas
	 * never contain migration ptes.  Decide what to do about this
	 * limitation to linear when we need rmap_walk() on nonlinear.
	 */
	spin_unlock(&mapping->i_mmap_lock);
	return ret;
}

int rmap_walk(struct page *page, int (*rmap_one)(struct page *,
		struct vm_area_struct *, unsigned long, void *), void *arg)
{
	VM_BUG_ON(!PageLocked(page));

	if (unlikely(PageKsm(page)))
		return rmap_walk_ksm(page, rmap_one, arg);
	else if (PageAnon(page))
		return rmap_walk_anon(page, rmap_one, arg);
	else
		return rmap_walk_file(page, rmap_one, arg);
}
#endif /* CONFIG_MIGRATION */

#ifdef CONFIG_HUGETLB_PAGE
/*
 * The following three functions are for anonymous (private mapped) hugepages.
 * Unlike common anonymous pages, anonymous hugepages have no accounting code
 * and no lru code, because we handle hugepages differently from common pages.
 */
static void __hugepage_set_anon_rmap(struct page *page,
	struct vm_area_struct *vma, unsigned long address, int exclusive)
{
	struct anon_vma *anon_vma = vma->anon_vma;

	BUG_ON(!anon_vma);

	if (PageAnon(page))
		return;
	if (!exclusive)
		anon_vma = anon_vma->root;

	anon_vma = (void *) anon_vma + PAGE_MAPPING_ANON;
	page->mapping = (struct address_space *) anon_vma;
	page->index = linear_page_index(vma, address);
}

void hugepage_add_anon_rmap(struct page *page,
			    struct vm_area_struct *vma, unsigned long address)
{
	struct anon_vma *anon_vma = vma->anon_vma;
	int first;

	BUG_ON(!PageLocked(page));
	BUG_ON(!anon_vma);
	BUG_ON(address < vma->vm_start || address >= vma->vm_end);
	first = atomic_inc_and_test(&page->_mapcount);
	if (first)
		__hugepage_set_anon_rmap(page, vma, address, 0);
}

void hugepage_add_new_anon_rmap(struct page *page,
			struct vm_area_struct *vma, unsigned long address)
{
	BUG_ON(address < vma->vm_start || address >= vma->vm_end);
	atomic_set(&page->_mapcount, 0);
	__hugepage_set_anon_rmap(page, vma, address, 1);
}
#endif /* CONFIG_HUGETLB_PAGE */<|MERGE_RESOLUTION|>--- conflicted
+++ resolved
@@ -803,25 +803,8 @@
 	 * we must use the _oldest_ possible anon_vma for the
 	 * page mapping!
 	 */
-<<<<<<< HEAD
-	if (!exclusive) {
-		if (PageAnon(page))
-			return;
-		anon_vma = anon_vma->root;
-	} else {
-		/*
-		 * In this case, swapped-out-but-not-discarded swap-cache
-		 * is remapped. So, no need to update page->mapping here.
-		 * We convice anon_vma poitned by page->mapping is not obsolete
-		 * because vma->anon_vma is necessary to be a family of it.
-		 */
-		if (PageAnon(page))
-			return;
-	}
-=======
 	if (!exclusive)
 		anon_vma = anon_vma->root;
->>>>>>> 45f53cc9
 
 	anon_vma = (void *) anon_vma + PAGE_MAPPING_ANON;
 	page->mapping = (struct address_space *) anon_vma;
