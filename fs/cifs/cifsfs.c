--- conflicted
+++ resolved
@@ -969,95 +969,12 @@
 	kmem_cache_destroy(cifs_oplock_cachep);
 }
 
-<<<<<<< HEAD
-static int cifs_oplock_thread(void *dummyarg)
-{
-	struct oplock_q_entry *oplock_item;
-	struct cifsTconInfo *pTcon;
-	struct inode *inode;
-	__u16  netfid;
-	int rc, waitrc = 0;
-
-	set_freezable();
-	do {
-		if (try_to_freeze())
-			continue;
-
-		spin_lock(&cifs_oplock_lock);
-		if (list_empty(&cifs_oplock_list)) {
-			spin_unlock(&cifs_oplock_lock);
-			set_current_state(TASK_INTERRUPTIBLE);
-			schedule_timeout(39*HZ);
-		} else {
-			oplock_item = list_entry(cifs_oplock_list.next,
-						struct oplock_q_entry, qhead);
-			cFYI(1, ("found oplock item to write out"));
-			pTcon = oplock_item->tcon;
-			inode = oplock_item->pinode;
-			netfid = oplock_item->netfid;
-			spin_unlock(&cifs_oplock_lock);
-			DeleteOplockQEntry(oplock_item);
-			/* can not grab inode sem here since it would
-				deadlock when oplock received on delete
-				since vfs_unlink holds the i_mutex across
-				the call */
-			/* mutex_lock(&inode->i_mutex);*/
-			if (S_ISREG(inode->i_mode)) {
-#ifdef CONFIG_CIFS_EXPERIMENTAL
-				if (CIFS_I(inode)->clientCanCacheAll == 0)
-					break_lease(inode, FMODE_READ);
-				else if (CIFS_I(inode)->clientCanCacheRead == 0)
-					break_lease(inode, FMODE_WRITE);
-#endif
-				rc = filemap_fdatawrite(inode->i_mapping);
-				if (CIFS_I(inode)->clientCanCacheRead == 0) {
-					waitrc = filemap_fdatawait(
-							      inode->i_mapping);
-					invalidate_remote_inode(inode);
-				}
-				if (rc == 0)
-					rc = waitrc;
-			} else
-				rc = 0;
-			/* mutex_unlock(&inode->i_mutex);*/
-			if (rc)
-				CIFS_I(inode)->write_behind_rc = rc;
-			cFYI(1, ("Oplock flush inode %p rc %d",
-				inode, rc));
-
-				/* releasing stale oplock after recent reconnect
-				of smb session using a now incorrect file
-				handle is not a data integrity issue but do
-				not bother sending an oplock release if session
-				to server still is disconnected since oplock
-				already released by the server in that case */
-			if (!pTcon->need_reconnect) {
-				rc = CIFSSMBLock(0, pTcon, netfid,
-						0 /* len */ , 0 /* offset */, 0,
-						0, LOCKING_ANDX_OPLOCK_RELEASE,
-						false /* wait flag */);
-				cFYI(1, ("Oplock release rc = %d", rc));
-			}
-			set_current_state(TASK_INTERRUPTIBLE);
-			schedule_timeout(1);  /* yield in case q were corrupt */
-		}
-	} while (!kthread_should_stop());
-
-	return 0;
-}
-
-=======
->>>>>>> 71623855
 static int __init
 init_cifs(void)
 {
 	int rc = 0;
 	cifs_proc_init();
 	INIT_LIST_HEAD(&cifs_tcp_ses_list);
-<<<<<<< HEAD
-	INIT_LIST_HEAD(&cifs_oplock_list);
-=======
->>>>>>> 71623855
 #ifdef CONFIG_CIFS_EXPERIMENTAL
 	INIT_LIST_HEAD(&GlobalDnotifyReqList);
 	INIT_LIST_HEAD(&GlobalDnotifyRsp_Q);
@@ -1086,7 +1003,6 @@
 	rwlock_init(&GlobalSMBSeslock);
 	rwlock_init(&cifs_tcp_ses_lock);
 	spin_lock_init(&GlobalMid_Lock);
-	spin_lock_init(&cifs_oplock_lock);
 
 	if (cifs_max_pending < 2) {
 		cifs_max_pending = 2;
