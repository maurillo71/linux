--- conflicted
+++ resolved
@@ -157,10 +157,7 @@
 	mutex_init(&pCifsFile->lock_mutex);
 	INIT_LIST_HEAD(&pCifsFile->llist);
 	atomic_set(&pCifsFile->count, 1);
-<<<<<<< HEAD
-=======
 	slow_work_init(&pCifsFile->oplock_break, &cifs_oplock_break_ops);
->>>>>>> 71623855
 
 	write_lock(&GlobalSMBSeslock);
 	list_add(&pCifsFile->tlist, &cifs_sb->tcon->openFileList);
@@ -192,11 +189,7 @@
 	int rc;
 	FILE_UNIX_BASIC_INFO *presp_data;
 	__u32 posix_flags = 0;
-<<<<<<< HEAD
-	struct cifs_sb_info *cifs_sb = CIFS_SB(sb);
-=======
 	struct cifs_sb_info *cifs_sb = CIFS_SB(mnt->mnt_sb);
->>>>>>> 71623855
 	struct cifs_fattr fattr;
 
 	cFYI(1, ("posix open %s", full_path));
@@ -250,11 +243,7 @@
 
 	/* get new inode and set it up */
 	if (*pinode == NULL) {
-<<<<<<< HEAD
-		*pinode = cifs_iget(sb, &fattr);
-=======
 		*pinode = cifs_iget(mnt->mnt_sb, &fattr);
->>>>>>> 71623855
 		if (!*pinode) {
 			rc = -ENOMEM;
 			goto posix_open_ret;
@@ -263,11 +252,7 @@
 		cifs_fattr_to_inode(*pinode, &fattr);
 	}
 
-<<<<<<< HEAD
-	cifs_fill_fileinfo(*pinode, *pnetfid, cifs_sb->tcon, write_only);
-=======
 	cifs_new_fileinfo(*pinode, *pnetfid, NULL, mnt, oflags);
->>>>>>> 71623855
 
 posix_open_ret:
 	kfree(presp_data);
