/*
 * Copyright (c) 2000-2006 Silicon Graphics, Inc.
 * All Rights Reserved.
 *
 * This program is free software; you can redistribute it and/or
 * modify it under the terms of the GNU General Public License as
 * published by the Free Software Foundation.
 *
 * This program is distributed in the hope that it would be useful,
 * but WITHOUT ANY WARRANTY; without even the implied warranty of
 * MERCHANTABILITY or FITNESS FOR A PARTICULAR PURPOSE.  See the
 * GNU General Public License for more details.
 *
 * You should have received a copy of the GNU General Public License
 * along with this program; if not, write the Free Software Foundation,
 * Inc.,  51 Franklin St, Fifth Floor, Boston, MA  02110-1301  USA
 */
#include "xfs.h"
#include <linux/stddef.h>
#include <linux/errno.h>
#include <linux/gfp.h>
#include <linux/pagemap.h>
#include <linux/init.h>
#include <linux/vmalloc.h>
#include <linux/bio.h>
#include <linux/sysctl.h>
#include <linux/proc_fs.h>
#include <linux/workqueue.h>
#include <linux/percpu.h>
#include <linux/blkdev.h>
#include <linux/hash.h>
#include <linux/kthread.h>
#include <linux/migrate.h>
#include <linux/backing-dev.h>
#include <linux/freezer.h>
#include <linux/list_sort.h>

#include "xfs_sb.h"
#include "xfs_inum.h"
#include "xfs_log.h"
#include "xfs_ag.h"
#include "xfs_mount.h"
#include "xfs_trace.h"

static kmem_zone_t *xfs_buf_zone;
STATIC int xfsbufd(void *);
<<<<<<< HEAD
STATIC int xfsbufd_wakeup(struct shrinker *, int, gfp_t);
=======
>>>>>>> 3cbea436
STATIC void xfs_buf_delwri_queue(xfs_buf_t *, int);

static struct workqueue_struct *xfslogd_workqueue;
struct workqueue_struct *xfsdatad_workqueue;
struct workqueue_struct *xfsconvertd_workqueue;

#ifdef XFS_BUF_LOCK_TRACKING
# define XB_SET_OWNER(bp)	((bp)->b_last_holder = current->pid)
# define XB_CLEAR_OWNER(bp)	((bp)->b_last_holder = -1)
# define XB_GET_OWNER(bp)	((bp)->b_last_holder)
#else
# define XB_SET_OWNER(bp)	do { } while (0)
# define XB_CLEAR_OWNER(bp)	do { } while (0)
# define XB_GET_OWNER(bp)	do { } while (0)
#endif

#define xb_to_gfp(flags) \
	((((flags) & XBF_READ_AHEAD) ? __GFP_NORETRY : \
	  ((flags) & XBF_DONT_BLOCK) ? GFP_NOFS : GFP_KERNEL) | __GFP_NOWARN)

#define xb_to_km(flags) \
	 (((flags) & XBF_DONT_BLOCK) ? KM_NOFS : KM_SLEEP)

#define xfs_buf_allocate(flags) \
	kmem_zone_alloc(xfs_buf_zone, xb_to_km(flags))
#define xfs_buf_deallocate(bp) \
	kmem_zone_free(xfs_buf_zone, (bp));

static inline int
xfs_buf_is_vmapped(
	struct xfs_buf	*bp)
{
	/*
	 * Return true if the buffer is vmapped.
	 *
	 * The XBF_MAPPED flag is set if the buffer should be mapped, but the
	 * code is clever enough to know it doesn't have to map a single page,
	 * so the check has to be both for XBF_MAPPED and bp->b_page_count > 1.
	 */
	return (bp->b_flags & XBF_MAPPED) && bp->b_page_count > 1;
}

static inline int
xfs_buf_vmap_len(
	struct xfs_buf	*bp)
{
	return (bp->b_page_count * PAGE_SIZE) - bp->b_offset;
}

/*
 *	Page Region interfaces.
 *
 *	For pages in filesystems where the blocksize is smaller than the
 *	pagesize, we use the page->private field (long) to hold a bitmap
 * 	of uptodate regions within the page.
 *
 *	Each such region is "bytes per page / bits per long" bytes long.
 *
 *	NBPPR == number-of-bytes-per-page-region
 *	BTOPR == bytes-to-page-region (rounded up)
 *	BTOPRT == bytes-to-page-region-truncated (rounded down)
 */
#if (BITS_PER_LONG == 32)
#define PRSHIFT		(PAGE_CACHE_SHIFT - 5)	/* (32 == 1<<5) */
#elif (BITS_PER_LONG == 64)
#define PRSHIFT		(PAGE_CACHE_SHIFT - 6)	/* (64 == 1<<6) */
#else
#error BITS_PER_LONG must be 32 or 64
#endif
#define NBPPR		(PAGE_CACHE_SIZE/BITS_PER_LONG)
#define BTOPR(b)	(((unsigned int)(b) + (NBPPR - 1)) >> PRSHIFT)
#define BTOPRT(b)	(((unsigned int)(b) >> PRSHIFT))

STATIC unsigned long
page_region_mask(
	size_t		offset,
	size_t		length)
{
	unsigned long	mask;
	int		first, final;

	first = BTOPR(offset);
	final = BTOPRT(offset + length - 1);
	first = min(first, final);

	mask = ~0UL;
	mask <<= BITS_PER_LONG - (final - first);
	mask >>= BITS_PER_LONG - (final);

	ASSERT(offset + length <= PAGE_CACHE_SIZE);
	ASSERT((final - first) < BITS_PER_LONG && (final - first) >= 0);

	return mask;
}

STATIC void
set_page_region(
	struct page	*page,
	size_t		offset,
	size_t		length)
{
	set_page_private(page,
		page_private(page) | page_region_mask(offset, length));
	if (page_private(page) == ~0UL)
		SetPageUptodate(page);
}

STATIC int
test_page_region(
	struct page	*page,
	size_t		offset,
	size_t		length)
{
	unsigned long	mask = page_region_mask(offset, length);

	return (mask && (page_private(page) & mask) == mask);
}

/*
<<<<<<< HEAD
 *	Internal xfs_buf_t object manipulation
=======
 * xfs_buf_lru_add - add a buffer to the LRU.
 *
 * The LRU takes a new reference to the buffer so that it will only be freed
 * once the shrinker takes the buffer off the LRU.
 */
STATIC void
xfs_buf_lru_add(
	struct xfs_buf	*bp)
{
	struct xfs_buftarg *btp = bp->b_target;

	spin_lock(&btp->bt_lru_lock);
	if (list_empty(&bp->b_lru)) {
		atomic_inc(&bp->b_hold);
		list_add_tail(&bp->b_lru, &btp->bt_lru);
		btp->bt_lru_nr++;
	}
	spin_unlock(&btp->bt_lru_lock);
}

/*
 * xfs_buf_lru_del - remove a buffer from the LRU
 *
 * The unlocked check is safe here because it only occurs when there are not
 * b_lru_ref counts left on the inode under the pag->pag_buf_lock. it is there
 * to optimise the shrinker removing the buffer from the LRU and calling
 * xfs_buf_free(). i.e. it removes an unneccessary round trip on the
 * bt_lru_lock.
 */
STATIC void
xfs_buf_lru_del(
	struct xfs_buf	*bp)
{
	struct xfs_buftarg *btp = bp->b_target;

	if (list_empty(&bp->b_lru))
		return;

	spin_lock(&btp->bt_lru_lock);
	if (!list_empty(&bp->b_lru)) {
		list_del_init(&bp->b_lru);
		btp->bt_lru_nr--;
	}
	spin_unlock(&btp->bt_lru_lock);
}

/*
 * When we mark a buffer stale, we remove the buffer from the LRU and clear the
 * b_lru_ref count so that the buffer is freed immediately when the buffer
 * reference count falls to zero. If the buffer is already on the LRU, we need
 * to remove the reference that LRU holds on the buffer.
 *
 * This prevents build-up of stale buffers on the LRU.
>>>>>>> 3cbea436
 */
void
xfs_buf_stale(
	struct xfs_buf	*bp)
{
	bp->b_flags |= XBF_STALE;
	atomic_set(&(bp)->b_lru_ref, 0);
	if (!list_empty(&bp->b_lru)) {
		struct xfs_buftarg *btp = bp->b_target;

		spin_lock(&btp->bt_lru_lock);
		if (!list_empty(&bp->b_lru)) {
			list_del_init(&bp->b_lru);
			btp->bt_lru_nr--;
			atomic_dec(&bp->b_hold);
		}
		spin_unlock(&btp->bt_lru_lock);
	}
	ASSERT(atomic_read(&bp->b_hold) >= 1);
}

STATIC void
_xfs_buf_initialize(
	xfs_buf_t		*bp,
	xfs_buftarg_t		*target,
	xfs_off_t		range_base,
	size_t			range_length,
	xfs_buf_flags_t		flags)
{
	/*
	 * We don't want certain flags to appear in b_flags.
	 */
	flags &= ~(XBF_LOCK|XBF_MAPPED|XBF_DONT_BLOCK|XBF_READ_AHEAD);

	memset(bp, 0, sizeof(xfs_buf_t));
	atomic_set(&bp->b_hold, 1);
	atomic_set(&bp->b_lru_ref, 1);
	init_completion(&bp->b_iowait);
	INIT_LIST_HEAD(&bp->b_lru);
	INIT_LIST_HEAD(&bp->b_list);
	RB_CLEAR_NODE(&bp->b_rbnode);
	sema_init(&bp->b_sema, 0); /* held, no waiters */
	XB_SET_OWNER(bp);
	bp->b_target = target;
	bp->b_file_offset = range_base;
	/*
	 * Set buffer_length and count_desired to the same value initially.
	 * I/O routines should use count_desired, which will be the same in
	 * most cases but may be reset (e.g. XFS recovery).
	 */
	bp->b_buffer_length = bp->b_count_desired = range_length;
	bp->b_flags = flags;
	bp->b_bn = XFS_BUF_DADDR_NULL;
	atomic_set(&bp->b_pin_count, 0);
	init_waitqueue_head(&bp->b_waiters);

	XFS_STATS_INC(xb_create);

	trace_xfs_buf_init(bp, _RET_IP_);
}

/*
 *	Allocate a page array capable of holding a specified number
 *	of pages, and point the page buf at it.
 */
STATIC int
_xfs_buf_get_pages(
	xfs_buf_t		*bp,
	int			page_count,
	xfs_buf_flags_t		flags)
{
	/* Make sure that we have a page list */
	if (bp->b_pages == NULL) {
		bp->b_offset = xfs_buf_poff(bp->b_file_offset);
		bp->b_page_count = page_count;
		if (page_count <= XB_PAGES) {
			bp->b_pages = bp->b_page_array;
		} else {
			bp->b_pages = kmem_alloc(sizeof(struct page *) *
					page_count, xb_to_km(flags));
			if (bp->b_pages == NULL)
				return -ENOMEM;
		}
		memset(bp->b_pages, 0, sizeof(struct page *) * page_count);
	}
	return 0;
}

/*
 *	Frees b_pages if it was allocated.
 */
STATIC void
_xfs_buf_free_pages(
	xfs_buf_t	*bp)
{
	if (bp->b_pages != bp->b_page_array) {
		kmem_free(bp->b_pages);
		bp->b_pages = NULL;
	}
}

/*
 *	Releases the specified buffer.
 *
 * 	The modification state of any associated pages is left unchanged.
 * 	The buffer most not be on any hash - use xfs_buf_rele instead for
 * 	hashed and refcounted buffers
 */
void
xfs_buf_free(
	xfs_buf_t		*bp)
{
	trace_xfs_buf_free(bp, _RET_IP_);

<<<<<<< HEAD
=======
	ASSERT(list_empty(&bp->b_lru));

>>>>>>> 3cbea436
	if (bp->b_flags & (_XBF_PAGE_CACHE|_XBF_PAGES)) {
		uint		i;

		if (xfs_buf_is_vmapped(bp))
			vm_unmap_ram(bp->b_addr - bp->b_offset,
					bp->b_page_count);

		for (i = 0; i < bp->b_page_count; i++) {
			struct page	*page = bp->b_pages[i];

			if (bp->b_flags & _XBF_PAGE_CACHE)
				ASSERT(!PagePrivate(page));
			page_cache_release(page);
		}
	}
	_xfs_buf_free_pages(bp);
	xfs_buf_deallocate(bp);
}

/*
 *	Finds all pages for buffer in question and builds it's page list.
 */
STATIC int
_xfs_buf_lookup_pages(
	xfs_buf_t		*bp,
	uint			flags)
{
	struct address_space	*mapping = bp->b_target->bt_mapping;
	size_t			blocksize = bp->b_target->bt_bsize;
	size_t			size = bp->b_count_desired;
	size_t			nbytes, offset;
	gfp_t			gfp_mask = xb_to_gfp(flags);
	unsigned short		page_count, i;
	pgoff_t			first;
	xfs_off_t		end;
	int			error;

	end = bp->b_file_offset + bp->b_buffer_length;
	page_count = xfs_buf_btoc(end) - xfs_buf_btoct(bp->b_file_offset);

	error = _xfs_buf_get_pages(bp, page_count, flags);
	if (unlikely(error))
		return error;
	bp->b_flags |= _XBF_PAGE_CACHE;

	offset = bp->b_offset;
	first = bp->b_file_offset >> PAGE_CACHE_SHIFT;

	for (i = 0; i < bp->b_page_count; i++) {
		struct page	*page;
		uint		retries = 0;

	      retry:
		page = find_or_create_page(mapping, first + i, gfp_mask);
		if (unlikely(page == NULL)) {
			if (flags & XBF_READ_AHEAD) {
				bp->b_page_count = i;
				for (i = 0; i < bp->b_page_count; i++)
					unlock_page(bp->b_pages[i]);
				return -ENOMEM;
			}

			/*
			 * This could deadlock.
			 *
			 * But until all the XFS lowlevel code is revamped to
			 * handle buffer allocation failures we can't do much.
			 */
			if (!(++retries % 100))
				printk(KERN_ERR
					"XFS: possible memory allocation "
					"deadlock in %s (mode:0x%x)\n",
					__func__, gfp_mask);

			XFS_STATS_INC(xb_page_retries);
<<<<<<< HEAD
			xfsbufd_wakeup(NULL, 0, gfp_mask);
=======
>>>>>>> 3cbea436
			congestion_wait(BLK_RW_ASYNC, HZ/50);
			goto retry;
		}

		XFS_STATS_INC(xb_page_found);

		nbytes = min_t(size_t, size, PAGE_CACHE_SIZE - offset);
		size -= nbytes;

		ASSERT(!PagePrivate(page));
		if (!PageUptodate(page)) {
			page_count--;
			if (blocksize >= PAGE_CACHE_SIZE) {
				if (flags & XBF_READ)
					bp->b_flags |= _XBF_PAGE_LOCKED;
			} else if (!PagePrivate(page)) {
				if (test_page_region(page, offset, nbytes))
					page_count++;
			}
		}

		bp->b_pages[i] = page;
		offset = 0;
	}

	if (!(bp->b_flags & _XBF_PAGE_LOCKED)) {
		for (i = 0; i < bp->b_page_count; i++)
			unlock_page(bp->b_pages[i]);
	}

	if (page_count == bp->b_page_count)
		bp->b_flags |= XBF_DONE;

	return error;
}

/*
 *	Map buffer into kernel address-space if nessecary.
 */
STATIC int
_xfs_buf_map_pages(
	xfs_buf_t		*bp,
	uint			flags)
{
	/* A single page buffer is always mappable */
	if (bp->b_page_count == 1) {
		bp->b_addr = page_address(bp->b_pages[0]) + bp->b_offset;
		bp->b_flags |= XBF_MAPPED;
	} else if (flags & XBF_MAPPED) {
		bp->b_addr = vm_map_ram(bp->b_pages, bp->b_page_count,
					-1, PAGE_KERNEL);
		if (unlikely(bp->b_addr == NULL))
			return -ENOMEM;
		bp->b_addr += bp->b_offset;
		bp->b_flags |= XBF_MAPPED;
	}

	return 0;
}

/*
 *	Finding and Reading Buffers
 */

/*
 *	Look up, and creates if absent, a lockable buffer for
 *	a given range of an inode.  The buffer is returned
 *	locked.	 If other overlapping buffers exist, they are
 *	released before the new buffer is created and locked,
 *	which may imply that this call will block until those buffers
 *	are unlocked.  No I/O is implied by this call.
 */
xfs_buf_t *
_xfs_buf_find(
	xfs_buftarg_t		*btp,	/* block device target		*/
	xfs_off_t		ioff,	/* starting offset of range	*/
	size_t			isize,	/* length of range		*/
	xfs_buf_flags_t		flags,
	xfs_buf_t		*new_bp)
{
	xfs_off_t		range_base;
	size_t			range_length;
	struct xfs_perag	*pag;
	struct rb_node		**rbp;
	struct rb_node		*parent;
	xfs_buf_t		*bp;

	range_base = (ioff << BBSHIFT);
	range_length = (isize << BBSHIFT);

	/* Check for IOs smaller than the sector size / not sector aligned */
	ASSERT(!(range_length < (1 << btp->bt_sshift)));
	ASSERT(!(range_base & (xfs_off_t)btp->bt_smask));

	/* get tree root */
	pag = xfs_perag_get(btp->bt_mount,
				xfs_daddr_to_agno(btp->bt_mount, ioff));

	/* walk tree */
	spin_lock(&pag->pag_buf_lock);
	rbp = &pag->pag_buf_tree.rb_node;
	parent = NULL;
	bp = NULL;
	while (*rbp) {
		parent = *rbp;
		bp = rb_entry(parent, struct xfs_buf, b_rbnode);

		if (range_base < bp->b_file_offset)
			rbp = &(*rbp)->rb_left;
		else if (range_base > bp->b_file_offset)
			rbp = &(*rbp)->rb_right;
		else {
			/*
			 * found a block offset match. If the range doesn't
			 * match, the only way this is allowed is if the buffer
			 * in the cache is stale and the transaction that made
			 * it stale has not yet committed. i.e. we are
			 * reallocating a busy extent. Skip this buffer and
			 * continue searching to the right for an exact match.
			 */
			if (bp->b_buffer_length != range_length) {
				ASSERT(bp->b_flags & XBF_STALE);
				rbp = &(*rbp)->rb_right;
				continue;
			}
			atomic_inc(&bp->b_hold);
			goto found;
		}
	}

	/* No match found */
	if (new_bp) {
		_xfs_buf_initialize(new_bp, btp, range_base,
				range_length, flags);
		rb_link_node(&new_bp->b_rbnode, parent, rbp);
		rb_insert_color(&new_bp->b_rbnode, &pag->pag_buf_tree);
		/* the buffer keeps the perag reference until it is freed */
		new_bp->b_pag = pag;
		spin_unlock(&pag->pag_buf_lock);
	} else {
		XFS_STATS_INC(xb_miss_locked);
		spin_unlock(&pag->pag_buf_lock);
		xfs_perag_put(pag);
	}
	return new_bp;

found:
	spin_unlock(&pag->pag_buf_lock);
	xfs_perag_put(pag);

	if (xfs_buf_cond_lock(bp)) {
		/* failed, so wait for the lock if requested. */
		if (!(flags & XBF_TRYLOCK)) {
			xfs_buf_lock(bp);
			XFS_STATS_INC(xb_get_locked_waited);
		} else {
			xfs_buf_rele(bp);
			XFS_STATS_INC(xb_busy_locked);
			return NULL;
		}
	}

	if (bp->b_flags & XBF_STALE) {
		ASSERT((bp->b_flags & _XBF_DELWRI_Q) == 0);
		bp->b_flags &= XBF_MAPPED;
	}

	trace_xfs_buf_find(bp, flags, _RET_IP_);
	XFS_STATS_INC(xb_get_locked);
	return bp;
}

/*
 *	Assembles a buffer covering the specified range.
 *	Storage in memory for all portions of the buffer will be allocated,
 *	although backing storage may not be.
 */
xfs_buf_t *
xfs_buf_get(
	xfs_buftarg_t		*target,/* target for buffer		*/
	xfs_off_t		ioff,	/* starting offset of range	*/
	size_t			isize,	/* length of range		*/
	xfs_buf_flags_t		flags)
{
	xfs_buf_t		*bp, *new_bp;
	int			error = 0, i;

	new_bp = xfs_buf_allocate(flags);
	if (unlikely(!new_bp))
		return NULL;

	bp = _xfs_buf_find(target, ioff, isize, flags, new_bp);
	if (bp == new_bp) {
		error = _xfs_buf_lookup_pages(bp, flags);
		if (error)
			goto no_buffer;
	} else {
		xfs_buf_deallocate(new_bp);
		if (unlikely(bp == NULL))
			return NULL;
	}

	for (i = 0; i < bp->b_page_count; i++)
		mark_page_accessed(bp->b_pages[i]);

	if (!(bp->b_flags & XBF_MAPPED)) {
		error = _xfs_buf_map_pages(bp, flags);
		if (unlikely(error)) {
			printk(KERN_WARNING "%s: failed to map pages\n",
					__func__);
			goto no_buffer;
		}
	}

	XFS_STATS_INC(xb_get);

	/*
	 * Always fill in the block number now, the mapped cases can do
	 * their own overlay of this later.
	 */
	bp->b_bn = ioff;
	bp->b_count_desired = bp->b_buffer_length;

	trace_xfs_buf_get(bp, flags, _RET_IP_);
	return bp;

 no_buffer:
	if (flags & (XBF_LOCK | XBF_TRYLOCK))
		xfs_buf_unlock(bp);
	xfs_buf_rele(bp);
	return NULL;
}

STATIC int
_xfs_buf_read(
	xfs_buf_t		*bp,
	xfs_buf_flags_t		flags)
{
	int			status;

	ASSERT(!(flags & (XBF_DELWRI|XBF_WRITE)));
	ASSERT(bp->b_bn != XFS_BUF_DADDR_NULL);

	bp->b_flags &= ~(XBF_WRITE | XBF_ASYNC | XBF_DELWRI | \
			XBF_READ_AHEAD | _XBF_RUN_QUEUES);
	bp->b_flags |= flags & (XBF_READ | XBF_ASYNC | \
			XBF_READ_AHEAD | _XBF_RUN_QUEUES);

	status = xfs_buf_iorequest(bp);
	if (status || XFS_BUF_ISERROR(bp) || (flags & XBF_ASYNC))
		return status;
	return xfs_buf_iowait(bp);
}

xfs_buf_t *
xfs_buf_read(
	xfs_buftarg_t		*target,
	xfs_off_t		ioff,
	size_t			isize,
	xfs_buf_flags_t		flags)
{
	xfs_buf_t		*bp;

	flags |= XBF_READ;

	bp = xfs_buf_get(target, ioff, isize, flags);
	if (bp) {
		trace_xfs_buf_read(bp, flags, _RET_IP_);

		if (!XFS_BUF_ISDONE(bp)) {
			XFS_STATS_INC(xb_get_read);
			_xfs_buf_read(bp, flags);
		} else if (flags & XBF_ASYNC) {
			/*
			 * Read ahead call which is already satisfied,
			 * drop the buffer
			 */
			goto no_buffer;
		} else {
			/* We do not want read in the flags */
			bp->b_flags &= ~XBF_READ;
		}
	}

	return bp;

 no_buffer:
	if (flags & (XBF_LOCK | XBF_TRYLOCK))
		xfs_buf_unlock(bp);
	xfs_buf_rele(bp);
	return NULL;
}

/*
 *	If we are not low on memory then do the readahead in a deadlock
 *	safe manner.
 */
void
xfs_buf_readahead(
	xfs_buftarg_t		*target,
	xfs_off_t		ioff,
	size_t			isize)
{
	struct backing_dev_info *bdi;

	bdi = target->bt_mapping->backing_dev_info;
	if (bdi_read_congested(bdi))
		return;

	xfs_buf_read(target, ioff, isize,
		     XBF_TRYLOCK|XBF_ASYNC|XBF_READ_AHEAD|XBF_DONT_BLOCK);
}

/*
 * Read an uncached buffer from disk. Allocates and returns a locked
 * buffer containing the disk contents or nothing.
 */
struct xfs_buf *
xfs_buf_read_uncached(
	struct xfs_mount	*mp,
	struct xfs_buftarg	*target,
	xfs_daddr_t		daddr,
	size_t			length,
	int			flags)
{
	xfs_buf_t		*bp;
	int			error;

	bp = xfs_buf_get_uncached(target, length, flags);
	if (!bp)
		return NULL;

	/* set up the buffer for a read IO */
	xfs_buf_lock(bp);
	XFS_BUF_SET_ADDR(bp, daddr);
	XFS_BUF_READ(bp);
	XFS_BUF_BUSY(bp);

	xfsbdstrat(mp, bp);
	error = xfs_buf_iowait(bp);
	if (error || bp->b_error) {
		xfs_buf_relse(bp);
		return NULL;
	}
	return bp;
}

xfs_buf_t *
xfs_buf_get_empty(
	size_t			len,
	xfs_buftarg_t		*target)
{
	xfs_buf_t		*bp;

	bp = xfs_buf_allocate(0);
	if (bp)
		_xfs_buf_initialize(bp, target, 0, len, 0);
	return bp;
}

static inline struct page *
mem_to_page(
	void			*addr)
{
	if ((!is_vmalloc_addr(addr))) {
		return virt_to_page(addr);
	} else {
		return vmalloc_to_page(addr);
	}
}

int
xfs_buf_associate_memory(
	xfs_buf_t		*bp,
	void			*mem,
	size_t			len)
{
	int			rval;
	int			i = 0;
	unsigned long		pageaddr;
	unsigned long		offset;
	size_t			buflen;
	int			page_count;

	pageaddr = (unsigned long)mem & PAGE_CACHE_MASK;
	offset = (unsigned long)mem - pageaddr;
	buflen = PAGE_CACHE_ALIGN(len + offset);
	page_count = buflen >> PAGE_CACHE_SHIFT;

	/* Free any previous set of page pointers */
	if (bp->b_pages)
		_xfs_buf_free_pages(bp);

	bp->b_pages = NULL;
	bp->b_addr = mem;

	rval = _xfs_buf_get_pages(bp, page_count, XBF_DONT_BLOCK);
	if (rval)
		return rval;

	bp->b_offset = offset;

	for (i = 0; i < bp->b_page_count; i++) {
		bp->b_pages[i] = mem_to_page((void *)pageaddr);
		pageaddr += PAGE_CACHE_SIZE;
	}

	bp->b_count_desired = len;
	bp->b_buffer_length = buflen;
	bp->b_flags |= XBF_MAPPED;
	bp->b_flags &= ~_XBF_PAGE_LOCKED;

	return 0;
}

xfs_buf_t *
xfs_buf_get_uncached(
	struct xfs_buftarg	*target,
	size_t			len,
	int			flags)
{
	unsigned long		page_count = PAGE_ALIGN(len) >> PAGE_SHIFT;
	int			error, i;
	xfs_buf_t		*bp;

	bp = xfs_buf_allocate(0);
	if (unlikely(bp == NULL))
		goto fail;
	_xfs_buf_initialize(bp, target, 0, len, 0);

	error = _xfs_buf_get_pages(bp, page_count, 0);
	if (error)
		goto fail_free_buf;

	for (i = 0; i < page_count; i++) {
		bp->b_pages[i] = alloc_page(xb_to_gfp(flags));
		if (!bp->b_pages[i])
			goto fail_free_mem;
	}
	bp->b_flags |= _XBF_PAGES;

	error = _xfs_buf_map_pages(bp, XBF_MAPPED);
	if (unlikely(error)) {
		printk(KERN_WARNING "%s: failed to map pages\n",
				__func__);
		goto fail_free_mem;
	}

	xfs_buf_unlock(bp);

	trace_xfs_buf_get_uncached(bp, _RET_IP_);
	return bp;

 fail_free_mem:
	while (--i >= 0)
		__free_page(bp->b_pages[i]);
	_xfs_buf_free_pages(bp);
 fail_free_buf:
	xfs_buf_deallocate(bp);
 fail:
	return NULL;
}

/*
 *	Increment reference count on buffer, to hold the buffer concurrently
 *	with another thread which may release (free) the buffer asynchronously.
 *	Must hold the buffer already to call this function.
 */
void
xfs_buf_hold(
	xfs_buf_t		*bp)
{
	trace_xfs_buf_hold(bp, _RET_IP_);
	atomic_inc(&bp->b_hold);
}

/*
 *	Releases a hold on the specified buffer.  If the
 *	the hold count is 1, calls xfs_buf_free.
 */
void
xfs_buf_rele(
	xfs_buf_t		*bp)
{
	struct xfs_perag	*pag = bp->b_pag;

	trace_xfs_buf_rele(bp, _RET_IP_);

	if (!pag) {
<<<<<<< HEAD
		ASSERT(!bp->b_relse);
=======
		ASSERT(list_empty(&bp->b_lru));
>>>>>>> 3cbea436
		ASSERT(RB_EMPTY_NODE(&bp->b_rbnode));
		if (atomic_dec_and_test(&bp->b_hold))
			xfs_buf_free(bp);
		return;
	}

	ASSERT(!RB_EMPTY_NODE(&bp->b_rbnode));
<<<<<<< HEAD
	ASSERT(atomic_read(&bp->b_hold) > 0);
	if (atomic_dec_and_lock(&bp->b_hold, &pag->pag_buf_lock)) {
		if (bp->b_relse) {
			atomic_inc(&bp->b_hold);
			spin_unlock(&pag->pag_buf_lock);
			bp->b_relse(bp);
=======

	ASSERT(atomic_read(&bp->b_hold) > 0);
	if (atomic_dec_and_lock(&bp->b_hold, &pag->pag_buf_lock)) {
		if (!(bp->b_flags & XBF_STALE) &&
			   atomic_read(&bp->b_lru_ref)) {
			xfs_buf_lru_add(bp);
			spin_unlock(&pag->pag_buf_lock);
>>>>>>> 3cbea436
		} else {
			xfs_buf_lru_del(bp);
			ASSERT(!(bp->b_flags & (XBF_DELWRI|_XBF_DELWRI_Q)));
			rb_erase(&bp->b_rbnode, &pag->pag_buf_tree);
			spin_unlock(&pag->pag_buf_lock);
			xfs_perag_put(pag);
			xfs_buf_free(bp);
		}
	}
}


/*
 *	Mutual exclusion on buffers.  Locking model:
 *
 *	Buffers associated with inodes for which buffer locking
 *	is not enabled are not protected by semaphores, and are
 *	assumed to be exclusively owned by the caller.  There is a
 *	spinlock in the buffer, used by the caller when concurrent
 *	access is possible.
 */

/*
 *	Locks a buffer object, if it is not already locked.  Note that this in
 *	no way locks the underlying pages, so it is only useful for
 *	synchronizing concurrent use of buffer objects, not for synchronizing
 *	independent access to the underlying pages.
 *
 *	If we come across a stale, pinned, locked buffer, we know that we are
 *	being asked to lock a buffer that has been reallocated. Because it is
 *	pinned, we know that the log has not been pushed to disk and hence it
 *	will still be locked.  Rather than continuing to have trylock attempts
 *	fail until someone else pushes the log, push it ourselves before
 *	returning.  This means that the xfsaild will not get stuck trying
 *	to push on stale inode buffers.
 */
int
xfs_buf_cond_lock(
	xfs_buf_t		*bp)
{
	int			locked;

	locked = down_trylock(&bp->b_sema) == 0;
	if (locked)
		XB_SET_OWNER(bp);
	else if (atomic_read(&bp->b_pin_count) && (bp->b_flags & XBF_STALE))
		xfs_log_force(bp->b_target->bt_mount, 0);

	trace_xfs_buf_cond_lock(bp, _RET_IP_);
	return locked ? 0 : -EBUSY;
}

int
xfs_buf_lock_value(
	xfs_buf_t		*bp)
{
	return bp->b_sema.count;
}

/*
 *	Locks a buffer object.
 *	Note that this in no way locks the underlying pages, so it is only
 *	useful for synchronizing concurrent use of buffer objects, not for
 *	synchronizing independent access to the underlying pages.
 *
 *	If we come across a stale, pinned, locked buffer, we know that we
 *	are being asked to lock a buffer that has been reallocated. Because
 *	it is pinned, we know that the log has not been pushed to disk and
 *	hence it will still be locked. Rather than sleeping until someone
 *	else pushes the log, push it ourselves before trying to get the lock.
 */
void
xfs_buf_lock(
	xfs_buf_t		*bp)
{
	trace_xfs_buf_lock(bp, _RET_IP_);

	if (atomic_read(&bp->b_pin_count) && (bp->b_flags & XBF_STALE))
		xfs_log_force(bp->b_target->bt_mount, 0);
	if (atomic_read(&bp->b_io_remaining))
		blk_run_address_space(bp->b_target->bt_mapping);
	down(&bp->b_sema);
	XB_SET_OWNER(bp);

	trace_xfs_buf_lock_done(bp, _RET_IP_);
}

/*
 *	Releases the lock on the buffer object.
 *	If the buffer is marked delwri but is not queued, do so before we
 *	unlock the buffer as we need to set flags correctly.  We also need to
 *	take a reference for the delwri queue because the unlocker is going to
 *	drop their's and they don't know we just queued it.
 */
void
xfs_buf_unlock(
	xfs_buf_t		*bp)
{
	if ((bp->b_flags & (XBF_DELWRI|_XBF_DELWRI_Q)) == XBF_DELWRI) {
		atomic_inc(&bp->b_hold);
		bp->b_flags |= XBF_ASYNC;
		xfs_buf_delwri_queue(bp, 0);
	}

	XB_CLEAR_OWNER(bp);
	up(&bp->b_sema);

	trace_xfs_buf_unlock(bp, _RET_IP_);
}

STATIC void
xfs_buf_wait_unpin(
	xfs_buf_t		*bp)
{
	DECLARE_WAITQUEUE	(wait, current);

	if (atomic_read(&bp->b_pin_count) == 0)
		return;

	add_wait_queue(&bp->b_waiters, &wait);
	for (;;) {
		set_current_state(TASK_UNINTERRUPTIBLE);
		if (atomic_read(&bp->b_pin_count) == 0)
			break;
		if (atomic_read(&bp->b_io_remaining))
			blk_run_address_space(bp->b_target->bt_mapping);
		schedule();
	}
	remove_wait_queue(&bp->b_waiters, &wait);
	set_current_state(TASK_RUNNING);
}

/*
 *	Buffer Utility Routines
 */

STATIC void
xfs_buf_iodone_work(
	struct work_struct	*work)
{
	xfs_buf_t		*bp =
		container_of(work, xfs_buf_t, b_iodone_work);

	if (bp->b_iodone)
		(*(bp->b_iodone))(bp);
	else if (bp->b_flags & XBF_ASYNC)
		xfs_buf_relse(bp);
}

void
xfs_buf_ioend(
	xfs_buf_t		*bp,
	int			schedule)
{
	trace_xfs_buf_iodone(bp, _RET_IP_);

	bp->b_flags &= ~(XBF_READ | XBF_WRITE | XBF_READ_AHEAD);
	if (bp->b_error == 0)
		bp->b_flags |= XBF_DONE;

	if ((bp->b_iodone) || (bp->b_flags & XBF_ASYNC)) {
		if (schedule) {
			INIT_WORK(&bp->b_iodone_work, xfs_buf_iodone_work);
			queue_work(xfslogd_workqueue, &bp->b_iodone_work);
		} else {
			xfs_buf_iodone_work(&bp->b_iodone_work);
		}
	} else {
		complete(&bp->b_iowait);
	}
}

void
xfs_buf_ioerror(
	xfs_buf_t		*bp,
	int			error)
{
	ASSERT(error >= 0 && error <= 0xffff);
	bp->b_error = (unsigned short)error;
	trace_xfs_buf_ioerror(bp, error, _RET_IP_);
}

int
xfs_bwrite(
	struct xfs_mount	*mp,
	struct xfs_buf		*bp)
{
	int			error;

	bp->b_flags |= XBF_WRITE;
	bp->b_flags &= ~(XBF_ASYNC | XBF_READ);

	xfs_buf_delwri_dequeue(bp);
	xfs_bdstrat_cb(bp);

	error = xfs_buf_iowait(bp);
	if (error)
		xfs_force_shutdown(mp, SHUTDOWN_META_IO_ERROR);
	xfs_buf_relse(bp);
	return error;
}

void
xfs_bdwrite(
	void			*mp,
	struct xfs_buf		*bp)
{
	trace_xfs_buf_bdwrite(bp, _RET_IP_);

	bp->b_flags &= ~XBF_READ;
	bp->b_flags |= (XBF_DELWRI | XBF_ASYNC);

	xfs_buf_delwri_queue(bp, 1);
}

/*
 * Called when we want to stop a buffer from getting written or read.
 * We attach the EIO error, muck with its flags, and call xfs_buf_ioend
 * so that the proper iodone callbacks get called.
 */
STATIC int
xfs_bioerror(
	xfs_buf_t *bp)
{
#ifdef XFSERRORDEBUG
	ASSERT(XFS_BUF_ISREAD(bp) || bp->b_iodone);
#endif

	/*
	 * No need to wait until the buffer is unpinned, we aren't flushing it.
	 */
	XFS_BUF_ERROR(bp, EIO);

	/*
	 * We're calling xfs_buf_ioend, so delete XBF_DONE flag.
	 */
	XFS_BUF_UNREAD(bp);
	XFS_BUF_UNDELAYWRITE(bp);
	XFS_BUF_UNDONE(bp);
	XFS_BUF_STALE(bp);

	xfs_buf_ioend(bp, 0);

	return EIO;
}

/*
 * Same as xfs_bioerror, except that we are releasing the buffer
 * here ourselves, and avoiding the xfs_buf_ioend call.
 * This is meant for userdata errors; metadata bufs come with
 * iodone functions attached, so that we can track down errors.
 */
STATIC int
xfs_bioerror_relse(
	struct xfs_buf	*bp)
{
	int64_t		fl = XFS_BUF_BFLAGS(bp);
	/*
	 * No need to wait until the buffer is unpinned.
	 * We aren't flushing it.
	 *
	 * chunkhold expects B_DONE to be set, whether
	 * we actually finish the I/O or not. We don't want to
	 * change that interface.
	 */
	XFS_BUF_UNREAD(bp);
	XFS_BUF_UNDELAYWRITE(bp);
	XFS_BUF_DONE(bp);
	XFS_BUF_STALE(bp);
	XFS_BUF_CLR_IODONE_FUNC(bp);
	if (!(fl & XBF_ASYNC)) {
		/*
		 * Mark b_error and B_ERROR _both_.
		 * Lot's of chunkcache code assumes that.
		 * There's no reason to mark error for
		 * ASYNC buffers.
		 */
		XFS_BUF_ERROR(bp, EIO);
		XFS_BUF_FINISH_IOWAIT(bp);
	} else {
		xfs_buf_relse(bp);
	}

	return EIO;
}


/*
 * All xfs metadata buffers except log state machine buffers
 * get this attached as their b_bdstrat callback function.
 * This is so that we can catch a buffer
 * after prematurely unpinning it to forcibly shutdown the filesystem.
 */
int
xfs_bdstrat_cb(
	struct xfs_buf	*bp)
{
	if (XFS_FORCED_SHUTDOWN(bp->b_target->bt_mount)) {
		trace_xfs_bdstrat_shut(bp, _RET_IP_);
		/*
		 * Metadata write that didn't get logged but
		 * written delayed anyway. These aren't associated
		 * with a transaction, and can be ignored.
		 */
		if (!bp->b_iodone && !XFS_BUF_ISREAD(bp))
			return xfs_bioerror_relse(bp);
		else
			return xfs_bioerror(bp);
	}

	xfs_buf_iorequest(bp);
	return 0;
}

/*
 * Wrapper around bdstrat so that we can stop data from going to disk in case
 * we are shutting down the filesystem.  Typically user data goes thru this
 * path; one of the exceptions is the superblock.
 */
void
xfsbdstrat(
	struct xfs_mount	*mp,
	struct xfs_buf		*bp)
{
	if (XFS_FORCED_SHUTDOWN(mp)) {
		trace_xfs_bdstrat_shut(bp, _RET_IP_);
		xfs_bioerror_relse(bp);
		return;
	}

	xfs_buf_iorequest(bp);
}

STATIC void
_xfs_buf_ioend(
	xfs_buf_t		*bp,
	int			schedule)
{
	if (atomic_dec_and_test(&bp->b_io_remaining) == 1) {
		bp->b_flags &= ~_XBF_PAGE_LOCKED;
		xfs_buf_ioend(bp, schedule);
	}
}

STATIC void
xfs_buf_bio_end_io(
	struct bio		*bio,
	int			error)
{
	xfs_buf_t		*bp = (xfs_buf_t *)bio->bi_private;
	unsigned int		blocksize = bp->b_target->bt_bsize;
	struct bio_vec		*bvec = bio->bi_io_vec + bio->bi_vcnt - 1;

	xfs_buf_ioerror(bp, -error);

	if (!error && xfs_buf_is_vmapped(bp) && (bp->b_flags & XBF_READ))
		invalidate_kernel_vmap_range(bp->b_addr, xfs_buf_vmap_len(bp));

	do {
		struct page	*page = bvec->bv_page;

		ASSERT(!PagePrivate(page));
		if (unlikely(bp->b_error)) {
			if (bp->b_flags & XBF_READ)
				ClearPageUptodate(page);
		} else if (blocksize >= PAGE_CACHE_SIZE) {
			SetPageUptodate(page);
		} else if (!PagePrivate(page) &&
				(bp->b_flags & _XBF_PAGE_CACHE)) {
			set_page_region(page, bvec->bv_offset, bvec->bv_len);
		}

		if (--bvec >= bio->bi_io_vec)
			prefetchw(&bvec->bv_page->flags);

		if (bp->b_flags & _XBF_PAGE_LOCKED)
			unlock_page(page);
	} while (bvec >= bio->bi_io_vec);

	_xfs_buf_ioend(bp, 1);
	bio_put(bio);
}

STATIC void
_xfs_buf_ioapply(
	xfs_buf_t		*bp)
{
	int			rw, map_i, total_nr_pages, nr_pages;
	struct bio		*bio;
	int			offset = bp->b_offset;
	int			size = bp->b_count_desired;
	sector_t		sector = bp->b_bn;
	unsigned int		blocksize = bp->b_target->bt_bsize;

	total_nr_pages = bp->b_page_count;
	map_i = 0;

	if (bp->b_flags & XBF_ORDERED) {
		ASSERT(!(bp->b_flags & XBF_READ));
		rw = WRITE_FLUSH_FUA;
	} else if (bp->b_flags & XBF_LOG_BUFFER) {
		ASSERT(!(bp->b_flags & XBF_READ_AHEAD));
		bp->b_flags &= ~_XBF_RUN_QUEUES;
		rw = (bp->b_flags & XBF_WRITE) ? WRITE_SYNC : READ_SYNC;
	} else if (bp->b_flags & _XBF_RUN_QUEUES) {
		ASSERT(!(bp->b_flags & XBF_READ_AHEAD));
		bp->b_flags &= ~_XBF_RUN_QUEUES;
		rw = (bp->b_flags & XBF_WRITE) ? WRITE_META : READ_META;
	} else {
		rw = (bp->b_flags & XBF_WRITE) ? WRITE :
		     (bp->b_flags & XBF_READ_AHEAD) ? READA : READ;
	}

	/* Special code path for reading a sub page size buffer in --
	 * we populate up the whole page, and hence the other metadata
	 * in the same page.  This optimization is only valid when the
	 * filesystem block size is not smaller than the page size.
	 */
	if ((bp->b_buffer_length < PAGE_CACHE_SIZE) &&
	    ((bp->b_flags & (XBF_READ|_XBF_PAGE_LOCKED)) ==
	      (XBF_READ|_XBF_PAGE_LOCKED)) &&
	    (blocksize >= PAGE_CACHE_SIZE)) {
		bio = bio_alloc(GFP_NOIO, 1);

		bio->bi_bdev = bp->b_target->bt_bdev;
		bio->bi_sector = sector - (offset >> BBSHIFT);
		bio->bi_end_io = xfs_buf_bio_end_io;
		bio->bi_private = bp;

		bio_add_page(bio, bp->b_pages[0], PAGE_CACHE_SIZE, 0);
		size = 0;

		atomic_inc(&bp->b_io_remaining);

		goto submit_io;
	}

next_chunk:
	atomic_inc(&bp->b_io_remaining);
	nr_pages = BIO_MAX_SECTORS >> (PAGE_SHIFT - BBSHIFT);
	if (nr_pages > total_nr_pages)
		nr_pages = total_nr_pages;

	bio = bio_alloc(GFP_NOIO, nr_pages);
	bio->bi_bdev = bp->b_target->bt_bdev;
	bio->bi_sector = sector;
	bio->bi_end_io = xfs_buf_bio_end_io;
	bio->bi_private = bp;

	for (; size && nr_pages; nr_pages--, map_i++) {
		int	rbytes, nbytes = PAGE_CACHE_SIZE - offset;

		if (nbytes > size)
			nbytes = size;

		rbytes = bio_add_page(bio, bp->b_pages[map_i], nbytes, offset);
		if (rbytes < nbytes)
			break;

		offset = 0;
		sector += nbytes >> BBSHIFT;
		size -= nbytes;
		total_nr_pages--;
	}

submit_io:
	if (likely(bio->bi_size)) {
		if (xfs_buf_is_vmapped(bp)) {
			flush_kernel_vmap_range(bp->b_addr,
						xfs_buf_vmap_len(bp));
		}
		submit_bio(rw, bio);
		if (size)
			goto next_chunk;
	} else {
		/*
		 * if we get here, no pages were added to the bio. However,
		 * we can't just error out here - if the pages are locked then
		 * we have to unlock them otherwise we can hang on a later
		 * access to the page.
		 */
		xfs_buf_ioerror(bp, EIO);
		if (bp->b_flags & _XBF_PAGE_LOCKED) {
			int i;
			for (i = 0; i < bp->b_page_count; i++)
				unlock_page(bp->b_pages[i]);
		}
		bio_put(bio);
	}
}

int
xfs_buf_iorequest(
	xfs_buf_t		*bp)
{
	trace_xfs_buf_iorequest(bp, _RET_IP_);

	if (bp->b_flags & XBF_DELWRI) {
		xfs_buf_delwri_queue(bp, 1);
		return 0;
	}

	if (bp->b_flags & XBF_WRITE) {
		xfs_buf_wait_unpin(bp);
	}

	xfs_buf_hold(bp);

	/* Set the count to 1 initially, this will stop an I/O
	 * completion callout which happens before we have started
	 * all the I/O from calling xfs_buf_ioend too early.
	 */
	atomic_set(&bp->b_io_remaining, 1);
	_xfs_buf_ioapply(bp);
	_xfs_buf_ioend(bp, 0);

	xfs_buf_rele(bp);
	return 0;
}

/*
 *	Waits for I/O to complete on the buffer supplied.
 *	It returns immediately if no I/O is pending.
 *	It returns the I/O error code, if any, or 0 if there was no error.
 */
int
xfs_buf_iowait(
	xfs_buf_t		*bp)
{
	trace_xfs_buf_iowait(bp, _RET_IP_);

	if (atomic_read(&bp->b_io_remaining))
		blk_run_address_space(bp->b_target->bt_mapping);
	wait_for_completion(&bp->b_iowait);

	trace_xfs_buf_iowait_done(bp, _RET_IP_);
	return bp->b_error;
}

xfs_caddr_t
xfs_buf_offset(
	xfs_buf_t		*bp,
	size_t			offset)
{
	struct page		*page;

	if (bp->b_flags & XBF_MAPPED)
		return XFS_BUF_PTR(bp) + offset;

	offset += bp->b_offset;
	page = bp->b_pages[offset >> PAGE_CACHE_SHIFT];
	return (xfs_caddr_t)page_address(page) + (offset & (PAGE_CACHE_SIZE-1));
}

/*
 *	Move data into or out of a buffer.
 */
void
xfs_buf_iomove(
	xfs_buf_t		*bp,	/* buffer to process		*/
	size_t			boff,	/* starting buffer offset	*/
	size_t			bsize,	/* length to copy		*/
	void			*data,	/* data address			*/
	xfs_buf_rw_t		mode)	/* read/write/zero flag		*/
{
	size_t			bend, cpoff, csize;
	struct page		*page;

	bend = boff + bsize;
	while (boff < bend) {
		page = bp->b_pages[xfs_buf_btoct(boff + bp->b_offset)];
		cpoff = xfs_buf_poff(boff + bp->b_offset);
		csize = min_t(size_t,
			      PAGE_CACHE_SIZE-cpoff, bp->b_count_desired-boff);

		ASSERT(((csize + cpoff) <= PAGE_CACHE_SIZE));

		switch (mode) {
		case XBRW_ZERO:
			memset(page_address(page) + cpoff, 0, csize);
			break;
		case XBRW_READ:
			memcpy(data, page_address(page) + cpoff, csize);
			break;
		case XBRW_WRITE:
			memcpy(page_address(page) + cpoff, data, csize);
		}

		boff += csize;
		data += csize;
	}
}

/*
 *	Handling of buffer targets (buftargs).
 */

/*
 * Wait for any bufs with callbacks that have been submitted but have not yet
 * returned. These buffers will have an elevated hold count, so wait on those
 * while freeing all the buffers only held by the LRU.
 */
void
xfs_wait_buftarg(
	struct xfs_buftarg	*btp)
<<<<<<< HEAD
{
	struct xfs_perag	*pag;
	uint			i;

	for (i = 0; i < btp->bt_mount->m_sb.sb_agcount; i++) {
		pag = xfs_perag_get(btp->bt_mount, i);
		spin_lock(&pag->pag_buf_lock);
		while (rb_first(&pag->pag_buf_tree)) {
			spin_unlock(&pag->pag_buf_lock);
			delay(100);
			spin_lock(&pag->pag_buf_lock);
		}
		spin_unlock(&pag->pag_buf_lock);
		xfs_perag_put(pag);
	}
}

/*
 *	buftarg list for delwrite queue processing
 */
static LIST_HEAD(xfs_buftarg_list);
static DEFINE_SPINLOCK(xfs_buftarg_lock);
=======
{
	struct xfs_buf		*bp;

restart:
	spin_lock(&btp->bt_lru_lock);
	while (!list_empty(&btp->bt_lru)) {
		bp = list_first_entry(&btp->bt_lru, struct xfs_buf, b_lru);
		if (atomic_read(&bp->b_hold) > 1) {
			spin_unlock(&btp->bt_lru_lock);
			delay(100);
			goto restart;
		}
		/*
		 * clear the LRU reference count so the bufer doesn't get
		 * ignored in xfs_buf_rele().
		 */
		atomic_set(&bp->b_lru_ref, 0);
		spin_unlock(&btp->bt_lru_lock);
		xfs_buf_rele(bp);
		spin_lock(&btp->bt_lru_lock);
	}
	spin_unlock(&btp->bt_lru_lock);
}

int
xfs_buftarg_shrink(
	struct shrinker		*shrink,
	int			nr_to_scan,
	gfp_t			mask)
{
	struct xfs_buftarg	*btp = container_of(shrink,
					struct xfs_buftarg, bt_shrinker);
	struct xfs_buf		*bp;
	LIST_HEAD(dispose);

	if (!nr_to_scan)
		return btp->bt_lru_nr;

	spin_lock(&btp->bt_lru_lock);
	while (!list_empty(&btp->bt_lru)) {
		if (nr_to_scan-- <= 0)
			break;

		bp = list_first_entry(&btp->bt_lru, struct xfs_buf, b_lru);
>>>>>>> 3cbea436

		/*
		 * Decrement the b_lru_ref count unless the value is already
		 * zero. If the value is already zero, we need to reclaim the
		 * buffer, otherwise it gets another trip through the LRU.
		 */
		if (!atomic_add_unless(&bp->b_lru_ref, -1, 0)) {
			list_move_tail(&bp->b_lru, &btp->bt_lru);
			continue;
		}

		/*
		 * remove the buffer from the LRU now to avoid needing another
		 * lock round trip inside xfs_buf_rele().
		 */
		list_move(&bp->b_lru, &dispose);
		btp->bt_lru_nr--;
	}
	spin_unlock(&btp->bt_lru_lock);

	while (!list_empty(&dispose)) {
		bp = list_first_entry(&dispose, struct xfs_buf, b_lru);
		list_del_init(&bp->b_lru);
		xfs_buf_rele(bp);
	}

	return btp->bt_lru_nr;
}

void
xfs_free_buftarg(
	struct xfs_mount	*mp,
	struct xfs_buftarg	*btp)
{
	unregister_shrinker(&btp->bt_shrinker);

	xfs_flush_buftarg(btp, 1);
	if (mp->m_flags & XFS_MOUNT_BARRIER)
		xfs_blkdev_issue_flush(btp);
	iput(btp->bt_mapping->host);

	kthread_stop(btp->bt_task);
	kmem_free(btp);
}

STATIC int
xfs_setsize_buftarg_flags(
	xfs_buftarg_t		*btp,
	unsigned int		blocksize,
	unsigned int		sectorsize,
	int			verbose)
{
	btp->bt_bsize = blocksize;
	btp->bt_sshift = ffs(sectorsize) - 1;
	btp->bt_smask = sectorsize - 1;

	if (set_blocksize(btp->bt_bdev, sectorsize)) {
		printk(KERN_WARNING
			"XFS: Cannot set_blocksize to %u on device %s\n",
			sectorsize, XFS_BUFTARG_NAME(btp));
		return EINVAL;
	}

	if (verbose &&
	    (PAGE_CACHE_SIZE / BITS_PER_LONG) > sectorsize) {
		printk(KERN_WARNING
			"XFS: %u byte sectors in use on device %s.  "
			"This is suboptimal; %u or greater is ideal.\n",
			sectorsize, XFS_BUFTARG_NAME(btp),
			(unsigned int)PAGE_CACHE_SIZE / BITS_PER_LONG);
	}

	return 0;
}

/*
 *	When allocating the initial buffer target we have not yet
 *	read in the superblock, so don't know what sized sectors
 *	are being used is at this early stage.  Play safe.
 */
STATIC int
xfs_setsize_buftarg_early(
	xfs_buftarg_t		*btp,
	struct block_device	*bdev)
{
	return xfs_setsize_buftarg_flags(btp,
			PAGE_CACHE_SIZE, bdev_logical_block_size(bdev), 0);
}

int
xfs_setsize_buftarg(
	xfs_buftarg_t		*btp,
	unsigned int		blocksize,
	unsigned int		sectorsize)
{
	return xfs_setsize_buftarg_flags(btp, blocksize, sectorsize, 1);
}

STATIC int
xfs_mapping_buftarg(
	xfs_buftarg_t		*btp,
	struct block_device	*bdev)
{
	struct backing_dev_info	*bdi;
	struct inode		*inode;
	struct address_space	*mapping;
	static const struct address_space_operations mapping_aops = {
		.sync_page = block_sync_page,
		.migratepage = fail_migrate_page,
	};

	inode = new_inode(bdev->bd_inode->i_sb);
	if (!inode) {
		printk(KERN_WARNING
			"XFS: Cannot allocate mapping inode for device %s\n",
			XFS_BUFTARG_NAME(btp));
		return ENOMEM;
	}
	inode->i_ino = get_next_ino();
	inode->i_mode = S_IFBLK;
	inode->i_bdev = bdev;
	inode->i_rdev = bdev->bd_dev;
	bdi = blk_get_backing_dev_info(bdev);
	if (!bdi)
		bdi = &default_backing_dev_info;
	mapping = &inode->i_data;
	mapping->a_ops = &mapping_aops;
	mapping->backing_dev_info = bdi;
	mapping_set_gfp_mask(mapping, GFP_NOFS);
	btp->bt_mapping = mapping;
	return 0;
}

STATIC int
xfs_alloc_delwrite_queue(
	xfs_buftarg_t		*btp,
	const char		*fsname)
{
	INIT_LIST_HEAD(&btp->bt_delwrite_queue);
	spin_lock_init(&btp->bt_delwrite_lock);
	btp->bt_flags = 0;
	btp->bt_task = kthread_run(xfsbufd, btp, "xfsbufd/%s", fsname);
<<<<<<< HEAD
	if (IS_ERR(btp->bt_task)) {
		error = PTR_ERR(btp->bt_task);
		goto out_error;
	}
	xfs_register_buftarg(btp);
out_error:
	return error;
=======
	if (IS_ERR(btp->bt_task))
		return PTR_ERR(btp->bt_task);
	return 0;
>>>>>>> 3cbea436
}

xfs_buftarg_t *
xfs_alloc_buftarg(
	struct xfs_mount	*mp,
	struct block_device	*bdev,
	int			external,
	const char		*fsname)
{
	xfs_buftarg_t		*btp;

	btp = kmem_zalloc(sizeof(*btp), KM_SLEEP);

	btp->bt_mount = mp;
	btp->bt_dev =  bdev->bd_dev;
	btp->bt_bdev = bdev;
	INIT_LIST_HEAD(&btp->bt_lru);
	spin_lock_init(&btp->bt_lru_lock);
	if (xfs_setsize_buftarg_early(btp, bdev))
		goto error;
	if (xfs_mapping_buftarg(btp, bdev))
		goto error;
	if (xfs_alloc_delwrite_queue(btp, fsname))
		goto error;
<<<<<<< HEAD
=======
	btp->bt_shrinker.shrink = xfs_buftarg_shrink;
	btp->bt_shrinker.seeks = DEFAULT_SEEKS;
	register_shrinker(&btp->bt_shrinker);
>>>>>>> 3cbea436
	return btp;

error:
	kmem_free(btp);
	return NULL;
}


/*
 *	Delayed write buffer handling
 */
STATIC void
xfs_buf_delwri_queue(
	xfs_buf_t		*bp,
	int			unlock)
{
	struct list_head	*dwq = &bp->b_target->bt_delwrite_queue;
	spinlock_t		*dwlk = &bp->b_target->bt_delwrite_lock;

	trace_xfs_buf_delwri_queue(bp, _RET_IP_);

	ASSERT((bp->b_flags&(XBF_DELWRI|XBF_ASYNC)) == (XBF_DELWRI|XBF_ASYNC));

	spin_lock(dwlk);
	/* If already in the queue, dequeue and place at tail */
	if (!list_empty(&bp->b_list)) {
		ASSERT(bp->b_flags & _XBF_DELWRI_Q);
		if (unlock)
			atomic_dec(&bp->b_hold);
		list_del(&bp->b_list);
	}

	if (list_empty(dwq)) {
		/* start xfsbufd as it is about to have something to do */
		wake_up_process(bp->b_target->bt_task);
	}

	bp->b_flags |= _XBF_DELWRI_Q;
	list_add_tail(&bp->b_list, dwq);
	bp->b_queuetime = jiffies;
	spin_unlock(dwlk);

	if (unlock)
		xfs_buf_unlock(bp);
}

void
xfs_buf_delwri_dequeue(
	xfs_buf_t		*bp)
{
	spinlock_t		*dwlk = &bp->b_target->bt_delwrite_lock;
	int			dequeued = 0;

	spin_lock(dwlk);
	if ((bp->b_flags & XBF_DELWRI) && !list_empty(&bp->b_list)) {
		ASSERT(bp->b_flags & _XBF_DELWRI_Q);
		list_del_init(&bp->b_list);
		dequeued = 1;
	}
	bp->b_flags &= ~(XBF_DELWRI|_XBF_DELWRI_Q);
	spin_unlock(dwlk);

	if (dequeued)
		xfs_buf_rele(bp);

	trace_xfs_buf_delwri_dequeue(bp, _RET_IP_);
}

/*
 * If a delwri buffer needs to be pushed before it has aged out, then promote
 * it to the head of the delwri queue so that it will be flushed on the next
 * xfsbufd run. We do this by resetting the queuetime of the buffer to be older
 * than the age currently needed to flush the buffer. Hence the next time the
 * xfsbufd sees it is guaranteed to be considered old enough to flush.
 */
void
xfs_buf_delwri_promote(
	struct xfs_buf	*bp)
{
	struct xfs_buftarg *btp = bp->b_target;
	long		age = xfs_buf_age_centisecs * msecs_to_jiffies(10) + 1;

	ASSERT(bp->b_flags & XBF_DELWRI);
	ASSERT(bp->b_flags & _XBF_DELWRI_Q);

	/*
	 * Check the buffer age before locking the delayed write queue as we
	 * don't need to promote buffers that are already past the flush age.
	 */
	if (bp->b_queuetime < jiffies - age)
		return;
	bp->b_queuetime = jiffies - age;
	spin_lock(&btp->bt_delwrite_lock);
	list_move(&bp->b_list, &btp->bt_delwrite_queue);
	spin_unlock(&btp->bt_delwrite_lock);
}

STATIC void
xfs_buf_runall_queues(
	struct workqueue_struct	*queue)
{
	flush_workqueue(queue);
}

<<<<<<< HEAD
STATIC int
xfsbufd_wakeup(
	struct shrinker		*shrink,
	int			priority,
	gfp_t			mask)
{
	xfs_buftarg_t		*btp;

	spin_lock(&xfs_buftarg_lock);
	list_for_each_entry(btp, &xfs_buftarg_list, bt_list) {
		if (test_bit(XBT_FORCE_SLEEP, &btp->bt_flags))
			continue;
		if (list_empty(&btp->bt_delwrite_queue))
			continue;
		set_bit(XBT_FORCE_FLUSH, &btp->bt_flags);
		wake_up_process(btp->bt_task);
	}
	spin_unlock(&xfs_buftarg_lock);
	return 0;
}

=======
>>>>>>> 3cbea436
/*
 * Move as many buffers as specified to the supplied list
 * idicating if we skipped any buffers to prevent deadlocks.
 */
STATIC int
xfs_buf_delwri_split(
	xfs_buftarg_t	*target,
	struct list_head *list,
	unsigned long	age)
{
	xfs_buf_t	*bp, *n;
	struct list_head *dwq = &target->bt_delwrite_queue;
	spinlock_t	*dwlk = &target->bt_delwrite_lock;
	int		skipped = 0;
	int		force;

	force = test_and_clear_bit(XBT_FORCE_FLUSH, &target->bt_flags);
	INIT_LIST_HEAD(list);
	spin_lock(dwlk);
	list_for_each_entry_safe(bp, n, dwq, b_list) {
		ASSERT(bp->b_flags & XBF_DELWRI);

		if (!XFS_BUF_ISPINNED(bp) && !xfs_buf_cond_lock(bp)) {
			if (!force &&
			    time_before(jiffies, bp->b_queuetime + age)) {
				xfs_buf_unlock(bp);
				break;
			}

			bp->b_flags &= ~(XBF_DELWRI|_XBF_DELWRI_Q|
					 _XBF_RUN_QUEUES);
			bp->b_flags |= XBF_WRITE;
			list_move_tail(&bp->b_list, list);
			trace_xfs_buf_delwri_split(bp, _RET_IP_);
		} else
			skipped++;
	}
	spin_unlock(dwlk);

	return skipped;

}

/*
 * Compare function is more complex than it needs to be because
 * the return value is only 32 bits and we are doing comparisons
 * on 64 bit values
 */
static int
xfs_buf_cmp(
	void		*priv,
	struct list_head *a,
	struct list_head *b)
{
	struct xfs_buf	*ap = container_of(a, struct xfs_buf, b_list);
	struct xfs_buf	*bp = container_of(b, struct xfs_buf, b_list);
	xfs_daddr_t		diff;

	diff = ap->b_bn - bp->b_bn;
	if (diff < 0)
		return -1;
	if (diff > 0)
		return 1;
	return 0;
}

void
xfs_buf_delwri_sort(
	xfs_buftarg_t	*target,
	struct list_head *list)
{
	list_sort(NULL, list, xfs_buf_cmp);
}

STATIC int
xfsbufd(
	void		*data)
{
	xfs_buftarg_t   *target = (xfs_buftarg_t *)data;

	current->flags |= PF_MEMALLOC;

	set_freezable();

	do {
		long	age = xfs_buf_age_centisecs * msecs_to_jiffies(10);
		long	tout = xfs_buf_timer_centisecs * msecs_to_jiffies(10);
		int	count = 0;
		struct list_head tmp;

		if (unlikely(freezing(current))) {
			set_bit(XBT_FORCE_SLEEP, &target->bt_flags);
			refrigerator();
		} else {
			clear_bit(XBT_FORCE_SLEEP, &target->bt_flags);
		}

		/* sleep for a long time if there is nothing to do. */
		if (list_empty(&target->bt_delwrite_queue))
			tout = MAX_SCHEDULE_TIMEOUT;
		schedule_timeout_interruptible(tout);

		xfs_buf_delwri_split(target, &tmp, age);
		list_sort(NULL, &tmp, xfs_buf_cmp);
		while (!list_empty(&tmp)) {
			struct xfs_buf *bp;
			bp = list_first_entry(&tmp, struct xfs_buf, b_list);
			list_del_init(&bp->b_list);
			xfs_bdstrat_cb(bp);
			count++;
		}
		if (count)
			blk_run_address_space(target->bt_mapping);

	} while (!kthread_should_stop());

	return 0;
}

/*
 *	Go through all incore buffers, and release buffers if they belong to
 *	the given device. This is used in filesystem error handling to
 *	preserve the consistency of its metadata.
 */
int
xfs_flush_buftarg(
	xfs_buftarg_t	*target,
	int		wait)
{
	xfs_buf_t	*bp;
	int		pincount = 0;
	LIST_HEAD(tmp_list);
	LIST_HEAD(wait_list);

	xfs_buf_runall_queues(xfsconvertd_workqueue);
	xfs_buf_runall_queues(xfsdatad_workqueue);
	xfs_buf_runall_queues(xfslogd_workqueue);

	set_bit(XBT_FORCE_FLUSH, &target->bt_flags);
	pincount = xfs_buf_delwri_split(target, &tmp_list, 0);

	/*
	 * Dropped the delayed write list lock, now walk the temporary list.
	 * All I/O is issued async and then if we need to wait for completion
	 * we do that after issuing all the IO.
	 */
	list_sort(NULL, &tmp_list, xfs_buf_cmp);
	while (!list_empty(&tmp_list)) {
		bp = list_first_entry(&tmp_list, struct xfs_buf, b_list);
		ASSERT(target == bp->b_target);
		list_del_init(&bp->b_list);
		if (wait) {
			bp->b_flags &= ~XBF_ASYNC;
			list_add(&bp->b_list, &wait_list);
		}
		xfs_bdstrat_cb(bp);
	}

	if (wait) {
		/* Expedite and wait for IO to complete. */
		blk_run_address_space(target->bt_mapping);
		while (!list_empty(&wait_list)) {
			bp = list_first_entry(&wait_list, struct xfs_buf, b_list);

			list_del_init(&bp->b_list);
			xfs_buf_iowait(bp);
			xfs_buf_relse(bp);
		}
	}

	return pincount;
}

int __init
xfs_buf_init(void)
{
	xfs_buf_zone = kmem_zone_init_flags(sizeof(xfs_buf_t), "xfs_buf",
						KM_ZONE_HWALIGN, NULL);
	if (!xfs_buf_zone)
		goto out;

	xfslogd_workqueue = alloc_workqueue("xfslogd",
					WQ_MEM_RECLAIM | WQ_HIGHPRI, 1);
	if (!xfslogd_workqueue)
		goto out_free_buf_zone;

	xfsdatad_workqueue = create_workqueue("xfsdatad");
	if (!xfsdatad_workqueue)
		goto out_destroy_xfslogd_workqueue;

	xfsconvertd_workqueue = create_workqueue("xfsconvertd");
	if (!xfsconvertd_workqueue)
		goto out_destroy_xfsdatad_workqueue;

	return 0;

 out_destroy_xfsdatad_workqueue:
	destroy_workqueue(xfsdatad_workqueue);
 out_destroy_xfslogd_workqueue:
	destroy_workqueue(xfslogd_workqueue);
 out_free_buf_zone:
	kmem_zone_destroy(xfs_buf_zone);
 out:
	return -ENOMEM;
}

void
xfs_buf_terminate(void)
{
	destroy_workqueue(xfsconvertd_workqueue);
	destroy_workqueue(xfsdatad_workqueue);
	destroy_workqueue(xfslogd_workqueue);
	kmem_zone_destroy(xfs_buf_zone);
}

#ifdef CONFIG_KDB_MODULES
struct list_head *
xfs_get_buftarg_list(void)
{
	return &xfs_buftarg_list;
}
#endif<|MERGE_RESOLUTION|>--- conflicted
+++ resolved
@@ -44,10 +44,6 @@
 
 static kmem_zone_t *xfs_buf_zone;
 STATIC int xfsbufd(void *);
-<<<<<<< HEAD
-STATIC int xfsbufd_wakeup(struct shrinker *, int, gfp_t);
-=======
->>>>>>> 3cbea436
 STATIC void xfs_buf_delwri_queue(xfs_buf_t *, int);
 
 static struct workqueue_struct *xfslogd_workqueue;
@@ -167,9 +163,6 @@
 }
 
 /*
-<<<<<<< HEAD
- *	Internal xfs_buf_t object manipulation
-=======
  * xfs_buf_lru_add - add a buffer to the LRU.
  *
  * The LRU takes a new reference to the buffer so that it will only be freed
@@ -223,7 +216,6 @@
  * to remove the reference that LRU holds on the buffer.
  *
  * This prevents build-up of stale buffers on the LRU.
->>>>>>> 3cbea436
  */
 void
 xfs_buf_stale(
@@ -338,11 +330,8 @@
 {
 	trace_xfs_buf_free(bp, _RET_IP_);
 
-<<<<<<< HEAD
-=======
 	ASSERT(list_empty(&bp->b_lru));
 
->>>>>>> 3cbea436
 	if (bp->b_flags & (_XBF_PAGE_CACHE|_XBF_PAGES)) {
 		uint		i;
 
@@ -418,10 +407,6 @@
 					__func__, gfp_mask);
 
 			XFS_STATS_INC(xb_page_retries);
-<<<<<<< HEAD
-			xfsbufd_wakeup(NULL, 0, gfp_mask);
-=======
->>>>>>> 3cbea436
 			congestion_wait(BLK_RW_ASYNC, HZ/50);
 			goto retry;
 		}
@@ -911,11 +896,7 @@
 	trace_xfs_buf_rele(bp, _RET_IP_);
 
 	if (!pag) {
-<<<<<<< HEAD
-		ASSERT(!bp->b_relse);
-=======
 		ASSERT(list_empty(&bp->b_lru));
->>>>>>> 3cbea436
 		ASSERT(RB_EMPTY_NODE(&bp->b_rbnode));
 		if (atomic_dec_and_test(&bp->b_hold))
 			xfs_buf_free(bp);
@@ -923,14 +904,6 @@
 	}
 
 	ASSERT(!RB_EMPTY_NODE(&bp->b_rbnode));
-<<<<<<< HEAD
-	ASSERT(atomic_read(&bp->b_hold) > 0);
-	if (atomic_dec_and_lock(&bp->b_hold, &pag->pag_buf_lock)) {
-		if (bp->b_relse) {
-			atomic_inc(&bp->b_hold);
-			spin_unlock(&pag->pag_buf_lock);
-			bp->b_relse(bp);
-=======
 
 	ASSERT(atomic_read(&bp->b_hold) > 0);
 	if (atomic_dec_and_lock(&bp->b_hold, &pag->pag_buf_lock)) {
@@ -938,7 +911,6 @@
 			   atomic_read(&bp->b_lru_ref)) {
 			xfs_buf_lru_add(bp);
 			spin_unlock(&pag->pag_buf_lock);
->>>>>>> 3cbea436
 		} else {
 			xfs_buf_lru_del(bp);
 			ASSERT(!(bp->b_flags & (XBF_DELWRI|_XBF_DELWRI_Q)));
@@ -1544,30 +1516,6 @@
 void
 xfs_wait_buftarg(
 	struct xfs_buftarg	*btp)
-<<<<<<< HEAD
-{
-	struct xfs_perag	*pag;
-	uint			i;
-
-	for (i = 0; i < btp->bt_mount->m_sb.sb_agcount; i++) {
-		pag = xfs_perag_get(btp->bt_mount, i);
-		spin_lock(&pag->pag_buf_lock);
-		while (rb_first(&pag->pag_buf_tree)) {
-			spin_unlock(&pag->pag_buf_lock);
-			delay(100);
-			spin_lock(&pag->pag_buf_lock);
-		}
-		spin_unlock(&pag->pag_buf_lock);
-		xfs_perag_put(pag);
-	}
-}
-
-/*
- *	buftarg list for delwrite queue processing
- */
-static LIST_HEAD(xfs_buftarg_list);
-static DEFINE_SPINLOCK(xfs_buftarg_lock);
-=======
 {
 	struct xfs_buf		*bp;
 
@@ -1612,7 +1560,6 @@
 			break;
 
 		bp = list_first_entry(&btp->bt_lru, struct xfs_buf, b_lru);
->>>>>>> 3cbea436
 
 		/*
 		 * Decrement the b_lru_ref count unless the value is already
@@ -1755,19 +1702,9 @@
 	spin_lock_init(&btp->bt_delwrite_lock);
 	btp->bt_flags = 0;
 	btp->bt_task = kthread_run(xfsbufd, btp, "xfsbufd/%s", fsname);
-<<<<<<< HEAD
-	if (IS_ERR(btp->bt_task)) {
-		error = PTR_ERR(btp->bt_task);
-		goto out_error;
-	}
-	xfs_register_buftarg(btp);
-out_error:
-	return error;
-=======
 	if (IS_ERR(btp->bt_task))
 		return PTR_ERR(btp->bt_task);
 	return 0;
->>>>>>> 3cbea436
 }
 
 xfs_buftarg_t *
@@ -1792,12 +1729,9 @@
 		goto error;
 	if (xfs_alloc_delwrite_queue(btp, fsname))
 		goto error;
-<<<<<<< HEAD
-=======
 	btp->bt_shrinker.shrink = xfs_buftarg_shrink;
 	btp->bt_shrinker.seeks = DEFAULT_SEEKS;
 	register_shrinker(&btp->bt_shrinker);
->>>>>>> 3cbea436
 	return btp;
 
 error:
@@ -1902,30 +1836,6 @@
 	flush_workqueue(queue);
 }
 
-<<<<<<< HEAD
-STATIC int
-xfsbufd_wakeup(
-	struct shrinker		*shrink,
-	int			priority,
-	gfp_t			mask)
-{
-	xfs_buftarg_t		*btp;
-
-	spin_lock(&xfs_buftarg_lock);
-	list_for_each_entry(btp, &xfs_buftarg_list, bt_list) {
-		if (test_bit(XBT_FORCE_SLEEP, &btp->bt_flags))
-			continue;
-		if (list_empty(&btp->bt_delwrite_queue))
-			continue;
-		set_bit(XBT_FORCE_FLUSH, &btp->bt_flags);
-		wake_up_process(btp->bt_task);
-	}
-	spin_unlock(&xfs_buftarg_lock);
-	return 0;
-}
-
-=======
->>>>>>> 3cbea436
 /*
  * Move as many buffers as specified to the supplied list
  * idicating if we skipped any buffers to prevent deadlocks.
