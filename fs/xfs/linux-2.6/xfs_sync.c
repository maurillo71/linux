--- conflicted
+++ resolved
@@ -271,12 +271,7 @@
 {
 	ASSERT((flags & ~SYNC_WAIT) == 0);
 
-<<<<<<< HEAD
-	return xfs_inode_ag_iterator(mp, xfs_sync_inode_attr, flags,
-				     XFS_ICI_NO_TAG, 0, NULL);
-=======
 	return xfs_inode_ag_iterator(mp, xfs_sync_inode_attr, flags);
->>>>>>> 45f53cc9
 }
 
 STATIC int
@@ -635,8 +630,6 @@
 	__xfs_inode_clear_reclaim(pag, ip);
 }
 
-<<<<<<< HEAD
-=======
 /*
  * Grab the inode for reclaim exclusively.
  * Return 0 if we grabbed it, non-zero otherwise.
@@ -674,7 +667,6 @@
 	return 0;
 }
 
->>>>>>> 45f53cc9
 /*
  * Inodes in different states need to be treated differently, and the return
  * value of xfs_iflush is not sufficient to get this right. The following table
