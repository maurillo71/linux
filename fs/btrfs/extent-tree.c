--- conflicted
+++ resolved
@@ -459,11 +459,7 @@
 	 * allocate blocks for the tree root we can't do the fast caching since
 	 * we likely hold important locks.
 	 */
-<<<<<<< HEAD
-	if (!trans->transaction->in_commit &&
-=======
 	if (trans && (!trans->transaction->in_commit) &&
->>>>>>> 105e53f8
 	    (root && root != root->fs_info->tree_root)) {
 		spin_lock(&cache->lock);
 		if (cache->cached != BTRFS_CACHE_NO) {
@@ -8202,8 +8198,6 @@
 	return ret;
 }
 
-<<<<<<< HEAD
-=======
 int btrfs_force_chunk_alloc(struct btrfs_trans_handle *trans,
 			    struct btrfs_root *root, u64 type)
 {
@@ -8212,7 +8206,6 @@
 			      CHUNK_ALLOC_FORCE);
 }
 
->>>>>>> 105e53f8
 /*
  * helper to account the unused space of all the readonly block group in the
  * list. takes mirrors into account.
@@ -8860,8 +8853,6 @@
 	return ret;
 }
 
-<<<<<<< HEAD
-=======
 int btrfs_init_space_info(struct btrfs_fs_info *fs_info)
 {
 	struct btrfs_space_info *space_info;
@@ -8885,18 +8876,12 @@
 	return ret;
 }
 
->>>>>>> 105e53f8
 int btrfs_error_unpin_extent_range(struct btrfs_root *root, u64 start, u64 end)
 {
 	return unpin_extent_range(root, start, end);
 }
 
 int btrfs_error_discard_extent(struct btrfs_root *root, u64 bytenr,
-<<<<<<< HEAD
-			       u64 num_bytes)
-{
-	return btrfs_discard_extent(root, bytenr, num_bytes);
-=======
 			       u64 num_bytes, u64 *actual_bytes)
 {
 	return btrfs_discard_extent(root, bytenr, num_bytes, actual_bytes);
@@ -8948,5 +8933,4 @@
 
 	range->len = trimmed;
 	return ret;
->>>>>>> 105e53f8
 }