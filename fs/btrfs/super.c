--- conflicted
+++ resolved
@@ -676,10 +676,7 @@
 }
 
 static const struct super_operations btrfs_super_ops = {
-<<<<<<< HEAD
-=======
 	.drop_inode	= btrfs_drop_inode,
->>>>>>> 71623855
 	.delete_inode	= btrfs_delete_inode,
 	.put_super	= btrfs_put_super,
 	.sync_fs	= btrfs_sync_fs,
