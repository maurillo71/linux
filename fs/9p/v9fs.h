--- conflicted
+++ resolved
@@ -151,18 +151,6 @@
 			struct inode *new_dir, struct dentry *new_dentry);
 extern void v9fs_vfs_put_link(struct dentry *dentry, struct nameidata *nd,
 			void *p);
-<<<<<<< HEAD
-extern struct inode *v9fs_inode(struct v9fs_session_info *v9ses,
-			struct p9_fid *fid,
-			struct super_block *sb);
-
-extern const struct inode_operations v9fs_dir_inode_operations_dotl;
-extern const struct inode_operations v9fs_file_inode_operations_dotl;
-extern const struct inode_operations v9fs_symlink_inode_operations_dotl;
-extern struct inode *v9fs_inode_dotl(struct v9fs_session_info *v9ses,
-			struct p9_fid *fid,
-			struct super_block *sb);
-=======
 extern struct inode *v9fs_inode_from_fid(struct v9fs_session_info *v9ses,
 					 struct p9_fid *fid,
 					 struct super_block *sb);
@@ -172,7 +160,6 @@
 extern struct inode *v9fs_inode_from_fid_dotl(struct v9fs_session_info *v9ses,
 					      struct p9_fid *fid,
 					      struct super_block *sb);
->>>>>>> 105e53f8
 
 /* other default globals */
 #define V9FS_PORT	564
@@ -202,11 +189,7 @@
 }
 
 /**
-<<<<<<< HEAD
- * v9fs_inode_from_fid - Helper routine to populate an inode by
-=======
  * v9fs_get_inode_from_fid - Helper routine to populate an inode by
->>>>>>> 105e53f8
  * issuing a attribute request
  * @v9ses: session information
  * @fid: fid to issue attribute request for
@@ -214,16 +197,6 @@
  *
  */
 static inline struct inode *
-<<<<<<< HEAD
-v9fs_inode_from_fid(struct v9fs_session_info *v9ses, struct p9_fid *fid,
-				struct super_block *sb)
-{
-	if (v9fs_proto_dotl(v9ses))
-		return v9fs_inode_dotl(v9ses, fid, sb);
-	else
-		return v9fs_inode(v9ses, fid, sb);
-}
-=======
 v9fs_get_inode_from_fid(struct v9fs_session_info *v9ses, struct p9_fid *fid,
 			struct super_block *sb)
 {
@@ -232,5 +205,4 @@
 	else
 		return v9fs_inode_from_fid(v9ses, fid, sb);
 }
-#endif
->>>>>>> 105e53f8
+#endif