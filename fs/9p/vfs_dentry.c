/*
 *  linux/fs/9p/vfs_dentry.c
 *
 * This file contians vfs dentry ops for the 9P2000 protocol.
 *
 *  Copyright (C) 2004 by Eric Van Hensbergen <ericvh@gmail.com>
 *  Copyright (C) 2002 by Ron Minnich <rminnich@lanl.gov>
 *
 *  This program is free software; you can redistribute it and/or modify
 *  it under the terms of the GNU General Public License version 2
 *  as published by the Free Software Foundation.
 *
 *  This program is distributed in the hope that it will be useful,
 *  but WITHOUT ANY WARRANTY; without even the implied warranty of
 *  MERCHANTABILITY or FITNESS FOR A PARTICULAR PURPOSE.  See the
 *  GNU General Public License for more details.
 *
 *  You should have received a copy of the GNU General Public License
 *  along with this program; if not, write to:
 *  Free Software Foundation
 *  51 Franklin Street, Fifth Floor
 *  Boston, MA  02111-1301  USA
 *
 */

#include <linux/module.h>
#include <linux/errno.h>
#include <linux/fs.h>
#include <linux/file.h>
#include <linux/pagemap.h>
#include <linux/stat.h>
#include <linux/string.h>
#include <linux/inet.h>
#include <linux/namei.h>
#include <linux/idr.h>
#include <linux/sched.h>
#include <linux/slab.h>
#include <net/9p/9p.h>
#include <net/9p/client.h>

#include "v9fs.h"
#include "v9fs_vfs.h"
#include "fid.h"

/**
 * v9fs_dentry_delete - called when dentry refcount equals 0
 * @dentry:  dentry in question
 *
 * By returning 1 here we should remove cacheing of unused
 * dentry components.
 *
 */

static int v9fs_dentry_delete(const struct dentry *dentry)
{
	P9_DPRINTK(P9_DEBUG_VFS, " dentry: %s (%p)\n", dentry->d_name.name,
									dentry);

	return 1;
}

/**
 * v9fs_cached_dentry_delete - called when dentry refcount equals 0
 * @dentry:  dentry in question
 *
 */
<<<<<<< HEAD

=======
>>>>>>> 105e53f8
static int v9fs_cached_dentry_delete(const struct dentry *dentry)
{
	P9_DPRINTK(P9_DEBUG_VFS, " dentry: %s (%p)\n",
		   dentry->d_name.name, dentry);

	/* Don't cache negative dentries */
	if (!dentry->d_inode)
		return 1;
	return 0;
}

/**
 * v9fs_dentry_release - called when dentry is going to be freed
 * @dentry:  dentry that is being release
 *
 */

static void v9fs_dentry_release(struct dentry *dentry)
{
	struct v9fs_dentry *dent;
	struct p9_fid *temp, *current_fid;

	P9_DPRINTK(P9_DEBUG_VFS, " dentry: %s (%p)\n", dentry->d_name.name,
									dentry);
	dent = dentry->d_fsdata;
	if (dent) {
		list_for_each_entry_safe(current_fid, temp, &dent->fidlist,
									dlist) {
			p9_client_clunk(current_fid);
		}

		kfree(dent);
		dentry->d_fsdata = NULL;
	}
}

static int v9fs_lookup_revalidate(struct dentry *dentry, struct nameidata *nd)
{
	struct p9_fid *fid;
	struct inode *inode;
	struct v9fs_inode *v9inode;

	if (nd->flags & LOOKUP_RCU)
		return -ECHILD;

	inode = dentry->d_inode;
	if (!inode)
		goto out_valid;

	v9inode = V9FS_I(inode);
	if (v9inode->cache_validity & V9FS_INO_INVALID_ATTR) {
		int retval;
		struct v9fs_session_info *v9ses;
		fid = v9fs_fid_lookup(dentry);
		if (IS_ERR(fid))
			return PTR_ERR(fid);

		v9ses = v9fs_inode2v9ses(inode);
		if (v9fs_proto_dotl(v9ses))
			retval = v9fs_refresh_inode_dotl(fid, inode);
		else
			retval = v9fs_refresh_inode(fid, inode);
		if (retval == -ENOENT)
			return 0;
		if (retval < 0)
			return retval;
	}
out_valid:
	return 1;
}

const struct dentry_operations v9fs_cached_dentry_operations = {
	.d_revalidate = v9fs_lookup_revalidate,
	.d_delete = v9fs_cached_dentry_delete,
	.d_release = v9fs_dentry_release,
};

const struct dentry_operations v9fs_dentry_operations = {
	.d_delete = v9fs_dentry_delete,
	.d_release = v9fs_dentry_release,
};<|MERGE_RESOLUTION|>--- conflicted
+++ resolved
@@ -64,10 +64,6 @@
  * @dentry:  dentry in question
  *
  */
-<<<<<<< HEAD
-
-=======
->>>>>>> 105e53f8
 static int v9fs_cached_dentry_delete(const struct dentry *dentry)
 {
 	P9_DPRINTK(P9_DEBUG_VFS, " dentry: %s (%p)\n",
