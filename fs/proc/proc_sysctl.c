--- conflicted
+++ resolved
@@ -407,29 +407,18 @@
 		const struct dentry *dentry, const struct inode *inode,
 		unsigned int len, const char *str, const struct qstr *name)
 {
-<<<<<<< HEAD
-	/* Although proc doesn't have negative dentries, rcu-walk means
-	 * that inode here can be NULL */
-	if (!inode)
-		return 0;
-=======
 	struct ctl_table_header *head;
 	/* Although proc doesn't have negative dentries, rcu-walk means
 	 * that inode here can be NULL */
 	/* AV: can it, indeed? */
 	if (!inode)
 		return 1;
->>>>>>> 105e53f8
 	if (name->len != len)
 		return 1;
 	if (memcmp(name->name, str, len))
 		return 1;
-<<<<<<< HEAD
-	return !sysctl_is_seen(PROC_I(inode)->sysctl);
-=======
 	head = rcu_dereference(PROC_I(inode)->sysctl);
 	return !head || !sysctl_is_seen(head);
->>>>>>> 105e53f8
 }
 
 static const struct dentry_operations proc_sys_dentry_operations = {
