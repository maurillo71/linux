--- conflicted
+++ resolved
@@ -1991,10 +1991,7 @@
 		spin_unlock(sb_bgl_lock(sbi, group));
 		percpu_counter_sub(&sbi->s_freeblocks_counter, next - start);
 
-<<<<<<< HEAD
-=======
 		free_blocks -= next - start;
->>>>>>> 105e53f8
 		/* Do not issue a TRIM on extents smaller than minblocks */
 		if ((next - start) < minblocks)
 			goto free_extent;
@@ -2044,11 +2041,7 @@
 		cond_resched();
 
 		/* No more suitable extents */
-<<<<<<< HEAD
-		if ((free_blocks - count) < minblocks)
-=======
 		if (free_blocks < minblocks)
->>>>>>> 105e53f8
 			break;
 	}
 
@@ -2098,12 +2091,8 @@
 	ext3_fsblk_t max_blks = le32_to_cpu(es->s_blocks_count);
 	int ret = 0;
 
-<<<<<<< HEAD
-	start = range->start >> sb->s_blocksize_bits;
-=======
 	start = (range->start >> sb->s_blocksize_bits) +
 		le32_to_cpu(es->s_first_data_block);
->>>>>>> 105e53f8
 	len = range->len >> sb->s_blocksize_bits;
 	minlen = range->minlen >> sb->s_blocksize_bits;
 	trimmed = 0;
@@ -2112,13 +2101,6 @@
 		return -EINVAL;
 	if (start >= max_blks)
 		goto out;
-<<<<<<< HEAD
-	if (start < le32_to_cpu(es->s_first_data_block)) {
-		len -= le32_to_cpu(es->s_first_data_block) - start;
-		start = le32_to_cpu(es->s_first_data_block);
-	}
-=======
->>>>>>> 105e53f8
 	if (start + len > max_blks)
 		len = max_blks - start;
 
@@ -2145,12 +2127,6 @@
 		if (free_blocks < minlen)
 			continue;
 
-<<<<<<< HEAD
-		if (len >= EXT3_BLOCKS_PER_GROUP(sb))
-			len -= (EXT3_BLOCKS_PER_GROUP(sb) - first_block);
-		else
-			last_block = first_block + len;
-=======
 		/*
 		 * For all the groups except the last one, last block will
 		 * always be EXT3_BLOCKS_PER_GROUP(sb), so we only need to
@@ -2160,7 +2136,6 @@
 		if (first_block + len < EXT3_BLOCKS_PER_GROUP(sb))
 			last_block = first_block + len;
 		len -= last_block - first_block;
->>>>>>> 105e53f8
 
 		ret = ext3_trim_all_free(sb, group, first_block,
 					last_block, minlen);
