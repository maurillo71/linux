/*
 * inode.c - NILFS inode operations.
 *
 * Copyright (C) 2005-2008 Nippon Telegraph and Telephone Corporation.
 *
 * This program is free software; you can redistribute it and/or modify
 * it under the terms of the GNU General Public License as published by
 * the Free Software Foundation; either version 2 of the License, or
 * (at your option) any later version.
 *
 * This program is distributed in the hope that it will be useful,
 * but WITHOUT ANY WARRANTY; without even the implied warranty of
 * MERCHANTABILITY or FITNESS FOR A PARTICULAR PURPOSE.  See the
 * GNU General Public License for more details.
 *
 * You should have received a copy of the GNU General Public License
 * along with this program; if not, write to the Free Software
 * Foundation, Inc., 51 Franklin St, Fifth Floor, Boston, MA  02110-1301  USA
 *
 * Written by Ryusuke Konishi <ryusuke@osrg.net>
 *
 */

#include <linux/buffer_head.h>
#include <linux/gfp.h>
#include <linux/mpage.h>
#include <linux/writeback.h>
#include <linux/uio.h>
#include "nilfs.h"
#include "btnode.h"
#include "segment.h"
#include "page.h"
#include "mdt.h"
#include "cpfile.h"
#include "ifile.h"

struct nilfs_iget_args {
	u64 ino;
	__u64 cno;
	struct nilfs_root *root;
	int for_gc;
};

/**
 * nilfs_get_block() - get a file block on the filesystem (callback function)
 * @inode - inode struct of the target file
 * @blkoff - file block number
 * @bh_result - buffer head to be mapped on
 * @create - indicate whether allocating the block or not when it has not
 *      been allocated yet.
 *
 * This function does not issue actual read request of the specified data
 * block. It is done by VFS.
 */
int nilfs_get_block(struct inode *inode, sector_t blkoff,
		    struct buffer_head *bh_result, int create)
{
	struct nilfs_inode_info *ii = NILFS_I(inode);
	__u64 blknum = 0;
	int err = 0, ret;
	struct inode *dat = NILFS_I_NILFS(inode)->ns_dat;
	unsigned maxblocks = bh_result->b_size >> inode->i_blkbits;

	down_read(&NILFS_MDT(dat)->mi_sem);
	ret = nilfs_bmap_lookup_contig(ii->i_bmap, blkoff, &blknum, maxblocks);
	up_read(&NILFS_MDT(dat)->mi_sem);
	if (ret >= 0) {	/* found */
		map_bh(bh_result, inode->i_sb, blknum);
		if (ret > 0)
			bh_result->b_size = (ret << inode->i_blkbits);
		goto out;
	}
	/* data block was not found */
	if (ret == -ENOENT && create) {
		struct nilfs_transaction_info ti;

		bh_result->b_blocknr = 0;
		err = nilfs_transaction_begin(inode->i_sb, &ti, 1);
		if (unlikely(err))
			goto out;
		err = nilfs_bmap_insert(ii->i_bmap, (unsigned long)blkoff,
					(unsigned long)bh_result);
		if (unlikely(err != 0)) {
			if (err == -EEXIST) {
				/*
				 * The get_block() function could be called
				 * from multiple callers for an inode.
				 * However, the page having this block must
				 * be locked in this case.
				 */
				printk(KERN_WARNING
				       "nilfs_get_block: a race condition "
				       "while inserting a data block. "
				       "(inode number=%lu, file block "
				       "offset=%llu)\n",
				       inode->i_ino,
				       (unsigned long long)blkoff);
				err = 0;
			}
			nilfs_transaction_abort(inode->i_sb);
			goto out;
		}
		nilfs_mark_inode_dirty(inode);
		nilfs_transaction_commit(inode->i_sb); /* never fails */
		/* Error handling should be detailed */
		set_buffer_new(bh_result);
		set_buffer_delay(bh_result);
		map_bh(bh_result, inode->i_sb, 0); /* dbn must be changed
						      to proper value */
	} else if (ret == -ENOENT) {
		/* not found is not error (e.g. hole); must return without
		   the mapped state flag. */
		;
	} else {
		err = ret;
	}

 out:
	return err;
}

/**
 * nilfs_readpage() - implement readpage() method of nilfs_aops {}
 * address_space_operations.
 * @file - file struct of the file to be read
 * @page - the page to be read
 */
static int nilfs_readpage(struct file *file, struct page *page)
{
	return mpage_readpage(page, nilfs_get_block);
}

/**
 * nilfs_readpages() - implement readpages() method of nilfs_aops {}
 * address_space_operations.
 * @file - file struct of the file to be read
 * @mapping - address_space struct used for reading multiple pages
 * @pages - the pages to be read
 * @nr_pages - number of pages to be read
 */
static int nilfs_readpages(struct file *file, struct address_space *mapping,
			   struct list_head *pages, unsigned nr_pages)
{
	return mpage_readpages(mapping, pages, nr_pages, nilfs_get_block);
}

static int nilfs_writepages(struct address_space *mapping,
			    struct writeback_control *wbc)
{
	struct inode *inode = mapping->host;
	int err = 0;

	if (wbc->sync_mode == WB_SYNC_ALL)
		err = nilfs_construct_dsync_segment(inode->i_sb, inode,
						    wbc->range_start,
						    wbc->range_end);
	return err;
}

static int nilfs_writepage(struct page *page, struct writeback_control *wbc)
{
	struct inode *inode = page->mapping->host;
	int err;

	redirty_page_for_writepage(wbc, page);
	unlock_page(page);

	if (wbc->sync_mode == WB_SYNC_ALL) {
		err = nilfs_construct_segment(inode->i_sb);
		if (unlikely(err))
			return err;
	} else if (wbc->for_reclaim)
		nilfs_flush_segment(inode->i_sb, inode->i_ino);

	return 0;
}

static int nilfs_set_page_dirty(struct page *page)
{
	int ret = __set_page_dirty_buffers(page);

	if (ret) {
		struct inode *inode = page->mapping->host;
		unsigned nr_dirty = 1 << (PAGE_SHIFT - inode->i_blkbits);

		nilfs_set_file_dirty(inode, nr_dirty);
	}
	return ret;
}

static int nilfs_write_begin(struct file *file, struct address_space *mapping,
			     loff_t pos, unsigned len, unsigned flags,
			     struct page **pagep, void **fsdata)

{
	struct inode *inode = mapping->host;
	int err = nilfs_transaction_begin(inode->i_sb, NULL, 1);

	if (unlikely(err))
		return err;

	err = block_write_begin(mapping, pos, len, flags, pagep,
				nilfs_get_block);
	if (unlikely(err)) {
		loff_t isize = mapping->host->i_size;
		if (pos + len > isize)
			vmtruncate(mapping->host, isize);

		nilfs_transaction_abort(inode->i_sb);
	}
	return err;
}

static int nilfs_write_end(struct file *file, struct address_space *mapping,
			   loff_t pos, unsigned len, unsigned copied,
			   struct page *page, void *fsdata)
{
	struct inode *inode = mapping->host;
	unsigned start = pos & (PAGE_CACHE_SIZE - 1);
	unsigned nr_dirty;
	int err;

	nr_dirty = nilfs_page_count_clean_buffers(page, start,
						  start + copied);
	copied = generic_write_end(file, mapping, pos, len, copied, page,
				   fsdata);
	nilfs_set_file_dirty(inode, nr_dirty);
	err = nilfs_transaction_commit(inode->i_sb);
	return err ? : copied;
}

static ssize_t
nilfs_direct_IO(int rw, struct kiocb *iocb, const struct iovec *iov,
		loff_t offset, unsigned long nr_segs)
{
	struct file *file = iocb->ki_filp;
	struct inode *inode = file->f_mapping->host;
	ssize_t size;

	if (rw == WRITE)
		return 0;

	/* Needs synchronization with the cleaner */
	size = blockdev_direct_IO(rw, iocb, inode, inode->i_sb->s_bdev, iov,
				  offset, nr_segs, nilfs_get_block, NULL);

	/*
	 * In case of error extending write may have instantiated a few
	 * blocks outside i_size. Trim these off again.
	 */
	if (unlikely((rw & WRITE) && size < 0)) {
		loff_t isize = i_size_read(inode);
		loff_t end = offset + iov_length(iov, nr_segs);

		if (end > isize)
			vmtruncate(inode, isize);
	}

	return size;
}

const struct address_space_operations nilfs_aops = {
	.writepage		= nilfs_writepage,
	.readpage		= nilfs_readpage,
	.sync_page		= block_sync_page,
	.writepages		= nilfs_writepages,
	.set_page_dirty		= nilfs_set_page_dirty,
	.readpages		= nilfs_readpages,
	.write_begin		= nilfs_write_begin,
	.write_end		= nilfs_write_end,
	/* .releasepage		= nilfs_releasepage, */
	.invalidatepage		= block_invalidatepage,
	.direct_IO		= nilfs_direct_IO,
	.is_partially_uptodate  = block_is_partially_uptodate,
};

struct inode *nilfs_new_inode(struct inode *dir, int mode)
{
	struct super_block *sb = dir->i_sb;
	struct nilfs_sb_info *sbi = NILFS_SB(sb);
	struct inode *inode;
	struct nilfs_inode_info *ii;
	struct nilfs_root *root;
	int err = -ENOMEM;
	ino_t ino;

	inode = new_inode(sb);
	if (unlikely(!inode))
		goto failed;

	mapping_set_gfp_mask(inode->i_mapping,
			     mapping_gfp_mask(inode->i_mapping) & ~__GFP_FS);

	root = NILFS_I(dir)->i_root;
	ii = NILFS_I(inode);
	ii->i_state = 1 << NILFS_I_NEW;
	ii->i_root = root;

	err = nilfs_ifile_create_inode(root->ifile, &ino, &ii->i_bh);
	if (unlikely(err))
		goto failed_ifile_create_inode;
	/* reference count of i_bh inherits from nilfs_mdt_read_block() */

	atomic_inc(&root->inodes_count);
	inode_init_owner(inode, dir, mode);
	inode->i_ino = ino;
	inode->i_mtime = inode->i_atime = inode->i_ctime = CURRENT_TIME;

	if (S_ISREG(mode) || S_ISDIR(mode) || S_ISLNK(mode)) {
		err = nilfs_bmap_read(ii->i_bmap, NULL);
		if (err < 0)
			goto failed_bmap;

		set_bit(NILFS_I_BMAP, &ii->i_state);
		/* No lock is needed; iget() ensures it. */
	}

	ii->i_flags = NILFS_I(dir)->i_flags;
	if (S_ISLNK(mode))
		ii->i_flags &= ~(NILFS_IMMUTABLE_FL | NILFS_APPEND_FL);
	if (!S_ISDIR(mode))
		ii->i_flags &= ~NILFS_DIRSYNC_FL;

	/* ii->i_file_acl = 0; */
	/* ii->i_dir_acl = 0; */
	ii->i_dir_start_lookup = 0;
	nilfs_set_inode_flags(inode);
	spin_lock(&sbi->s_next_gen_lock);
	inode->i_generation = sbi->s_next_generation++;
	spin_unlock(&sbi->s_next_gen_lock);
	insert_inode_hash(inode);

	err = nilfs_init_acl(inode, dir);
	if (unlikely(err))
		goto failed_acl; /* never occur. When supporting
				    nilfs_init_acl(), proper cancellation of
				    above jobs should be considered */

	return inode;

 failed_acl:
 failed_bmap:
	inode->i_nlink = 0;
	iput(inode);  /* raw_inode will be deleted through
			 generic_delete_inode() */
	goto failed;

 failed_ifile_create_inode:
	make_bad_inode(inode);
	iput(inode);  /* if i_nlink == 1, generic_forget_inode() will be
			 called */
 failed:
	return ERR_PTR(err);
}

void nilfs_set_inode_flags(struct inode *inode)
{
	unsigned int flags = NILFS_I(inode)->i_flags;

	inode->i_flags &= ~(S_SYNC | S_APPEND | S_IMMUTABLE | S_NOATIME |
			    S_DIRSYNC);
	if (flags & NILFS_SYNC_FL)
		inode->i_flags |= S_SYNC;
	if (flags & NILFS_APPEND_FL)
		inode->i_flags |= S_APPEND;
	if (flags & NILFS_IMMUTABLE_FL)
		inode->i_flags |= S_IMMUTABLE;
#ifndef NILFS_ATIME_DISABLE
	if (flags & NILFS_NOATIME_FL)
#endif
		inode->i_flags |= S_NOATIME;
	if (flags & NILFS_DIRSYNC_FL)
		inode->i_flags |= S_DIRSYNC;
	mapping_set_gfp_mask(inode->i_mapping,
			     mapping_gfp_mask(inode->i_mapping) & ~__GFP_FS);
}

int nilfs_read_inode_common(struct inode *inode,
			    struct nilfs_inode *raw_inode)
{
	struct nilfs_inode_info *ii = NILFS_I(inode);
	int err;

	inode->i_mode = le16_to_cpu(raw_inode->i_mode);
	inode->i_uid = (uid_t)le32_to_cpu(raw_inode->i_uid);
	inode->i_gid = (gid_t)le32_to_cpu(raw_inode->i_gid);
	inode->i_nlink = le16_to_cpu(raw_inode->i_links_count);
	inode->i_size = le64_to_cpu(raw_inode->i_size);
	inode->i_atime.tv_sec = le64_to_cpu(raw_inode->i_mtime);
	inode->i_ctime.tv_sec = le64_to_cpu(raw_inode->i_ctime);
	inode->i_mtime.tv_sec = le64_to_cpu(raw_inode->i_mtime);
	inode->i_atime.tv_nsec = le32_to_cpu(raw_inode->i_mtime_nsec);
	inode->i_ctime.tv_nsec = le32_to_cpu(raw_inode->i_ctime_nsec);
	inode->i_mtime.tv_nsec = le32_to_cpu(raw_inode->i_mtime_nsec);
	if (inode->i_nlink == 0 && inode->i_mode == 0)
		return -EINVAL; /* this inode is deleted */

	inode->i_blocks = le64_to_cpu(raw_inode->i_blocks);
	ii->i_flags = le32_to_cpu(raw_inode->i_flags);
#if 0
	ii->i_file_acl = le32_to_cpu(raw_inode->i_file_acl);
	ii->i_dir_acl = S_ISREG(inode->i_mode) ?
		0 : le32_to_cpu(raw_inode->i_dir_acl);
#endif
	ii->i_dir_start_lookup = 0;
	inode->i_generation = le32_to_cpu(raw_inode->i_generation);

	if (S_ISREG(inode->i_mode) || S_ISDIR(inode->i_mode) ||
	    S_ISLNK(inode->i_mode)) {
		err = nilfs_bmap_read(ii->i_bmap, raw_inode);
		if (err < 0)
			return err;
		set_bit(NILFS_I_BMAP, &ii->i_state);
		/* No lock is needed; iget() ensures it. */
	}
	return 0;
}

static int __nilfs_read_inode(struct super_block *sb,
			      struct nilfs_root *root, unsigned long ino,
			      struct inode *inode)
{
	struct the_nilfs *nilfs = NILFS_SB(sb)->s_nilfs;
	struct buffer_head *bh;
	struct nilfs_inode *raw_inode;
	int err;

<<<<<<< HEAD
	down_read(&NILFS_MDT(dat)->mi_sem);	/* XXX */
=======
	down_read(&NILFS_MDT(nilfs->ns_dat)->mi_sem);
>>>>>>> 3cbea436
	err = nilfs_ifile_get_inode_block(root->ifile, ino, &bh);
	if (unlikely(err))
		goto bad_inode;

	raw_inode = nilfs_ifile_map_inode(root->ifile, ino, bh);

	err = nilfs_read_inode_common(inode, raw_inode);
	if (err)
		goto failed_unmap;

	if (S_ISREG(inode->i_mode)) {
		inode->i_op = &nilfs_file_inode_operations;
		inode->i_fop = &nilfs_file_operations;
		inode->i_mapping->a_ops = &nilfs_aops;
	} else if (S_ISDIR(inode->i_mode)) {
		inode->i_op = &nilfs_dir_inode_operations;
		inode->i_fop = &nilfs_dir_operations;
		inode->i_mapping->a_ops = &nilfs_aops;
	} else if (S_ISLNK(inode->i_mode)) {
		inode->i_op = &nilfs_symlink_inode_operations;
		inode->i_mapping->a_ops = &nilfs_aops;
	} else {
		inode->i_op = &nilfs_special_inode_operations;
		init_special_inode(
			inode, inode->i_mode,
			huge_decode_dev(le64_to_cpu(raw_inode->i_device_code)));
	}
	nilfs_ifile_unmap_inode(root->ifile, ino, bh);
	brelse(bh);
	up_read(&NILFS_MDT(nilfs->ns_dat)->mi_sem);
	nilfs_set_inode_flags(inode);
	return 0;

 failed_unmap:
	nilfs_ifile_unmap_inode(root->ifile, ino, bh);
	brelse(bh);

 bad_inode:
	up_read(&NILFS_MDT(nilfs->ns_dat)->mi_sem);
	return err;
}

static int nilfs_iget_test(struct inode *inode, void *opaque)
{
	struct nilfs_iget_args *args = opaque;
	struct nilfs_inode_info *ii;

	if (args->ino != inode->i_ino || args->root != NILFS_I(inode)->i_root)
		return 0;

	ii = NILFS_I(inode);
	if (!test_bit(NILFS_I_GCINODE, &ii->i_state))
		return !args->for_gc;

	return args->for_gc && args->cno == ii->i_cno;
}

static int nilfs_iget_set(struct inode *inode, void *opaque)
{
	struct nilfs_iget_args *args = opaque;

	inode->i_ino = args->ino;
	if (args->for_gc) {
		NILFS_I(inode)->i_state = 1 << NILFS_I_GCINODE;
		NILFS_I(inode)->i_cno = args->cno;
		NILFS_I(inode)->i_root = NULL;
	} else {
		if (args->root && args->ino == NILFS_ROOT_INO)
			nilfs_get_root(args->root);
		NILFS_I(inode)->i_root = args->root;
	}
	return 0;
}

struct inode *nilfs_ilookup(struct super_block *sb, struct nilfs_root *root,
			    unsigned long ino)
{
	struct nilfs_iget_args args = {
		.ino = ino, .root = root, .cno = 0, .for_gc = 0
	};

	return ilookup5(sb, ino, nilfs_iget_test, &args);
}

struct inode *nilfs_iget_locked(struct super_block *sb, struct nilfs_root *root,
				unsigned long ino)
{
	struct nilfs_iget_args args = {
		.ino = ino, .root = root, .cno = 0, .for_gc = 0
	};

	return iget5_locked(sb, ino, nilfs_iget_test, nilfs_iget_set, &args);
}

struct inode *nilfs_iget(struct super_block *sb, struct nilfs_root *root,
			 unsigned long ino)
<<<<<<< HEAD
=======
{
	struct inode *inode;
	int err;

	inode = nilfs_iget_locked(sb, root, ino);
	if (unlikely(!inode))
		return ERR_PTR(-ENOMEM);
	if (!(inode->i_state & I_NEW))
		return inode;

	err = __nilfs_read_inode(sb, root, ino, inode);
	if (unlikely(err)) {
		iget_failed(inode);
		return ERR_PTR(err);
	}
	unlock_new_inode(inode);
	return inode;
}

struct inode *nilfs_iget_for_gc(struct super_block *sb, unsigned long ino,
				__u64 cno)
>>>>>>> 3cbea436
{
	struct nilfs_iget_args args = {
		.ino = ino, .root = NULL, .cno = cno, .for_gc = 1
	};
	struct inode *inode;
	int err;

<<<<<<< HEAD
	inode = nilfs_iget_locked(sb, root, ino);
=======
	inode = iget5_locked(sb, ino, nilfs_iget_test, nilfs_iget_set, &args);
>>>>>>> 3cbea436
	if (unlikely(!inode))
		return ERR_PTR(-ENOMEM);
	if (!(inode->i_state & I_NEW))
		return inode;

<<<<<<< HEAD
	err = __nilfs_read_inode(sb, root, ino, inode);
	if (unlikely(err)) {
		iget_failed(inode);
		return ERR_PTR(err);
	}
	unlock_new_inode(inode);
	return inode;
}

struct inode *nilfs_iget_for_gc(struct super_block *sb, unsigned long ino,
				__u64 cno)
{
	struct nilfs_iget_args args = {
		.ino = ino, .root = NULL, .cno = cno, .for_gc = 1
	};
	struct inode *inode;
	int err;

	inode = iget5_locked(sb, ino, nilfs_iget_test, nilfs_iget_set, &args);
	if (unlikely(!inode))
		return ERR_PTR(-ENOMEM);
	if (!(inode->i_state & I_NEW))
		return inode;

=======
>>>>>>> 3cbea436
	err = nilfs_init_gcinode(inode);
	if (unlikely(err)) {
		iget_failed(inode);
		return ERR_PTR(err);
	}
	unlock_new_inode(inode);
	return inode;
}

void nilfs_write_inode_common(struct inode *inode,
			      struct nilfs_inode *raw_inode, int has_bmap)
{
	struct nilfs_inode_info *ii = NILFS_I(inode);

	raw_inode->i_mode = cpu_to_le16(inode->i_mode);
	raw_inode->i_uid = cpu_to_le32(inode->i_uid);
	raw_inode->i_gid = cpu_to_le32(inode->i_gid);
	raw_inode->i_links_count = cpu_to_le16(inode->i_nlink);
	raw_inode->i_size = cpu_to_le64(inode->i_size);
	raw_inode->i_ctime = cpu_to_le64(inode->i_ctime.tv_sec);
	raw_inode->i_mtime = cpu_to_le64(inode->i_mtime.tv_sec);
	raw_inode->i_ctime_nsec = cpu_to_le32(inode->i_ctime.tv_nsec);
	raw_inode->i_mtime_nsec = cpu_to_le32(inode->i_mtime.tv_nsec);
	raw_inode->i_blocks = cpu_to_le64(inode->i_blocks);

	raw_inode->i_flags = cpu_to_le32(ii->i_flags);
	raw_inode->i_generation = cpu_to_le32(inode->i_generation);

	if (has_bmap)
		nilfs_bmap_write(ii->i_bmap, raw_inode);
	else if (S_ISCHR(inode->i_mode) || S_ISBLK(inode->i_mode))
		raw_inode->i_device_code =
			cpu_to_le64(huge_encode_dev(inode->i_rdev));
	/* When extending inode, nilfs->ns_inode_size should be checked
	   for substitutions of appended fields */
}

void nilfs_update_inode(struct inode *inode, struct buffer_head *ibh)
{
	ino_t ino = inode->i_ino;
	struct nilfs_inode_info *ii = NILFS_I(inode);
	struct inode *ifile = ii->i_root->ifile;
	struct nilfs_inode *raw_inode;

	raw_inode = nilfs_ifile_map_inode(ifile, ino, ibh);

	if (test_and_clear_bit(NILFS_I_NEW, &ii->i_state))
		memset(raw_inode, 0, NILFS_MDT(ifile)->mi_entry_size);
	set_bit(NILFS_I_INODE_DIRTY, &ii->i_state);

	nilfs_write_inode_common(inode, raw_inode, 0);
		/* XXX: call with has_bmap = 0 is a workaround to avoid
		   deadlock of bmap. This delays update of i_bmap to just
		   before writing */
	nilfs_ifile_unmap_inode(ifile, ino, ibh);
}

#define NILFS_MAX_TRUNCATE_BLOCKS	16384  /* 64MB for 4KB block */

static void nilfs_truncate_bmap(struct nilfs_inode_info *ii,
				unsigned long from)
{
	unsigned long b;
	int ret;

	if (!test_bit(NILFS_I_BMAP, &ii->i_state))
		return;
repeat:
	ret = nilfs_bmap_last_key(ii->i_bmap, &b);
	if (ret == -ENOENT)
		return;
	else if (ret < 0)
		goto failed;

	if (b < from)
		return;

	b -= min_t(unsigned long, NILFS_MAX_TRUNCATE_BLOCKS, b - from);
	ret = nilfs_bmap_truncate(ii->i_bmap, b);
	nilfs_relax_pressure_in_lock(ii->vfs_inode.i_sb);
	if (!ret || (ret == -ENOMEM &&
		     nilfs_bmap_truncate(ii->i_bmap, b) == 0))
		goto repeat;

failed:
	nilfs_warning(ii->vfs_inode.i_sb, __func__,
		      "failed to truncate bmap (ino=%lu, err=%d)",
		      ii->vfs_inode.i_ino, ret);
}

void nilfs_truncate(struct inode *inode)
{
	unsigned long blkoff;
	unsigned int blocksize;
	struct nilfs_transaction_info ti;
	struct super_block *sb = inode->i_sb;
	struct nilfs_inode_info *ii = NILFS_I(inode);

	if (!test_bit(NILFS_I_BMAP, &ii->i_state))
		return;
	if (IS_APPEND(inode) || IS_IMMUTABLE(inode))
		return;

	blocksize = sb->s_blocksize;
	blkoff = (inode->i_size + blocksize - 1) >> sb->s_blocksize_bits;
	nilfs_transaction_begin(sb, &ti, 0); /* never fails */

	block_truncate_page(inode->i_mapping, inode->i_size, nilfs_get_block);

	nilfs_truncate_bmap(ii, blkoff);

	inode->i_mtime = inode->i_ctime = CURRENT_TIME;
	if (IS_SYNC(inode))
		nilfs_set_transaction_flag(NILFS_TI_SYNC);

	nilfs_mark_inode_dirty(inode);
	nilfs_set_file_dirty(inode, 0);
	nilfs_transaction_commit(sb);
	/* May construct a logical segment and may fail in sync mode.
	   But truncate has no return value. */
}

static void nilfs_clear_inode(struct inode *inode)
{
	struct nilfs_inode_info *ii = NILFS_I(inode);
	struct nilfs_mdt_info *mdi = NILFS_MDT(inode);

	/*
	 * Free resources allocated in nilfs_read_inode(), here.
	 */
	BUG_ON(!list_empty(&ii->i_dirty));
	brelse(ii->i_bh);
	ii->i_bh = NULL;

	if (mdi && mdi->mi_palloc_cache)
		nilfs_palloc_destroy_cache(inode);

	if (test_bit(NILFS_I_BMAP, &ii->i_state))
		nilfs_bmap_clear(ii->i_bmap);

	nilfs_btnode_cache_clear(&ii->i_btnode_cache);

	if (ii->i_root && inode->i_ino == NILFS_ROOT_INO)
		nilfs_put_root(ii->i_root);
}

void nilfs_evict_inode(struct inode *inode)
{
	struct nilfs_transaction_info ti;
	struct super_block *sb = inode->i_sb;
	struct nilfs_inode_info *ii = NILFS_I(inode);

	if (inode->i_nlink || !ii->i_root || unlikely(is_bad_inode(inode))) {
		if (inode->i_data.nrpages)
			truncate_inode_pages(&inode->i_data, 0);
		end_writeback(inode);
		nilfs_clear_inode(inode);
		return;
	}
	nilfs_transaction_begin(sb, &ti, 0); /* never fails */

	if (inode->i_data.nrpages)
		truncate_inode_pages(&inode->i_data, 0);

	/* TODO: some of the following operations may fail.  */
	nilfs_truncate_bmap(ii, 0);
	nilfs_mark_inode_dirty(inode);
	end_writeback(inode);

	nilfs_ifile_delete_inode(ii->i_root->ifile, inode->i_ino);
	atomic_dec(&ii->i_root->inodes_count);

	nilfs_clear_inode(inode);

	if (IS_SYNC(inode))
		nilfs_set_transaction_flag(NILFS_TI_SYNC);
	nilfs_transaction_commit(sb);
	/* May construct a logical segment and may fail in sync mode.
	   But delete_inode has no return value. */
}

int nilfs_setattr(struct dentry *dentry, struct iattr *iattr)
{
	struct nilfs_transaction_info ti;
	struct inode *inode = dentry->d_inode;
	struct super_block *sb = inode->i_sb;
	int err;

	err = inode_change_ok(inode, iattr);
	if (err)
		return err;

	err = nilfs_transaction_begin(sb, &ti, 0);
	if (unlikely(err))
		return err;

	if ((iattr->ia_valid & ATTR_SIZE) &&
	    iattr->ia_size != i_size_read(inode)) {
		err = vmtruncate(inode, iattr->ia_size);
		if (unlikely(err))
			goto out_err;
	}

	setattr_copy(inode, iattr);
	mark_inode_dirty(inode);

	if (iattr->ia_valid & ATTR_MODE) {
		err = nilfs_acl_chmod(inode);
		if (unlikely(err))
			goto out_err;
	}

	return nilfs_transaction_commit(sb);

out_err:
	nilfs_transaction_abort(sb);
	return err;
}

<<<<<<< HEAD
int nilfs_permission(struct inode *inode, int mask)
{
	struct nilfs_root *root = NILFS_I(inode)->i_root;

	if ((mask & MAY_WRITE) && root &&
	    root->cno != NILFS_CPTREE_CURRENT_CNO)
		return -EROFS; /* snapshot is not writable */

	return generic_permission(inode, mask, NULL);
}

int nilfs_load_inode_block(struct nilfs_sb_info *sbi, struct inode *inode,
			   struct buffer_head **pbh)
=======
int nilfs_permission(struct inode *inode, int mask, unsigned int flags)
>>>>>>> 3cbea436
{
	struct nilfs_root *root;

	if (flags & IPERM_FLAG_RCU)
		return -ECHILD;

	root = NILFS_I(inode)->i_root;
	if ((mask & MAY_WRITE) && root &&
	    root->cno != NILFS_CPTREE_CURRENT_CNO)
		return -EROFS; /* snapshot is not writable */

	return generic_permission(inode, mask, flags, NULL);
}

int nilfs_load_inode_block(struct inode *inode, struct buffer_head **pbh)
{
	struct nilfs_sb_info *sbi = NILFS_SB(inode->i_sb);
	struct nilfs_inode_info *ii = NILFS_I(inode);
	int err;

	spin_lock(&sbi->s_inode_lock);
	if (ii->i_bh == NULL) {
		spin_unlock(&sbi->s_inode_lock);
		err = nilfs_ifile_get_inode_block(ii->i_root->ifile,
						  inode->i_ino, pbh);
		if (unlikely(err))
			return err;
		spin_lock(&sbi->s_inode_lock);
		if (ii->i_bh == NULL)
			ii->i_bh = *pbh;
		else {
			brelse(*pbh);
			*pbh = ii->i_bh;
		}
	} else
		*pbh = ii->i_bh;

	get_bh(*pbh);
	spin_unlock(&sbi->s_inode_lock);
	return 0;
}

int nilfs_inode_dirty(struct inode *inode)
{
	struct nilfs_inode_info *ii = NILFS_I(inode);
	struct nilfs_sb_info *sbi = NILFS_SB(inode->i_sb);
	int ret = 0;

	if (!list_empty(&ii->i_dirty)) {
		spin_lock(&sbi->s_inode_lock);
		ret = test_bit(NILFS_I_DIRTY, &ii->i_state) ||
			test_bit(NILFS_I_BUSY, &ii->i_state);
		spin_unlock(&sbi->s_inode_lock);
	}
	return ret;
}

int nilfs_set_file_dirty(struct inode *inode, unsigned nr_dirty)
{
	struct nilfs_sb_info *sbi = NILFS_SB(inode->i_sb);
	struct nilfs_inode_info *ii = NILFS_I(inode);

	atomic_add(nr_dirty, &sbi->s_nilfs->ns_ndirtyblks);

	if (test_and_set_bit(NILFS_I_DIRTY, &ii->i_state))
		return 0;

	spin_lock(&sbi->s_inode_lock);
	if (!test_bit(NILFS_I_QUEUED, &ii->i_state) &&
	    !test_bit(NILFS_I_BUSY, &ii->i_state)) {
		/* Because this routine may race with nilfs_dispose_list(),
		   we have to check NILFS_I_QUEUED here, too. */
		if (list_empty(&ii->i_dirty) && igrab(inode) == NULL) {
			/* This will happen when somebody is freeing
			   this inode. */
			nilfs_warning(sbi->s_super, __func__,
				      "cannot get inode (ino=%lu)\n",
				      inode->i_ino);
			spin_unlock(&sbi->s_inode_lock);
			return -EINVAL; /* NILFS_I_DIRTY may remain for
					   freeing inode */
		}
		list_del(&ii->i_dirty);
		list_add_tail(&ii->i_dirty, &sbi->s_dirty_files);
		set_bit(NILFS_I_QUEUED, &ii->i_state);
	}
	spin_unlock(&sbi->s_inode_lock);
	return 0;
}

int nilfs_mark_inode_dirty(struct inode *inode)
{
	struct buffer_head *ibh;
	int err;

	err = nilfs_load_inode_block(inode, &ibh);
	if (unlikely(err)) {
		nilfs_warning(inode->i_sb, __func__,
			      "failed to reget inode block.\n");
		return err;
	}
	nilfs_update_inode(inode, ibh);
	nilfs_mdt_mark_buffer_dirty(ibh);
	nilfs_mdt_mark_dirty(NILFS_I(inode)->i_root->ifile);
	brelse(ibh);
	return 0;
}

/**
 * nilfs_dirty_inode - reflect changes on given inode to an inode block.
 * @inode: inode of the file to be registered.
 *
 * nilfs_dirty_inode() loads a inode block containing the specified
 * @inode and copies data from a nilfs_inode to a corresponding inode
 * entry in the inode block. This operation is excluded from the segment
 * construction. This function can be called both as a single operation
 * and as a part of indivisible file operations.
 */
void nilfs_dirty_inode(struct inode *inode)
{
	struct nilfs_transaction_info ti;
	struct nilfs_mdt_info *mdi = NILFS_MDT(inode);

	if (is_bad_inode(inode)) {
		nilfs_warning(inode->i_sb, __func__,
			      "tried to mark bad_inode dirty. ignored.\n");
		dump_stack();
		return;
	}
	if (mdi) {
		nilfs_mdt_mark_dirty(inode);
		return;
	}
	nilfs_transaction_begin(inode->i_sb, &ti, 0);
	nilfs_mark_inode_dirty(inode);
	nilfs_transaction_commit(inode->i_sb); /* never fails */
}

int nilfs_fiemap(struct inode *inode, struct fiemap_extent_info *fieinfo,
		 __u64 start, __u64 len)
{
	struct the_nilfs *nilfs = NILFS_I_NILFS(inode);
	__u64 logical = 0, phys = 0, size = 0;
	__u32 flags = 0;
	loff_t isize;
	sector_t blkoff, end_blkoff;
	sector_t delalloc_blkoff;
	unsigned long delalloc_blklen;
	unsigned int blkbits = inode->i_blkbits;
	int ret, n;

	ret = fiemap_check_flags(fieinfo, FIEMAP_FLAG_SYNC);
	if (ret)
		return ret;

	mutex_lock(&inode->i_mutex);

	isize = i_size_read(inode);

	blkoff = start >> blkbits;
	end_blkoff = (start + len - 1) >> blkbits;

	delalloc_blklen = nilfs_find_uncommitted_extent(inode, blkoff,
							&delalloc_blkoff);

	do {
		__u64 blkphy;
		unsigned int maxblocks;

		if (delalloc_blklen && blkoff == delalloc_blkoff) {
			if (size) {
				/* End of the current extent */
				ret = fiemap_fill_next_extent(
					fieinfo, logical, phys, size, flags);
				if (ret)
					break;
			}
			if (blkoff > end_blkoff)
				break;

			flags = FIEMAP_EXTENT_MERGED | FIEMAP_EXTENT_DELALLOC;
			logical = blkoff << blkbits;
			phys = 0;
			size = delalloc_blklen << blkbits;

			blkoff = delalloc_blkoff + delalloc_blklen;
			delalloc_blklen = nilfs_find_uncommitted_extent(
				inode, blkoff, &delalloc_blkoff);
			continue;
		}

		/*
		 * Limit the number of blocks that we look up so as
		 * not to get into the next delayed allocation extent.
		 */
		maxblocks = INT_MAX;
		if (delalloc_blklen)
			maxblocks = min_t(sector_t, delalloc_blkoff - blkoff,
					  maxblocks);
		blkphy = 0;

		down_read(&NILFS_MDT(nilfs->ns_dat)->mi_sem);
		n = nilfs_bmap_lookup_contig(
			NILFS_I(inode)->i_bmap, blkoff, &blkphy, maxblocks);
		up_read(&NILFS_MDT(nilfs->ns_dat)->mi_sem);

		if (n < 0) {
			int past_eof;

			if (unlikely(n != -ENOENT))
				break; /* error */

			/* HOLE */
			blkoff++;
			past_eof = ((blkoff << blkbits) >= isize);

			if (size) {
				/* End of the current extent */

				if (past_eof)
					flags |= FIEMAP_EXTENT_LAST;

				ret = fiemap_fill_next_extent(
					fieinfo, logical, phys, size, flags);
				if (ret)
					break;
				size = 0;
			}
			if (blkoff > end_blkoff || past_eof)
				break;
		} else {
			if (size) {
				if (phys && blkphy << blkbits == phys + size) {
					/* The current extent goes on */
					size += n << blkbits;
				} else {
					/* Terminate the current extent */
					ret = fiemap_fill_next_extent(
						fieinfo, logical, phys, size,
						flags);
					if (ret || blkoff > end_blkoff)
						break;

					/* Start another extent */
					flags = FIEMAP_EXTENT_MERGED;
					logical = blkoff << blkbits;
					phys = blkphy << blkbits;
					size = n << blkbits;
				}
			} else {
				/* Start a new extent */
				flags = FIEMAP_EXTENT_MERGED;
				logical = blkoff << blkbits;
				phys = blkphy << blkbits;
				size = n << blkbits;
			}
			blkoff += n;
		}
		cond_resched();
	} while (true);

	/* If ret is 1 then we just hit the end of the extent array */
	if (ret == 1)
		ret = 0;

	mutex_unlock(&inode->i_mutex);
	return ret;
}<|MERGE_RESOLUTION|>--- conflicted
+++ resolved
@@ -425,11 +425,7 @@
 	struct nilfs_inode *raw_inode;
 	int err;
 
-<<<<<<< HEAD
-	down_read(&NILFS_MDT(dat)->mi_sem);	/* XXX */
-=======
 	down_read(&NILFS_MDT(nilfs->ns_dat)->mi_sem);
->>>>>>> 3cbea436
 	err = nilfs_ifile_get_inode_block(root->ifile, ino, &bh);
 	if (unlikely(err))
 		goto bad_inode;
@@ -526,8 +522,6 @@
 
 struct inode *nilfs_iget(struct super_block *sb, struct nilfs_root *root,
 			 unsigned long ino)
-<<<<<<< HEAD
-=======
 {
 	struct inode *inode;
 	int err;
@@ -549,7 +543,6 @@
 
 struct inode *nilfs_iget_for_gc(struct super_block *sb, unsigned long ino,
 				__u64 cno)
->>>>>>> 3cbea436
 {
 	struct nilfs_iget_args args = {
 		.ino = ino, .root = NULL, .cno = cno, .for_gc = 1
@@ -557,43 +550,12 @@
 	struct inode *inode;
 	int err;
 
-<<<<<<< HEAD
-	inode = nilfs_iget_locked(sb, root, ino);
-=======
-	inode = iget5_locked(sb, ino, nilfs_iget_test, nilfs_iget_set, &args);
->>>>>>> 3cbea436
-	if (unlikely(!inode))
-		return ERR_PTR(-ENOMEM);
-	if (!(inode->i_state & I_NEW))
-		return inode;
-
-<<<<<<< HEAD
-	err = __nilfs_read_inode(sb, root, ino, inode);
-	if (unlikely(err)) {
-		iget_failed(inode);
-		return ERR_PTR(err);
-	}
-	unlock_new_inode(inode);
-	return inode;
-}
-
-struct inode *nilfs_iget_for_gc(struct super_block *sb, unsigned long ino,
-				__u64 cno)
-{
-	struct nilfs_iget_args args = {
-		.ino = ino, .root = NULL, .cno = cno, .for_gc = 1
-	};
-	struct inode *inode;
-	int err;
-
 	inode = iget5_locked(sb, ino, nilfs_iget_test, nilfs_iget_set, &args);
 	if (unlikely(!inode))
 		return ERR_PTR(-ENOMEM);
 	if (!(inode->i_state & I_NEW))
 		return inode;
 
-=======
->>>>>>> 3cbea436
 	err = nilfs_init_gcinode(inode);
 	if (unlikely(err)) {
 		iget_failed(inode);
@@ -813,23 +775,7 @@
 	return err;
 }
 
-<<<<<<< HEAD
-int nilfs_permission(struct inode *inode, int mask)
-{
-	struct nilfs_root *root = NILFS_I(inode)->i_root;
-
-	if ((mask & MAY_WRITE) && root &&
-	    root->cno != NILFS_CPTREE_CURRENT_CNO)
-		return -EROFS; /* snapshot is not writable */
-
-	return generic_permission(inode, mask, NULL);
-}
-
-int nilfs_load_inode_block(struct nilfs_sb_info *sbi, struct inode *inode,
-			   struct buffer_head **pbh)
-=======
 int nilfs_permission(struct inode *inode, int mask, unsigned int flags)
->>>>>>> 3cbea436
 {
 	struct nilfs_root *root;
 
