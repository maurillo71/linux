--- conflicted
+++ resolved
@@ -2000,11 +2000,7 @@
  * Returns a pointer into the buffer or an error code if the
  * path was too long.
  *
-<<<<<<< HEAD
- * "buflen" should be positive. Caller holds the dcache_lock.
-=======
  * "buflen" should be positive.
->>>>>>> 45f53cc9
  *
  * If path is not reachable from the supplied root, then the value of
  * root is changed (without modifying refcounts).
@@ -2016,19 +2012,12 @@
 	int error;
 
 	prepend(&res, &buflen, "\0", 1);
-<<<<<<< HEAD
+	spin_lock(&dcache_lock);
 	error = prepend_path(path, root, &res, &buflen);
+	spin_unlock(&dcache_lock);
+
 	if (error)
 		return ERR_PTR(error);
-
-=======
-	spin_lock(&dcache_lock);
-	error = prepend_path(path, root, &res, &buflen);
-	spin_unlock(&dcache_lock);
-
-	if (error)
-		return ERR_PTR(error);
->>>>>>> 45f53cc9
 	return res;
 }
 
