/*
 *  linux/fs/nfs/super.c
 *
 *  Copyright (C) 1992  Rick Sladkey
 *
 *  nfs superblock handling functions
 *
 *  Modularised by Alan Cox <alan@lxorguk.ukuu.org.uk>, while hacking some
 *  experimental NFS changes. Modularisation taken straight from SYS5 fs.
 *
 *  Change to nfs_read_super() to permit NFS mounts to multi-homed hosts.
 *  J.S.Peatfield@damtp.cam.ac.uk
 *
 *  Split from inode.c by David Howells <dhowells@redhat.com>
 *
 * - superblocks are indexed on server only - all inodes, dentries, etc. associated with a
 *   particular server are held in the same superblock
 * - NFS superblocks can have several effective roots to the dentry tree
 * - directory type roots are spliced into the tree when a path from one root reaches the root
 *   of another (see nfs_lookup())
 */

#include <linux/module.h>
#include <linux/init.h>

#include <linux/time.h>
#include <linux/kernel.h>
#include <linux/mm.h>
#include <linux/string.h>
#include <linux/stat.h>
#include <linux/errno.h>
#include <linux/unistd.h>
#include <linux/sunrpc/clnt.h>
#include <linux/sunrpc/stats.h>
#include <linux/sunrpc/metrics.h>
#include <linux/sunrpc/xprtsock.h>
#include <linux/sunrpc/xprtrdma.h>
#include <linux/nfs_fs.h>
#include <linux/nfs_mount.h>
#include <linux/nfs4_mount.h>
#include <linux/lockd/bind.h>
#include <linux/smp_lock.h>
#include <linux/seq_file.h>
#include <linux/mount.h>
#include <linux/mnt_namespace.h>
#include <linux/namei.h>
#include <linux/nfs_idmap.h>
#include <linux/vfs.h>
#include <linux/inet.h>
#include <linux/in6.h>
#include <linux/slab.h>
#include <net/ipv6.h>
#include <linux/netdevice.h>
#include <linux/nfs_xdr.h>
#include <linux/magic.h>
#include <linux/parser.h>

#include <asm/system.h>
#include <asm/uaccess.h>

#include "nfs4_fs.h"
#include "callback.h"
#include "delegation.h"
#include "iostat.h"
#include "internal.h"
#include "fscache.h"

#define NFSDBG_FACILITY		NFSDBG_VFS

enum {
	/* Mount options that take no arguments */
	Opt_soft, Opt_hard,
	Opt_posix, Opt_noposix,
	Opt_cto, Opt_nocto,
	Opt_ac, Opt_noac,
	Opt_lock, Opt_nolock,
	Opt_v2, Opt_v3, Opt_v4,
	Opt_udp, Opt_tcp, Opt_rdma,
	Opt_acl, Opt_noacl,
	Opt_rdirplus, Opt_nordirplus,
	Opt_sharecache, Opt_nosharecache,
	Opt_resvport, Opt_noresvport,
	Opt_fscache, Opt_nofscache,

	/* Mount options that take integer arguments */
	Opt_port,
	Opt_rsize, Opt_wsize, Opt_bsize,
	Opt_timeo, Opt_retrans,
	Opt_acregmin, Opt_acregmax,
	Opt_acdirmin, Opt_acdirmax,
	Opt_actimeo,
	Opt_namelen,
	Opt_mountport,
	Opt_mountvers,
	Opt_nfsvers,
	Opt_minorversion,

	/* Mount options that take string arguments */
	Opt_sec, Opt_proto, Opt_mountproto, Opt_mounthost,
	Opt_addr, Opt_mountaddr, Opt_clientaddr,
	Opt_lookupcache,
	Opt_fscache_uniq,

	/* Special mount options */
	Opt_userspace, Opt_deprecated, Opt_sloppy,

	Opt_err
};

static const match_table_t nfs_mount_option_tokens = {
	{ Opt_userspace, "bg" },
	{ Opt_userspace, "fg" },
	{ Opt_userspace, "retry=%s" },

	{ Opt_sloppy, "sloppy" },

	{ Opt_soft, "soft" },
	{ Opt_hard, "hard" },
	{ Opt_deprecated, "intr" },
	{ Opt_deprecated, "nointr" },
	{ Opt_posix, "posix" },
	{ Opt_noposix, "noposix" },
	{ Opt_cto, "cto" },
	{ Opt_nocto, "nocto" },
	{ Opt_ac, "ac" },
	{ Opt_noac, "noac" },
	{ Opt_lock, "lock" },
	{ Opt_nolock, "nolock" },
	{ Opt_v2, "v2" },
	{ Opt_v3, "v3" },
	{ Opt_v4, "v4" },
	{ Opt_udp, "udp" },
	{ Opt_tcp, "tcp" },
	{ Opt_rdma, "rdma" },
	{ Opt_acl, "acl" },
	{ Opt_noacl, "noacl" },
	{ Opt_rdirplus, "rdirplus" },
	{ Opt_nordirplus, "nordirplus" },
	{ Opt_sharecache, "sharecache" },
	{ Opt_nosharecache, "nosharecache" },
	{ Opt_resvport, "resvport" },
	{ Opt_noresvport, "noresvport" },
	{ Opt_fscache, "fsc" },
	{ Opt_nofscache, "nofsc" },

	{ Opt_port, "port=%s" },
	{ Opt_rsize, "rsize=%s" },
	{ Opt_wsize, "wsize=%s" },
	{ Opt_bsize, "bsize=%s" },
	{ Opt_timeo, "timeo=%s" },
	{ Opt_retrans, "retrans=%s" },
	{ Opt_acregmin, "acregmin=%s" },
	{ Opt_acregmax, "acregmax=%s" },
	{ Opt_acdirmin, "acdirmin=%s" },
	{ Opt_acdirmax, "acdirmax=%s" },
	{ Opt_actimeo, "actimeo=%s" },
	{ Opt_namelen, "namlen=%s" },
	{ Opt_mountport, "mountport=%s" },
	{ Opt_mountvers, "mountvers=%s" },
	{ Opt_nfsvers, "nfsvers=%s" },
	{ Opt_nfsvers, "vers=%s" },
	{ Opt_minorversion, "minorversion=%s" },

	{ Opt_sec, "sec=%s" },
	{ Opt_proto, "proto=%s" },
	{ Opt_mountproto, "mountproto=%s" },
	{ Opt_addr, "addr=%s" },
	{ Opt_clientaddr, "clientaddr=%s" },
	{ Opt_mounthost, "mounthost=%s" },
	{ Opt_mountaddr, "mountaddr=%s" },

	{ Opt_lookupcache, "lookupcache=%s" },
	{ Opt_fscache_uniq, "fsc=%s" },

	{ Opt_err, NULL }
};

enum {
	Opt_xprt_udp, Opt_xprt_udp6, Opt_xprt_tcp, Opt_xprt_tcp6, Opt_xprt_rdma,

	Opt_xprt_err
};

static const match_table_t nfs_xprt_protocol_tokens = {
	{ Opt_xprt_udp, "udp" },
	{ Opt_xprt_udp6, "udp6" },
	{ Opt_xprt_tcp, "tcp" },
	{ Opt_xprt_tcp6, "tcp6" },
	{ Opt_xprt_rdma, "rdma" },

	{ Opt_xprt_err, NULL }
};

enum {
	Opt_sec_none, Opt_sec_sys,
	Opt_sec_krb5, Opt_sec_krb5i, Opt_sec_krb5p,
	Opt_sec_lkey, Opt_sec_lkeyi, Opt_sec_lkeyp,
	Opt_sec_spkm, Opt_sec_spkmi, Opt_sec_spkmp,

	Opt_sec_err
};

static const match_table_t nfs_secflavor_tokens = {
	{ Opt_sec_none, "none" },
	{ Opt_sec_none, "null" },
	{ Opt_sec_sys, "sys" },

	{ Opt_sec_krb5, "krb5" },
	{ Opt_sec_krb5i, "krb5i" },
	{ Opt_sec_krb5p, "krb5p" },

	{ Opt_sec_lkey, "lkey" },
	{ Opt_sec_lkeyi, "lkeyi" },
	{ Opt_sec_lkeyp, "lkeyp" },

	{ Opt_sec_spkm, "spkm3" },
	{ Opt_sec_spkmi, "spkm3i" },
	{ Opt_sec_spkmp, "spkm3p" },

	{ Opt_sec_err, NULL }
};

enum {
	Opt_lookupcache_all, Opt_lookupcache_positive,
	Opt_lookupcache_none,

	Opt_lookupcache_err
};

static match_table_t nfs_lookupcache_tokens = {
	{ Opt_lookupcache_all, "all" },
	{ Opt_lookupcache_positive, "pos" },
	{ Opt_lookupcache_positive, "positive" },
	{ Opt_lookupcache_none, "none" },

	{ Opt_lookupcache_err, NULL }
};


static void nfs_umount_begin(struct super_block *);
static int  nfs_statfs(struct dentry *, struct kstatfs *);
static int  nfs_show_options(struct seq_file *, struct vfsmount *);
static int  nfs_show_stats(struct seq_file *, struct vfsmount *);
static int nfs_get_sb(struct file_system_type *, int, const char *, void *, struct vfsmount *);
static int nfs_xdev_get_sb(struct file_system_type *fs_type,
		int flags, const char *dev_name, void *raw_data, struct vfsmount *mnt);
static void nfs_put_super(struct super_block *);
static void nfs_kill_super(struct super_block *);
static int nfs_remount(struct super_block *sb, int *flags, char *raw_data);

static struct file_system_type nfs_fs_type = {
	.owner		= THIS_MODULE,
	.name		= "nfs",
	.get_sb		= nfs_get_sb,
	.kill_sb	= nfs_kill_super,
	.fs_flags	= FS_RENAME_DOES_D_MOVE|FS_REVAL_DOT|FS_BINARY_MOUNTDATA,
};

struct file_system_type nfs_xdev_fs_type = {
	.owner		= THIS_MODULE,
	.name		= "nfs",
	.get_sb		= nfs_xdev_get_sb,
	.kill_sb	= nfs_kill_super,
	.fs_flags	= FS_RENAME_DOES_D_MOVE|FS_REVAL_DOT|FS_BINARY_MOUNTDATA,
};

static const struct super_operations nfs_sops = {
	.alloc_inode	= nfs_alloc_inode,
	.destroy_inode	= nfs_destroy_inode,
	.write_inode	= nfs_write_inode,
	.put_super	= nfs_put_super,
	.statfs		= nfs_statfs,
	.evict_inode	= nfs_evict_inode,
	.umount_begin	= nfs_umount_begin,
	.show_options	= nfs_show_options,
	.show_stats	= nfs_show_stats,
	.remount_fs	= nfs_remount,
};

#ifdef CONFIG_NFS_V4
static int nfs4_validate_text_mount_data(void *options,
	struct nfs_parsed_mount_data *args, const char *dev_name);
static int nfs4_try_mount(int flags, const char *dev_name,
	struct nfs_parsed_mount_data *data, struct vfsmount *mnt);
static int nfs4_get_sb(struct file_system_type *fs_type,
	int flags, const char *dev_name, void *raw_data, struct vfsmount *mnt);
static int nfs4_remote_get_sb(struct file_system_type *fs_type,
	int flags, const char *dev_name, void *raw_data, struct vfsmount *mnt);
static int nfs4_xdev_get_sb(struct file_system_type *fs_type,
	int flags, const char *dev_name, void *raw_data, struct vfsmount *mnt);
static int nfs4_referral_get_sb(struct file_system_type *fs_type,
	int flags, const char *dev_name, void *raw_data, struct vfsmount *mnt);
static int nfs4_remote_referral_get_sb(struct file_system_type *fs_type,
	int flags, const char *dev_name, void *raw_data, struct vfsmount *mnt);
static void nfs4_kill_super(struct super_block *sb);

static struct file_system_type nfs4_fs_type = {
	.owner		= THIS_MODULE,
	.name		= "nfs4",
	.get_sb		= nfs4_get_sb,
	.kill_sb	= nfs4_kill_super,
	.fs_flags	= FS_RENAME_DOES_D_MOVE|FS_REVAL_DOT|FS_BINARY_MOUNTDATA,
};

static struct file_system_type nfs4_remote_fs_type = {
	.owner		= THIS_MODULE,
	.name		= "nfs4",
	.get_sb		= nfs4_remote_get_sb,
	.kill_sb	= nfs4_kill_super,
	.fs_flags	= FS_RENAME_DOES_D_MOVE|FS_REVAL_DOT|FS_BINARY_MOUNTDATA,
};

struct file_system_type nfs4_xdev_fs_type = {
	.owner		= THIS_MODULE,
	.name		= "nfs4",
	.get_sb		= nfs4_xdev_get_sb,
	.kill_sb	= nfs4_kill_super,
	.fs_flags	= FS_RENAME_DOES_D_MOVE|FS_REVAL_DOT|FS_BINARY_MOUNTDATA,
};

static struct file_system_type nfs4_remote_referral_fs_type = {
	.owner		= THIS_MODULE,
	.name		= "nfs4",
	.get_sb		= nfs4_remote_referral_get_sb,
	.kill_sb	= nfs4_kill_super,
	.fs_flags	= FS_RENAME_DOES_D_MOVE|FS_REVAL_DOT|FS_BINARY_MOUNTDATA,
};

struct file_system_type nfs4_referral_fs_type = {
	.owner		= THIS_MODULE,
	.name		= "nfs4",
	.get_sb		= nfs4_referral_get_sb,
	.kill_sb	= nfs4_kill_super,
	.fs_flags	= FS_RENAME_DOES_D_MOVE|FS_REVAL_DOT|FS_BINARY_MOUNTDATA,
};

static const struct super_operations nfs4_sops = {
	.alloc_inode	= nfs_alloc_inode,
	.destroy_inode	= nfs_destroy_inode,
	.write_inode	= nfs_write_inode,
	.put_super	= nfs_put_super,
	.statfs		= nfs_statfs,
	.evict_inode	= nfs4_evict_inode,
	.umount_begin	= nfs_umount_begin,
	.show_options	= nfs_show_options,
	.show_stats	= nfs_show_stats,
	.remount_fs	= nfs_remount,
};
#endif

static struct shrinker acl_shrinker = {
	.shrink		= nfs_access_cache_shrinker,
	.seeks		= DEFAULT_SEEKS,
};

/*
 * Register the NFS filesystems
 */
int __init register_nfs_fs(void)
{
	int ret;

        ret = register_filesystem(&nfs_fs_type);
	if (ret < 0)
		goto error_0;

	ret = nfs_register_sysctl();
	if (ret < 0)
		goto error_1;
#ifdef CONFIG_NFS_V4
	ret = register_filesystem(&nfs4_fs_type);
	if (ret < 0)
		goto error_2;
#endif
	register_shrinker(&acl_shrinker);
	return 0;

#ifdef CONFIG_NFS_V4
error_2:
	nfs_unregister_sysctl();
#endif
error_1:
	unregister_filesystem(&nfs_fs_type);
error_0:
	return ret;
}

/*
 * Unregister the NFS filesystems
 */
void __exit unregister_nfs_fs(void)
{
	unregister_shrinker(&acl_shrinker);
#ifdef CONFIG_NFS_V4
	unregister_filesystem(&nfs4_fs_type);
#endif
	nfs_unregister_sysctl();
	unregister_filesystem(&nfs_fs_type);
}

void nfs_sb_active(struct super_block *sb)
{
	struct nfs_server *server = NFS_SB(sb);

	if (atomic_inc_return(&server->active) == 1)
		atomic_inc(&sb->s_active);
}

void nfs_sb_deactive(struct super_block *sb)
{
	struct nfs_server *server = NFS_SB(sb);

	if (atomic_dec_and_test(&server->active))
		deactivate_super(sb);
}

/*
 * Deliver file system statistics to userspace
 */
static int nfs_statfs(struct dentry *dentry, struct kstatfs *buf)
{
	struct nfs_server *server = NFS_SB(dentry->d_sb);
	unsigned char blockbits;
	unsigned long blockres;
	struct nfs_fh *fh = NFS_FH(dentry->d_inode);
	struct nfs_fsstat res;
	int error = -ENOMEM;

	res.fattr = nfs_alloc_fattr();
	if (res.fattr == NULL)
		goto out_err;

	error = server->nfs_client->rpc_ops->statfs(server, fh, &res);
<<<<<<< HEAD

=======
	if (unlikely(error == -ESTALE)) {
		struct dentry *pd_dentry;

		pd_dentry = dget_parent(dentry);
		if (pd_dentry != NULL) {
			nfs_zap_caches(pd_dentry->d_inode);
			dput(pd_dentry);
		}
	}
>>>>>>> 062c1825
	nfs_free_fattr(res.fattr);
	if (error < 0)
		goto out_err;

	buf->f_type = NFS_SUPER_MAGIC;

	/*
	 * Current versions of glibc do not correctly handle the
	 * case where f_frsize != f_bsize.  Eventually we want to
	 * report the value of wtmult in this field.
	 */
	buf->f_frsize = dentry->d_sb->s_blocksize;

	/*
	 * On most *nix systems, f_blocks, f_bfree, and f_bavail
	 * are reported in units of f_frsize.  Linux hasn't had
	 * an f_frsize field in its statfs struct until recently,
	 * thus historically Linux's sys_statfs reports these
	 * fields in units of f_bsize.
	 */
	buf->f_bsize = dentry->d_sb->s_blocksize;
	blockbits = dentry->d_sb->s_blocksize_bits;
	blockres = (1 << blockbits) - 1;
	buf->f_blocks = (res.tbytes + blockres) >> blockbits;
	buf->f_bfree = (res.fbytes + blockres) >> blockbits;
	buf->f_bavail = (res.abytes + blockres) >> blockbits;

	buf->f_files = res.tfiles;
	buf->f_ffree = res.afiles;

	buf->f_namelen = server->namelen;

	return 0;

 out_err:
	dprintk("%s: statfs error = %d\n", __func__, -error);
	return error;
}

/*
 * Map the security flavour number to a name
 */
static const char *nfs_pseudoflavour_to_name(rpc_authflavor_t flavour)
{
	static const struct {
		rpc_authflavor_t flavour;
		const char *str;
	} sec_flavours[] = {
		{ RPC_AUTH_NULL, "null" },
		{ RPC_AUTH_UNIX, "sys" },
		{ RPC_AUTH_GSS_KRB5, "krb5" },
		{ RPC_AUTH_GSS_KRB5I, "krb5i" },
		{ RPC_AUTH_GSS_KRB5P, "krb5p" },
		{ RPC_AUTH_GSS_LKEY, "lkey" },
		{ RPC_AUTH_GSS_LKEYI, "lkeyi" },
		{ RPC_AUTH_GSS_LKEYP, "lkeyp" },
		{ RPC_AUTH_GSS_SPKM, "spkm" },
		{ RPC_AUTH_GSS_SPKMI, "spkmi" },
		{ RPC_AUTH_GSS_SPKMP, "spkmp" },
		{ UINT_MAX, "unknown" }
	};
	int i;

	for (i = 0; sec_flavours[i].flavour != UINT_MAX; i++) {
		if (sec_flavours[i].flavour == flavour)
			break;
	}
	return sec_flavours[i].str;
}

static void nfs_show_mountd_netid(struct seq_file *m, struct nfs_server *nfss,
				  int showdefaults)
{
	struct sockaddr *sap = (struct sockaddr *) &nfss->mountd_address;

	seq_printf(m, ",mountproto=");
	switch (sap->sa_family) {
	case AF_INET:
		switch (nfss->mountd_protocol) {
		case IPPROTO_UDP:
			seq_printf(m, RPCBIND_NETID_UDP);
			break;
		case IPPROTO_TCP:
			seq_printf(m, RPCBIND_NETID_TCP);
			break;
		default:
			if (showdefaults)
				seq_printf(m, "auto");
		}
		break;
	case AF_INET6:
		switch (nfss->mountd_protocol) {
		case IPPROTO_UDP:
			seq_printf(m, RPCBIND_NETID_UDP6);
			break;
		case IPPROTO_TCP:
			seq_printf(m, RPCBIND_NETID_TCP6);
			break;
		default:
			if (showdefaults)
				seq_printf(m, "auto");
		}
		break;
	default:
		if (showdefaults)
			seq_printf(m, "auto");
	}
}

static void nfs_show_mountd_options(struct seq_file *m, struct nfs_server *nfss,
				    int showdefaults)
{
	struct sockaddr *sap = (struct sockaddr *)&nfss->mountd_address;

	if (nfss->flags & NFS_MOUNT_LEGACY_INTERFACE)
		return;

	switch (sap->sa_family) {
	case AF_INET: {
		struct sockaddr_in *sin = (struct sockaddr_in *)sap;
		seq_printf(m, ",mountaddr=%pI4", &sin->sin_addr.s_addr);
		break;
	}
	case AF_INET6: {
		struct sockaddr_in6 *sin6 = (struct sockaddr_in6 *)sap;
		seq_printf(m, ",mountaddr=%pI6c", &sin6->sin6_addr);
		break;
	}
	default:
		if (showdefaults)
			seq_printf(m, ",mountaddr=unspecified");
	}

	if (nfss->mountd_version || showdefaults)
		seq_printf(m, ",mountvers=%u", nfss->mountd_version);
	if (nfss->mountd_port || showdefaults)
		seq_printf(m, ",mountport=%u", nfss->mountd_port);

	nfs_show_mountd_netid(m, nfss, showdefaults);
}

#ifdef CONFIG_NFS_V4
static void nfs_show_nfsv4_options(struct seq_file *m, struct nfs_server *nfss,
				    int showdefaults)
{
	struct nfs_client *clp = nfss->nfs_client;

	seq_printf(m, ",clientaddr=%s", clp->cl_ipaddr);
	seq_printf(m, ",minorversion=%u", clp->cl_minorversion);
}
#else
static void nfs_show_nfsv4_options(struct seq_file *m, struct nfs_server *nfss,
				    int showdefaults)
{
}
#endif

/*
 * Describe the mount options in force on this server representation
 */
static void nfs_show_mount_options(struct seq_file *m, struct nfs_server *nfss,
				   int showdefaults)
{
	static const struct proc_nfs_info {
		int flag;
		const char *str;
		const char *nostr;
	} nfs_info[] = {
		{ NFS_MOUNT_SOFT, ",soft", ",hard" },
		{ NFS_MOUNT_POSIX, ",posix", "" },
		{ NFS_MOUNT_NOCTO, ",nocto", "" },
		{ NFS_MOUNT_NOAC, ",noac", "" },
		{ NFS_MOUNT_NONLM, ",nolock", "" },
		{ NFS_MOUNT_NOACL, ",noacl", "" },
		{ NFS_MOUNT_NORDIRPLUS, ",nordirplus", "" },
		{ NFS_MOUNT_UNSHARED, ",nosharecache", "" },
		{ NFS_MOUNT_NORESVPORT, ",noresvport", "" },
		{ 0, NULL, NULL }
	};
	const struct proc_nfs_info *nfs_infop;
	struct nfs_client *clp = nfss->nfs_client;
	u32 version = clp->rpc_ops->version;

	seq_printf(m, ",vers=%u", version);
	seq_printf(m, ",rsize=%u", nfss->rsize);
	seq_printf(m, ",wsize=%u", nfss->wsize);
	if (nfss->bsize != 0)
		seq_printf(m, ",bsize=%u", nfss->bsize);
	seq_printf(m, ",namlen=%u", nfss->namelen);
	if (nfss->acregmin != NFS_DEF_ACREGMIN*HZ || showdefaults)
		seq_printf(m, ",acregmin=%u", nfss->acregmin/HZ);
	if (nfss->acregmax != NFS_DEF_ACREGMAX*HZ || showdefaults)
		seq_printf(m, ",acregmax=%u", nfss->acregmax/HZ);
	if (nfss->acdirmin != NFS_DEF_ACDIRMIN*HZ || showdefaults)
		seq_printf(m, ",acdirmin=%u", nfss->acdirmin/HZ);
	if (nfss->acdirmax != NFS_DEF_ACDIRMAX*HZ || showdefaults)
		seq_printf(m, ",acdirmax=%u", nfss->acdirmax/HZ);
	for (nfs_infop = nfs_info; nfs_infop->flag; nfs_infop++) {
		if (nfss->flags & nfs_infop->flag)
			seq_puts(m, nfs_infop->str);
		else
			seq_puts(m, nfs_infop->nostr);
	}
	seq_printf(m, ",proto=%s",
		   rpc_peeraddr2str(nfss->client, RPC_DISPLAY_NETID));
	if (version == 4) {
		if (nfss->port != NFS_PORT)
			seq_printf(m, ",port=%u", nfss->port);
	} else
		if (nfss->port)
			seq_printf(m, ",port=%u", nfss->port);

	seq_printf(m, ",timeo=%lu", 10U * nfss->client->cl_timeout->to_initval / HZ);
	seq_printf(m, ",retrans=%u", nfss->client->cl_timeout->to_retries);
	seq_printf(m, ",sec=%s", nfs_pseudoflavour_to_name(nfss->client->cl_auth->au_flavor));

	if (version != 4)
		nfs_show_mountd_options(m, nfss, showdefaults);
	else
		nfs_show_nfsv4_options(m, nfss, showdefaults);

	if (nfss->options & NFS_OPTION_FSCACHE)
		seq_printf(m, ",fsc");

	if (nfss->flags & NFS_MOUNT_LOOKUP_CACHE_NONEG) {
		if (nfss->flags & NFS_MOUNT_LOOKUP_CACHE_NONE)
			seq_printf(m, ",lookupcache=none");
		else
			seq_printf(m, ",lookupcache=pos");
	}
}

/*
 * Describe the mount options on this VFS mountpoint
 */
static int nfs_show_options(struct seq_file *m, struct vfsmount *mnt)
{
	struct nfs_server *nfss = NFS_SB(mnt->mnt_sb);

	nfs_show_mount_options(m, nfss, 0);

	seq_printf(m, ",addr=%s",
			rpc_peeraddr2str(nfss->nfs_client->cl_rpcclient,
							RPC_DISPLAY_ADDR));

	return 0;
}

/*
 * Present statistical information for this VFS mountpoint
 */
static int nfs_show_stats(struct seq_file *m, struct vfsmount *mnt)
{
	int i, cpu;
	struct nfs_server *nfss = NFS_SB(mnt->mnt_sb);
	struct rpc_auth *auth = nfss->client->cl_auth;
	struct nfs_iostats totals = { };

	seq_printf(m, "statvers=%s", NFS_IOSTAT_VERS);

	/*
	 * Display all mount option settings
	 */
	seq_printf(m, "\n\topts:\t");
	seq_puts(m, mnt->mnt_sb->s_flags & MS_RDONLY ? "ro" : "rw");
	seq_puts(m, mnt->mnt_sb->s_flags & MS_SYNCHRONOUS ? ",sync" : "");
	seq_puts(m, mnt->mnt_sb->s_flags & MS_NOATIME ? ",noatime" : "");
	seq_puts(m, mnt->mnt_sb->s_flags & MS_NODIRATIME ? ",nodiratime" : "");
	nfs_show_mount_options(m, nfss, 1);

	seq_printf(m, "\n\tage:\t%lu", (jiffies - nfss->mount_time) / HZ);

	seq_printf(m, "\n\tcaps:\t");
	seq_printf(m, "caps=0x%x", nfss->caps);
	seq_printf(m, ",wtmult=%u", nfss->wtmult);
	seq_printf(m, ",dtsize=%u", nfss->dtsize);
	seq_printf(m, ",bsize=%u", nfss->bsize);
	seq_printf(m, ",namlen=%u", nfss->namelen);

#ifdef CONFIG_NFS_V4
	if (nfss->nfs_client->rpc_ops->version == 4) {
		seq_printf(m, "\n\tnfsv4:\t");
		seq_printf(m, "bm0=0x%x", nfss->attr_bitmask[0]);
		seq_printf(m, ",bm1=0x%x", nfss->attr_bitmask[1]);
		seq_printf(m, ",acl=0x%x", nfss->acl_bitmask);
	}
#endif

	/*
	 * Display security flavor in effect for this mount
	 */
	seq_printf(m, "\n\tsec:\tflavor=%u", auth->au_ops->au_flavor);
	if (auth->au_flavor)
		seq_printf(m, ",pseudoflavor=%u", auth->au_flavor);

	/*
	 * Display superblock I/O counters
	 */
	for_each_possible_cpu(cpu) {
		struct nfs_iostats *stats;

		preempt_disable();
		stats = per_cpu_ptr(nfss->io_stats, cpu);

		for (i = 0; i < __NFSIOS_COUNTSMAX; i++)
			totals.events[i] += stats->events[i];
		for (i = 0; i < __NFSIOS_BYTESMAX; i++)
			totals.bytes[i] += stats->bytes[i];
#ifdef CONFIG_NFS_FSCACHE
		for (i = 0; i < __NFSIOS_FSCACHEMAX; i++)
			totals.fscache[i] += stats->fscache[i];
#endif

		preempt_enable();
	}

	seq_printf(m, "\n\tevents:\t");
	for (i = 0; i < __NFSIOS_COUNTSMAX; i++)
		seq_printf(m, "%lu ", totals.events[i]);
	seq_printf(m, "\n\tbytes:\t");
	for (i = 0; i < __NFSIOS_BYTESMAX; i++)
		seq_printf(m, "%Lu ", totals.bytes[i]);
#ifdef CONFIG_NFS_FSCACHE
	if (nfss->options & NFS_OPTION_FSCACHE) {
		seq_printf(m, "\n\tfsc:\t");
		for (i = 0; i < __NFSIOS_FSCACHEMAX; i++)
			seq_printf(m, "%Lu ", totals.bytes[i]);
	}
#endif
	seq_printf(m, "\n");

	rpc_print_iostats(m, nfss->client);

	return 0;
}

/*
 * Begin unmount by attempting to remove all automounted mountpoints we added
 * in response to xdev traversals and referrals
 */
static void nfs_umount_begin(struct super_block *sb)
{
	struct nfs_server *server;
	struct rpc_clnt *rpc;

	server = NFS_SB(sb);
	/* -EIO all pending I/O */
	rpc = server->client_acl;
	if (!IS_ERR(rpc))
		rpc_killall_tasks(rpc);
	rpc = server->client;
	if (!IS_ERR(rpc))
		rpc_killall_tasks(rpc);
}

static struct nfs_parsed_mount_data *nfs_alloc_parsed_mount_data(unsigned int version)
{
	struct nfs_parsed_mount_data *data;

	data = kzalloc(sizeof(*data), GFP_KERNEL);
	if (data) {
		data->acregmin		= NFS_DEF_ACREGMIN;
		data->acregmax		= NFS_DEF_ACREGMAX;
		data->acdirmin		= NFS_DEF_ACDIRMIN;
		data->acdirmax		= NFS_DEF_ACDIRMAX;
		data->mount_server.port	= NFS_UNSPEC_PORT;
		data->nfs_server.port	= NFS_UNSPEC_PORT;
		data->nfs_server.protocol = XPRT_TRANSPORT_TCP;
		data->auth_flavors[0]	= RPC_AUTH_UNIX;
		data->auth_flavor_len	= 1;
		data->version		= version;
		data->minorversion	= 0;
	}
	return data;
}

/*
 * Sanity-check a server address provided by the mount command.
 *
 * Address family must be initialized, and address must not be
 * the ANY address for that family.
 */
static int nfs_verify_server_address(struct sockaddr *addr)
{
	switch (addr->sa_family) {
	case AF_INET: {
		struct sockaddr_in *sa = (struct sockaddr_in *)addr;
		return sa->sin_addr.s_addr != htonl(INADDR_ANY);
	}
	case AF_INET6: {
		struct in6_addr *sa = &((struct sockaddr_in6 *)addr)->sin6_addr;
		return !ipv6_addr_any(sa);
	}
	}

	dfprintk(MOUNT, "NFS: Invalid IP address specified\n");
	return 0;
}

/*
 * Select between a default port value and a user-specified port value.
 * If a zero value is set, then autobind will be used.
 */
static void nfs_set_port(struct sockaddr *sap, int *port,
				 const unsigned short default_port)
{
	if (*port == NFS_UNSPEC_PORT)
		*port = default_port;

	rpc_set_port(sap, *port);
}

/*
 * Sanity check the NFS transport protocol.
 *
 */
static void nfs_validate_transport_protocol(struct nfs_parsed_mount_data *mnt)
{
	switch (mnt->nfs_server.protocol) {
	case XPRT_TRANSPORT_UDP:
	case XPRT_TRANSPORT_TCP:
	case XPRT_TRANSPORT_RDMA:
		break;
	default:
		mnt->nfs_server.protocol = XPRT_TRANSPORT_TCP;
	}
}

/*
 * For text based NFSv2/v3 mounts, the mount protocol transport default
 * settings should depend upon the specified NFS transport.
 */
static void nfs_set_mount_transport_protocol(struct nfs_parsed_mount_data *mnt)
{
	nfs_validate_transport_protocol(mnt);

	if (mnt->mount_server.protocol == XPRT_TRANSPORT_UDP ||
	    mnt->mount_server.protocol == XPRT_TRANSPORT_TCP)
			return;
	switch (mnt->nfs_server.protocol) {
	case XPRT_TRANSPORT_UDP:
		mnt->mount_server.protocol = XPRT_TRANSPORT_UDP;
		break;
	case XPRT_TRANSPORT_TCP:
	case XPRT_TRANSPORT_RDMA:
		mnt->mount_server.protocol = XPRT_TRANSPORT_TCP;
	}
}

/*
 * Parse the value of the 'sec=' option.
 */
static int nfs_parse_security_flavors(char *value,
				      struct nfs_parsed_mount_data *mnt)
{
	substring_t args[MAX_OPT_ARGS];

	dfprintk(MOUNT, "NFS: parsing sec=%s option\n", value);

	switch (match_token(value, nfs_secflavor_tokens, args)) {
	case Opt_sec_none:
		mnt->auth_flavors[0] = RPC_AUTH_NULL;
		break;
	case Opt_sec_sys:
		mnt->auth_flavors[0] = RPC_AUTH_UNIX;
		break;
	case Opt_sec_krb5:
		mnt->auth_flavors[0] = RPC_AUTH_GSS_KRB5;
		break;
	case Opt_sec_krb5i:
		mnt->auth_flavors[0] = RPC_AUTH_GSS_KRB5I;
		break;
	case Opt_sec_krb5p:
		mnt->auth_flavors[0] = RPC_AUTH_GSS_KRB5P;
		break;
	case Opt_sec_lkey:
		mnt->auth_flavors[0] = RPC_AUTH_GSS_LKEY;
		break;
	case Opt_sec_lkeyi:
		mnt->auth_flavors[0] = RPC_AUTH_GSS_LKEYI;
		break;
	case Opt_sec_lkeyp:
		mnt->auth_flavors[0] = RPC_AUTH_GSS_LKEYP;
		break;
	case Opt_sec_spkm:
		mnt->auth_flavors[0] = RPC_AUTH_GSS_SPKM;
		break;
	case Opt_sec_spkmi:
		mnt->auth_flavors[0] = RPC_AUTH_GSS_SPKMI;
		break;
	case Opt_sec_spkmp:
		mnt->auth_flavors[0] = RPC_AUTH_GSS_SPKMP;
		break;
	default:
		return 0;
	}

	mnt->auth_flavor_len = 1;
	return 1;
}

/*
 * Error-check and convert a string of mount options from user space into
 * a data structure.  The whole mount string is processed; bad options are
 * skipped as they are encountered.  If there were no errors, return 1;
 * otherwise return 0 (zero).
 */
static int nfs_parse_mount_options(char *raw,
				   struct nfs_parsed_mount_data *mnt)
{
	char *p, *string, *secdata;
	int rc, sloppy = 0, invalid_option = 0;
	unsigned short protofamily = AF_UNSPEC;
	unsigned short mountfamily = AF_UNSPEC;

	if (!raw) {
		dfprintk(MOUNT, "NFS: mount options string was NULL.\n");
		return 1;
	}
	dfprintk(MOUNT, "NFS: nfs mount opts='%s'\n", raw);

	secdata = alloc_secdata();
	if (!secdata)
		goto out_nomem;

	rc = security_sb_copy_data(raw, secdata);
	if (rc)
		goto out_security_failure;

	rc = security_sb_parse_opts_str(secdata, &mnt->lsm_opts);
	if (rc)
		goto out_security_failure;

	free_secdata(secdata);

	while ((p = strsep(&raw, ",")) != NULL) {
		substring_t args[MAX_OPT_ARGS];
		unsigned long option;
		int token;

		if (!*p)
			continue;

		dfprintk(MOUNT, "NFS:   parsing nfs mount option '%s'\n", p);

		token = match_token(p, nfs_mount_option_tokens, args);
		switch (token) {

		/*
		 * boolean options:  foo/nofoo
		 */
		case Opt_soft:
			mnt->flags |= NFS_MOUNT_SOFT;
			break;
		case Opt_hard:
			mnt->flags &= ~NFS_MOUNT_SOFT;
			break;
		case Opt_posix:
			mnt->flags |= NFS_MOUNT_POSIX;
			break;
		case Opt_noposix:
			mnt->flags &= ~NFS_MOUNT_POSIX;
			break;
		case Opt_cto:
			mnt->flags &= ~NFS_MOUNT_NOCTO;
			break;
		case Opt_nocto:
			mnt->flags |= NFS_MOUNT_NOCTO;
			break;
		case Opt_ac:
			mnt->flags &= ~NFS_MOUNT_NOAC;
			break;
		case Opt_noac:
			mnt->flags |= NFS_MOUNT_NOAC;
			break;
		case Opt_lock:
			mnt->flags &= ~NFS_MOUNT_NONLM;
			break;
		case Opt_nolock:
			mnt->flags |= NFS_MOUNT_NONLM;
			break;
		case Opt_v2:
			mnt->flags &= ~NFS_MOUNT_VER3;
			mnt->version = 2;
			break;
		case Opt_v3:
			mnt->flags |= NFS_MOUNT_VER3;
			mnt->version = 3;
			break;
#ifdef CONFIG_NFS_V4
		case Opt_v4:
			mnt->flags &= ~NFS_MOUNT_VER3;
			mnt->version = 4;
			break;
#endif
		case Opt_udp:
			mnt->flags &= ~NFS_MOUNT_TCP;
			mnt->nfs_server.protocol = XPRT_TRANSPORT_UDP;
			break;
		case Opt_tcp:
			mnt->flags |= NFS_MOUNT_TCP;
			mnt->nfs_server.protocol = XPRT_TRANSPORT_TCP;
			break;
		case Opt_rdma:
			mnt->flags |= NFS_MOUNT_TCP; /* for side protocols */
			mnt->nfs_server.protocol = XPRT_TRANSPORT_RDMA;
			xprt_load_transport(p);
			break;
		case Opt_acl:
			mnt->flags &= ~NFS_MOUNT_NOACL;
			break;
		case Opt_noacl:
			mnt->flags |= NFS_MOUNT_NOACL;
			break;
		case Opt_rdirplus:
			mnt->flags &= ~NFS_MOUNT_NORDIRPLUS;
			break;
		case Opt_nordirplus:
			mnt->flags |= NFS_MOUNT_NORDIRPLUS;
			break;
		case Opt_sharecache:
			mnt->flags &= ~NFS_MOUNT_UNSHARED;
			break;
		case Opt_nosharecache:
			mnt->flags |= NFS_MOUNT_UNSHARED;
			break;
		case Opt_resvport:
			mnt->flags &= ~NFS_MOUNT_NORESVPORT;
			break;
		case Opt_noresvport:
			mnt->flags |= NFS_MOUNT_NORESVPORT;
			break;
		case Opt_fscache:
			mnt->options |= NFS_OPTION_FSCACHE;
			kfree(mnt->fscache_uniq);
			mnt->fscache_uniq = NULL;
			break;
		case Opt_nofscache:
			mnt->options &= ~NFS_OPTION_FSCACHE;
			kfree(mnt->fscache_uniq);
			mnt->fscache_uniq = NULL;
			break;

		/*
		 * options that take numeric values
		 */
		case Opt_port:
			string = match_strdup(args);
			if (string == NULL)
				goto out_nomem;
			rc = strict_strtoul(string, 10, &option);
			kfree(string);
			if (rc != 0 || option > USHRT_MAX)
				goto out_invalid_value;
			mnt->nfs_server.port = option;
			break;
		case Opt_rsize:
			string = match_strdup(args);
			if (string == NULL)
				goto out_nomem;
			rc = strict_strtoul(string, 10, &option);
			kfree(string);
			if (rc != 0)
				goto out_invalid_value;
			mnt->rsize = option;
			break;
		case Opt_wsize:
			string = match_strdup(args);
			if (string == NULL)
				goto out_nomem;
			rc = strict_strtoul(string, 10, &option);
			kfree(string);
			if (rc != 0)
				goto out_invalid_value;
			mnt->wsize = option;
			break;
		case Opt_bsize:
			string = match_strdup(args);
			if (string == NULL)
				goto out_nomem;
			rc = strict_strtoul(string, 10, &option);
			kfree(string);
			if (rc != 0)
				goto out_invalid_value;
			mnt->bsize = option;
			break;
		case Opt_timeo:
			string = match_strdup(args);
			if (string == NULL)
				goto out_nomem;
			rc = strict_strtoul(string, 10, &option);
			kfree(string);
			if (rc != 0 || option == 0)
				goto out_invalid_value;
			mnt->timeo = option;
			break;
		case Opt_retrans:
			string = match_strdup(args);
			if (string == NULL)
				goto out_nomem;
			rc = strict_strtoul(string, 10, &option);
			kfree(string);
			if (rc != 0 || option == 0)
				goto out_invalid_value;
			mnt->retrans = option;
			break;
		case Opt_acregmin:
			string = match_strdup(args);
			if (string == NULL)
				goto out_nomem;
			rc = strict_strtoul(string, 10, &option);
			kfree(string);
			if (rc != 0)
				goto out_invalid_value;
			mnt->acregmin = option;
			break;
		case Opt_acregmax:
			string = match_strdup(args);
			if (string == NULL)
				goto out_nomem;
			rc = strict_strtoul(string, 10, &option);
			kfree(string);
			if (rc != 0)
				goto out_invalid_value;
			mnt->acregmax = option;
			break;
		case Opt_acdirmin:
			string = match_strdup(args);
			if (string == NULL)
				goto out_nomem;
			rc = strict_strtoul(string, 10, &option);
			kfree(string);
			if (rc != 0)
				goto out_invalid_value;
			mnt->acdirmin = option;
			break;
		case Opt_acdirmax:
			string = match_strdup(args);
			if (string == NULL)
				goto out_nomem;
			rc = strict_strtoul(string, 10, &option);
			kfree(string);
			if (rc != 0)
				goto out_invalid_value;
			mnt->acdirmax = option;
			break;
		case Opt_actimeo:
			string = match_strdup(args);
			if (string == NULL)
				goto out_nomem;
			rc = strict_strtoul(string, 10, &option);
			kfree(string);
			if (rc != 0)
				goto out_invalid_value;
			mnt->acregmin = mnt->acregmax =
			mnt->acdirmin = mnt->acdirmax = option;
			break;
		case Opt_namelen:
			string = match_strdup(args);
			if (string == NULL)
				goto out_nomem;
			rc = strict_strtoul(string, 10, &option);
			kfree(string);
			if (rc != 0)
				goto out_invalid_value;
			mnt->namlen = option;
			break;
		case Opt_mountport:
			string = match_strdup(args);
			if (string == NULL)
				goto out_nomem;
			rc = strict_strtoul(string, 10, &option);
			kfree(string);
			if (rc != 0 || option > USHRT_MAX)
				goto out_invalid_value;
			mnt->mount_server.port = option;
			break;
		case Opt_mountvers:
			string = match_strdup(args);
			if (string == NULL)
				goto out_nomem;
			rc = strict_strtoul(string, 10, &option);
			kfree(string);
			if (rc != 0 ||
			    option < NFS_MNT_VERSION ||
			    option > NFS_MNT3_VERSION)
				goto out_invalid_value;
			mnt->mount_server.version = option;
			break;
		case Opt_nfsvers:
			string = match_strdup(args);
			if (string == NULL)
				goto out_nomem;
			rc = strict_strtoul(string, 10, &option);
			kfree(string);
			if (rc != 0)
				goto out_invalid_value;
			switch (option) {
			case NFS2_VERSION:
				mnt->flags &= ~NFS_MOUNT_VER3;
				mnt->version = 2;
				break;
			case NFS3_VERSION:
				mnt->flags |= NFS_MOUNT_VER3;
				mnt->version = 3;
				break;
#ifdef CONFIG_NFS_V4
			case NFS4_VERSION:
				mnt->flags &= ~NFS_MOUNT_VER3;
				mnt->version = 4;
				break;
#endif
			default:
				goto out_invalid_value;
			}
			break;
		case Opt_minorversion:
			string = match_strdup(args);
			if (string == NULL)
				goto out_nomem;
			rc = strict_strtoul(string, 10, &option);
			kfree(string);
			if (rc != 0)
				goto out_invalid_value;
			if (option > NFS4_MAX_MINOR_VERSION)
				goto out_invalid_value;
			mnt->minorversion = option;
			break;

		/*
		 * options that take text values
		 */
		case Opt_sec:
			string = match_strdup(args);
			if (string == NULL)
				goto out_nomem;
			rc = nfs_parse_security_flavors(string, mnt);
			kfree(string);
			if (!rc) {
				dfprintk(MOUNT, "NFS:   unrecognized "
						"security flavor\n");
				return 0;
			}
			break;
		case Opt_proto:
			string = match_strdup(args);
			if (string == NULL)
				goto out_nomem;
			token = match_token(string,
					    nfs_xprt_protocol_tokens, args);

			protofamily = AF_INET;
			switch (token) {
			case Opt_xprt_udp6:
				protofamily = AF_INET6;
			case Opt_xprt_udp:
				mnt->flags &= ~NFS_MOUNT_TCP;
				mnt->nfs_server.protocol = XPRT_TRANSPORT_UDP;
				kfree(string);
				break;
			case Opt_xprt_tcp6:
				protofamily = AF_INET6;
			case Opt_xprt_tcp:
				mnt->flags |= NFS_MOUNT_TCP;
				mnt->nfs_server.protocol = XPRT_TRANSPORT_TCP;
				kfree(string);
				break;
			case Opt_xprt_rdma:
				/* vector side protocols to TCP */
				mnt->flags |= NFS_MOUNT_TCP;
				mnt->nfs_server.protocol = XPRT_TRANSPORT_RDMA;
				xprt_load_transport(string);
				kfree(string);
				break;
			default:
				dfprintk(MOUNT, "NFS:   unrecognized "
						"transport protocol\n");
				kfree(string);
				return 0;
			}
			break;
		case Opt_mountproto:
			string = match_strdup(args);
			if (string == NULL)
				goto out_nomem;
			token = match_token(string,
					    nfs_xprt_protocol_tokens, args);
			kfree(string);

			mountfamily = AF_INET;
			switch (token) {
			case Opt_xprt_udp6:
				mountfamily = AF_INET6;
			case Opt_xprt_udp:
				mnt->mount_server.protocol = XPRT_TRANSPORT_UDP;
				break;
			case Opt_xprt_tcp6:
				mountfamily = AF_INET6;
			case Opt_xprt_tcp:
				mnt->mount_server.protocol = XPRT_TRANSPORT_TCP;
				break;
			case Opt_xprt_rdma: /* not used for side protocols */
			default:
				dfprintk(MOUNT, "NFS:   unrecognized "
						"transport protocol\n");
				return 0;
			}
			break;
		case Opt_addr:
			string = match_strdup(args);
			if (string == NULL)
				goto out_nomem;
			mnt->nfs_server.addrlen =
				rpc_pton(string, strlen(string),
					(struct sockaddr *)
					&mnt->nfs_server.address,
					sizeof(mnt->nfs_server.address));
			kfree(string);
			if (mnt->nfs_server.addrlen == 0)
				goto out_invalid_address;
			break;
		case Opt_clientaddr:
			string = match_strdup(args);
			if (string == NULL)
				goto out_nomem;
			kfree(mnt->client_address);
			mnt->client_address = string;
			break;
		case Opt_mounthost:
			string = match_strdup(args);
			if (string == NULL)
				goto out_nomem;
			kfree(mnt->mount_server.hostname);
			mnt->mount_server.hostname = string;
			break;
		case Opt_mountaddr:
			string = match_strdup(args);
			if (string == NULL)
				goto out_nomem;
			mnt->mount_server.addrlen =
				rpc_pton(string, strlen(string),
					(struct sockaddr *)
					&mnt->mount_server.address,
					sizeof(mnt->mount_server.address));
			kfree(string);
			if (mnt->mount_server.addrlen == 0)
				goto out_invalid_address;
			break;
		case Opt_lookupcache:
			string = match_strdup(args);
			if (string == NULL)
				goto out_nomem;
			token = match_token(string,
					nfs_lookupcache_tokens, args);
			kfree(string);
			switch (token) {
				case Opt_lookupcache_all:
					mnt->flags &= ~(NFS_MOUNT_LOOKUP_CACHE_NONEG|NFS_MOUNT_LOOKUP_CACHE_NONE);
					break;
				case Opt_lookupcache_positive:
					mnt->flags &= ~NFS_MOUNT_LOOKUP_CACHE_NONE;
					mnt->flags |= NFS_MOUNT_LOOKUP_CACHE_NONEG;
					break;
				case Opt_lookupcache_none:
					mnt->flags |= NFS_MOUNT_LOOKUP_CACHE_NONEG|NFS_MOUNT_LOOKUP_CACHE_NONE;
					break;
				default:
					dfprintk(MOUNT, "NFS:   invalid "
							"lookupcache argument\n");
					return 0;
			};
			break;
		case Opt_fscache_uniq:
			string = match_strdup(args);
			if (string == NULL)
				goto out_nomem;
			kfree(mnt->fscache_uniq);
			mnt->fscache_uniq = string;
			mnt->options |= NFS_OPTION_FSCACHE;
			break;

		/*
		 * Special options
		 */
		case Opt_sloppy:
			sloppy = 1;
			dfprintk(MOUNT, "NFS:   relaxing parsing rules\n");
			break;
		case Opt_userspace:
		case Opt_deprecated:
			dfprintk(MOUNT, "NFS:   ignoring mount option "
					"'%s'\n", p);
			break;

		default:
			invalid_option = 1;
			dfprintk(MOUNT, "NFS:   unrecognized mount option "
					"'%s'\n", p);
		}
	}

	if (!sloppy && invalid_option)
		return 0;

	/*
	 * verify that any proto=/mountproto= options match the address
	 * familiies in the addr=/mountaddr= options.
	 */
	if (protofamily != AF_UNSPEC &&
	    protofamily != mnt->nfs_server.address.ss_family)
		goto out_proto_mismatch;

	if (mountfamily != AF_UNSPEC) {
		if (mnt->mount_server.addrlen) {
			if (mountfamily != mnt->mount_server.address.ss_family)
				goto out_mountproto_mismatch;
		} else {
			if (mountfamily != mnt->nfs_server.address.ss_family)
				goto out_mountproto_mismatch;
		}
	}

	return 1;

out_mountproto_mismatch:
	printk(KERN_INFO "NFS: mount server address does not match mountproto= "
			 "option\n");
	return 0;
out_proto_mismatch:
	printk(KERN_INFO "NFS: server address does not match proto= option\n");
	return 0;
out_invalid_address:
	printk(KERN_INFO "NFS: bad IP address specified: %s\n", p);
	return 0;
out_invalid_value:
	printk(KERN_INFO "NFS: bad mount option value specified: %s\n", p);
	return 0;
out_nomem:
	printk(KERN_INFO "NFS: not enough memory to parse option\n");
	return 0;
out_security_failure:
	free_secdata(secdata);
	printk(KERN_INFO "NFS: security options invalid: %d\n", rc);
	return 0;
}

/*
 * Match the requested auth flavors with the list returned by
 * the server.  Returns zero and sets the mount's authentication
 * flavor on success; returns -EACCES if server does not support
 * the requested flavor.
 */
static int nfs_walk_authlist(struct nfs_parsed_mount_data *args,
			     struct nfs_mount_request *request)
{
	unsigned int i, j, server_authlist_len = *(request->auth_flav_len);

	/*
	 * Certain releases of Linux's mountd return an empty
	 * flavor list.  To prevent behavioral regression with
	 * these servers (ie. rejecting mounts that used to
	 * succeed), revert to pre-2.6.32 behavior (no checking)
	 * if the returned flavor list is empty.
	 */
	if (server_authlist_len == 0)
		return 0;

	/*
	 * We avoid sophisticated negotiating here, as there are
	 * plenty of cases where we can get it wrong, providing
	 * either too little or too much security.
	 *
	 * RFC 2623, section 2.7 suggests we SHOULD prefer the
	 * flavor listed first.  However, some servers list
	 * AUTH_NULL first.  Our caller plants AUTH_SYS, the
	 * preferred default, in args->auth_flavors[0] if user
	 * didn't specify sec= mount option.
	 */
	for (i = 0; i < args->auth_flavor_len; i++)
		for (j = 0; j < server_authlist_len; j++)
			if (args->auth_flavors[i] == request->auth_flavs[j]) {
				dfprintk(MOUNT, "NFS: using auth flavor %d\n",
					request->auth_flavs[j]);
				args->auth_flavors[0] = request->auth_flavs[j];
				return 0;
			}

	dfprintk(MOUNT, "NFS: server does not support requested auth flavor\n");
	nfs_umount(request);
	return -EACCES;
}

/*
 * Use the remote server's MOUNT service to request the NFS file handle
 * corresponding to the provided path.
 */
static int nfs_try_mount(struct nfs_parsed_mount_data *args,
			 struct nfs_fh *root_fh)
{
	rpc_authflavor_t server_authlist[NFS_MAX_SECFLAVORS];
	unsigned int server_authlist_len = ARRAY_SIZE(server_authlist);
	struct nfs_mount_request request = {
		.sap		= (struct sockaddr *)
						&args->mount_server.address,
		.dirpath	= args->nfs_server.export_path,
		.protocol	= args->mount_server.protocol,
		.fh		= root_fh,
		.noresvport	= args->flags & NFS_MOUNT_NORESVPORT,
		.auth_flav_len	= &server_authlist_len,
		.auth_flavs	= server_authlist,
	};
	int status;

	if (args->mount_server.version == 0) {
		switch (args->version) {
			default:
				args->mount_server.version = NFS_MNT3_VERSION;
				break;
			case 2:
				args->mount_server.version = NFS_MNT_VERSION;
		}
	}
	request.version = args->mount_server.version;

	if (args->mount_server.hostname)
		request.hostname = args->mount_server.hostname;
	else
		request.hostname = args->nfs_server.hostname;

	/*
	 * Construct the mount server's address.
	 */
	if (args->mount_server.address.ss_family == AF_UNSPEC) {
		memcpy(request.sap, &args->nfs_server.address,
		       args->nfs_server.addrlen);
		args->mount_server.addrlen = args->nfs_server.addrlen;
	}
	request.salen = args->mount_server.addrlen;
	nfs_set_port(request.sap, &args->mount_server.port, 0);

	/*
	 * Now ask the mount server to map our export path
	 * to a file handle.
	 */
	status = nfs_mount(&request);
	if (status != 0) {
		dfprintk(MOUNT, "NFS: unable to mount server %s, error %d\n",
				request.hostname, status);
		return status;
	}

	/*
	 * MNTv1 (NFSv2) does not support auth flavor negotiation.
	 */
	if (args->mount_server.version != NFS_MNT3_VERSION)
		return 0;
	return nfs_walk_authlist(args, &request);
}

static int nfs_parse_simple_hostname(const char *dev_name,
				     char **hostname, size_t maxnamlen,
				     char **export_path, size_t maxpathlen)
{
	size_t len;
	char *colon, *comma;

	colon = strchr(dev_name, ':');
	if (colon == NULL)
		goto out_bad_devname;

	len = colon - dev_name;
	if (len > maxnamlen)
		goto out_hostname;

	/* N.B. caller will free nfs_server.hostname in all cases */
	*hostname = kstrndup(dev_name, len, GFP_KERNEL);
	if (!*hostname)
		goto out_nomem;

	/* kill possible hostname list: not supported */
	comma = strchr(*hostname, ',');
	if (comma != NULL) {
		if (comma == *hostname)
			goto out_bad_devname;
		*comma = '\0';
	}

	colon++;
	len = strlen(colon);
	if (len > maxpathlen)
		goto out_path;
	*export_path = kstrndup(colon, len, GFP_KERNEL);
	if (!*export_path)
		goto out_nomem;

	dfprintk(MOUNT, "NFS: MNTPATH: '%s'\n", *export_path);
	return 0;

out_bad_devname:
	dfprintk(MOUNT, "NFS: device name not in host:path format\n");
	return -EINVAL;

out_nomem:
	dfprintk(MOUNT, "NFS: not enough memory to parse device name\n");
	return -ENOMEM;

out_hostname:
	dfprintk(MOUNT, "NFS: server hostname too long\n");
	return -ENAMETOOLONG;

out_path:
	dfprintk(MOUNT, "NFS: export pathname too long\n");
	return -ENAMETOOLONG;
}

/*
 * Hostname has square brackets around it because it contains one or
 * more colons.  We look for the first closing square bracket, and a
 * colon must follow it.
 */
static int nfs_parse_protected_hostname(const char *dev_name,
					char **hostname, size_t maxnamlen,
					char **export_path, size_t maxpathlen)
{
	size_t len;
	char *start, *end;

	start = (char *)(dev_name + 1);

	end = strchr(start, ']');
	if (end == NULL)
		goto out_bad_devname;
	if (*(end + 1) != ':')
		goto out_bad_devname;

	len = end - start;
	if (len > maxnamlen)
		goto out_hostname;

	/* N.B. caller will free nfs_server.hostname in all cases */
	*hostname = kstrndup(start, len, GFP_KERNEL);
	if (*hostname == NULL)
		goto out_nomem;

	end += 2;
	len = strlen(end);
	if (len > maxpathlen)
		goto out_path;
	*export_path = kstrndup(end, len, GFP_KERNEL);
	if (!*export_path)
		goto out_nomem;

	return 0;

out_bad_devname:
	dfprintk(MOUNT, "NFS: device name not in host:path format\n");
	return -EINVAL;

out_nomem:
	dfprintk(MOUNT, "NFS: not enough memory to parse device name\n");
	return -ENOMEM;

out_hostname:
	dfprintk(MOUNT, "NFS: server hostname too long\n");
	return -ENAMETOOLONG;

out_path:
	dfprintk(MOUNT, "NFS: export pathname too long\n");
	return -ENAMETOOLONG;
}

/*
 * Split "dev_name" into "hostname:export_path".
 *
 * The leftmost colon demarks the split between the server's hostname
 * and the export path.  If the hostname starts with a left square
 * bracket, then it may contain colons.
 *
 * Note: caller frees hostname and export path, even on error.
 */
static int nfs_parse_devname(const char *dev_name,
			     char **hostname, size_t maxnamlen,
			     char **export_path, size_t maxpathlen)
{
	if (*dev_name == '[')
		return nfs_parse_protected_hostname(dev_name,
						    hostname, maxnamlen,
						    export_path, maxpathlen);

	return nfs_parse_simple_hostname(dev_name,
					 hostname, maxnamlen,
					 export_path, maxpathlen);
}

/*
 * Validate the NFS2/NFS3 mount data
 * - fills in the mount root filehandle
 *
 * For option strings, user space handles the following behaviors:
 *
 * + DNS: mapping server host name to IP address ("addr=" option)
 *
 * + failure mode: how to behave if a mount request can't be handled
 *   immediately ("fg/bg" option)
 *
 * + retry: how often to retry a mount request ("retry=" option)
 *
 * + breaking back: trying proto=udp after proto=tcp, v2 after v3,
 *   mountproto=tcp after mountproto=udp, and so on
 */
static int nfs_validate_mount_data(void *options,
				   struct nfs_parsed_mount_data *args,
				   struct nfs_fh *mntfh,
				   const char *dev_name)
{
	struct nfs_mount_data *data = (struct nfs_mount_data *)options;
	struct sockaddr *sap = (struct sockaddr *)&args->nfs_server.address;

	if (data == NULL)
		goto out_no_data;

	switch (data->version) {
	case 1:
		data->namlen = 0;
	case 2:
		data->bsize = 0;
	case 3:
		if (data->flags & NFS_MOUNT_VER3)
			goto out_no_v3;
		data->root.size = NFS2_FHSIZE;
		memcpy(data->root.data, data->old_root.data, NFS2_FHSIZE);
	case 4:
		if (data->flags & NFS_MOUNT_SECFLAVOUR)
			goto out_no_sec;
	case 5:
		memset(data->context, 0, sizeof(data->context));
	case 6:
		if (data->flags & NFS_MOUNT_VER3) {
			if (data->root.size > NFS3_FHSIZE || data->root.size == 0)
				goto out_invalid_fh;
			mntfh->size = data->root.size;
			args->version = 3;
		} else {
			mntfh->size = NFS2_FHSIZE;
			args->version = 2;
		}


		memcpy(mntfh->data, data->root.data, mntfh->size);
		if (mntfh->size < sizeof(mntfh->data))
			memset(mntfh->data + mntfh->size, 0,
			       sizeof(mntfh->data) - mntfh->size);

		/*
		 * Translate to nfs_parsed_mount_data, which nfs_fill_super
		 * can deal with.
		 */
		args->flags		= data->flags & NFS_MOUNT_FLAGMASK;
		args->flags		|= NFS_MOUNT_LEGACY_INTERFACE;
		args->rsize		= data->rsize;
		args->wsize		= data->wsize;
		args->timeo		= data->timeo;
		args->retrans		= data->retrans;
		args->acregmin		= data->acregmin;
		args->acregmax		= data->acregmax;
		args->acdirmin		= data->acdirmin;
		args->acdirmax		= data->acdirmax;

		memcpy(sap, &data->addr, sizeof(data->addr));
		args->nfs_server.addrlen = sizeof(data->addr);
		if (!nfs_verify_server_address(sap))
			goto out_no_address;

		if (!(data->flags & NFS_MOUNT_TCP))
			args->nfs_server.protocol = XPRT_TRANSPORT_UDP;
		/* N.B. caller will free nfs_server.hostname in all cases */
		args->nfs_server.hostname = kstrdup(data->hostname, GFP_KERNEL);
		args->namlen		= data->namlen;
		args->bsize		= data->bsize;

		if (data->flags & NFS_MOUNT_SECFLAVOUR)
			args->auth_flavors[0] = data->pseudoflavor;
		if (!args->nfs_server.hostname)
			goto out_nomem;

		/*
		 * The legacy version 6 binary mount data from userspace has a
		 * field used only to transport selinux information into the
		 * the kernel.  To continue to support that functionality we
		 * have a touch of selinux knowledge here in the NFS code. The
		 * userspace code converted context=blah to just blah so we are
		 * converting back to the full string selinux understands.
		 */
		if (data->context[0]){
#ifdef CONFIG_SECURITY_SELINUX
			int rc;
			char *opts_str = kmalloc(sizeof(data->context) + 8, GFP_KERNEL);
			if (!opts_str)
				return -ENOMEM;
			strcpy(opts_str, "context=");
			data->context[NFS_MAX_CONTEXT_LEN] = '\0';
			strcat(opts_str, &data->context[0]);
			rc = security_sb_parse_opts_str(opts_str, &args->lsm_opts);
			kfree(opts_str);
			if (rc)
				return rc;
#else
			return -EINVAL;
#endif
		}

		break;
	default: {
		int status;

		if (nfs_parse_mount_options((char *)options, args) == 0)
			return -EINVAL;

		if (!nfs_verify_server_address(sap))
			goto out_no_address;

		if (args->version == 4)
#ifdef CONFIG_NFS_V4
			return nfs4_validate_text_mount_data(options,
							     args, dev_name);
#else
			goto out_v4_not_compiled;
#endif

		nfs_set_port(sap, &args->nfs_server.port, 0);

		nfs_set_mount_transport_protocol(args);

		status = nfs_parse_devname(dev_name,
					   &args->nfs_server.hostname,
					   PAGE_SIZE,
					   &args->nfs_server.export_path,
					   NFS_MAXPATHLEN);
		if (!status)
			status = nfs_try_mount(args, mntfh);

		kfree(args->nfs_server.export_path);
		args->nfs_server.export_path = NULL;

		if (status)
			return status;

		break;
		}
	}

#ifndef CONFIG_NFS_V3
	if (args->version == 3)
		goto out_v3_not_compiled;
#endif /* !CONFIG_NFS_V3 */

	return 0;

out_no_data:
	dfprintk(MOUNT, "NFS: mount program didn't pass any mount data\n");
	return -EINVAL;

out_no_v3:
	dfprintk(MOUNT, "NFS: nfs_mount_data version %d does not support v3\n",
		 data->version);
	return -EINVAL;

out_no_sec:
	dfprintk(MOUNT, "NFS: nfs_mount_data version supports only AUTH_SYS\n");
	return -EINVAL;

#ifndef CONFIG_NFS_V3
out_v3_not_compiled:
	dfprintk(MOUNT, "NFS: NFSv3 is not compiled into kernel\n");
	return -EPROTONOSUPPORT;
#endif /* !CONFIG_NFS_V3 */

#ifndef CONFIG_NFS_V4
out_v4_not_compiled:
	dfprintk(MOUNT, "NFS: NFSv4 is not compiled into kernel\n");
	return -EPROTONOSUPPORT;
#endif /* !CONFIG_NFS_V4 */

out_nomem:
	dfprintk(MOUNT, "NFS: not enough memory to handle mount options\n");
	return -ENOMEM;

out_no_address:
	dfprintk(MOUNT, "NFS: mount program didn't pass remote address\n");
	return -EINVAL;

out_invalid_fh:
	dfprintk(MOUNT, "NFS: invalid root filehandle\n");
	return -EINVAL;
}

static int
nfs_compare_remount_data(struct nfs_server *nfss,
			 struct nfs_parsed_mount_data *data)
{
	if (data->flags != nfss->flags ||
	    data->rsize != nfss->rsize ||
	    data->wsize != nfss->wsize ||
	    data->retrans != nfss->client->cl_timeout->to_retries ||
	    data->auth_flavors[0] != nfss->client->cl_auth->au_flavor ||
	    data->acregmin != nfss->acregmin / HZ ||
	    data->acregmax != nfss->acregmax / HZ ||
	    data->acdirmin != nfss->acdirmin / HZ ||
	    data->acdirmax != nfss->acdirmax / HZ ||
	    data->timeo != (10U * nfss->client->cl_timeout->to_initval / HZ) ||
	    data->nfs_server.port != nfss->port ||
	    data->nfs_server.addrlen != nfss->nfs_client->cl_addrlen ||
	    !rpc_cmp_addr((struct sockaddr *)&data->nfs_server.address,
			  (struct sockaddr *)&nfss->nfs_client->cl_addr))
		return -EINVAL;

	return 0;
}

static int
nfs_remount(struct super_block *sb, int *flags, char *raw_data)
{
	int error;
	struct nfs_server *nfss = sb->s_fs_info;
	struct nfs_parsed_mount_data *data;
	struct nfs_mount_data *options = (struct nfs_mount_data *)raw_data;
	struct nfs4_mount_data *options4 = (struct nfs4_mount_data *)raw_data;
	u32 nfsvers = nfss->nfs_client->rpc_ops->version;

	/*
	 * Userspace mount programs that send binary options generally send
	 * them populated with default values. We have no way to know which
	 * ones were explicitly specified. Fall back to legacy behavior and
	 * just return success.
	 */
	if ((nfsvers == 4 && (!options4 || options4->version == 1)) ||
	    (nfsvers <= 3 && (!options || (options->version >= 1 &&
					   options->version <= 6))))
		return 0;

	data = kzalloc(sizeof(*data), GFP_KERNEL);
	if (data == NULL)
		return -ENOMEM;

	/* fill out struct with values from existing mount */
	data->flags = nfss->flags;
	data->rsize = nfss->rsize;
	data->wsize = nfss->wsize;
	data->retrans = nfss->client->cl_timeout->to_retries;
	data->auth_flavors[0] = nfss->client->cl_auth->au_flavor;
	data->acregmin = nfss->acregmin / HZ;
	data->acregmax = nfss->acregmax / HZ;
	data->acdirmin = nfss->acdirmin / HZ;
	data->acdirmax = nfss->acdirmax / HZ;
	data->timeo = 10U * nfss->client->cl_timeout->to_initval / HZ;
	data->nfs_server.port = nfss->port;
	data->nfs_server.addrlen = nfss->nfs_client->cl_addrlen;
	memcpy(&data->nfs_server.address, &nfss->nfs_client->cl_addr,
		data->nfs_server.addrlen);

	/* overwrite those values with any that were specified */
	error = nfs_parse_mount_options((char *)options, data);
	if (error < 0)
		goto out;

	/* compare new mount options with old ones */
	error = nfs_compare_remount_data(nfss, data);
out:
	kfree(data);
	return error;
}

/*
 * Initialise the common bits of the superblock
 */
static inline void nfs_initialise_sb(struct super_block *sb)
{
	struct nfs_server *server = NFS_SB(sb);

	sb->s_magic = NFS_SUPER_MAGIC;

	/* We probably want something more informative here */
	snprintf(sb->s_id, sizeof(sb->s_id),
		 "%x:%x", MAJOR(sb->s_dev), MINOR(sb->s_dev));

	if (sb->s_blocksize == 0)
		sb->s_blocksize = nfs_block_bits(server->wsize,
						 &sb->s_blocksize_bits);

	if (server->flags & NFS_MOUNT_NOAC)
		sb->s_flags |= MS_SYNCHRONOUS;

	sb->s_bdi = &server->backing_dev_info;

	nfs_super_set_maxbytes(sb, server->maxfilesize);
}

/*
 * Finish setting up an NFS2/3 superblock
 */
static void nfs_fill_super(struct super_block *sb,
			   struct nfs_parsed_mount_data *data)
{
	struct nfs_server *server = NFS_SB(sb);

	sb->s_blocksize_bits = 0;
	sb->s_blocksize = 0;
	if (data->bsize)
		sb->s_blocksize = nfs_block_size(data->bsize, &sb->s_blocksize_bits);

	if (server->nfs_client->rpc_ops->version == 3) {
		/* The VFS shouldn't apply the umask to mode bits. We will do
		 * so ourselves when necessary.
		 */
		sb->s_flags |= MS_POSIXACL;
		sb->s_time_gran = 1;
	}

	sb->s_op = &nfs_sops;
 	nfs_initialise_sb(sb);
}

/*
 * Finish setting up a cloned NFS2/3 superblock
 */
static void nfs_clone_super(struct super_block *sb,
			    const struct super_block *old_sb)
{
	struct nfs_server *server = NFS_SB(sb);

	sb->s_blocksize_bits = old_sb->s_blocksize_bits;
	sb->s_blocksize = old_sb->s_blocksize;
	sb->s_maxbytes = old_sb->s_maxbytes;

	if (server->nfs_client->rpc_ops->version == 3) {
		/* The VFS shouldn't apply the umask to mode bits. We will do
		 * so ourselves when necessary.
		 */
		sb->s_flags |= MS_POSIXACL;
		sb->s_time_gran = 1;
	}

	sb->s_op = old_sb->s_op;
 	nfs_initialise_sb(sb);
}

static int nfs_compare_mount_options(const struct super_block *s, const struct nfs_server *b, int flags)
{
	const struct nfs_server *a = s->s_fs_info;
	const struct rpc_clnt *clnt_a = a->client;
	const struct rpc_clnt *clnt_b = b->client;

	if ((s->s_flags & NFS_MS_MASK) != (flags & NFS_MS_MASK))
		goto Ebusy;
	if (a->nfs_client != b->nfs_client)
		goto Ebusy;
	if (a->flags != b->flags)
		goto Ebusy;
	if (a->wsize != b->wsize)
		goto Ebusy;
	if (a->rsize != b->rsize)
		goto Ebusy;
	if (a->acregmin != b->acregmin)
		goto Ebusy;
	if (a->acregmax != b->acregmax)
		goto Ebusy;
	if (a->acdirmin != b->acdirmin)
		goto Ebusy;
	if (a->acdirmax != b->acdirmax)
		goto Ebusy;
	if (clnt_a->cl_auth->au_flavor != clnt_b->cl_auth->au_flavor)
		goto Ebusy;
	return 1;
Ebusy:
	return 0;
}

struct nfs_sb_mountdata {
	struct nfs_server *server;
	int mntflags;
};

static int nfs_set_super(struct super_block *s, void *data)
{
	struct nfs_sb_mountdata *sb_mntdata = data;
	struct nfs_server *server = sb_mntdata->server;
	int ret;

	s->s_flags = sb_mntdata->mntflags;
	s->s_fs_info = server;
	ret = set_anon_super(s, server);
	if (ret == 0)
		server->s_dev = s->s_dev;
	return ret;
}

static int nfs_compare_super_address(struct nfs_server *server1,
				     struct nfs_server *server2)
{
	struct sockaddr *sap1, *sap2;

	sap1 = (struct sockaddr *)&server1->nfs_client->cl_addr;
	sap2 = (struct sockaddr *)&server2->nfs_client->cl_addr;

	if (sap1->sa_family != sap2->sa_family)
		return 0;

	switch (sap1->sa_family) {
	case AF_INET: {
		struct sockaddr_in *sin1 = (struct sockaddr_in *)sap1;
		struct sockaddr_in *sin2 = (struct sockaddr_in *)sap2;
		if (sin1->sin_addr.s_addr != sin2->sin_addr.s_addr)
			return 0;
		if (sin1->sin_port != sin2->sin_port)
			return 0;
		break;
	}
	case AF_INET6: {
		struct sockaddr_in6 *sin1 = (struct sockaddr_in6 *)sap1;
		struct sockaddr_in6 *sin2 = (struct sockaddr_in6 *)sap2;
		if (!ipv6_addr_equal(&sin1->sin6_addr, &sin2->sin6_addr))
			return 0;
		if (sin1->sin6_port != sin2->sin6_port)
			return 0;
		break;
	}
	default:
		return 0;
	}

	return 1;
}

static int nfs_compare_super(struct super_block *sb, void *data)
{
	struct nfs_sb_mountdata *sb_mntdata = data;
	struct nfs_server *server = sb_mntdata->server, *old = NFS_SB(sb);
	int mntflags = sb_mntdata->mntflags;

	if (!nfs_compare_super_address(old, server))
		return 0;
	/* Note: NFS_MOUNT_UNSHARED == NFS4_MOUNT_UNSHARED */
	if (old->flags & NFS_MOUNT_UNSHARED)
		return 0;
	if (memcmp(&old->fsid, &server->fsid, sizeof(old->fsid)) != 0)
		return 0;
	return nfs_compare_mount_options(sb, server, mntflags);
}

static int nfs_bdi_register(struct nfs_server *server)
{
	return bdi_register_dev(&server->backing_dev_info, server->s_dev);
}

static int nfs_get_sb(struct file_system_type *fs_type,
	int flags, const char *dev_name, void *raw_data, struct vfsmount *mnt)
{
	struct nfs_server *server = NULL;
	struct super_block *s;
	struct nfs_parsed_mount_data *data;
	struct nfs_fh *mntfh;
	struct dentry *mntroot;
	int (*compare_super)(struct super_block *, void *) = nfs_compare_super;
	struct nfs_sb_mountdata sb_mntdata = {
		.mntflags = flags,
	};
	int error = -ENOMEM;

	data = nfs_alloc_parsed_mount_data(3);
	mntfh = nfs_alloc_fhandle();
	if (data == NULL || mntfh == NULL)
		goto out_free_fh;

	security_init_mnt_opts(&data->lsm_opts);

	/* Validate the mount data */
	error = nfs_validate_mount_data(raw_data, data, mntfh, dev_name);
	if (error < 0)
		goto out;

#ifdef CONFIG_NFS_V4
	if (data->version == 4) {
		error = nfs4_try_mount(flags, dev_name, data, mnt);
		kfree(data->client_address);
		kfree(data->nfs_server.export_path);
		goto out;
	}
#endif	/* CONFIG_NFS_V4 */

	/* Get a volume representation */
	server = nfs_create_server(data, mntfh);
	if (IS_ERR(server)) {
		error = PTR_ERR(server);
		goto out;
	}
	sb_mntdata.server = server;

	if (server->flags & NFS_MOUNT_UNSHARED)
		compare_super = NULL;

	/* Get a superblock - note that we may end up sharing one that already exists */
	s = sget(fs_type, compare_super, nfs_set_super, &sb_mntdata);
	if (IS_ERR(s)) {
		error = PTR_ERR(s);
		goto out_err_nosb;
	}

	if (s->s_fs_info != server) {
		nfs_free_server(server);
		server = NULL;
	} else {
		error = nfs_bdi_register(server);
		if (error)
			goto error_splat_bdi;
	}

	if (!s->s_root) {
		/* initial superblock/root creation */
		nfs_fill_super(s, data);
		nfs_fscache_get_super_cookie(
			s, data ? data->fscache_uniq : NULL, NULL);
	}

	mntroot = nfs_get_root(s, mntfh);
	if (IS_ERR(mntroot)) {
		error = PTR_ERR(mntroot);
		goto error_splat_super;
	}

	error = security_sb_set_mnt_opts(s, &data->lsm_opts);
	if (error)
		goto error_splat_root;

	s->s_flags |= MS_ACTIVE;
	mnt->mnt_sb = s;
	mnt->mnt_root = mntroot;
	error = 0;

out:
	kfree(data->nfs_server.hostname);
	kfree(data->mount_server.hostname);
	kfree(data->fscache_uniq);
	security_free_mnt_opts(&data->lsm_opts);
out_free_fh:
	nfs_free_fhandle(mntfh);
	kfree(data);
	return error;

out_err_nosb:
	nfs_free_server(server);
	goto out;

error_splat_root:
	dput(mntroot);
error_splat_super:
	if (server && !s->s_root)
		bdi_unregister(&server->backing_dev_info);
error_splat_bdi:
	deactivate_locked_super(s);
	goto out;
}

/*
 * Ensure that we unregister the bdi before kill_anon_super
 * releases the device name
 */
static void nfs_put_super(struct super_block *s)
{
	struct nfs_server *server = NFS_SB(s);

	bdi_unregister(&server->backing_dev_info);
}

/*
 * Destroy an NFS2/3 superblock
 */
static void nfs_kill_super(struct super_block *s)
{
	struct nfs_server *server = NFS_SB(s);

	kill_anon_super(s);
	nfs_fscache_release_super_cookie(s);
	nfs_free_server(server);
}

/*
 * Clone an NFS2/3 server record on xdev traversal (FSID-change)
 */
static int nfs_xdev_get_sb(struct file_system_type *fs_type, int flags,
			   const char *dev_name, void *raw_data,
			   struct vfsmount *mnt)
{
	struct nfs_clone_mount *data = raw_data;
	struct super_block *s;
	struct nfs_server *server;
	struct dentry *mntroot;
	int (*compare_super)(struct super_block *, void *) = nfs_compare_super;
	struct nfs_sb_mountdata sb_mntdata = {
		.mntflags = flags,
	};
	int error;

	dprintk("--> nfs_xdev_get_sb()\n");

	/* create a new volume representation */
	server = nfs_clone_server(NFS_SB(data->sb), data->fh, data->fattr);
	if (IS_ERR(server)) {
		error = PTR_ERR(server);
		goto out_err_noserver;
	}
	sb_mntdata.server = server;

	if (server->flags & NFS_MOUNT_UNSHARED)
		compare_super = NULL;

	/* Get a superblock - note that we may end up sharing one that already exists */
	s = sget(&nfs_fs_type, compare_super, nfs_set_super, &sb_mntdata);
	if (IS_ERR(s)) {
		error = PTR_ERR(s);
		goto out_err_nosb;
	}

	if (s->s_fs_info != server) {
		nfs_free_server(server);
		server = NULL;
	} else {
		error = nfs_bdi_register(server);
		if (error)
			goto error_splat_bdi;
	}

	if (!s->s_root) {
		/* initial superblock/root creation */
		nfs_clone_super(s, data->sb);
		nfs_fscache_get_super_cookie(s, NULL, data);
	}

	mntroot = nfs_get_root(s, data->fh);
	if (IS_ERR(mntroot)) {
		error = PTR_ERR(mntroot);
		goto error_splat_super;
	}
	if (mntroot->d_inode->i_op != NFS_SB(s)->nfs_client->rpc_ops->dir_inode_ops) {
		dput(mntroot);
		error = -ESTALE;
		goto error_splat_super;
	}

	s->s_flags |= MS_ACTIVE;
	mnt->mnt_sb = s;
	mnt->mnt_root = mntroot;

	/* clone any lsm security options from the parent to the new sb */
	security_sb_clone_mnt_opts(data->sb, s);

	dprintk("<-- nfs_xdev_get_sb() = 0\n");
	return 0;

out_err_nosb:
	nfs_free_server(server);
out_err_noserver:
	dprintk("<-- nfs_xdev_get_sb() = %d [error]\n", error);
	return error;

error_splat_super:
	if (server && !s->s_root)
		bdi_unregister(&server->backing_dev_info);
error_splat_bdi:
	deactivate_locked_super(s);
	dprintk("<-- nfs_xdev_get_sb() = %d [splat]\n", error);
	return error;
}

#ifdef CONFIG_NFS_V4

/*
 * Finish setting up a cloned NFS4 superblock
 */
static void nfs4_clone_super(struct super_block *sb,
			    const struct super_block *old_sb)
{
	sb->s_blocksize_bits = old_sb->s_blocksize_bits;
	sb->s_blocksize = old_sb->s_blocksize;
	sb->s_maxbytes = old_sb->s_maxbytes;
	sb->s_time_gran = 1;
	sb->s_op = old_sb->s_op;
 	nfs_initialise_sb(sb);
}

/*
 * Set up an NFS4 superblock
 */
static void nfs4_fill_super(struct super_block *sb)
{
	sb->s_time_gran = 1;
	sb->s_op = &nfs4_sops;
	nfs_initialise_sb(sb);
}

static void nfs4_validate_mount_flags(struct nfs_parsed_mount_data *args)
{
	args->flags &= ~(NFS_MOUNT_NONLM|NFS_MOUNT_NOACL|NFS_MOUNT_VER3);
}

static int nfs4_validate_text_mount_data(void *options,
					 struct nfs_parsed_mount_data *args,
					 const char *dev_name)
{
	struct sockaddr *sap = (struct sockaddr *)&args->nfs_server.address;

	nfs_set_port(sap, &args->nfs_server.port, NFS_PORT);

	nfs_validate_transport_protocol(args);

	nfs4_validate_mount_flags(args);

	if (args->version != 4) {
		dfprintk(MOUNT,
			 "NFS4: Illegal mount version\n");
		return -EINVAL;
	}

	if (args->auth_flavor_len > 1) {
		dfprintk(MOUNT,
			 "NFS4: Too many RPC auth flavours specified\n");
		return -EINVAL;
	}

	if (args->client_address == NULL) {
		dfprintk(MOUNT,
			 "NFS4: mount program didn't pass callback address\n");
		return -EINVAL;
	}

	return nfs_parse_devname(dev_name,
				   &args->nfs_server.hostname,
				   NFS4_MAXNAMLEN,
				   &args->nfs_server.export_path,
				   NFS4_MAXPATHLEN);
}

/*
 * Validate NFSv4 mount options
 */
static int nfs4_validate_mount_data(void *options,
				    struct nfs_parsed_mount_data *args,
				    const char *dev_name)
{
	struct sockaddr *sap = (struct sockaddr *)&args->nfs_server.address;
	struct nfs4_mount_data *data = (struct nfs4_mount_data *)options;
	char *c;

	if (data == NULL)
		goto out_no_data;

	switch (data->version) {
	case 1:
		if (data->host_addrlen > sizeof(args->nfs_server.address))
			goto out_no_address;
		if (data->host_addrlen == 0)
			goto out_no_address;
		args->nfs_server.addrlen = data->host_addrlen;
		if (copy_from_user(sap, data->host_addr, data->host_addrlen))
			return -EFAULT;
		if (!nfs_verify_server_address(sap))
			goto out_no_address;

		if (data->auth_flavourlen) {
			if (data->auth_flavourlen > 1)
				goto out_inval_auth;
			if (copy_from_user(&args->auth_flavors[0],
					   data->auth_flavours,
					   sizeof(args->auth_flavors[0])))
				return -EFAULT;
		}

		c = strndup_user(data->hostname.data, NFS4_MAXNAMLEN);
		if (IS_ERR(c))
			return PTR_ERR(c);
		args->nfs_server.hostname = c;

		c = strndup_user(data->mnt_path.data, NFS4_MAXPATHLEN);
		if (IS_ERR(c))
			return PTR_ERR(c);
		args->nfs_server.export_path = c;
		dfprintk(MOUNT, "NFS: MNTPATH: '%s'\n", c);

		c = strndup_user(data->client_addr.data, 16);
		if (IS_ERR(c))
			return PTR_ERR(c);
		args->client_address = c;

		/*
		 * Translate to nfs_parsed_mount_data, which nfs4_fill_super
		 * can deal with.
		 */

		args->flags	= data->flags & NFS4_MOUNT_FLAGMASK;
		args->rsize	= data->rsize;
		args->wsize	= data->wsize;
		args->timeo	= data->timeo;
		args->retrans	= data->retrans;
		args->acregmin	= data->acregmin;
		args->acregmax	= data->acregmax;
		args->acdirmin	= data->acdirmin;
		args->acdirmax	= data->acdirmax;
		args->nfs_server.protocol = data->proto;
		nfs_validate_transport_protocol(args);

		break;
	default:
		if (nfs_parse_mount_options((char *)options, args) == 0)
			return -EINVAL;

		if (!nfs_verify_server_address(sap))
			return -EINVAL;

		return nfs4_validate_text_mount_data(options, args, dev_name);
	}

	return 0;

out_no_data:
	dfprintk(MOUNT, "NFS4: mount program didn't pass any mount data\n");
	return -EINVAL;

out_inval_auth:
	dfprintk(MOUNT, "NFS4: Invalid number of RPC auth flavours %d\n",
		 data->auth_flavourlen);
	return -EINVAL;

out_no_address:
	dfprintk(MOUNT, "NFS4: mount program didn't pass remote address\n");
	return -EINVAL;
}

/*
 * Get the superblock for the NFS4 root partition
 */
static int nfs4_remote_get_sb(struct file_system_type *fs_type,
	int flags, const char *dev_name, void *raw_data, struct vfsmount *mnt)
{
	struct nfs_parsed_mount_data *data = raw_data;
	struct super_block *s;
	struct nfs_server *server;
	struct nfs_fh *mntfh;
	struct dentry *mntroot;
	int (*compare_super)(struct super_block *, void *) = nfs_compare_super;
	struct nfs_sb_mountdata sb_mntdata = {
		.mntflags = flags,
	};
	int error = -ENOMEM;

	mntfh = nfs_alloc_fhandle();
	if (data == NULL || mntfh == NULL)
		goto out_free_fh;

	security_init_mnt_opts(&data->lsm_opts);

	/* Get a volume representation */
	server = nfs4_create_server(data, mntfh);
	if (IS_ERR(server)) {
		error = PTR_ERR(server);
		goto out;
	}
	sb_mntdata.server = server;

	if (server->flags & NFS4_MOUNT_UNSHARED)
		compare_super = NULL;

	/* Get a superblock - note that we may end up sharing one that already exists */
	s = sget(&nfs4_fs_type, compare_super, nfs_set_super, &sb_mntdata);
	if (IS_ERR(s)) {
		error = PTR_ERR(s);
		goto out_free;
	}

	if (s->s_fs_info != server) {
		nfs_free_server(server);
		server = NULL;
	} else {
		error = nfs_bdi_register(server);
		if (error)
			goto error_splat_bdi;
	}

	if (!s->s_root) {
		/* initial superblock/root creation */
		nfs4_fill_super(s);
		nfs_fscache_get_super_cookie(
			s, data ? data->fscache_uniq : NULL, NULL);
	}

	mntroot = nfs4_get_root(s, mntfh);
	if (IS_ERR(mntroot)) {
		error = PTR_ERR(mntroot);
		goto error_splat_super;
	}

	error = security_sb_set_mnt_opts(s, &data->lsm_opts);
	if (error)
		goto error_splat_root;

	s->s_flags |= MS_ACTIVE;
	mnt->mnt_sb = s;
	mnt->mnt_root = mntroot;
	error = 0;

out:
	security_free_mnt_opts(&data->lsm_opts);
out_free_fh:
	nfs_free_fhandle(mntfh);
	return error;

out_free:
	nfs_free_server(server);
	goto out;

error_splat_root:
	dput(mntroot);
error_splat_super:
	if (server && !s->s_root)
		bdi_unregister(&server->backing_dev_info);
error_splat_bdi:
	deactivate_locked_super(s);
	goto out;
}

static struct vfsmount *nfs_do_root_mount(struct file_system_type *fs_type,
		int flags, void *data, const char *hostname)
{
	struct vfsmount *root_mnt;
	char *root_devname;
	size_t len;

	len = strlen(hostname) + 3;
	root_devname = kmalloc(len, GFP_KERNEL);
	if (root_devname == NULL)
		return ERR_PTR(-ENOMEM);
	snprintf(root_devname, len, "%s:/", hostname);
	root_mnt = vfs_kern_mount(fs_type, flags, root_devname, data);
	kfree(root_devname);
	return root_mnt;
}

static void nfs_fix_devname(const struct path *path, struct vfsmount *mnt)
{
	char *page = (char *) __get_free_page(GFP_KERNEL);
	char *devname, *tmp;

	if (page == NULL)
		return;
	devname = nfs_path(path->mnt->mnt_devname,
			path->mnt->mnt_root, path->dentry,
			page, PAGE_SIZE);
	if (IS_ERR(devname))
		goto out_freepage;
	tmp = kstrdup(devname, GFP_KERNEL);
	if (tmp == NULL)
		goto out_freepage;
	kfree(mnt->mnt_devname);
	mnt->mnt_devname = tmp;
out_freepage:
	free_page((unsigned long)page);
}

struct nfs_referral_count {
	struct list_head list;
	const struct task_struct *task;
	unsigned int referral_count;
};

static LIST_HEAD(nfs_referral_count_list);
static DEFINE_SPINLOCK(nfs_referral_count_list_lock);

static struct nfs_referral_count *nfs_find_referral_count(void)
{
	struct nfs_referral_count *p;

	list_for_each_entry(p, &nfs_referral_count_list, list) {
		if (p->task == current)
			return p;
	}
	return NULL;
}

#define NFS_MAX_NESTED_REFERRALS 2

static int nfs_referral_loop_protect(void)
{
	struct nfs_referral_count *p, *new;
	int ret = -ENOMEM;

	new = kmalloc(sizeof(*new), GFP_KERNEL);
	if (!new)
		goto out;
	new->task = current;
	new->referral_count = 1;

	ret = 0;
	spin_lock(&nfs_referral_count_list_lock);
	p = nfs_find_referral_count();
	if (p != NULL) {
		if (p->referral_count >= NFS_MAX_NESTED_REFERRALS)
			ret = -ELOOP;
		else
			p->referral_count++;
	} else {
		list_add(&new->list, &nfs_referral_count_list);
		new = NULL;
	}
	spin_unlock(&nfs_referral_count_list_lock);
	kfree(new);
out:
	return ret;
}

static void nfs_referral_loop_unprotect(void)
{
	struct nfs_referral_count *p;

	spin_lock(&nfs_referral_count_list_lock);
	p = nfs_find_referral_count();
	p->referral_count--;
	if (p->referral_count == 0)
		list_del(&p->list);
	else
		p = NULL;
	spin_unlock(&nfs_referral_count_list_lock);
	kfree(p);
}

static int nfs_follow_remote_path(struct vfsmount *root_mnt,
		const char *export_path, struct vfsmount *mnt_target)
{
	struct nameidata *nd = NULL;
	struct mnt_namespace *ns_private;
	struct super_block *s;
	int ret;

	nd = kmalloc(sizeof(*nd), GFP_KERNEL);
	if (nd == NULL)
		return -ENOMEM;

	ns_private = create_mnt_ns(root_mnt);
	ret = PTR_ERR(ns_private);
	if (IS_ERR(ns_private))
		goto out_mntput;

	ret = nfs_referral_loop_protect();
	if (ret != 0)
		goto out_put_mnt_ns;

	ret = vfs_path_lookup(root_mnt->mnt_root, root_mnt,
			export_path, LOOKUP_FOLLOW, nd);

	nfs_referral_loop_unprotect();
	put_mnt_ns(ns_private);

	if (ret != 0)
		goto out_err;

	s = nd->path.mnt->mnt_sb;
	atomic_inc(&s->s_active);
	mnt_target->mnt_sb = s;
	mnt_target->mnt_root = dget(nd->path.dentry);

	/* Correct the device pathname */
	nfs_fix_devname(&nd->path, mnt_target);

	path_put(&nd->path);
	kfree(nd);
	down_write(&s->s_umount);
	return 0;
out_put_mnt_ns:
	put_mnt_ns(ns_private);
out_mntput:
	mntput(root_mnt);
out_err:
	kfree(nd);
	return ret;
}

static int nfs4_try_mount(int flags, const char *dev_name,
			 struct nfs_parsed_mount_data *data,
			 struct vfsmount *mnt)
{
	char *export_path;
	struct vfsmount *root_mnt;
	int error;

	dfprintk(MOUNT, "--> nfs4_try_mount()\n");

	export_path = data->nfs_server.export_path;
	data->nfs_server.export_path = "/";
	root_mnt = nfs_do_root_mount(&nfs4_remote_fs_type, flags, data,
			data->nfs_server.hostname);
	data->nfs_server.export_path = export_path;

	error = PTR_ERR(root_mnt);
	if (IS_ERR(root_mnt))
		goto out;

	error = nfs_follow_remote_path(root_mnt, export_path, mnt);

out:
	dfprintk(MOUNT, "<-- nfs4_try_mount() = %d%s\n", error,
			error != 0 ? " [error]" : "");
	return error;
}

/*
 * Get the superblock for an NFS4 mountpoint
 */
static int nfs4_get_sb(struct file_system_type *fs_type,
	int flags, const char *dev_name, void *raw_data, struct vfsmount *mnt)
{
	struct nfs_parsed_mount_data *data;
	int error = -ENOMEM;

	data = nfs_alloc_parsed_mount_data(4);
	if (data == NULL)
		goto out_free_data;

	/* Validate the mount data */
	error = nfs4_validate_mount_data(raw_data, data, dev_name);
	if (error < 0)
		goto out;

	error = nfs4_try_mount(flags, dev_name, data, mnt);

out:
	kfree(data->client_address);
	kfree(data->nfs_server.export_path);
	kfree(data->nfs_server.hostname);
	kfree(data->fscache_uniq);
out_free_data:
	kfree(data);
	dprintk("<-- nfs4_get_sb() = %d%s\n", error,
			error != 0 ? " [error]" : "");
	return error;
}

static void nfs4_kill_super(struct super_block *sb)
{
	struct nfs_server *server = NFS_SB(sb);

	dprintk("--> %s\n", __func__);
	nfs_super_return_all_delegations(sb);
	kill_anon_super(sb);
	nfs_fscache_release_super_cookie(sb);
	nfs_free_server(server);
	dprintk("<-- %s\n", __func__);
}

/*
 * Clone an NFS4 server record on xdev traversal (FSID-change)
 */
static int nfs4_xdev_get_sb(struct file_system_type *fs_type, int flags,
			    const char *dev_name, void *raw_data,
			    struct vfsmount *mnt)
{
	struct nfs_clone_mount *data = raw_data;
	struct super_block *s;
	struct nfs_server *server;
	struct dentry *mntroot;
	int (*compare_super)(struct super_block *, void *) = nfs_compare_super;
	struct nfs_sb_mountdata sb_mntdata = {
		.mntflags = flags,
	};
	int error;

	dprintk("--> nfs4_xdev_get_sb()\n");

	/* create a new volume representation */
	server = nfs_clone_server(NFS_SB(data->sb), data->fh, data->fattr);
	if (IS_ERR(server)) {
		error = PTR_ERR(server);
		goto out_err_noserver;
	}
	sb_mntdata.server = server;

	if (server->flags & NFS4_MOUNT_UNSHARED)
		compare_super = NULL;

	/* Get a superblock - note that we may end up sharing one that already exists */
	s = sget(&nfs4_fs_type, compare_super, nfs_set_super, &sb_mntdata);
	if (IS_ERR(s)) {
		error = PTR_ERR(s);
		goto out_err_nosb;
	}

	if (s->s_fs_info != server) {
		nfs_free_server(server);
		server = NULL;
	} else {
		error = nfs_bdi_register(server);
		if (error)
			goto error_splat_bdi;
	}

	if (!s->s_root) {
		/* initial superblock/root creation */
		nfs4_clone_super(s, data->sb);
		nfs_fscache_get_super_cookie(s, NULL, data);
	}

	mntroot = nfs4_get_root(s, data->fh);
	if (IS_ERR(mntroot)) {
		error = PTR_ERR(mntroot);
		goto error_splat_super;
	}
	if (mntroot->d_inode->i_op != NFS_SB(s)->nfs_client->rpc_ops->dir_inode_ops) {
		dput(mntroot);
		error = -ESTALE;
		goto error_splat_super;
	}

	s->s_flags |= MS_ACTIVE;
	mnt->mnt_sb = s;
	mnt->mnt_root = mntroot;

	security_sb_clone_mnt_opts(data->sb, s);

	dprintk("<-- nfs4_xdev_get_sb() = 0\n");
	return 0;

out_err_nosb:
	nfs_free_server(server);
out_err_noserver:
	dprintk("<-- nfs4_xdev_get_sb() = %d [error]\n", error);
	return error;

error_splat_super:
	if (server && !s->s_root)
		bdi_unregister(&server->backing_dev_info);
error_splat_bdi:
	deactivate_locked_super(s);
	dprintk("<-- nfs4_xdev_get_sb() = %d [splat]\n", error);
	return error;
}

static int nfs4_remote_referral_get_sb(struct file_system_type *fs_type,
		int flags, const char *dev_name, void *raw_data,
		struct vfsmount *mnt)
{
	struct nfs_clone_mount *data = raw_data;
	struct super_block *s;
	struct nfs_server *server;
	struct dentry *mntroot;
	struct nfs_fh *mntfh;
	int (*compare_super)(struct super_block *, void *) = nfs_compare_super;
	struct nfs_sb_mountdata sb_mntdata = {
		.mntflags = flags,
	};
	int error = -ENOMEM;

	dprintk("--> nfs4_referral_get_sb()\n");

	mntfh = nfs_alloc_fhandle();
	if (mntfh == NULL)
		goto out_err_nofh;

	/* create a new volume representation */
	server = nfs4_create_referral_server(data, mntfh);
	if (IS_ERR(server)) {
		error = PTR_ERR(server);
		goto out_err_noserver;
	}
	sb_mntdata.server = server;

	if (server->flags & NFS4_MOUNT_UNSHARED)
		compare_super = NULL;

	/* Get a superblock - note that we may end up sharing one that already exists */
	s = sget(&nfs4_fs_type, compare_super, nfs_set_super, &sb_mntdata);
	if (IS_ERR(s)) {
		error = PTR_ERR(s);
		goto out_err_nosb;
	}

	if (s->s_fs_info != server) {
		nfs_free_server(server);
		server = NULL;
	} else {
		error = nfs_bdi_register(server);
		if (error)
			goto error_splat_bdi;
	}

	if (!s->s_root) {
		/* initial superblock/root creation */
		nfs4_fill_super(s);
		nfs_fscache_get_super_cookie(s, NULL, data);
	}

	mntroot = nfs4_get_root(s, mntfh);
	if (IS_ERR(mntroot)) {
		error = PTR_ERR(mntroot);
		goto error_splat_super;
	}
	if (mntroot->d_inode->i_op != NFS_SB(s)->nfs_client->rpc_ops->dir_inode_ops) {
		dput(mntroot);
		error = -ESTALE;
		goto error_splat_super;
	}

	s->s_flags |= MS_ACTIVE;
	mnt->mnt_sb = s;
	mnt->mnt_root = mntroot;

	security_sb_clone_mnt_opts(data->sb, s);

	nfs_free_fhandle(mntfh);
	dprintk("<-- nfs4_referral_get_sb() = 0\n");
	return 0;

out_err_nosb:
	nfs_free_server(server);
out_err_noserver:
	nfs_free_fhandle(mntfh);
out_err_nofh:
	dprintk("<-- nfs4_referral_get_sb() = %d [error]\n", error);
	return error;

error_splat_super:
	if (server && !s->s_root)
		bdi_unregister(&server->backing_dev_info);
error_splat_bdi:
	deactivate_locked_super(s);
	nfs_free_fhandle(mntfh);
	dprintk("<-- nfs4_referral_get_sb() = %d [splat]\n", error);
	return error;
}

/*
 * Create an NFS4 server record on referral traversal
 */
static int nfs4_referral_get_sb(struct file_system_type *fs_type,
		int flags, const char *dev_name, void *raw_data,
		struct vfsmount *mnt)
{
	struct nfs_clone_mount *data = raw_data;
	char *export_path;
	struct vfsmount *root_mnt;
	int error;

	dprintk("--> nfs4_referral_get_sb()\n");

	export_path = data->mnt_path;
	data->mnt_path = "/";

	root_mnt = nfs_do_root_mount(&nfs4_remote_referral_fs_type,
			flags, data, data->hostname);
	data->mnt_path = export_path;

	error = PTR_ERR(root_mnt);
	if (IS_ERR(root_mnt))
		goto out;

	error = nfs_follow_remote_path(root_mnt, export_path, mnt);
out:
	dprintk("<-- nfs4_referral_get_sb() = %d%s\n", error,
			error != 0 ? " [error]" : "");
	return error;
}

#endif /* CONFIG_NFS_V4 */<|MERGE_RESOLUTION|>--- conflicted
+++ resolved
@@ -431,9 +431,6 @@
 		goto out_err;
 
 	error = server->nfs_client->rpc_ops->statfs(server, fh, &res);
-<<<<<<< HEAD
-
-=======
 	if (unlikely(error == -ESTALE)) {
 		struct dentry *pd_dentry;
 
@@ -443,7 +440,6 @@
 			dput(pd_dentry);
 		}
 	}
->>>>>>> 062c1825
 	nfs_free_fattr(res.fattr);
 	if (error < 0)
 		goto out_err;
