/*
 * linux/fs/nfs/direct.c
 *
 * Copyright (C) 2003 by Chuck Lever <cel@netapp.com>
 *
 * High-performance uncached I/O for the Linux NFS client
 *
 * There are important applications whose performance or correctness
 * depends on uncached access to file data.  Database clusters
 * (multiple copies of the same instance running on separate hosts)
 * implement their own cache coherency protocol that subsumes file
 * system cache protocols.  Applications that process datasets
 * considerably larger than the client's memory do not always benefit
 * from a local cache.  A streaming video server, for instance, has no
 * need to cache the contents of a file.
 *
 * When an application requests uncached I/O, all read and write requests
 * are made directly to the server; data stored or fetched via these
 * requests is not cached in the Linux page cache.  The client does not
 * correct unaligned requests from applications.  All requested bytes are
 * held on permanent storage before a direct write system call returns to
 * an application.
 *
 * Solaris implements an uncached I/O facility called directio() that
 * is used for backups and sequential I/O to very large files.  Solaris
 * also supports uncaching whole NFS partitions with "-o forcedirectio,"
 * an undocumented mount option.
 *
 * Designed by Jeff Kimmel, Chuck Lever, and Trond Myklebust, with
 * help from Andrew Morton.
 *
 * 18 Dec 2001	Initial implementation for 2.4  --cel
 * 08 Jul 2002	Version for 2.4.19, with bug fixes --trondmy
 * 08 Jun 2003	Port to 2.5 APIs  --cel
 * 31 Mar 2004	Handle direct I/O without VFS support  --cel
 * 15 Sep 2004	Parallel async reads  --cel
 * 04 May 2005	support O_DIRECT with aio  --cel
 *
 */

#include <linux/errno.h>
#include <linux/sched.h>
#include <linux/kernel.h>
#include <linux/file.h>
#include <linux/pagemap.h>
#include <linux/kref.h>
#include <linux/slab.h>

#include <linux/nfs_fs.h>
#include <linux/nfs_page.h>
#include <linux/sunrpc/clnt.h>

#include <asm/system.h>
#include <asm/uaccess.h>
#include <asm/atomic.h>

#include "internal.h"
#include "iostat.h"

#define NFSDBG_FACILITY		NFSDBG_VFS

static struct kmem_cache *nfs_direct_cachep;

/*
 * This represents a set of asynchronous requests that we're waiting on
 */
struct nfs_direct_req {
	struct kref		kref;		/* release manager */

	/* I/O parameters */
	struct nfs_open_context	*ctx;		/* file open context info */
	struct nfs_lock_context *l_ctx;		/* Lock context info */
	struct kiocb *		iocb;		/* controlling i/o request */
	struct inode *		inode;		/* target file of i/o */

	/* completion state */
	atomic_t		io_count;	/* i/os we're waiting for */
	spinlock_t		lock;		/* protect completion state */
	ssize_t			count,		/* bytes actually processed */
				error;		/* any reported error */
	struct completion	completion;	/* wait for i/o completion */

	/* commit state */
	struct list_head	rewrite_list;	/* saved nfs_write_data structs */
	struct nfs_write_data *	commit_data;	/* special write_data for commits */
	int			flags;
#define NFS_ODIRECT_DO_COMMIT		(1)	/* an unstable reply was received */
#define NFS_ODIRECT_RESCHED_WRITES	(2)	/* write verification failed */
	struct nfs_writeverf	verf;		/* unstable write verifier */
};

static void nfs_direct_write_complete(struct nfs_direct_req *dreq, struct inode *inode);
static const struct rpc_call_ops nfs_write_direct_ops;

static inline void get_dreq(struct nfs_direct_req *dreq)
{
	atomic_inc(&dreq->io_count);
}

static inline int put_dreq(struct nfs_direct_req *dreq)
{
	return atomic_dec_and_test(&dreq->io_count);
}

/**
 * nfs_direct_IO - NFS address space operation for direct I/O
 * @rw: direction (read or write)
 * @iocb: target I/O control block
 * @iov: array of vectors that define I/O buffer
 * @pos: offset in file to begin the operation
 * @nr_segs: size of iovec array
 *
 * The presence of this routine in the address space ops vector means
 * the NFS client supports direct I/O.  However, we shunt off direct
 * read and write requests before the VFS gets them, so this method
 * should never be called.
 */
ssize_t nfs_direct_IO(int rw, struct kiocb *iocb, const struct iovec *iov, loff_t pos, unsigned long nr_segs)
{
	dprintk("NFS: nfs_direct_IO (%s) off/no(%Ld/%lu) EINVAL\n",
			iocb->ki_filp->f_path.dentry->d_name.name,
			(long long) pos, nr_segs);

	return -EINVAL;
}

static void nfs_direct_dirty_pages(struct page **pages, unsigned int pgbase, size_t count)
{
	unsigned int npages;
	unsigned int i;

	if (count == 0)
		return;
	pages += (pgbase >> PAGE_SHIFT);
	npages = (count + (pgbase & ~PAGE_MASK) + PAGE_SIZE - 1) >> PAGE_SHIFT;
	for (i = 0; i < npages; i++) {
		struct page *page = pages[i];
		if (!PageCompound(page))
			set_page_dirty(page);
	}
}

static void nfs_direct_release_pages(struct page **pages, unsigned int npages)
{
	unsigned int i;
	for (i = 0; i < npages; i++)
		page_cache_release(pages[i]);
}

static inline struct nfs_direct_req *nfs_direct_req_alloc(void)
{
	struct nfs_direct_req *dreq;

	dreq = kmem_cache_alloc(nfs_direct_cachep, GFP_KERNEL);
	if (!dreq)
		return NULL;

	kref_init(&dreq->kref);
	kref_get(&dreq->kref);
	init_completion(&dreq->completion);
	INIT_LIST_HEAD(&dreq->rewrite_list);
	dreq->iocb = NULL;
	dreq->ctx = NULL;
	dreq->l_ctx = NULL;
	spin_lock_init(&dreq->lock);
	atomic_set(&dreq->io_count, 0);
	dreq->count = 0;
	dreq->error = 0;
	dreq->flags = 0;

	return dreq;
}

static void nfs_direct_req_free(struct kref *kref)
{
	struct nfs_direct_req *dreq = container_of(kref, struct nfs_direct_req, kref);

	if (dreq->l_ctx != NULL)
		nfs_put_lock_context(dreq->l_ctx);
	if (dreq->ctx != NULL)
		put_nfs_open_context(dreq->ctx);
	kmem_cache_free(nfs_direct_cachep, dreq);
}

static void nfs_direct_req_release(struct nfs_direct_req *dreq)
{
	kref_put(&dreq->kref, nfs_direct_req_free);
}

/*
 * Collects and returns the final error value/byte-count.
 */
static ssize_t nfs_direct_wait(struct nfs_direct_req *dreq)
{
	ssize_t result = -EIOCBQUEUED;

	/* Async requests don't wait here */
	if (dreq->iocb)
		goto out;

	result = wait_for_completion_killable(&dreq->completion);

	if (!result)
		result = dreq->error;
	if (!result)
		result = dreq->count;

out:
	return (ssize_t) result;
}

/*
 * Synchronous I/O uses a stack-allocated iocb.  Thus we can't trust
 * the iocb is still valid here if this is a synchronous request.
 */
static void nfs_direct_complete(struct nfs_direct_req *dreq)
{
	if (dreq->iocb) {
		long res = (long) dreq->error;
		if (!res)
			res = (long) dreq->count;
		aio_complete(dreq->iocb, res, 0);
	}
	complete_all(&dreq->completion);

	nfs_direct_req_release(dreq);
}

/*
 * We must hold a reference to all the pages in this direct read request
 * until the RPCs complete.  This could be long *after* we are woken up in
 * nfs_direct_wait (for instance, if someone hits ^C on a slow server).
 */
static void nfs_direct_read_result(struct rpc_task *task, void *calldata)
{
	struct nfs_read_data *data = calldata;

	nfs_readpage_result(task, data);
}

static void nfs_direct_read_release(void *calldata)
{

	struct nfs_read_data *data = calldata;
	struct nfs_direct_req *dreq = (struct nfs_direct_req *) data->req;
	int status = data->task.tk_status;

	spin_lock(&dreq->lock);
	if (unlikely(status < 0)) {
		dreq->error = status;
		spin_unlock(&dreq->lock);
	} else {
		dreq->count += data->res.count;
		spin_unlock(&dreq->lock);
		nfs_direct_dirty_pages(data->pagevec,
				data->args.pgbase,
				data->res.count);
	}
	nfs_direct_release_pages(data->pagevec, data->npages);

	if (put_dreq(dreq))
		nfs_direct_complete(dreq);
	nfs_readdata_free(data);
}

static const struct rpc_call_ops nfs_read_direct_ops = {
#if defined(CONFIG_NFS_V4_1)
	.rpc_call_prepare = nfs_read_prepare,
#endif /* CONFIG_NFS_V4_1 */
	.rpc_call_done = nfs_direct_read_result,
	.rpc_release = nfs_direct_read_release,
};

/*
 * For each rsize'd chunk of the user's buffer, dispatch an NFS READ
 * operation.  If nfs_readdata_alloc() or get_user_pages() fails,
 * bail and stop sending more reads.  Read length accounting is
 * handled automatically by nfs_direct_read_result().  Otherwise, if
 * no requests have been sent, just return an error.
 */
static ssize_t nfs_direct_read_schedule_segment(struct nfs_direct_req *dreq,
						const struct iovec *iov,
						loff_t pos)
{
	struct nfs_open_context *ctx = dreq->ctx;
	struct inode *inode = ctx->path.dentry->d_inode;
	unsigned long user_addr = (unsigned long)iov->iov_base;
	size_t count = iov->iov_len;
	size_t rsize = NFS_SERVER(inode)->rsize;
	struct rpc_task *task;
	struct rpc_message msg = {
		.rpc_cred = ctx->cred,
	};
	struct rpc_task_setup task_setup_data = {
		.rpc_client = NFS_CLIENT(inode),
		.rpc_message = &msg,
		.callback_ops = &nfs_read_direct_ops,
		.workqueue = nfsiod_workqueue,
		.flags = RPC_TASK_ASYNC,
	};
	unsigned int pgbase;
	int result;
	ssize_t started = 0;

	do {
		struct nfs_read_data *data;
		size_t bytes;

		pgbase = user_addr & ~PAGE_MASK;
		bytes = min(rsize,count);

		result = -ENOMEM;
		data = nfs_readdata_alloc(nfs_page_array_len(pgbase, bytes));
		if (unlikely(!data))
			break;

		down_read(&current->mm->mmap_sem);
		result = get_user_pages(current, current->mm, user_addr,
					data->npages, 1, 0, data->pagevec, NULL);
		up_read(&current->mm->mmap_sem);
		if (result < 0) {
			nfs_readdata_free(data);
			break;
		}
		if ((unsigned)result < data->npages) {
			bytes = result * PAGE_SIZE;
			if (bytes <= pgbase) {
				nfs_direct_release_pages(data->pagevec, result);
				nfs_readdata_free(data);
				break;
			}
			bytes -= pgbase;
			data->npages = result;
		}

		get_dreq(dreq);

		data->req = (struct nfs_page *) dreq;
		data->inode = inode;
		data->cred = msg.rpc_cred;
		data->args.fh = NFS_FH(inode);
		data->args.context = ctx;
		data->args.lock_context = dreq->l_ctx;
		data->args.offset = pos;
		data->args.pgbase = pgbase;
		data->args.pages = data->pagevec;
		data->args.count = bytes;
		data->res.fattr = &data->fattr;
		data->res.eof = 0;
		data->res.count = bytes;
		nfs_fattr_init(&data->fattr);
		msg.rpc_argp = &data->args;
		msg.rpc_resp = &data->res;

		task_setup_data.task = &data->task;
		task_setup_data.callback_data = data;
		NFS_PROTO(inode)->read_setup(data, &msg);

		task = rpc_run_task(&task_setup_data);
		if (IS_ERR(task))
			break;
		rpc_put_task(task);

		dprintk("NFS: %5u initiated direct read call "
			"(req %s/%Ld, %zu bytes @ offset %Lu)\n",
				data->task.tk_pid,
				inode->i_sb->s_id,
				(long long)NFS_FILEID(inode),
				bytes,
				(unsigned long long)data->args.offset);

		started += bytes;
		user_addr += bytes;
		pos += bytes;
		/* FIXME: Remove this unnecessary math from final patch */
		pgbase += bytes;
		pgbase &= ~PAGE_MASK;
		BUG_ON(pgbase != (user_addr & ~PAGE_MASK));

		count -= bytes;
	} while (count != 0);

	if (started)
		return started;
	return result < 0 ? (ssize_t) result : -EFAULT;
}

static ssize_t nfs_direct_read_schedule_iovec(struct nfs_direct_req *dreq,
					      const struct iovec *iov,
					      unsigned long nr_segs,
					      loff_t pos)
{
	ssize_t result = -EINVAL;
	size_t requested_bytes = 0;
	unsigned long seg;

	get_dreq(dreq);

	for (seg = 0; seg < nr_segs; seg++) {
		const struct iovec *vec = &iov[seg];
		result = nfs_direct_read_schedule_segment(dreq, vec, pos);
		if (result < 0)
			break;
		requested_bytes += result;
		if ((size_t)result < vec->iov_len)
			break;
		pos += vec->iov_len;
	}

	if (put_dreq(dreq))
		nfs_direct_complete(dreq);

	if (requested_bytes != 0)
		return 0;

	if (result < 0)
		return result;
	return -EIO;
}

static ssize_t nfs_direct_read(struct kiocb *iocb, const struct iovec *iov,
			       unsigned long nr_segs, loff_t pos)
{
	ssize_t result = -ENOMEM;
	struct inode *inode = iocb->ki_filp->f_mapping->host;
	struct nfs_direct_req *dreq;

	dreq = nfs_direct_req_alloc();
	if (dreq == NULL)
		goto out;

	dreq->inode = inode;
	dreq->ctx = get_nfs_open_context(nfs_file_open_context(iocb->ki_filp));
	dreq->l_ctx = nfs_get_lock_context(dreq->ctx);
	if (dreq->l_ctx == NULL)
		goto out_release;
	if (!is_sync_kiocb(iocb))
		dreq->iocb = iocb;

	result = nfs_direct_read_schedule_iovec(dreq, iov, nr_segs, pos);
	if (!result)
		result = nfs_direct_wait(dreq);
out_release:
	nfs_direct_req_release(dreq);
out:
	return result;
}

static void nfs_direct_free_writedata(struct nfs_direct_req *dreq)
{
	while (!list_empty(&dreq->rewrite_list)) {
		struct nfs_write_data *data = list_entry(dreq->rewrite_list.next, struct nfs_write_data, pages);
		list_del(&data->pages);
		nfs_direct_release_pages(data->pagevec, data->npages);
		nfs_writedata_free(data);
	}
}

#if defined(CONFIG_NFS_V3) || defined(CONFIG_NFS_V4)
static void nfs_direct_write_reschedule(struct nfs_direct_req *dreq)
{
	struct inode *inode = dreq->inode;
	struct list_head *p;
	struct nfs_write_data *data;
	struct rpc_task *task;
	struct rpc_message msg = {
		.rpc_cred = dreq->ctx->cred,
	};
	struct rpc_task_setup task_setup_data = {
		.rpc_client = NFS_CLIENT(inode),
		.rpc_message = &msg,
		.callback_ops = &nfs_write_direct_ops,
		.workqueue = nfsiod_workqueue,
		.flags = RPC_TASK_ASYNC,
	};

	dreq->count = 0;
	get_dreq(dreq);

	list_for_each(p, &dreq->rewrite_list) {
		data = list_entry(p, struct nfs_write_data, pages);

		get_dreq(dreq);

		/* Use stable writes */
		data->args.stable = NFS_FILE_SYNC;

		/*
		 * Reset data->res.
		 */
		nfs_fattr_init(&data->fattr);
		data->res.count = data->args.count;
		memset(&data->verf, 0, sizeof(data->verf));

		/*
		 * Reuse data->task; data->args should not have changed
		 * since the original request was sent.
		 */
		task_setup_data.task = &data->task;
		task_setup_data.callback_data = data;
		msg.rpc_argp = &data->args;
		msg.rpc_resp = &data->res;
		NFS_PROTO(inode)->write_setup(data, &msg);

		/*
		 * We're called via an RPC callback, so BKL is already held.
		 */
		task = rpc_run_task(&task_setup_data);
		if (!IS_ERR(task))
			rpc_put_task(task);

		dprintk("NFS: %5u rescheduled direct write call (req %s/%Ld, %u bytes @ offset %Lu)\n",
				data->task.tk_pid,
				inode->i_sb->s_id,
				(long long)NFS_FILEID(inode),
				data->args.count,
				(unsigned long long)data->args.offset);
	}

	if (put_dreq(dreq))
		nfs_direct_write_complete(dreq, inode);
}

static void nfs_direct_commit_result(struct rpc_task *task, void *calldata)
{
	struct nfs_write_data *data = calldata;

	/* Call the NFS version-specific code */
	NFS_PROTO(data->inode)->commit_done(task, data);
}

static void nfs_direct_commit_release(void *calldata)
{
	struct nfs_write_data *data = calldata;
	struct nfs_direct_req *dreq = (struct nfs_direct_req *) data->req;
	int status = data->task.tk_status;

	if (status < 0) {
		dprintk("NFS: %5u commit failed with error %d.\n",
				data->task.tk_pid, status);
		dreq->flags = NFS_ODIRECT_RESCHED_WRITES;
	} else if (memcmp(&dreq->verf, &data->verf, sizeof(data->verf))) {
		dprintk("NFS: %5u commit verify failed\n", data->task.tk_pid);
		dreq->flags = NFS_ODIRECT_RESCHED_WRITES;
	}

	dprintk("NFS: %5u commit returned %d\n", data->task.tk_pid, status);
	nfs_direct_write_complete(dreq, data->inode);
	nfs_commit_free(data);
}

static const struct rpc_call_ops nfs_commit_direct_ops = {
#if defined(CONFIG_NFS_V4_1)
	.rpc_call_prepare = nfs_write_prepare,
#endif /* CONFIG_NFS_V4_1 */
	.rpc_call_done = nfs_direct_commit_result,
	.rpc_release = nfs_direct_commit_release,
};

static void nfs_direct_commit_schedule(struct nfs_direct_req *dreq)
{
	struct nfs_write_data *data = dreq->commit_data;
	struct rpc_task *task;
	struct rpc_message msg = {
		.rpc_argp = &data->args,
		.rpc_resp = &data->res,
		.rpc_cred = dreq->ctx->cred,
	};
	struct rpc_task_setup task_setup_data = {
		.task = &data->task,
		.rpc_client = NFS_CLIENT(dreq->inode),
		.rpc_message = &msg,
		.callback_ops = &nfs_commit_direct_ops,
		.callback_data = data,
		.workqueue = nfsiod_workqueue,
		.flags = RPC_TASK_ASYNC,
	};

	data->inode = dreq->inode;
	data->cred = msg.rpc_cred;

	data->args.fh = NFS_FH(data->inode);
	data->args.offset = 0;
	data->args.count = 0;
	data->args.context = dreq->ctx;
	data->args.lock_context = dreq->l_ctx;
	data->res.count = 0;
	data->res.fattr = &data->fattr;
	data->res.verf = &data->verf;
	nfs_fattr_init(&data->fattr);

	NFS_PROTO(data->inode)->commit_setup(data, &msg);

	/* Note: task.tk_ops->rpc_release will free dreq->commit_data */
	dreq->commit_data = NULL;

	dprintk("NFS: %5u initiated commit call\n", data->task.tk_pid);

	task = rpc_run_task(&task_setup_data);
	if (!IS_ERR(task))
		rpc_put_task(task);
}

static void nfs_direct_write_complete(struct nfs_direct_req *dreq, struct inode *inode)
{
	int flags = dreq->flags;

	dreq->flags = 0;
	switch (flags) {
		case NFS_ODIRECT_DO_COMMIT:
			nfs_direct_commit_schedule(dreq);
			break;
		case NFS_ODIRECT_RESCHED_WRITES:
			nfs_direct_write_reschedule(dreq);
			break;
		default:
			if (dreq->commit_data != NULL)
				nfs_commit_free(dreq->commit_data);
			nfs_direct_free_writedata(dreq);
			nfs_zap_mapping(inode, inode->i_mapping);
			nfs_direct_complete(dreq);
	}
}

static void nfs_alloc_commit_data(struct nfs_direct_req *dreq)
{
	dreq->commit_data = nfs_commitdata_alloc();
	if (dreq->commit_data != NULL)
		dreq->commit_data->req = (struct nfs_page *) dreq;
}
#else
static inline void nfs_alloc_commit_data(struct nfs_direct_req *dreq)
{
	dreq->commit_data = NULL;
}

static void nfs_direct_write_complete(struct nfs_direct_req *dreq, struct inode *inode)
{
	nfs_direct_free_writedata(dreq);
	nfs_zap_mapping(inode, inode->i_mapping);
	nfs_direct_complete(dreq);
}
#endif

static void nfs_direct_write_result(struct rpc_task *task, void *calldata)
{
	struct nfs_write_data *data = calldata;

	if (nfs_writeback_done(task, data) != 0)
		return;
}

/*
 * NB: Return the value of the first error return code.  Subsequent
 *     errors after the first one are ignored.
 */
static void nfs_direct_write_release(void *calldata)
{
	struct nfs_write_data *data = calldata;
	struct nfs_direct_req *dreq = (struct nfs_direct_req *) data->req;
	int status = data->task.tk_status;

	spin_lock(&dreq->lock);

	if (unlikely(status < 0)) {
		/* An error has occurred, so we should not commit */
		dreq->flags = 0;
		dreq->error = status;
	}
	if (unlikely(dreq->error != 0))
		goto out_unlock;

	dreq->count += data->res.count;

	if (data->res.verf->committed != NFS_FILE_SYNC) {
		switch (dreq->flags) {
			case 0:
				memcpy(&dreq->verf, &data->verf, sizeof(dreq->verf));
				dreq->flags = NFS_ODIRECT_DO_COMMIT;
				break;
			case NFS_ODIRECT_DO_COMMIT:
				if (memcmp(&dreq->verf, &data->verf, sizeof(dreq->verf))) {
					dprintk("NFS: %5u write verify failed\n", data->task.tk_pid);
					dreq->flags = NFS_ODIRECT_RESCHED_WRITES;
				}
		}
	}
out_unlock:
	spin_unlock(&dreq->lock);

	if (put_dreq(dreq))
		nfs_direct_write_complete(dreq, data->inode);
}

static const struct rpc_call_ops nfs_write_direct_ops = {
#if defined(CONFIG_NFS_V4_1)
	.rpc_call_prepare = nfs_write_prepare,
#endif /* CONFIG_NFS_V4_1 */
	.rpc_call_done = nfs_direct_write_result,
	.rpc_release = nfs_direct_write_release,
};

/*
 * For each wsize'd chunk of the user's buffer, dispatch an NFS WRITE
 * operation.  If nfs_writedata_alloc() or get_user_pages() fails,
 * bail and stop sending more writes.  Write length accounting is
 * handled automatically by nfs_direct_write_result().  Otherwise, if
 * no requests have been sent, just return an error.
 */
static ssize_t nfs_direct_write_schedule_segment(struct nfs_direct_req *dreq,
						 const struct iovec *iov,
						 loff_t pos, int sync)
{
	struct nfs_open_context *ctx = dreq->ctx;
	struct inode *inode = ctx->path.dentry->d_inode;
	unsigned long user_addr = (unsigned long)iov->iov_base;
	size_t count = iov->iov_len;
	struct rpc_task *task;
	struct rpc_message msg = {
		.rpc_cred = ctx->cred,
	};
	struct rpc_task_setup task_setup_data = {
		.rpc_client = NFS_CLIENT(inode),
		.rpc_message = &msg,
		.callback_ops = &nfs_write_direct_ops,
		.workqueue = nfsiod_workqueue,
		.flags = RPC_TASK_ASYNC,
	};
	size_t wsize = NFS_SERVER(inode)->wsize;
	unsigned int pgbase;
	int result;
	ssize_t started = 0;

	do {
		struct nfs_write_data *data;
		size_t bytes;

		pgbase = user_addr & ~PAGE_MASK;
		bytes = min(wsize,count);

		result = -ENOMEM;
		data = nfs_writedata_alloc(nfs_page_array_len(pgbase, bytes));
		if (unlikely(!data))
			break;

		down_read(&current->mm->mmap_sem);
		result = get_user_pages(current, current->mm, user_addr,
					data->npages, 0, 0, data->pagevec, NULL);
		up_read(&current->mm->mmap_sem);
		if (result < 0) {
			nfs_writedata_free(data);
			break;
		}
		if ((unsigned)result < data->npages) {
			bytes = result * PAGE_SIZE;
			if (bytes <= pgbase) {
				nfs_direct_release_pages(data->pagevec, result);
				nfs_writedata_free(data);
				break;
			}
			bytes -= pgbase;
			data->npages = result;
		}

		get_dreq(dreq);

		list_move_tail(&data->pages, &dreq->rewrite_list);

		data->req = (struct nfs_page *) dreq;
		data->inode = inode;
		data->cred = msg.rpc_cred;
		data->args.fh = NFS_FH(inode);
		data->args.context = ctx;
		data->args.lock_context = dreq->l_ctx;
		data->args.offset = pos;
		data->args.pgbase = pgbase;
		data->args.pages = data->pagevec;
		data->args.count = bytes;
		data->args.stable = sync;
		data->res.fattr = &data->fattr;
		data->res.count = bytes;
		data->res.verf = &data->verf;
		nfs_fattr_init(&data->fattr);

		task_setup_data.task = &data->task;
		task_setup_data.callback_data = data;
		msg.rpc_argp = &data->args;
		msg.rpc_resp = &data->res;
		NFS_PROTO(inode)->write_setup(data, &msg);

		task = rpc_run_task(&task_setup_data);
		if (IS_ERR(task))
			break;
		rpc_put_task(task);

		dprintk("NFS: %5u initiated direct write call "
			"(req %s/%Ld, %zu bytes @ offset %Lu)\n",
				data->task.tk_pid,
				inode->i_sb->s_id,
				(long long)NFS_FILEID(inode),
				bytes,
				(unsigned long long)data->args.offset);

		started += bytes;
		user_addr += bytes;
		pos += bytes;

		/* FIXME: Remove this useless math from the final patch */
		pgbase += bytes;
		pgbase &= ~PAGE_MASK;
		BUG_ON(pgbase != (user_addr & ~PAGE_MASK));

		count -= bytes;
	} while (count != 0);

	if (started)
		return started;
	return result < 0 ? (ssize_t) result : -EFAULT;
}

static ssize_t nfs_direct_write_schedule_iovec(struct nfs_direct_req *dreq,
					       const struct iovec *iov,
					       unsigned long nr_segs,
					       loff_t pos, int sync)
{
	ssize_t result = 0;
	size_t requested_bytes = 0;
	unsigned long seg;

	get_dreq(dreq);

	for (seg = 0; seg < nr_segs; seg++) {
		const struct iovec *vec = &iov[seg];
		result = nfs_direct_write_schedule_segment(dreq, vec,
							   pos, sync);
		if (result < 0)
			break;
		requested_bytes += result;
		if ((size_t)result < vec->iov_len)
			break;
		pos += vec->iov_len;
	}

	if (put_dreq(dreq))
		nfs_direct_write_complete(dreq, dreq->inode);

	if (requested_bytes != 0)
		return 0;

	if (result < 0)
		return result;
	return -EIO;
}

static ssize_t nfs_direct_write(struct kiocb *iocb, const struct iovec *iov,
				unsigned long nr_segs, loff_t pos,
				size_t count)
{
	ssize_t result = -ENOMEM;
	struct inode *inode = iocb->ki_filp->f_mapping->host;
	struct nfs_direct_req *dreq;
	size_t wsize = NFS_SERVER(inode)->wsize;
	int sync = NFS_UNSTABLE;

	dreq = nfs_direct_req_alloc();
	if (!dreq)
		goto out;
	nfs_alloc_commit_data(dreq);

	if (dreq->commit_data == NULL || count < wsize)
		sync = NFS_FILE_SYNC;

	dreq->inode = inode;
	dreq->ctx = get_nfs_open_context(nfs_file_open_context(iocb->ki_filp));
	dreq->l_ctx = nfs_get_lock_context(dreq->ctx);
<<<<<<< HEAD
	if (dreq->l_ctx != NULL)
=======
	if (dreq->l_ctx == NULL)
>>>>>>> 45f53cc9
		goto out_release;
	if (!is_sync_kiocb(iocb))
		dreq->iocb = iocb;

	result = nfs_direct_write_schedule_iovec(dreq, iov, nr_segs, pos, sync);
	if (!result)
		result = nfs_direct_wait(dreq);
out_release:
	nfs_direct_req_release(dreq);
out:
	return result;
}

/**
 * nfs_file_direct_read - file direct read operation for NFS files
 * @iocb: target I/O control block
 * @iov: vector of user buffers into which to read data
 * @nr_segs: size of iov vector
 * @pos: byte offset in file where reading starts
 *
 * We use this function for direct reads instead of calling
 * generic_file_aio_read() in order to avoid gfar's check to see if
 * the request starts before the end of the file.  For that check
 * to work, we must generate a GETATTR before each direct read, and
 * even then there is a window between the GETATTR and the subsequent
 * READ where the file size could change.  Our preference is simply
 * to do all reads the application wants, and the server will take
 * care of managing the end of file boundary.
 *
 * This function also eliminates unnecessarily updating the file's
 * atime locally, as the NFS server sets the file's atime, and this
 * client must read the updated atime from the server back into its
 * cache.
 */
ssize_t nfs_file_direct_read(struct kiocb *iocb, const struct iovec *iov,
				unsigned long nr_segs, loff_t pos)
{
	ssize_t retval = -EINVAL;
	struct file *file = iocb->ki_filp;
	struct address_space *mapping = file->f_mapping;
	size_t count;

	count = iov_length(iov, nr_segs);
	nfs_add_stats(mapping->host, NFSIOS_DIRECTREADBYTES, count);

	dfprintk(FILE, "NFS: direct read(%s/%s, %zd@%Ld)\n",
		file->f_path.dentry->d_parent->d_name.name,
		file->f_path.dentry->d_name.name,
		count, (long long) pos);

	retval = 0;
	if (!count)
		goto out;

	retval = nfs_sync_mapping(mapping);
	if (retval)
		goto out;

	retval = nfs_direct_read(iocb, iov, nr_segs, pos);
	if (retval > 0)
		iocb->ki_pos = pos + retval;

out:
	return retval;
}

/**
 * nfs_file_direct_write - file direct write operation for NFS files
 * @iocb: target I/O control block
 * @iov: vector of user buffers from which to write data
 * @nr_segs: size of iov vector
 * @pos: byte offset in file where writing starts
 *
 * We use this function for direct writes instead of calling
 * generic_file_aio_write() in order to avoid taking the inode
 * semaphore and updating the i_size.  The NFS server will set
 * the new i_size and this client must read the updated size
 * back into its cache.  We let the server do generic write
 * parameter checking and report problems.
 *
 * We eliminate local atime updates, see direct read above.
 *
 * We avoid unnecessary page cache invalidations for normal cached
 * readers of this file.
 *
 * Note that O_APPEND is not supported for NFS direct writes, as there
 * is no atomic O_APPEND write facility in the NFS protocol.
 */
ssize_t nfs_file_direct_write(struct kiocb *iocb, const struct iovec *iov,
				unsigned long nr_segs, loff_t pos)
{
	ssize_t retval = -EINVAL;
	struct file *file = iocb->ki_filp;
	struct address_space *mapping = file->f_mapping;
	size_t count;

	count = iov_length(iov, nr_segs);
	nfs_add_stats(mapping->host, NFSIOS_DIRECTWRITTENBYTES, count);

	dfprintk(FILE, "NFS: direct write(%s/%s, %zd@%Ld)\n",
		file->f_path.dentry->d_parent->d_name.name,
		file->f_path.dentry->d_name.name,
		count, (long long) pos);

	retval = generic_write_checks(file, &pos, &count, 0);
	if (retval)
		goto out;

	retval = -EINVAL;
	if ((ssize_t) count < 0)
		goto out;
	retval = 0;
	if (!count)
		goto out;

	retval = nfs_sync_mapping(mapping);
	if (retval)
		goto out;

	retval = nfs_direct_write(iocb, iov, nr_segs, pos, count);

	if (retval > 0)
		iocb->ki_pos = pos + retval;

out:
	return retval;
}

/**
 * nfs_init_directcache - create a slab cache for nfs_direct_req structures
 *
 */
int __init nfs_init_directcache(void)
{
	nfs_direct_cachep = kmem_cache_create("nfs_direct_cache",
						sizeof(struct nfs_direct_req),
						0, (SLAB_RECLAIM_ACCOUNT|
							SLAB_MEM_SPREAD),
						NULL);
	if (nfs_direct_cachep == NULL)
		return -ENOMEM;

	return 0;
}

/**
 * nfs_destroy_directcache - destroy the slab cache for nfs_direct_req structures
 *
 */
void nfs_destroy_directcache(void)
{
	kmem_cache_destroy(nfs_direct_cachep);
}<|MERGE_RESOLUTION|>--- conflicted
+++ resolved
@@ -873,11 +873,7 @@
 	dreq->inode = inode;
 	dreq->ctx = get_nfs_open_context(nfs_file_open_context(iocb->ki_filp));
 	dreq->l_ctx = nfs_get_lock_context(dreq->ctx);
-<<<<<<< HEAD
-	if (dreq->l_ctx != NULL)
-=======
 	if (dreq->l_ctx == NULL)
->>>>>>> 45f53cc9
 		goto out_release;
 	if (!is_sync_kiocb(iocb))
 		dreq->iocb = iocb;
