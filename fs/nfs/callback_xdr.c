/*
 * linux/fs/nfs/callback_xdr.c
 *
 * Copyright (C) 2004 Trond Myklebust
 *
 * NFSv4 callback encode/decode procedures
 */
#include <linux/kernel.h>
#include <linux/sunrpc/svc.h>
#include <linux/nfs4.h>
#include <linux/nfs_fs.h>
#include <linux/slab.h>
<<<<<<< HEAD
=======
#include <linux/sunrpc/bc_xprt.h>
>>>>>>> 3cbea436
#include "nfs4_fs.h"
#include "callback.h"
#include "internal.h"

#define CB_OP_TAGLEN_MAXSZ	(512)
#define CB_OP_HDR_RES_MAXSZ	(2 + CB_OP_TAGLEN_MAXSZ)
#define CB_OP_GETATTR_BITMAP_MAXSZ	(4)
#define CB_OP_GETATTR_RES_MAXSZ	(CB_OP_HDR_RES_MAXSZ + \
				CB_OP_GETATTR_BITMAP_MAXSZ + \
				2 + 2 + 3 + 3)
#define CB_OP_RECALL_RES_MAXSZ	(CB_OP_HDR_RES_MAXSZ)

#if defined(CONFIG_NFS_V4_1)
#define CB_OP_LAYOUTRECALL_RES_MAXSZ	(CB_OP_HDR_RES_MAXSZ)
#define CB_OP_SEQUENCE_RES_MAXSZ	(CB_OP_HDR_RES_MAXSZ + \
					4 + 1 + 3)
#define CB_OP_RECALLANY_RES_MAXSZ	(CB_OP_HDR_RES_MAXSZ)
#define CB_OP_RECALLSLOT_RES_MAXSZ	(CB_OP_HDR_RES_MAXSZ)
#endif /* CONFIG_NFS_V4_1 */

#define NFSDBG_FACILITY NFSDBG_CALLBACK

/* Internal error code */
#define NFS4ERR_RESOURCE_HDR	11050

<<<<<<< HEAD
typedef __be32 (*callback_process_op_t)(void *, void *);
=======
typedef __be32 (*callback_process_op_t)(void *, void *,
					struct cb_process_state *);
>>>>>>> 3cbea436
typedef __be32 (*callback_decode_arg_t)(struct svc_rqst *, struct xdr_stream *, void *);
typedef __be32 (*callback_encode_res_t)(struct svc_rqst *, struct xdr_stream *, void *);


struct callback_op {
	callback_process_op_t process_op;
	callback_decode_arg_t decode_args;
	callback_encode_res_t encode_res;
	long res_maxsize;
};

static struct callback_op callback_ops[];

static __be32 nfs4_callback_null(struct svc_rqst *rqstp, void *argp, void *resp)
{
	return htonl(NFS4_OK);
}

static int nfs4_decode_void(struct svc_rqst *rqstp, __be32 *p, void *dummy)
{
	return xdr_argsize_check(rqstp, p);
}

static int nfs4_encode_void(struct svc_rqst *rqstp, __be32 *p, void *dummy)
{
	return xdr_ressize_check(rqstp, p);
}

static __be32 *read_buf(struct xdr_stream *xdr, int nbytes)
{
	__be32 *p;

	p = xdr_inline_decode(xdr, nbytes);
	if (unlikely(p == NULL))
		printk(KERN_WARNING "NFSv4 callback reply buffer overflowed!\n");
	return p;
}

static __be32 decode_string(struct xdr_stream *xdr, unsigned int *len, const char **str)
{
	__be32 *p;

	p = read_buf(xdr, 4);
	if (unlikely(p == NULL))
		return htonl(NFS4ERR_RESOURCE);
	*len = ntohl(*p);

	if (*len != 0) {
		p = read_buf(xdr, *len);
		if (unlikely(p == NULL))
			return htonl(NFS4ERR_RESOURCE);
		*str = (const char *)p;
	} else
		*str = NULL;

	return 0;
}

static __be32 decode_fh(struct xdr_stream *xdr, struct nfs_fh *fh)
{
	__be32 *p;

	p = read_buf(xdr, 4);
	if (unlikely(p == NULL))
		return htonl(NFS4ERR_RESOURCE);
	fh->size = ntohl(*p);
	if (fh->size > NFS4_FHSIZE)
		return htonl(NFS4ERR_BADHANDLE);
	p = read_buf(xdr, fh->size);
	if (unlikely(p == NULL))
		return htonl(NFS4ERR_RESOURCE);
	memcpy(&fh->data[0], p, fh->size);
	memset(&fh->data[fh->size], 0, sizeof(fh->data) - fh->size);
	return 0;
}

static __be32 decode_bitmap(struct xdr_stream *xdr, uint32_t *bitmap)
{
	__be32 *p;
	unsigned int attrlen;

	p = read_buf(xdr, 4);
	if (unlikely(p == NULL))
		return htonl(NFS4ERR_RESOURCE);
	attrlen = ntohl(*p);
	p = read_buf(xdr, attrlen << 2);
	if (unlikely(p == NULL))
		return htonl(NFS4ERR_RESOURCE);
	if (likely(attrlen > 0))
		bitmap[0] = ntohl(*p++);
	if (attrlen > 1)
		bitmap[1] = ntohl(*p);
	return 0;
}

static __be32 decode_stateid(struct xdr_stream *xdr, nfs4_stateid *stateid)
{
	__be32 *p;

	p = read_buf(xdr, 16);
	if (unlikely(p == NULL))
		return htonl(NFS4ERR_RESOURCE);
	memcpy(stateid->data, p, 16);
	return 0;
}

static __be32 decode_compound_hdr_arg(struct xdr_stream *xdr, struct cb_compound_hdr_arg *hdr)
{
	__be32 *p;
	__be32 status;

	status = decode_string(xdr, &hdr->taglen, &hdr->tag);
	if (unlikely(status != 0))
		return status;
	/* We do not like overly long tags! */
	if (hdr->taglen > CB_OP_TAGLEN_MAXSZ - 12) {
		printk("NFSv4 CALLBACK %s: client sent tag of length %u\n",
				__func__, hdr->taglen);
		return htonl(NFS4ERR_RESOURCE);
	}
	p = read_buf(xdr, 12);
	if (unlikely(p == NULL))
		return htonl(NFS4ERR_RESOURCE);
	hdr->minorversion = ntohl(*p++);
	/* Check minor version is zero or one. */
	if (hdr->minorversion <= 1) {
		hdr->cb_ident = ntohl(*p++); /* ignored by v4.1 */
	} else {
		printk(KERN_WARNING "%s: NFSv4 server callback with "
			"illegal minor version %u!\n",
			__func__, hdr->minorversion);
		return htonl(NFS4ERR_MINOR_VERS_MISMATCH);
	}
	hdr->nops = ntohl(*p);
	dprintk("%s: minorversion %d nops %d\n", __func__,
		hdr->minorversion, hdr->nops);
	return 0;
}

static __be32 decode_op_hdr(struct xdr_stream *xdr, unsigned int *op)
{
	__be32 *p;
	p = read_buf(xdr, 4);
	if (unlikely(p == NULL))
		return htonl(NFS4ERR_RESOURCE_HDR);
	*op = ntohl(*p);
	return 0;
}

static __be32 decode_getattr_args(struct svc_rqst *rqstp, struct xdr_stream *xdr, struct cb_getattrargs *args)
{
	__be32 status;

	status = decode_fh(xdr, &args->fh);
	if (unlikely(status != 0))
		goto out;
	args->addr = svc_addr(rqstp);
	status = decode_bitmap(xdr, args->bitmap);
out:
	dprintk("%s: exit with status = %d\n", __func__, ntohl(status));
	return status;
}

static __be32 decode_recall_args(struct svc_rqst *rqstp, struct xdr_stream *xdr, struct cb_recallargs *args)
{
	__be32 *p;
	__be32 status;

	args->addr = svc_addr(rqstp);
	status = decode_stateid(xdr, &args->stateid);
	if (unlikely(status != 0))
		goto out;
	p = read_buf(xdr, 4);
	if (unlikely(p == NULL)) {
		status = htonl(NFS4ERR_RESOURCE);
		goto out;
	}
	args->truncate = ntohl(*p);
	status = decode_fh(xdr, &args->fh);
out:
	dprintk("%s: exit with status = %d\n", __func__, ntohl(status));
	return status;
}

#if defined(CONFIG_NFS_V4_1)

<<<<<<< HEAD
=======
static __be32 decode_layoutrecall_args(struct svc_rqst *rqstp,
				       struct xdr_stream *xdr,
				       struct cb_layoutrecallargs *args)
{
	__be32 *p;
	__be32 status = 0;
	uint32_t iomode;

	args->cbl_addr = svc_addr(rqstp);
	p = read_buf(xdr, 4 * sizeof(uint32_t));
	if (unlikely(p == NULL)) {
		status = htonl(NFS4ERR_BADXDR);
		goto out;
	}

	args->cbl_layout_type = ntohl(*p++);
	/* Depite the spec's xdr, iomode really belongs in the FILE switch,
	 * as it is unuseable and ignored with the other types.
	 */
	iomode = ntohl(*p++);
	args->cbl_layoutchanged = ntohl(*p++);
	args->cbl_recall_type = ntohl(*p++);

	if (args->cbl_recall_type == RETURN_FILE) {
		args->cbl_range.iomode = iomode;
		status = decode_fh(xdr, &args->cbl_fh);
		if (unlikely(status != 0))
			goto out;

		p = read_buf(xdr, 2 * sizeof(uint64_t));
		if (unlikely(p == NULL)) {
			status = htonl(NFS4ERR_BADXDR);
			goto out;
		}
		p = xdr_decode_hyper(p, &args->cbl_range.offset);
		p = xdr_decode_hyper(p, &args->cbl_range.length);
		status = decode_stateid(xdr, &args->cbl_stateid);
		if (unlikely(status != 0))
			goto out;
	} else if (args->cbl_recall_type == RETURN_FSID) {
		p = read_buf(xdr, 2 * sizeof(uint64_t));
		if (unlikely(p == NULL)) {
			status = htonl(NFS4ERR_BADXDR);
			goto out;
		}
		p = xdr_decode_hyper(p, &args->cbl_fsid.major);
		p = xdr_decode_hyper(p, &args->cbl_fsid.minor);
	} else if (args->cbl_recall_type != RETURN_ALL) {
		status = htonl(NFS4ERR_BADXDR);
		goto out;
	}
	dprintk("%s: ltype 0x%x iomode %d changed %d recall_type %d\n",
		__func__,
		args->cbl_layout_type, iomode,
		args->cbl_layoutchanged, args->cbl_recall_type);
out:
	dprintk("%s: exit with status = %d\n", __func__, ntohl(status));
	return status;
}

>>>>>>> 3cbea436
static __be32 decode_sessionid(struct xdr_stream *xdr,
				 struct nfs4_sessionid *sid)
{
	__be32 *p;
	int len = NFS4_MAX_SESSIONID_LEN;

	p = read_buf(xdr, len);
	if (unlikely(p == NULL))
		return htonl(NFS4ERR_RESOURCE);

	memcpy(sid->data, p, len);
	return 0;
}

static __be32 decode_rc_list(struct xdr_stream *xdr,
			       struct referring_call_list *rc_list)
{
	__be32 *p;
	int i;
	__be32 status;

	status = decode_sessionid(xdr, &rc_list->rcl_sessionid);
	if (status)
		goto out;

	status = htonl(NFS4ERR_RESOURCE);
	p = read_buf(xdr, sizeof(uint32_t));
	if (unlikely(p == NULL))
		goto out;

	rc_list->rcl_nrefcalls = ntohl(*p++);
	if (rc_list->rcl_nrefcalls) {
		p = read_buf(xdr,
			     rc_list->rcl_nrefcalls * 2 * sizeof(uint32_t));
		if (unlikely(p == NULL))
			goto out;
		rc_list->rcl_refcalls = kmalloc(rc_list->rcl_nrefcalls *
						sizeof(*rc_list->rcl_refcalls),
						GFP_KERNEL);
		if (unlikely(rc_list->rcl_refcalls == NULL))
			goto out;
		for (i = 0; i < rc_list->rcl_nrefcalls; i++) {
			rc_list->rcl_refcalls[i].rc_sequenceid = ntohl(*p++);
			rc_list->rcl_refcalls[i].rc_slotid = ntohl(*p++);
		}
	}
	status = 0;

out:
	return status;
}

static __be32 decode_cb_sequence_args(struct svc_rqst *rqstp,
					struct xdr_stream *xdr,
					struct cb_sequenceargs *args)
{
	__be32 *p;
	int i;
	__be32 status;

	status = decode_sessionid(xdr, &args->csa_sessionid);
	if (status)
		goto out;

	status = htonl(NFS4ERR_RESOURCE);
	p = read_buf(xdr, 5 * sizeof(uint32_t));
	if (unlikely(p == NULL))
		goto out;

	args->csa_addr = svc_addr(rqstp);
	args->csa_sequenceid = ntohl(*p++);
	args->csa_slotid = ntohl(*p++);
	args->csa_highestslotid = ntohl(*p++);
	args->csa_cachethis = ntohl(*p++);
	args->csa_nrclists = ntohl(*p++);
	args->csa_rclists = NULL;
	if (args->csa_nrclists) {
		args->csa_rclists = kmalloc(args->csa_nrclists *
					    sizeof(*args->csa_rclists),
					    GFP_KERNEL);
		if (unlikely(args->csa_rclists == NULL))
			goto out;

		for (i = 0; i < args->csa_nrclists; i++) {
			status = decode_rc_list(xdr, &args->csa_rclists[i]);
			if (status)
				goto out_free;
		}
	}
	status = 0;

	dprintk("%s: sessionid %x:%x:%x:%x sequenceid %u slotid %u "
		"highestslotid %u cachethis %d nrclists %u\n",
		__func__,
		((u32 *)&args->csa_sessionid)[0],
		((u32 *)&args->csa_sessionid)[1],
		((u32 *)&args->csa_sessionid)[2],
		((u32 *)&args->csa_sessionid)[3],
		args->csa_sequenceid, args->csa_slotid,
		args->csa_highestslotid, args->csa_cachethis,
		args->csa_nrclists);
out:
	dprintk("%s: exit with status = %d\n", __func__, ntohl(status));
	return status;

out_free:
	for (i = 0; i < args->csa_nrclists; i++)
		kfree(args->csa_rclists[i].rcl_refcalls);
	kfree(args->csa_rclists);
	goto out;
}

static __be32 decode_recallany_args(struct svc_rqst *rqstp,
				      struct xdr_stream *xdr,
				      struct cb_recallanyargs *args)
{
	__be32 *p;

	args->craa_addr = svc_addr(rqstp);
	p = read_buf(xdr, 4);
	if (unlikely(p == NULL))
		return htonl(NFS4ERR_BADXDR);
	args->craa_objs_to_keep = ntohl(*p++);
	p = read_buf(xdr, 4);
	if (unlikely(p == NULL))
		return htonl(NFS4ERR_BADXDR);
	args->craa_type_mask = ntohl(*p);

	return 0;
}

static __be32 decode_recallslot_args(struct svc_rqst *rqstp,
					struct xdr_stream *xdr,
					struct cb_recallslotargs *args)
{
	__be32 *p;

	args->crsa_addr = svc_addr(rqstp);
	p = read_buf(xdr, 4);
	if (unlikely(p == NULL))
		return htonl(NFS4ERR_BADXDR);
	args->crsa_target_max_slots = ntohl(*p++);
	return 0;
}

#endif /* CONFIG_NFS_V4_1 */

static __be32 encode_string(struct xdr_stream *xdr, unsigned int len, const char *str)
{
	__be32 *p;

	p = xdr_reserve_space(xdr, 4 + len);
	if (unlikely(p == NULL))
		return htonl(NFS4ERR_RESOURCE);
	xdr_encode_opaque(p, str, len);
	return 0;
}

#define CB_SUPPORTED_ATTR0 (FATTR4_WORD0_CHANGE|FATTR4_WORD0_SIZE)
#define CB_SUPPORTED_ATTR1 (FATTR4_WORD1_TIME_METADATA|FATTR4_WORD1_TIME_MODIFY)
static __be32 encode_attr_bitmap(struct xdr_stream *xdr, const uint32_t *bitmap, __be32 **savep)
{
	__be32 bm[2];
	__be32 *p;

	bm[0] = htonl(bitmap[0] & CB_SUPPORTED_ATTR0);
	bm[1] = htonl(bitmap[1] & CB_SUPPORTED_ATTR1);
	if (bm[1] != 0) {
		p = xdr_reserve_space(xdr, 16);
		if (unlikely(p == NULL))
			return htonl(NFS4ERR_RESOURCE);
		*p++ = htonl(2);
		*p++ = bm[0];
		*p++ = bm[1];
	} else if (bm[0] != 0) {
		p = xdr_reserve_space(xdr, 12);
		if (unlikely(p == NULL))
			return htonl(NFS4ERR_RESOURCE);
		*p++ = htonl(1);
		*p++ = bm[0];
	} else {
		p = xdr_reserve_space(xdr, 8);
		if (unlikely(p == NULL))
			return htonl(NFS4ERR_RESOURCE);
		*p++ = htonl(0);
	}
	*savep = p;
	return 0;
}

static __be32 encode_attr_change(struct xdr_stream *xdr, const uint32_t *bitmap, uint64_t change)
{
	__be32 *p;

	if (!(bitmap[0] & FATTR4_WORD0_CHANGE))
		return 0;
	p = xdr_reserve_space(xdr, 8);
	if (unlikely(!p))
		return htonl(NFS4ERR_RESOURCE);
	p = xdr_encode_hyper(p, change);
	return 0;
}

static __be32 encode_attr_size(struct xdr_stream *xdr, const uint32_t *bitmap, uint64_t size)
{
	__be32 *p;

	if (!(bitmap[0] & FATTR4_WORD0_SIZE))
		return 0;
	p = xdr_reserve_space(xdr, 8);
	if (unlikely(!p))
		return htonl(NFS4ERR_RESOURCE);
	p = xdr_encode_hyper(p, size);
	return 0;
}

static __be32 encode_attr_time(struct xdr_stream *xdr, const struct timespec *time)
{
	__be32 *p;

	p = xdr_reserve_space(xdr, 12);
	if (unlikely(!p))
		return htonl(NFS4ERR_RESOURCE);
	p = xdr_encode_hyper(p, time->tv_sec);
	*p = htonl(time->tv_nsec);
	return 0;
}

static __be32 encode_attr_ctime(struct xdr_stream *xdr, const uint32_t *bitmap, const struct timespec *time)
{
	if (!(bitmap[1] & FATTR4_WORD1_TIME_METADATA))
		return 0;
	return encode_attr_time(xdr,time);
}

static __be32 encode_attr_mtime(struct xdr_stream *xdr, const uint32_t *bitmap, const struct timespec *time)
{
	if (!(bitmap[1] & FATTR4_WORD1_TIME_MODIFY))
		return 0;
	return encode_attr_time(xdr,time);
}

static __be32 encode_compound_hdr_res(struct xdr_stream *xdr, struct cb_compound_hdr_res *hdr)
{
	__be32 status;

	hdr->status = xdr_reserve_space(xdr, 4);
	if (unlikely(hdr->status == NULL))
		return htonl(NFS4ERR_RESOURCE);
	status = encode_string(xdr, hdr->taglen, hdr->tag);
	if (unlikely(status != 0))
		return status;
	hdr->nops = xdr_reserve_space(xdr, 4);
	if (unlikely(hdr->nops == NULL))
		return htonl(NFS4ERR_RESOURCE);
	return 0;
}

static __be32 encode_op_hdr(struct xdr_stream *xdr, uint32_t op, __be32 res)
{
	__be32 *p;
	
	p = xdr_reserve_space(xdr, 8);
	if (unlikely(p == NULL))
		return htonl(NFS4ERR_RESOURCE_HDR);
	*p++ = htonl(op);
	*p = res;
	return 0;
}

static __be32 encode_getattr_res(struct svc_rqst *rqstp, struct xdr_stream *xdr, const struct cb_getattrres *res)
{
	__be32 *savep = NULL;
	__be32 status = res->status;
	
	if (unlikely(status != 0))
		goto out;
	status = encode_attr_bitmap(xdr, res->bitmap, &savep);
	if (unlikely(status != 0))
		goto out;
	status = encode_attr_change(xdr, res->bitmap, res->change_attr);
	if (unlikely(status != 0))
		goto out;
	status = encode_attr_size(xdr, res->bitmap, res->size);
	if (unlikely(status != 0))
		goto out;
	status = encode_attr_ctime(xdr, res->bitmap, &res->ctime);
	if (unlikely(status != 0))
		goto out;
	status = encode_attr_mtime(xdr, res->bitmap, &res->mtime);
	*savep = htonl((unsigned int)((char *)xdr->p - (char *)(savep+1)));
out:
	dprintk("%s: exit with status = %d\n", __func__, ntohl(status));
	return status;
}

#if defined(CONFIG_NFS_V4_1)

static __be32 encode_sessionid(struct xdr_stream *xdr,
				 const struct nfs4_sessionid *sid)
{
	__be32 *p;
	int len = NFS4_MAX_SESSIONID_LEN;

	p = xdr_reserve_space(xdr, len);
	if (unlikely(p == NULL))
		return htonl(NFS4ERR_RESOURCE);

	memcpy(p, sid, len);
	return 0;
}

static __be32 encode_cb_sequence_res(struct svc_rqst *rqstp,
				       struct xdr_stream *xdr,
				       const struct cb_sequenceres *res)
{
	__be32 *p;
	unsigned status = res->csr_status;

	if (unlikely(status != 0))
		goto out;

	encode_sessionid(xdr, &res->csr_sessionid);

	p = xdr_reserve_space(xdr, 4 * sizeof(uint32_t));
	if (unlikely(p == NULL))
		return htonl(NFS4ERR_RESOURCE);

	*p++ = htonl(res->csr_sequenceid);
	*p++ = htonl(res->csr_slotid);
	*p++ = htonl(res->csr_highestslotid);
	*p++ = htonl(res->csr_target_highestslotid);
out:
	dprintk("%s: exit with status = %d\n", __func__, ntohl(status));
	return status;
}

static __be32
preprocess_nfs41_op(int nop, unsigned int op_nr, struct callback_op **op)
{
	if (op_nr == OP_CB_SEQUENCE) {
		if (nop != 0)
			return htonl(NFS4ERR_SEQUENCE_POS);
	} else {
		if (nop == 0)
			return htonl(NFS4ERR_OP_NOT_IN_SESSION);
	}

	switch (op_nr) {
	case OP_CB_GETATTR:
	case OP_CB_RECALL:
	case OP_CB_SEQUENCE:
	case OP_CB_RECALL_ANY:
	case OP_CB_RECALL_SLOT:
<<<<<<< HEAD
=======
	case OP_CB_LAYOUTRECALL:
>>>>>>> 3cbea436
		*op = &callback_ops[op_nr];
		break;

	case OP_CB_NOTIFY_DEVICEID:
	case OP_CB_NOTIFY:
	case OP_CB_PUSH_DELEG:
	case OP_CB_RECALLABLE_OBJ_AVAIL:
	case OP_CB_WANTS_CANCELLED:
	case OP_CB_NOTIFY_LOCK:
		return htonl(NFS4ERR_NOTSUPP);

	default:
		return htonl(NFS4ERR_OP_ILLEGAL);
	}

	return htonl(NFS_OK);
}

static void nfs4_callback_free_slot(struct nfs4_session *session)
{
	struct nfs4_slot_table *tbl = &session->bc_slot_table;

	spin_lock(&tbl->slot_tbl_lock);
	/*
	 * Let the state manager know callback processing done.
	 * A single slot, so highest used slotid is either 0 or -1
	 */
	tbl->highest_used_slotid--;
	nfs4_check_drain_bc_complete(session);
	spin_unlock(&tbl->slot_tbl_lock);
}

static void nfs4_cb_free_slot(struct nfs_client *clp)
{
	if (clp && clp->cl_session)
		nfs4_callback_free_slot(clp->cl_session);
}

/* A single slot, so highest used slotid is either 0 or -1 */
void nfs4_cb_take_slot(struct nfs_client *clp)
{
	struct nfs4_slot_table *tbl = &clp->cl_session->bc_slot_table;

	spin_lock(&tbl->slot_tbl_lock);
	tbl->highest_used_slotid++;
	BUG_ON(tbl->highest_used_slotid != 0);
	spin_unlock(&tbl->slot_tbl_lock);
}

#else /* CONFIG_NFS_V4_1 */

static __be32
preprocess_nfs41_op(int nop, unsigned int op_nr, struct callback_op **op)
{
	return htonl(NFS4ERR_MINOR_VERS_MISMATCH);
}

static void nfs4_cb_free_slot(struct nfs_client *clp)
{
}
#endif /* CONFIG_NFS_V4_1 */

static __be32
preprocess_nfs4_op(unsigned int op_nr, struct callback_op **op)
{
	switch (op_nr) {
	case OP_CB_GETATTR:
	case OP_CB_RECALL:
		*op = &callback_ops[op_nr];
		break;
	default:
		return htonl(NFS4ERR_OP_ILLEGAL);
	}

	return htonl(NFS_OK);
}

static __be32 process_op(uint32_t minorversion, int nop,
		struct svc_rqst *rqstp,
		struct xdr_stream *xdr_in, void *argp,
<<<<<<< HEAD
		struct xdr_stream *xdr_out, void *resp, int* drc_status)
=======
		struct xdr_stream *xdr_out, void *resp,
		struct cb_process_state *cps)
>>>>>>> 3cbea436
{
	struct callback_op *op = &callback_ops[0];
	unsigned int op_nr;
	__be32 status;
	long maxlen;
	__be32 res;

	dprintk("%s: start\n", __func__);
	status = decode_op_hdr(xdr_in, &op_nr);
	if (unlikely(status))
		return status;

	dprintk("%s: minorversion=%d nop=%d op_nr=%u\n",
		__func__, minorversion, nop, op_nr);

	status = minorversion ? preprocess_nfs41_op(nop, op_nr, &op) :
				preprocess_nfs4_op(op_nr, &op);
	if (status == htonl(NFS4ERR_OP_ILLEGAL))
		op_nr = OP_CB_ILLEGAL;
	if (status)
		goto encode_hdr;

<<<<<<< HEAD
	if (*drc_status) {
		status = *drc_status;
=======
	if (cps->drc_status) {
		status = cps->drc_status;
>>>>>>> 3cbea436
		goto encode_hdr;
	}

	maxlen = xdr_out->end - xdr_out->p;
	if (maxlen > 0 && maxlen < PAGE_SIZE) {
		status = op->decode_args(rqstp, xdr_in, argp);
		if (likely(status == 0))
<<<<<<< HEAD
			status = op->process_op(argp, resp);
	} else
		status = htonl(NFS4ERR_RESOURCE);

	/* Only set by OP_CB_SEQUENCE processing */
	if (status == htonl(NFS4ERR_RETRY_UNCACHED_REP)) {
		*drc_status = status;
		status = 0;
	}

=======
			status = op->process_op(argp, resp, cps);
	} else
		status = htonl(NFS4ERR_RESOURCE);

>>>>>>> 3cbea436
encode_hdr:
	res = encode_op_hdr(xdr_out, op_nr, status);
	if (unlikely(res))
		return res;
	if (op->encode_res != NULL && status == 0)
		status = op->encode_res(rqstp, xdr_out, resp);
	dprintk("%s: done, status = %d\n", __func__, ntohl(status));
	return status;
}

/*
 * Decode, process and encode a COMPOUND
 */
static __be32 nfs4_callback_compound(struct svc_rqst *rqstp, void *argp, void *resp)
{
	struct cb_compound_hdr_arg hdr_arg = { 0 };
	struct cb_compound_hdr_res hdr_res = { NULL };
	struct xdr_stream xdr_in, xdr_out;
<<<<<<< HEAD
	__be32 *p;
	__be32 status, drc_status = 0;
=======
	__be32 *p, status;
	struct cb_process_state cps = {
		.drc_status = 0,
		.clp = NULL,
	};
>>>>>>> 3cbea436
	unsigned int nops = 0;

	dprintk("%s: start\n", __func__);

	xdr_init_decode(&xdr_in, &rqstp->rq_arg, rqstp->rq_arg.head[0].iov_base);

	p = (__be32*)((char *)rqstp->rq_res.head[0].iov_base + rqstp->rq_res.head[0].iov_len);
	xdr_init_encode(&xdr_out, &rqstp->rq_res, p);

	status = decode_compound_hdr_arg(&xdr_in, &hdr_arg);
	if (status == __constant_htonl(NFS4ERR_RESOURCE))
		return rpc_garbage_args;

	if (hdr_arg.minorversion == 0) {
		cps.clp = nfs4_find_client_ident(hdr_arg.cb_ident);
		if (!cps.clp)
			return rpc_drop_reply;
	} else
		cps.svc_sid = bc_xprt_sid(rqstp);

	hdr_res.taglen = hdr_arg.taglen;
	hdr_res.tag = hdr_arg.tag;
	if (encode_compound_hdr_res(&xdr_out, &hdr_res) != 0)
		return rpc_system_err;

	while (status == 0 && nops != hdr_arg.nops) {
		status = process_op(hdr_arg.minorversion, nops, rqstp,
<<<<<<< HEAD
				    &xdr_in, argp, &xdr_out, resp, &drc_status);
=======
				    &xdr_in, argp, &xdr_out, resp, &cps);
>>>>>>> 3cbea436
		nops++;
	}

	/* Buffer overflow in decode_ops_hdr or encode_ops_hdr. Return
	* resource error in cb_compound status without returning op */
	if (unlikely(status == htonl(NFS4ERR_RESOURCE_HDR))) {
		status = htonl(NFS4ERR_RESOURCE);
		nops--;
	}

	*hdr_res.status = status;
	*hdr_res.nops = htonl(nops);
	nfs4_cb_free_slot(cps.clp);
	nfs_put_client(cps.clp);
	dprintk("%s: done, status = %u\n", __func__, ntohl(status));
	return rpc_success;
}

/*
 * Define NFS4 callback COMPOUND ops.
 */
static struct callback_op callback_ops[] = {
	[0] = {
		.res_maxsize = CB_OP_HDR_RES_MAXSZ,
	},
	[OP_CB_GETATTR] = {
		.process_op = (callback_process_op_t)nfs4_callback_getattr,
		.decode_args = (callback_decode_arg_t)decode_getattr_args,
		.encode_res = (callback_encode_res_t)encode_getattr_res,
		.res_maxsize = CB_OP_GETATTR_RES_MAXSZ,
	},
	[OP_CB_RECALL] = {
		.process_op = (callback_process_op_t)nfs4_callback_recall,
		.decode_args = (callback_decode_arg_t)decode_recall_args,
		.res_maxsize = CB_OP_RECALL_RES_MAXSZ,
	},
#if defined(CONFIG_NFS_V4_1)
	[OP_CB_LAYOUTRECALL] = {
		.process_op = (callback_process_op_t)nfs4_callback_layoutrecall,
		.decode_args =
			(callback_decode_arg_t)decode_layoutrecall_args,
		.res_maxsize = CB_OP_LAYOUTRECALL_RES_MAXSZ,
	},
	[OP_CB_SEQUENCE] = {
		.process_op = (callback_process_op_t)nfs4_callback_sequence,
		.decode_args = (callback_decode_arg_t)decode_cb_sequence_args,
		.encode_res = (callback_encode_res_t)encode_cb_sequence_res,
		.res_maxsize = CB_OP_SEQUENCE_RES_MAXSZ,
	},
	[OP_CB_RECALL_ANY] = {
		.process_op = (callback_process_op_t)nfs4_callback_recallany,
		.decode_args = (callback_decode_arg_t)decode_recallany_args,
		.res_maxsize = CB_OP_RECALLANY_RES_MAXSZ,
	},
	[OP_CB_RECALL_SLOT] = {
		.process_op = (callback_process_op_t)nfs4_callback_recallslot,
		.decode_args = (callback_decode_arg_t)decode_recallslot_args,
		.res_maxsize = CB_OP_RECALLSLOT_RES_MAXSZ,
	},
#endif /* CONFIG_NFS_V4_1 */
};

/*
 * Define NFS4 callback procedures
 */
static struct svc_procedure nfs4_callback_procedures1[] = {
	[CB_NULL] = {
		.pc_func = nfs4_callback_null,
		.pc_decode = (kxdrproc_t)nfs4_decode_void,
		.pc_encode = (kxdrproc_t)nfs4_encode_void,
		.pc_xdrressize = 1,
	},
	[CB_COMPOUND] = {
		.pc_func = nfs4_callback_compound,
		.pc_encode = (kxdrproc_t)nfs4_encode_void,
		.pc_argsize = 256,
		.pc_ressize = 256,
		.pc_xdrressize = NFS4_CALLBACK_BUFSIZE,
	}
};

struct svc_version nfs4_callback_version1 = {
	.vs_vers = 1,
	.vs_nproc = ARRAY_SIZE(nfs4_callback_procedures1),
	.vs_proc = nfs4_callback_procedures1,
	.vs_xdrsize = NFS4_CALLBACK_XDRSIZE,
	.vs_dispatch = NULL,
	.vs_hidden = 1,
};

struct svc_version nfs4_callback_version4 = {
	.vs_vers = 4,
	.vs_nproc = ARRAY_SIZE(nfs4_callback_procedures1),
	.vs_proc = nfs4_callback_procedures1,
	.vs_xdrsize = NFS4_CALLBACK_XDRSIZE,
	.vs_dispatch = NULL,
};<|MERGE_RESOLUTION|>--- conflicted
+++ resolved
@@ -10,10 +10,7 @@
 #include <linux/nfs4.h>
 #include <linux/nfs_fs.h>
 #include <linux/slab.h>
-<<<<<<< HEAD
-=======
 #include <linux/sunrpc/bc_xprt.h>
->>>>>>> 3cbea436
 #include "nfs4_fs.h"
 #include "callback.h"
 #include "internal.h"
@@ -39,12 +36,8 @@
 /* Internal error code */
 #define NFS4ERR_RESOURCE_HDR	11050
 
-<<<<<<< HEAD
-typedef __be32 (*callback_process_op_t)(void *, void *);
-=======
 typedef __be32 (*callback_process_op_t)(void *, void *,
 					struct cb_process_state *);
->>>>>>> 3cbea436
 typedef __be32 (*callback_decode_arg_t)(struct svc_rqst *, struct xdr_stream *, void *);
 typedef __be32 (*callback_encode_res_t)(struct svc_rqst *, struct xdr_stream *, void *);
 
@@ -231,8 +224,6 @@
 
 #if defined(CONFIG_NFS_V4_1)
 
-<<<<<<< HEAD
-=======
 static __be32 decode_layoutrecall_args(struct svc_rqst *rqstp,
 				       struct xdr_stream *xdr,
 				       struct cb_layoutrecallargs *args)
@@ -293,7 +284,6 @@
 	return status;
 }
 
->>>>>>> 3cbea436
 static __be32 decode_sessionid(struct xdr_stream *xdr,
 				 struct nfs4_sessionid *sid)
 {
@@ -648,10 +638,7 @@
 	case OP_CB_SEQUENCE:
 	case OP_CB_RECALL_ANY:
 	case OP_CB_RECALL_SLOT:
-<<<<<<< HEAD
-=======
 	case OP_CB_LAYOUTRECALL:
->>>>>>> 3cbea436
 		*op = &callback_ops[op_nr];
 		break;
 
@@ -732,12 +719,8 @@
 static __be32 process_op(uint32_t minorversion, int nop,
 		struct svc_rqst *rqstp,
 		struct xdr_stream *xdr_in, void *argp,
-<<<<<<< HEAD
-		struct xdr_stream *xdr_out, void *resp, int* drc_status)
-=======
 		struct xdr_stream *xdr_out, void *resp,
 		struct cb_process_state *cps)
->>>>>>> 3cbea436
 {
 	struct callback_op *op = &callback_ops[0];
 	unsigned int op_nr;
@@ -760,13 +743,8 @@
 	if (status)
 		goto encode_hdr;
 
-<<<<<<< HEAD
-	if (*drc_status) {
-		status = *drc_status;
-=======
 	if (cps->drc_status) {
 		status = cps->drc_status;
->>>>>>> 3cbea436
 		goto encode_hdr;
 	}
 
@@ -774,23 +752,10 @@
 	if (maxlen > 0 && maxlen < PAGE_SIZE) {
 		status = op->decode_args(rqstp, xdr_in, argp);
 		if (likely(status == 0))
-<<<<<<< HEAD
-			status = op->process_op(argp, resp);
-	} else
-		status = htonl(NFS4ERR_RESOURCE);
-
-	/* Only set by OP_CB_SEQUENCE processing */
-	if (status == htonl(NFS4ERR_RETRY_UNCACHED_REP)) {
-		*drc_status = status;
-		status = 0;
-	}
-
-=======
 			status = op->process_op(argp, resp, cps);
 	} else
 		status = htonl(NFS4ERR_RESOURCE);
 
->>>>>>> 3cbea436
 encode_hdr:
 	res = encode_op_hdr(xdr_out, op_nr, status);
 	if (unlikely(res))
@@ -809,16 +774,11 @@
 	struct cb_compound_hdr_arg hdr_arg = { 0 };
 	struct cb_compound_hdr_res hdr_res = { NULL };
 	struct xdr_stream xdr_in, xdr_out;
-<<<<<<< HEAD
-	__be32 *p;
-	__be32 status, drc_status = 0;
-=======
 	__be32 *p, status;
 	struct cb_process_state cps = {
 		.drc_status = 0,
 		.clp = NULL,
 	};
->>>>>>> 3cbea436
 	unsigned int nops = 0;
 
 	dprintk("%s: start\n", __func__);
@@ -846,11 +806,7 @@
 
 	while (status == 0 && nops != hdr_arg.nops) {
 		status = process_op(hdr_arg.minorversion, nops, rqstp,
-<<<<<<< HEAD
-				    &xdr_in, argp, &xdr_out, resp, &drc_status);
-=======
 				    &xdr_in, argp, &xdr_out, resp, &cps);
->>>>>>> 3cbea436
 		nops++;
 	}
 
