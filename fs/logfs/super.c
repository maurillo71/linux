--- conflicted
+++ resolved
@@ -333,15 +333,10 @@
 		goto fail;
 
 	sb->s_root = d_alloc_root(rootdir);
-<<<<<<< HEAD
-	if (!sb->s_root)
-		goto fail2;
-=======
 	if (!sb->s_root) {
 		iput(rootdir);
 		goto fail;
 	}
->>>>>>> d71f4cec
 
 	super->s_erase_page = alloc_pages(GFP_KERNEL, 0);
 	if (!super->s_erase_page)
