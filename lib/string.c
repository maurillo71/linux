--- conflicted
+++ resolved
@@ -689,22 +689,13 @@
  */
 char *strnstr(const char *s1, const char *s2, size_t len)
 {
-<<<<<<< HEAD
-	size_t l1 = len, l2;
-=======
 	size_t l2;
->>>>>>> 2da30e70
 
 	l2 = strlen(s2);
 	if (!l2)
 		return (char *)s1;
-<<<<<<< HEAD
-	while (l1 >= l2) {
-		l1--;
-=======
 	while (len >= l2) {
 		len--;
->>>>>>> 2da30e70
 		if (!memcmp(s1, s2, l2))
 			return (char *)s1;
 		s1++;
