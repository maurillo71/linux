/*
 *	linux/arch/alpha/kernel/sys_alcor.c
 *
 *	Copyright (C) 1995 David A Rusling
 *	Copyright (C) 1996 Jay A Estabrook
 *	Copyright (C) 1998, 1999 Richard Henderson
 *
 * Code supporting the ALCOR and XLT (XL-300/366/433).
 */

#include <linux/kernel.h>
#include <linux/types.h>
#include <linux/mm.h>
#include <linux/sched.h>
#include <linux/pci.h>
#include <linux/init.h>
#include <linux/reboot.h>
#include <linux/bitops.h>

#include <asm/ptrace.h>
#include <asm/system.h>
#include <asm/io.h>
#include <asm/dma.h>
#include <asm/mmu_context.h>
#include <asm/irq.h>
#include <asm/pgtable.h>
#include <asm/core_cia.h>
#include <asm/tlbflush.h>

#include "proto.h"
#include "irq_impl.h"
#include "pci_impl.h"
#include "machvec_impl.h"


/* Note mask bit is true for ENABLED irqs.  */
static unsigned long cached_irq_mask;

static inline void
alcor_update_irq_hw(unsigned long mask)
{
	*(vuip)GRU_INT_MASK = mask;
	mb();
}

static inline void
alcor_enable_irq(struct irq_data *d)
{
	alcor_update_irq_hw(cached_irq_mask |= 1UL << (d->irq - 16));
}

static void
alcor_disable_irq(struct irq_data *d)
{
	alcor_update_irq_hw(cached_irq_mask &= ~(1UL << (d->irq - 16)));
}

static void
alcor_mask_and_ack_irq(struct irq_data *d)
{
	alcor_disable_irq(d);

	/* On ALCOR/XLT, need to dismiss interrupt via GRU. */
	*(vuip)GRU_INT_CLEAR = 1 << (d->irq - 16); mb();
	*(vuip)GRU_INT_CLEAR = 0; mb();
}

static void
alcor_isa_mask_and_ack_irq(struct irq_data *d)
{
	i8259a_mask_and_ack_irq(d);

	/* On ALCOR/XLT, need to dismiss interrupt via GRU. */
	*(vuip)GRU_INT_CLEAR = 0x80000000; mb();
	*(vuip)GRU_INT_CLEAR = 0; mb();
}

static struct irq_chip alcor_irq_type = {
	.name		= "ALCOR",
<<<<<<< HEAD
	.unmask		= alcor_enable_irq,
	.mask		= alcor_disable_irq,
	.mask_ack	= alcor_mask_and_ack_irq,
=======
	.irq_unmask	= alcor_enable_irq,
	.irq_mask	= alcor_disable_irq,
	.irq_mask_ack	= alcor_mask_and_ack_irq,
>>>>>>> 105e53f8
};

static void
alcor_device_interrupt(unsigned long vector)
{
	unsigned long pld;
	unsigned int i;

	/* Read the interrupt summary register of the GRU */
	pld = (*(vuip)GRU_INT_REQ) & GRU_INT_REQ_BITS;

	/*
	 * Now for every possible bit set, work through them and call
	 * the appropriate interrupt handler.
	 */
	while (pld) {
		i = ffz(~pld);
		pld &= pld - 1; /* clear least bit set */
		if (i == 31) {
			isa_device_interrupt(vector);
		} else {
			handle_irq(16 + i);
		}
	}
}

static void __init
alcor_init_irq(void)
{
	long i;

	if (alpha_using_srm)
		alpha_mv.device_interrupt = srm_device_interrupt;

	*(vuip)GRU_INT_MASK  = 0; mb();			/* all disabled */
	*(vuip)GRU_INT_EDGE  = 0; mb();			/* all are level */
	*(vuip)GRU_INT_HILO  = 0x80000000U; mb();	/* ISA only HI */
	*(vuip)GRU_INT_CLEAR = 0; mb();			/* all clear */

	for (i = 16; i < 48; ++i) {
		/* On Alcor, at least, lines 20..30 are not connected
		   and can generate spurious interrupts if we turn them
		   on while IRQ probing.  */
		if (i >= 16+20 && i <= 16+30)
			continue;
<<<<<<< HEAD
		set_irq_chip_and_handler(i, &alcor_irq_type, handle_level_irq);
		irq_to_desc(i)->status |= IRQ_LEVEL;
=======
		irq_set_chip_and_handler(i, &alcor_irq_type, handle_level_irq);
		irq_set_status_flags(i, IRQ_LEVEL);
>>>>>>> 105e53f8
	}
	i8259a_irq_type.irq_ack = alcor_isa_mask_and_ack_irq;

	init_i8259a_irqs();
	common_init_isa_dma();

	setup_irq(16+31, &isa_cascade_irqaction);
}


/*
 * PCI Fixup configuration.
 *
 * Summary @ GRU_INT_REQ:
 * Bit      Meaning
 * 0        Interrupt Line A from slot 2
 * 1        Interrupt Line B from slot 2
 * 2        Interrupt Line C from slot 2
 * 3        Interrupt Line D from slot 2
 * 4        Interrupt Line A from slot 1
 * 5        Interrupt line B from slot 1
 * 6        Interrupt Line C from slot 1
 * 7        Interrupt Line D from slot 1
 * 8        Interrupt Line A from slot 0
 * 9        Interrupt Line B from slot 0
 *10        Interrupt Line C from slot 0
 *11        Interrupt Line D from slot 0
 *12        Interrupt Line A from slot 4
 *13        Interrupt Line B from slot 4
 *14        Interrupt Line C from slot 4
 *15        Interrupt Line D from slot 4
 *16        Interrupt Line D from slot 3
 *17        Interrupt Line D from slot 3
 *18        Interrupt Line D from slot 3
 *19        Interrupt Line D from slot 3
 *20-30     Reserved
 *31        EISA interrupt
 *
 * The device to slot mapping looks like:
 *
 * Slot     Device
 *  6       built-in TULIP (XLT only)
 *  7       PCI on board slot 0
 *  8       PCI on board slot 3
 *  9       PCI on board slot 4
 * 10       PCEB (PCI-EISA bridge)
 * 11       PCI on board slot 2
 * 12       PCI on board slot 1
 *   
 *
 * This two layered interrupt approach means that we allocate IRQ 16 and 
 * above for PCI interrupts.  The IRQ relates to which bit the interrupt
 * comes in on.  This makes interrupt processing much easier.
 */

static int __init
alcor_map_irq(struct pci_dev *dev, u8 slot, u8 pin)
{
	static char irq_tab[7][5] __initdata = {
		/*INT    INTA   INTB   INTC   INTD */
		/* note: IDSEL 17 is XLT only */
		{16+13, 16+13, 16+13, 16+13, 16+13},	/* IdSel 17,  TULIP  */
		{ 16+8,  16+8,  16+9, 16+10, 16+11},	/* IdSel 18,  slot 0 */
		{16+16, 16+16, 16+17, 16+18, 16+19},	/* IdSel 19,  slot 3 */
		{16+12, 16+12, 16+13, 16+14, 16+15},	/* IdSel 20,  slot 4 */
		{   -1,    -1,    -1,    -1,    -1},	/* IdSel 21,  PCEB   */
		{ 16+0,  16+0,  16+1,  16+2,  16+3},	/* IdSel 22,  slot 2 */
		{ 16+4,  16+4,  16+5,  16+6,  16+7},	/* IdSel 23,  slot 1 */
	};
	const long min_idsel = 6, max_idsel = 12, irqs_per_slot = 5;
	return COMMON_TABLE_LOOKUP;
}

static void
alcor_kill_arch(int mode)
{
	cia_kill_arch(mode);

#ifndef ALPHA_RESTORE_SRM_SETUP
	switch(mode) {
	case LINUX_REBOOT_CMD_RESTART:
		/* Who said DEC engineer's have no sense of humor? ;-)  */
		if (alpha_using_srm) {
			*(vuip) GRU_RESET = 0x0000dead;
			mb();
		}
		break;
	case LINUX_REBOOT_CMD_HALT:
		break;
	case LINUX_REBOOT_CMD_POWER_OFF:
		break;
	}

	halt();
#endif
}

static void __init
alcor_init_pci(void)
{
	struct pci_dev *dev;

	cia_init_pci();

	/*
	 * Now we can look to see if we are really running on an XLT-type
	 * motherboard, by looking for a 21040 TULIP in slot 6, which is
	 * built into XLT and BRET/MAVERICK, but not available on ALCOR.
	 */
	dev = pci_get_device(PCI_VENDOR_ID_DEC,
			      PCI_DEVICE_ID_DEC_TULIP,
			      NULL);
	if (dev && dev->devfn == PCI_DEVFN(6,0)) {
		alpha_mv.sys.cia.gru_int_req_bits = XLT_GRU_INT_REQ_BITS; 
		printk(KERN_INFO "%s: Detected AS500 or XLT motherboard.\n",
		       __func__);
	}
	pci_dev_put(dev);
}


/*
 * The System Vectors
 */

struct alpha_machine_vector alcor_mv __initmv = {
	.vector_name		= "Alcor",
	DO_EV5_MMU,
	DO_DEFAULT_RTC,
	DO_CIA_IO,
	.machine_check		= cia_machine_check,
	.max_isa_dma_address	= ALPHA_ALCOR_MAX_ISA_DMA_ADDRESS,
	.min_io_address		= EISA_DEFAULT_IO_BASE,
	.min_mem_address	= CIA_DEFAULT_MEM_BASE,

	.nr_irqs		= 48,
	.device_interrupt	= alcor_device_interrupt,

	.init_arch		= cia_init_arch,
	.init_irq		= alcor_init_irq,
	.init_rtc		= common_init_rtc,
	.init_pci		= alcor_init_pci,
	.kill_arch		= alcor_kill_arch,
	.pci_map_irq		= alcor_map_irq,
	.pci_swizzle		= common_swizzle,

	.sys = { .cia = {
		.gru_int_req_bits = ALCOR_GRU_INT_REQ_BITS
	}}
};
ALIAS_MV(alcor)

struct alpha_machine_vector xlt_mv __initmv = {
	.vector_name		= "XLT",
	DO_EV5_MMU,
	DO_DEFAULT_RTC,
	DO_CIA_IO,
	.machine_check		= cia_machine_check,
	.max_isa_dma_address	= ALPHA_MAX_ISA_DMA_ADDRESS,
	.min_io_address		= EISA_DEFAULT_IO_BASE,
	.min_mem_address	= CIA_DEFAULT_MEM_BASE,

	.nr_irqs		= 48,
	.device_interrupt	= alcor_device_interrupt,

	.init_arch		= cia_init_arch,
	.init_irq		= alcor_init_irq,
	.init_rtc		= common_init_rtc,
	.init_pci		= alcor_init_pci,
	.kill_arch		= alcor_kill_arch,
	.pci_map_irq		= alcor_map_irq,
	.pci_swizzle		= common_swizzle,

	.sys = { .cia = {
		.gru_int_req_bits = XLT_GRU_INT_REQ_BITS
	}}
};

/* No alpha_mv alias for XLT, since we compile it in unconditionally
   with ALCOR; setup_arch knows how to cope.  */<|MERGE_RESOLUTION|>--- conflicted
+++ resolved
@@ -77,15 +77,9 @@
 
 static struct irq_chip alcor_irq_type = {
 	.name		= "ALCOR",
-<<<<<<< HEAD
-	.unmask		= alcor_enable_irq,
-	.mask		= alcor_disable_irq,
-	.mask_ack	= alcor_mask_and_ack_irq,
-=======
 	.irq_unmask	= alcor_enable_irq,
 	.irq_mask	= alcor_disable_irq,
 	.irq_mask_ack	= alcor_mask_and_ack_irq,
->>>>>>> 105e53f8
 };
 
 static void
@@ -131,13 +125,8 @@
 		   on while IRQ probing.  */
 		if (i >= 16+20 && i <= 16+30)
 			continue;
-<<<<<<< HEAD
-		set_irq_chip_and_handler(i, &alcor_irq_type, handle_level_irq);
-		irq_to_desc(i)->status |= IRQ_LEVEL;
-=======
 		irq_set_chip_and_handler(i, &alcor_irq_type, handle_level_irq);
 		irq_set_status_flags(i, IRQ_LEVEL);
->>>>>>> 105e53f8
 	}
 	i8259a_irq_type.irq_ack = alcor_isa_mask_and_ack_irq;
 
