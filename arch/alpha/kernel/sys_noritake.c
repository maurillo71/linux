/*
 *	linux/arch/alpha/kernel/sys_noritake.c
 *
 *	Copyright (C) 1995 David A Rusling
 *	Copyright (C) 1996 Jay A Estabrook
 *	Copyright (C) 1998, 1999 Richard Henderson
 *
 * Code supporting the NORITAKE (AlphaServer 1000A), 
 * CORELLE (AlphaServer 800), and ALCOR Primo (AlphaStation 600A).
 */

#include <linux/kernel.h>
#include <linux/types.h>
#include <linux/mm.h>
#include <linux/sched.h>
#include <linux/pci.h>
#include <linux/init.h>
#include <linux/bitops.h>

#include <asm/ptrace.h>
#include <asm/system.h>
#include <asm/dma.h>
#include <asm/irq.h>
#include <asm/mmu_context.h>
#include <asm/io.h>
#include <asm/pgtable.h>
#include <asm/core_apecs.h>
#include <asm/core_cia.h>
#include <asm/tlbflush.h>

#include "proto.h"
#include "irq_impl.h"
#include "pci_impl.h"
#include "machvec_impl.h"

/* Note mask bit is true for ENABLED irqs.  */
static int cached_irq_mask;

static inline void
noritake_update_irq_hw(int irq, int mask)
{
	int port = 0x54a;
	if (irq >= 32) {
	    mask >>= 16;
	    port = 0x54c;
	}
	outw(mask, port);
}

static void
noritake_enable_irq(struct irq_data *d)
{
	noritake_update_irq_hw(d->irq, cached_irq_mask |= 1 << (d->irq - 16));
}

static void
noritake_disable_irq(struct irq_data *d)
{
	noritake_update_irq_hw(d->irq, cached_irq_mask &= ~(1 << (d->irq - 16)));
}

static struct irq_chip noritake_irq_type = {
	.name		= "NORITAKE",
	.irq_unmask	= noritake_enable_irq,
	.irq_mask	= noritake_disable_irq,
	.irq_mask_ack	= noritake_disable_irq,
};

static void 
noritake_device_interrupt(unsigned long vector)
{
	unsigned long pld;
	unsigned int i;

	/* Read the interrupt summary registers of NORITAKE */
	pld = (((unsigned long) inw(0x54c) << 32)
	       | ((unsigned long) inw(0x54a) << 16)
	       | ((unsigned long) inb(0xa0) << 8)
	       | inb(0x20));

	/*
	 * Now for every possible bit set, work through them and call
	 * the appropriate interrupt handler.
	 */
	while (pld) {
		i = ffz(~pld);
		pld &= pld - 1; /* clear least bit set */
		if (i < 16) {
			isa_device_interrupt(vector);
		} else {
			handle_irq(i);
		}
	}
}

static void 
noritake_srm_device_interrupt(unsigned long vector)
{
	int irq;

	irq = (vector - 0x800) >> 4;

	/*
	 * I really hate to do this, too, but the NORITAKE SRM console also
	 * reports PCI vectors *lower* than I expected from the bit numbers
	 * in the documentation.
	 * But I really don't want to change the fixup code for allocation
	 * of IRQs, nor the alpha_irq_mask maintenance stuff, both of which
	 * look nice and clean now.
	 * So, here's this additional grotty hack... :-(
	 */
	if (irq >= 16)
		irq = irq + 1;

	handle_irq(irq);
}

static void __init
noritake_init_irq(void)
{
	long i;

	if (alpha_using_srm)
		alpha_mv.device_interrupt = noritake_srm_device_interrupt;

	outw(0, 0x54a);
	outw(0, 0x54c);

	for (i = 16; i < 48; ++i) {
<<<<<<< HEAD
		set_irq_chip_and_handler(i, &noritake_irq_type, handle_level_irq);
=======
		irq_set_chip_and_handler(i, &noritake_irq_type,
					 handle_level_irq);
>>>>>>> 00b317a4
		irq_set_status_flags(i, IRQ_LEVEL);
	}

	init_i8259a_irqs();
	common_init_isa_dma();
}


/*
 * PCI Fixup configuration.
 *
 * Summary @ 0x542, summary register #1:
 * Bit      Meaning
 * 0        All valid ints from summary regs 2 & 3
 * 1        QLOGIC ISP1020A SCSI
 * 2        Interrupt Line A from slot 0
 * 3        Interrupt Line B from slot 0
 * 4        Interrupt Line A from slot 1
 * 5        Interrupt line B from slot 1
 * 6        Interrupt Line A from slot 2
 * 7        Interrupt Line B from slot 2
 * 8        Interrupt Line A from slot 3
 * 9        Interrupt Line B from slot 3
 *10        Interrupt Line A from slot 4
 *11        Interrupt Line B from slot 4
 *12        Interrupt Line A from slot 5
 *13        Interrupt Line B from slot 5
 *14        Interrupt Line A from slot 6
 *15        Interrupt Line B from slot 6
 *
 * Summary @ 0x544, summary register #2:
 * Bit      Meaning
 * 0        OR of all unmasked ints in SR #2
 * 1        OR of secondary bus ints
 * 2        Interrupt Line C from slot 0
 * 3        Interrupt Line D from slot 0
 * 4        Interrupt Line C from slot 1
 * 5        Interrupt line D from slot 1
 * 6        Interrupt Line C from slot 2
 * 7        Interrupt Line D from slot 2
 * 8        Interrupt Line C from slot 3
 * 9        Interrupt Line D from slot 3
 *10        Interrupt Line C from slot 4
 *11        Interrupt Line D from slot 4
 *12        Interrupt Line C from slot 5
 *13        Interrupt Line D from slot 5
 *14        Interrupt Line C from slot 6
 *15        Interrupt Line D from slot 6
 *
 * The device to slot mapping looks like:
 *
 * Slot     Device
 *  7       Intel PCI-EISA bridge chip
 *  8       DEC PCI-PCI bridge chip
 * 11       PCI on board slot 0
 * 12       PCI on board slot 1
 * 13       PCI on board slot 2
 *   
 *
 * This two layered interrupt approach means that we allocate IRQ 16 and 
 * above for PCI interrupts.  The IRQ relates to which bit the interrupt
 * comes in on.  This makes interrupt processing much easier.
 */

static int __init
noritake_map_irq(struct pci_dev *dev, u8 slot, u8 pin)
{
	static char irq_tab[15][5] __initdata = {
		/*INT    INTA   INTB   INTC   INTD */
		/* note: IDSELs 16, 17, and 25 are CORELLE only */
		{ 16+1,  16+1,  16+1,  16+1,  16+1},  /* IdSel 16,  QLOGIC */
		{   -1,    -1,    -1,    -1,    -1},  /* IdSel 17, S3 Trio64 */
		{   -1,    -1,    -1,    -1,    -1},  /* IdSel 18,  PCEB */
		{   -1,    -1,    -1,    -1,    -1},  /* IdSel 19,  PPB  */
		{   -1,    -1,    -1,    -1,    -1},  /* IdSel 20,  ???? */
		{   -1,    -1,    -1,    -1,    -1},  /* IdSel 21,  ???? */
		{ 16+2,  16+2,  16+3,  32+2,  32+3},  /* IdSel 22,  slot 0 */
		{ 16+4,  16+4,  16+5,  32+4,  32+5},  /* IdSel 23,  slot 1 */
		{ 16+6,  16+6,  16+7,  32+6,  32+7},  /* IdSel 24,  slot 2 */
		{ 16+8,  16+8,  16+9,  32+8,  32+9},  /* IdSel 25,  slot 3 */
		/* The following 5 are actually on PCI bus 1, which is 
		   across the built-in bridge of the NORITAKE only.  */
		{ 16+1,  16+1,  16+1,  16+1,  16+1},  /* IdSel 16,  QLOGIC */
		{ 16+8,  16+8,  16+9,  32+8,  32+9},  /* IdSel 17,  slot 3 */
		{16+10, 16+10, 16+11, 32+10, 32+11},  /* IdSel 18,  slot 4 */
		{16+12, 16+12, 16+13, 32+12, 32+13},  /* IdSel 19,  slot 5 */
		{16+14, 16+14, 16+15, 32+14, 32+15},  /* IdSel 20,  slot 6 */
	};
	const long min_idsel = 5, max_idsel = 19, irqs_per_slot = 5;
	return COMMON_TABLE_LOOKUP;
}

static u8 __init
noritake_swizzle(struct pci_dev *dev, u8 *pinp)
{
	int slot, pin = *pinp;

	if (dev->bus->number == 0) {
		slot = PCI_SLOT(dev->devfn);
	}
	/* Check for the built-in bridge */
	else if (PCI_SLOT(dev->bus->self->devfn) == 8) {
		slot = PCI_SLOT(dev->devfn) + 15; /* WAG! */
	}
	else
	{
		/* Must be a card-based bridge.  */
		do {
			if (PCI_SLOT(dev->bus->self->devfn) == 8) {
				slot = PCI_SLOT(dev->devfn) + 15;
				break;
			}
			pin = pci_swizzle_interrupt_pin(dev, pin);

			/* Move up the chain of bridges.  */
			dev = dev->bus->self;
			/* Slot of the next bridge.  */
			slot = PCI_SLOT(dev->devfn);
		} while (dev->bus->self);
	}
	*pinp = pin;
	return slot;
}

#if defined(CONFIG_ALPHA_GENERIC) || !defined(CONFIG_ALPHA_PRIMO)
static void
noritake_apecs_machine_check(unsigned long vector, unsigned long la_ptr)
{
#define MCHK_NO_DEVSEL 0x205U
#define MCHK_NO_TABT 0x204U

        struct el_common *mchk_header;
        unsigned int code;

        mchk_header = (struct el_common *)la_ptr;

        /* Clear the error before any reporting.  */
        mb();
        mb(); /* magic */
        draina();
        apecs_pci_clr_err();
        wrmces(0x7);
        mb();

        code = mchk_header->code;
        process_mcheck_info(vector, la_ptr, "NORITAKE APECS",
                            (mcheck_expected(0)
                             && (code == MCHK_NO_DEVSEL
                                 || code == MCHK_NO_TABT)));
}
#endif


/*
 * The System Vectors
 */

#if defined(CONFIG_ALPHA_GENERIC) || !defined(CONFIG_ALPHA_PRIMO)
struct alpha_machine_vector noritake_mv __initmv = {
	.vector_name		= "Noritake",
	DO_EV4_MMU,
	DO_DEFAULT_RTC,
	DO_APECS_IO,
	.machine_check		= noritake_apecs_machine_check,
	.max_isa_dma_address	= ALPHA_MAX_ISA_DMA_ADDRESS,
	.min_io_address		= EISA_DEFAULT_IO_BASE,
	.min_mem_address	= APECS_AND_LCA_DEFAULT_MEM_BASE,

	.nr_irqs		= 48,
	.device_interrupt	= noritake_device_interrupt,

	.init_arch		= apecs_init_arch,
	.init_irq		= noritake_init_irq,
	.init_rtc		= common_init_rtc,
	.init_pci		= common_init_pci,
	.pci_map_irq		= noritake_map_irq,
	.pci_swizzle		= noritake_swizzle,
};
ALIAS_MV(noritake)
#endif

#if defined(CONFIG_ALPHA_GENERIC) || defined(CONFIG_ALPHA_PRIMO)
struct alpha_machine_vector noritake_primo_mv __initmv = {
	.vector_name		= "Noritake-Primo",
	DO_EV5_MMU,
	DO_DEFAULT_RTC,
	DO_CIA_IO,
	.machine_check		= cia_machine_check,
	.max_isa_dma_address	= ALPHA_MAX_ISA_DMA_ADDRESS,
	.min_io_address		= EISA_DEFAULT_IO_BASE,
	.min_mem_address	= CIA_DEFAULT_MEM_BASE,

	.nr_irqs		= 48,
	.device_interrupt	= noritake_device_interrupt,

	.init_arch		= cia_init_arch,
	.init_irq		= noritake_init_irq,
	.init_rtc		= common_init_rtc,
	.init_pci		= cia_init_pci,
	.kill_arch		= cia_kill_arch,
	.pci_map_irq		= noritake_map_irq,
	.pci_swizzle		= noritake_swizzle,
};
ALIAS_MV(noritake_primo)
#endif<|MERGE_RESOLUTION|>--- conflicted
+++ resolved
@@ -127,12 +127,8 @@
 	outw(0, 0x54c);
 
 	for (i = 16; i < 48; ++i) {
-<<<<<<< HEAD
-		set_irq_chip_and_handler(i, &noritake_irq_type, handle_level_irq);
-=======
 		irq_set_chip_and_handler(i, &noritake_irq_type,
 					 handle_level_irq);
->>>>>>> 00b317a4
 		irq_set_status_flags(i, IRQ_LEVEL);
 	}
 
