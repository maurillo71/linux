--- conflicted
+++ resolved
@@ -37,11 +37,7 @@
 static void
 pyxis_disable_irq(struct irq_data *d)
 {
-<<<<<<< HEAD
-	pyxis_update_irq_hw(cached_irq_mask &= ~(1UL << (irq - 16)));
-=======
 	pyxis_update_irq_hw(cached_irq_mask &= ~(1UL << (d->irq - 16)));
->>>>>>> 105e53f8
 }
 
 static void
@@ -62,15 +58,9 @@
 
 static struct irq_chip pyxis_irq_type = {
 	.name		= "PYXIS",
-<<<<<<< HEAD
-	.mask_ack	= pyxis_mask_and_ack_irq,
-	.mask		= pyxis_disable_irq,
-	.unmask		= pyxis_enable_irq,
-=======
 	.irq_mask_ack	= pyxis_mask_and_ack_irq,
 	.irq_mask	= pyxis_disable_irq,
 	.irq_unmask	= pyxis_enable_irq,
->>>>>>> 105e53f8
 };
 
 void 
@@ -112,13 +102,8 @@
 	for (i = 16; i < 48; ++i) {
 		if ((ignore_mask >> i) & 1)
 			continue;
-<<<<<<< HEAD
-		set_irq_chip_and_handler(i, &pyxis_irq_type, handle_level_irq);
-		irq_to_desc(i)->status |= IRQ_LEVEL;
-=======
 		irq_set_chip_and_handler(i, &pyxis_irq_type, handle_level_irq);
 		irq_set_status_flags(i, IRQ_LEVEL);
->>>>>>> 105e53f8
 	}
 
 	setup_irq(16+7, &isa_cascade_irqaction);
