/*
 * Copyright 2004-2009 Analog Devices Inc.
 *                2005 National ICT Australia (NICTA)
 *                      Aidan Williams <aidan@nicta.com.au>
 *
 * Licensed under the GPL-2
 */

#include <linux/device.h>
#include <linux/platform_device.h>
#include <linux/mtd/mtd.h>
#include <linux/mtd/physmap.h>
#include <linux/mtd/partitions.h>
#include <linux/spi/spi.h>
#include <linux/spi/flash.h>
#include <linux/irq.h>
#include <linux/interrupt.h>
#include <asm/bfin5xx_spi.h>
#include <asm/dma.h>
#include <asm/gpio.h>
#include <asm/nand.h>
#include <asm/portmux.h>
#include <asm/dpmc.h>
#include <linux/input.h>

/*
 * Name the Board for the /proc/cpuinfo
 */
const char bfin_board_name[] = "ADI BF538-EZKIT";

/*
 *  Driver needs to know address, irq and flag pin.
 */


#if defined(CONFIG_RTC_DRV_BFIN) || defined(CONFIG_RTC_DRV_BFIN_MODULE)
static struct platform_device rtc_device = {
	.name = "rtc-bfin",
	.id   = -1,
};
#endif

#if defined(CONFIG_SERIAL_BFIN) || defined(CONFIG_SERIAL_BFIN_MODULE)
#ifdef CONFIG_SERIAL_BFIN_UART0
static struct resource bfin_uart0_resources[] = {
	{
		.start = UART0_THR,
		.end = UART0_GCTL+2,
		.flags = IORESOURCE_MEM,
	},
	{
		.start = IRQ_UART0_RX,
		.end = IRQ_UART0_RX+1,
		.flags = IORESOURCE_IRQ,
	},
	{
		.start = IRQ_UART0_ERROR,
		.end = IRQ_UART0_ERROR,
		.flags = IORESOURCE_IRQ,
	},
	{
		.start = CH_UART0_TX,
		.end = CH_UART0_TX,
		.flags = IORESOURCE_DMA,
	},
	{
		.start = CH_UART0_RX,
		.end = CH_UART0_RX,
		.flags = IORESOURCE_DMA,
	},
#ifdef CONFIG_BFIN_UART0_CTSRTS
	{	/* CTS pin */
		.start = GPIO_PG7,
		.end = GPIO_PG7,
		.flags = IORESOURCE_IO,
	},
	{	/* RTS pin */
		.start = GPIO_PG6,
		.end = GPIO_PG6,
		.flags = IORESOURCE_IO,
	},
#endif
};

<<<<<<< HEAD
unsigned short bfin_uart0_peripherals[] = {
=======
static unsigned short bfin_uart0_peripherals[] = {
>>>>>>> 3cbea436
	P_UART0_TX, P_UART0_RX, 0
};

static struct platform_device bfin_uart0_device = {
	.name = "bfin-uart",
	.id = 0,
	.num_resources = ARRAY_SIZE(bfin_uart0_resources),
	.resource = bfin_uart0_resources,
	.dev = {
		.platform_data = &bfin_uart0_peripherals, /* Passed to driver */
	},
};
#endif
#ifdef CONFIG_SERIAL_BFIN_UART1
static struct resource bfin_uart1_resources[] = {
	{
		.start = UART1_THR,
		.end = UART1_GCTL+2,
		.flags = IORESOURCE_MEM,
	},
	{
		.start = IRQ_UART1_RX,
		.end = IRQ_UART1_RX+1,
		.flags = IORESOURCE_IRQ,
	},
	{
		.start = IRQ_UART1_ERROR,
		.end = IRQ_UART1_ERROR,
		.flags = IORESOURCE_IRQ,
	},
	{
		.start = CH_UART1_TX,
		.end = CH_UART1_TX,
		.flags = IORESOURCE_DMA,
	},
	{
		.start = CH_UART1_RX,
		.end = CH_UART1_RX,
		.flags = IORESOURCE_DMA,
	},
};

<<<<<<< HEAD
unsigned short bfin_uart1_peripherals[] = {
=======
static unsigned short bfin_uart1_peripherals[] = {
>>>>>>> 3cbea436
	P_UART1_TX, P_UART1_RX, 0
};

static struct platform_device bfin_uart1_device = {
	.name = "bfin-uart",
	.id = 1,
	.num_resources = ARRAY_SIZE(bfin_uart1_resources),
	.resource = bfin_uart1_resources,
	.dev = {
		.platform_data = &bfin_uart1_peripherals, /* Passed to driver */
	},
};
#endif
#ifdef CONFIG_SERIAL_BFIN_UART2
static struct resource bfin_uart2_resources[] = {
	{
		.start = UART2_THR,
		.end = UART2_GCTL+2,
		.flags = IORESOURCE_MEM,
	},
	{
		.start = IRQ_UART2_RX,
		.end = IRQ_UART2_RX+1,
		.flags = IORESOURCE_IRQ,
	},
	{
		.start = IRQ_UART2_ERROR,
		.end = IRQ_UART2_ERROR,
		.flags = IORESOURCE_IRQ,
	},
	{
		.start = CH_UART2_TX,
		.end = CH_UART2_TX,
		.flags = IORESOURCE_DMA,
	},
	{
		.start = CH_UART2_RX,
		.end = CH_UART2_RX,
		.flags = IORESOURCE_DMA,
	},
};

<<<<<<< HEAD
unsigned short bfin_uart2_peripherals[] = {
=======
static unsigned short bfin_uart2_peripherals[] = {
>>>>>>> 3cbea436
	P_UART2_TX, P_UART2_RX, 0
};

static struct platform_device bfin_uart2_device = {
	.name = "bfin-uart",
	.id = 2,
	.num_resources = ARRAY_SIZE(bfin_uart2_resources),
	.resource = bfin_uart2_resources,
	.dev = {
		.platform_data = &bfin_uart2_peripherals, /* Passed to driver */
	},
};
#endif
#endif

#if defined(CONFIG_BFIN_SIR) || defined(CONFIG_BFIN_SIR_MODULE)
#ifdef CONFIG_BFIN_SIR0
static struct resource bfin_sir0_resources[] = {
	{
		.start = 0xFFC00400,
		.end = 0xFFC004FF,
		.flags = IORESOURCE_MEM,
	},
	{
		.start = IRQ_UART0_RX,
		.end = IRQ_UART0_RX+1,
		.flags = IORESOURCE_IRQ,
	},
	{
		.start = CH_UART0_RX,
		.end = CH_UART0_RX+1,
		.flags = IORESOURCE_DMA,
	},
};
static struct platform_device bfin_sir0_device = {
	.name = "bfin_sir",
	.id = 0,
	.num_resources = ARRAY_SIZE(bfin_sir0_resources),
	.resource = bfin_sir0_resources,
};
#endif
#ifdef CONFIG_BFIN_SIR1
static struct resource bfin_sir1_resources[] = {
	{
		.start = 0xFFC02000,
		.end = 0xFFC020FF,
		.flags = IORESOURCE_MEM,
	},
	{
		.start = IRQ_UART1_RX,
		.end = IRQ_UART1_RX+1,
		.flags = IORESOURCE_IRQ,
	},
	{
		.start = CH_UART1_RX,
		.end = CH_UART1_RX+1,
		.flags = IORESOURCE_DMA,
	},
};
static struct platform_device bfin_sir1_device = {
	.name = "bfin_sir",
	.id = 1,
	.num_resources = ARRAY_SIZE(bfin_sir1_resources),
	.resource = bfin_sir1_resources,
};
#endif
#ifdef CONFIG_BFIN_SIR2
static struct resource bfin_sir2_resources[] = {
	{
		.start = 0xFFC02100,
		.end = 0xFFC021FF,
		.flags = IORESOURCE_MEM,
	},
	{
		.start = IRQ_UART2_RX,
		.end = IRQ_UART2_RX+1,
		.flags = IORESOURCE_IRQ,
	},
	{
		.start = CH_UART2_RX,
		.end = CH_UART2_RX+1,
		.flags = IORESOURCE_DMA,
	},
};
static struct platform_device bfin_sir2_device = {
	.name = "bfin_sir",
	.id = 2,
	.num_resources = ARRAY_SIZE(bfin_sir2_resources),
	.resource = bfin_sir2_resources,
};
#endif
#endif

#if defined(CONFIG_SERIAL_BFIN_SPORT) || defined(CONFIG_SERIAL_BFIN_SPORT_MODULE)
#ifdef CONFIG_SERIAL_BFIN_SPORT0_UART
static struct resource bfin_sport0_uart_resources[] = {
	{
		.start = SPORT0_TCR1,
		.end = SPORT0_MRCS3+4,
		.flags = IORESOURCE_MEM,
	},
	{
		.start = IRQ_SPORT0_RX,
		.end = IRQ_SPORT0_RX+1,
		.flags = IORESOURCE_IRQ,
	},
	{
		.start = IRQ_SPORT0_ERROR,
		.end = IRQ_SPORT0_ERROR,
		.flags = IORESOURCE_IRQ,
	},
};

<<<<<<< HEAD
unsigned short bfin_sport0_peripherals[] = {
	P_SPORT0_TFS, P_SPORT0_DTPRI, P_SPORT0_TSCLK, P_SPORT0_RFS,
	P_SPORT0_DRPRI, P_SPORT0_RSCLK, P_SPORT0_DRSEC, P_SPORT0_DTSEC, 0
=======
static unsigned short bfin_sport0_peripherals[] = {
	P_SPORT0_TFS, P_SPORT0_DTPRI, P_SPORT0_TSCLK, P_SPORT0_RFS,
	P_SPORT0_DRPRI, P_SPORT0_RSCLK, 0
>>>>>>> 3cbea436
};

static struct platform_device bfin_sport0_uart_device = {
	.name = "bfin-sport-uart",
	.id = 0,
	.num_resources = ARRAY_SIZE(bfin_sport0_uart_resources),
	.resource = bfin_sport0_uart_resources,
	.dev = {
		.platform_data = &bfin_sport0_peripherals, /* Passed to driver */
	},
};
#endif
#ifdef CONFIG_SERIAL_BFIN_SPORT1_UART
static struct resource bfin_sport1_uart_resources[] = {
	{
		.start = SPORT1_TCR1,
		.end = SPORT1_MRCS3+4,
		.flags = IORESOURCE_MEM,
	},
	{
		.start = IRQ_SPORT1_RX,
		.end = IRQ_SPORT1_RX+1,
		.flags = IORESOURCE_IRQ,
	},
	{
		.start = IRQ_SPORT1_ERROR,
		.end = IRQ_SPORT1_ERROR,
		.flags = IORESOURCE_IRQ,
	},
};

<<<<<<< HEAD
unsigned short bfin_sport1_peripherals[] = {
	P_SPORT1_TFS, P_SPORT1_DTPRI, P_SPORT1_TSCLK, P_SPORT1_RFS,
	P_SPORT1_DRPRI, P_SPORT1_RSCLK, P_SPORT1_DRSEC, P_SPORT1_DTSEC, 0
=======
static unsigned short bfin_sport1_peripherals[] = {
	P_SPORT1_TFS, P_SPORT1_DTPRI, P_SPORT1_TSCLK, P_SPORT1_RFS,
	P_SPORT1_DRPRI, P_SPORT1_RSCLK, 0
>>>>>>> 3cbea436
};

static struct platform_device bfin_sport1_uart_device = {
	.name = "bfin-sport-uart",
	.id = 1,
	.num_resources = ARRAY_SIZE(bfin_sport1_uart_resources),
	.resource = bfin_sport1_uart_resources,
	.dev = {
		.platform_data = &bfin_sport1_peripherals, /* Passed to driver */
	},
};
#endif
#ifdef CONFIG_SERIAL_BFIN_SPORT2_UART
static struct resource bfin_sport2_uart_resources[] = {
	{
		.start = SPORT2_TCR1,
		.end = SPORT2_MRCS3+4,
		.flags = IORESOURCE_MEM,
	},
	{
		.start = IRQ_SPORT2_RX,
		.end = IRQ_SPORT2_RX+1,
		.flags = IORESOURCE_IRQ,
	},
	{
		.start = IRQ_SPORT2_ERROR,
		.end = IRQ_SPORT2_ERROR,
		.flags = IORESOURCE_IRQ,
	},
};

<<<<<<< HEAD
unsigned short bfin_sport2_peripherals[] = {
=======
static unsigned short bfin_sport2_peripherals[] = {
>>>>>>> 3cbea436
	P_SPORT2_TFS, P_SPORT2_DTPRI, P_SPORT2_TSCLK, P_SPORT2_RFS,
	P_SPORT2_DRPRI, P_SPORT2_RSCLK, P_SPORT2_DRSEC, P_SPORT2_DTSEC, 0
};

static struct platform_device bfin_sport2_uart_device = {
	.name = "bfin-sport-uart",
	.id = 2,
	.num_resources = ARRAY_SIZE(bfin_sport2_uart_resources),
	.resource = bfin_sport2_uart_resources,
	.dev = {
		.platform_data = &bfin_sport2_peripherals, /* Passed to driver */
	},
};
#endif
#ifdef CONFIG_SERIAL_BFIN_SPORT3_UART
static struct resource bfin_sport3_uart_resources[] = {
	{
		.start = SPORT3_TCR1,
		.end = SPORT3_MRCS3+4,
		.flags = IORESOURCE_MEM,
	},
	{
		.start = IRQ_SPORT3_RX,
		.end = IRQ_SPORT3_RX+1,
		.flags = IORESOURCE_IRQ,
	},
	{
		.start = IRQ_SPORT3_ERROR,
		.end = IRQ_SPORT3_ERROR,
		.flags = IORESOURCE_IRQ,
	},
};

<<<<<<< HEAD
unsigned short bfin_sport3_peripherals[] = {
=======
static unsigned short bfin_sport3_peripherals[] = {
>>>>>>> 3cbea436
	P_SPORT3_TFS, P_SPORT3_DTPRI, P_SPORT3_TSCLK, P_SPORT3_RFS,
	P_SPORT3_DRPRI, P_SPORT3_RSCLK, P_SPORT3_DRSEC, P_SPORT3_DTSEC, 0
};

static struct platform_device bfin_sport3_uart_device = {
	.name = "bfin-sport-uart",
	.id = 3,
	.num_resources = ARRAY_SIZE(bfin_sport3_uart_resources),
	.resource = bfin_sport3_uart_resources,
	.dev = {
		.platform_data = &bfin_sport3_peripherals, /* Passed to driver */
	},
};
#endif
#endif

#if defined(CONFIG_CAN_BFIN) || defined(CONFIG_CAN_BFIN_MODULE)
static unsigned short bfin_can_peripherals[] = {
	P_CAN0_RX, P_CAN0_TX, 0
};

static struct resource bfin_can_resources[] = {
	{
		.start = 0xFFC02A00,
		.end = 0xFFC02FFF,
		.flags = IORESOURCE_MEM,
	},
	{
		.start = IRQ_CAN_RX,
		.end = IRQ_CAN_RX,
		.flags = IORESOURCE_IRQ,
	},
	{
		.start = IRQ_CAN_TX,
		.end = IRQ_CAN_TX,
		.flags = IORESOURCE_IRQ,
	},
	{
		.start = IRQ_CAN_ERROR,
		.end = IRQ_CAN_ERROR,
		.flags = IORESOURCE_IRQ,
	},
};

static struct platform_device bfin_can_device = {
	.name = "bfin_can",
	.num_resources = ARRAY_SIZE(bfin_can_resources),
	.resource = bfin_can_resources,
	.dev = {
		.platform_data = &bfin_can_peripherals, /* Passed to driver */
	},
};
#endif

/*
 *  USB-LAN EzExtender board
 *  Driver needs to know address, irq and flag pin.
 */
#if defined(CONFIG_SMC91X) || defined(CONFIG_SMC91X_MODULE)
#include <linux/smc91x.h>

static struct smc91x_platdata smc91x_info = {
	.flags = SMC91X_USE_16BIT | SMC91X_NOWAIT,
	.leda = RPC_LED_100_10,
	.ledb = RPC_LED_TX_RX,
};

static struct resource smc91x_resources[] = {
	{
		.name = "smc91x-regs",
		.start = 0x20310300,
		.end = 0x20310300 + 16,
		.flags = IORESOURCE_MEM,
	}, {
		.start = IRQ_PF0,
		.end = IRQ_PF0,
		.flags = IORESOURCE_IRQ | IORESOURCE_IRQ_HIGHLEVEL,
	},
};
static struct platform_device smc91x_device = {
	.name = "smc91x",
	.id = 0,
	.num_resources = ARRAY_SIZE(smc91x_resources),
	.resource = smc91x_resources,
	.dev	= {
		.platform_data	= &smc91x_info,
	},
};
#endif

#if defined(CONFIG_SPI_BFIN) || defined(CONFIG_SPI_BFIN_MODULE)
/* all SPI peripherals info goes here */
#if defined(CONFIG_MTD_M25P80) \
	|| defined(CONFIG_MTD_M25P80_MODULE)
/* SPI flash chip (m25p16) */
static struct mtd_partition bfin_spi_flash_partitions[] = {
	{
		.name = "bootloader(spi)",
		.size = 0x00040000,
		.offset = 0,
		.mask_flags = MTD_CAP_ROM
	}, {
		.name = "linux kernel(spi)",
		.size = 0x1c0000,
		.offset = 0x40000
	}
};

static struct flash_platform_data bfin_spi_flash_data = {
	.name = "m25p80",
	.parts = bfin_spi_flash_partitions,
	.nr_parts = ARRAY_SIZE(bfin_spi_flash_partitions),
	.type = "m25p16",
};

static struct bfin5xx_spi_chip spi_flash_chip_info = {
	.enable_dma = 0,         /* use dma transfer with this chip*/
	.bits_per_word = 8,
};
#endif

#if defined(CONFIG_TOUCHSCREEN_AD7879) || defined(CONFIG_TOUCHSCREEN_AD7879_MODULE)
#include <linux/spi/ad7879.h>
static const struct ad7879_platform_data bfin_ad7879_ts_info = {
	.model			= 7879,	/* Model = AD7879 */
	.x_plate_ohms		= 620,	/* 620 Ohm from the touch datasheet */
	.pressure_max		= 10000,
	.pressure_min		= 0,
	.first_conversion_delay = 3,	/* wait 512us before do a first conversion */
	.acquisition_time 	= 1,	/* 4us acquisition time per sample */
	.median			= 2,	/* do 8 measurements */
	.averaging 		= 1,	/* take the average of 4 middle samples */
	.pen_down_acc_interval 	= 255,	/* 9.4 ms */
	.gpio_export		= 1,	/* Export GPIO to gpiolib */
	.gpio_base		= -1,	/* Dynamic allocation */
};
#endif

#if defined(CONFIG_TOUCHSCREEN_AD7879_SPI) || defined(CONFIG_TOUCHSCREEN_AD7879_SPI_MODULE)
static struct bfin5xx_spi_chip spi_ad7879_chip_info = {
	.enable_dma = 0,
	.bits_per_word = 16,
};
#endif

#if defined(CONFIG_FB_BFIN_LQ035Q1) || defined(CONFIG_FB_BFIN_LQ035Q1_MODULE)
#include <asm/bfin-lq035q1.h>

static struct bfin_lq035q1fb_disp_info bfin_lq035q1_data = {
	.mode = LQ035_NORM | LQ035_RGB | LQ035_RL | LQ035_TB,
	.ppi_mode = USE_RGB565_16_BIT_PPI,
	.use_bl = 0,	/* let something else control the LCD Blacklight */
	.gpio_bl = GPIO_PF7,
};

static struct resource bfin_lq035q1_resources[] = {
	{
		.start = IRQ_PPI_ERROR,
		.end = IRQ_PPI_ERROR,
		.flags = IORESOURCE_IRQ,
	},
};

static struct platform_device bfin_lq035q1_device = {
	.name		= "bfin-lq035q1",
	.id		= -1,
	.num_resources 	= ARRAY_SIZE(bfin_lq035q1_resources),
	.resource 	= bfin_lq035q1_resources,
	.dev		= {
		.platform_data = &bfin_lq035q1_data,
	},
};
#endif

#if defined(CONFIG_SPI_SPIDEV) || defined(CONFIG_SPI_SPIDEV_MODULE)
static struct bfin5xx_spi_chip spidev_chip_info = {
	.enable_dma = 0,
	.bits_per_word = 8,
};
#endif

#if defined(CONFIG_FB_BFIN_LQ035Q1) || defined(CONFIG_FB_BFIN_LQ035Q1_MODULE)
static struct bfin5xx_spi_chip lq035q1_spi_chip_info = {
	.enable_dma	= 0,
	.bits_per_word	= 8,
};
#endif

static struct spi_board_info bf538_spi_board_info[] __initdata = {
#if defined(CONFIG_MTD_M25P80) \
	|| defined(CONFIG_MTD_M25P80_MODULE)
	{
		/* the modalias must be the same as spi device driver name */
		.modalias = "m25p80", /* Name of spi_driver for this device */
		.max_speed_hz = 25000000,     /* max spi clock (SCK) speed in HZ */
		.bus_num = 0, /* Framework bus number */
		.chip_select = 1, /* SPI_SSEL1*/
		.platform_data = &bfin_spi_flash_data,
		.controller_data = &spi_flash_chip_info,
		.mode = SPI_MODE_3,
	},
#endif
#if defined(CONFIG_TOUCHSCREEN_AD7879_SPI) || defined(CONFIG_TOUCHSCREEN_AD7879_SPI_MODULE)
	{
		.modalias = "ad7879",
		.platform_data = &bfin_ad7879_ts_info,
		.irq = IRQ_PF3,
		.max_speed_hz = 5000000,     /* max spi clock (SCK) speed in HZ */
		.bus_num = 0,
		.chip_select = 1,
		.controller_data = &spi_ad7879_chip_info,
		.mode = SPI_CPHA | SPI_CPOL,
	},
#endif
#if defined(CONFIG_FB_BFIN_LQ035Q1) || defined(CONFIG_FB_BFIN_LQ035Q1_MODULE)
	{
		.modalias = "bfin-lq035q1-spi",
		.max_speed_hz = 20000000,     /* max spi clock (SCK) speed in HZ */
		.bus_num = 0,
		.chip_select = 2,
		.controller_data = &lq035q1_spi_chip_info,
		.mode = SPI_CPHA | SPI_CPOL,
	},
#endif
#if defined(CONFIG_SPI_SPIDEV) || defined(CONFIG_SPI_SPIDEV_MODULE)
	{
		.modalias = "spidev",
		.max_speed_hz = 3125000,     /* max spi clock (SCK) speed in HZ */
		.bus_num = 0,
		.chip_select = 1,
		.controller_data = &spidev_chip_info,
	},
#endif
};

/* SPI (0) */
static struct resource bfin_spi0_resource[] = {
	[0] = {
		.start = SPI0_REGBASE,
		.end   = SPI0_REGBASE + 0xFF,
		.flags = IORESOURCE_MEM,
	},
	[1] = {
		.start = CH_SPI0,
		.end   = CH_SPI0,
		.flags = IORESOURCE_DMA,
	},
	[2] = {
		.start = IRQ_SPI0,
		.end   = IRQ_SPI0,
		.flags = IORESOURCE_IRQ,
	}
};

/* SPI (1) */
static struct resource bfin_spi1_resource[] = {
	[0] = {
		.start = SPI1_REGBASE,
		.end   = SPI1_REGBASE + 0xFF,
		.flags = IORESOURCE_MEM,
	},
	[1] = {
		.start = CH_SPI1,
		.end   = CH_SPI1,
		.flags = IORESOURCE_DMA,
	},
	[2] = {
		.start = IRQ_SPI1,
		.end   = IRQ_SPI1,
		.flags = IORESOURCE_IRQ,
	}
};

/* SPI (2) */
static struct resource bfin_spi2_resource[] = {
	[0] = {
		.start = SPI2_REGBASE,
		.end   = SPI2_REGBASE + 0xFF,
		.flags = IORESOURCE_MEM,
	},
	[1] = {
		.start = CH_SPI2,
		.end   = CH_SPI2,
		.flags = IORESOURCE_DMA,
	},
	[2] = {
		.start = IRQ_SPI2,
		.end   = IRQ_SPI2,
		.flags = IORESOURCE_IRQ,
	}
};

/* SPI controller data */
static struct bfin5xx_spi_master bf538_spi_master_info0 = {
	.num_chipselect = 8,
	.enable_dma = 1,  /* master has the ability to do dma transfer */
	.pin_req = {P_SPI0_SCK, P_SPI0_MISO, P_SPI0_MOSI, 0},
};

static struct platform_device bf538_spi_master0 = {
	.name = "bfin-spi",
	.id = 0, /* Bus number */
	.num_resources = ARRAY_SIZE(bfin_spi0_resource),
	.resource = bfin_spi0_resource,
	.dev = {
		.platform_data = &bf538_spi_master_info0, /* Passed to driver */
		},
};

static struct bfin5xx_spi_master bf538_spi_master_info1 = {
	.num_chipselect = 2,
	.enable_dma = 1,  /* master has the ability to do dma transfer */
	.pin_req = {P_SPI1_SCK, P_SPI1_MISO, P_SPI1_MOSI, 0},
};

static struct platform_device bf538_spi_master1 = {
	.name = "bfin-spi",
	.id = 1, /* Bus number */
	.num_resources = ARRAY_SIZE(bfin_spi1_resource),
	.resource = bfin_spi1_resource,
	.dev = {
		.platform_data = &bf538_spi_master_info1, /* Passed to driver */
		},
};

static struct bfin5xx_spi_master bf538_spi_master_info2 = {
	.num_chipselect = 2,
	.enable_dma = 1,  /* master has the ability to do dma transfer */
	.pin_req = {P_SPI2_SCK, P_SPI2_MISO, P_SPI2_MOSI, 0},
};

static struct platform_device bf538_spi_master2 = {
	.name = "bfin-spi",
	.id = 2, /* Bus number */
	.num_resources = ARRAY_SIZE(bfin_spi2_resource),
	.resource = bfin_spi2_resource,
	.dev = {
		.platform_data = &bf538_spi_master_info2, /* Passed to driver */
		},
};

#endif  /* spi master and devices */

#if defined(CONFIG_I2C_BLACKFIN_TWI) || defined(CONFIG_I2C_BLACKFIN_TWI_MODULE)
static struct resource bfin_twi0_resource[] = {
	[0] = {
		.start = TWI0_REGBASE,
		.end   = TWI0_REGBASE + 0xFF,
		.flags = IORESOURCE_MEM,
	},
	[1] = {
		.start = IRQ_TWI0,
		.end   = IRQ_TWI0,
		.flags = IORESOURCE_IRQ,
	},
};

static struct platform_device i2c_bfin_twi0_device = {
	.name = "i2c-bfin-twi",
	.id = 0,
	.num_resources = ARRAY_SIZE(bfin_twi0_resource),
	.resource = bfin_twi0_resource,
};

#if !defined(CONFIG_BF542)	/* The BF542 only has 1 TWI */
static struct resource bfin_twi1_resource[] = {
	[0] = {
		.start = TWI1_REGBASE,
		.end   = TWI1_REGBASE + 0xFF,
		.flags = IORESOURCE_MEM,
	},
	[1] = {
		.start = IRQ_TWI1,
		.end   = IRQ_TWI1,
		.flags = IORESOURCE_IRQ,
	},
};

static struct platform_device i2c_bfin_twi1_device = {
	.name = "i2c-bfin-twi",
	.id = 1,
	.num_resources = ARRAY_SIZE(bfin_twi1_resource),
	.resource = bfin_twi1_resource,
};
#endif
#endif

#if defined(CONFIG_KEYBOARD_GPIO) || defined(CONFIG_KEYBOARD_GPIO_MODULE)
#include <linux/gpio_keys.h>

static struct gpio_keys_button bfin_gpio_keys_table[] = {
	{BTN_0, GPIO_PC7, 1, "gpio-keys: BTN0"},
};

static struct gpio_keys_platform_data bfin_gpio_keys_data = {
	.buttons        = bfin_gpio_keys_table,
	.nbuttons       = ARRAY_SIZE(bfin_gpio_keys_table),
};

static struct platform_device bfin_device_gpiokeys = {
	.name      = "gpio-keys",
	.dev = {
		.platform_data = &bfin_gpio_keys_data,
	},
};
#endif

static const unsigned int cclk_vlev_datasheet[] =
{
/*
 * Internal VLEV BF538SBBC1533
 ****temporarily using these values until data sheet is updated
 */
	VRPAIR(VLEV_100, 150000000),
	VRPAIR(VLEV_100, 250000000),
	VRPAIR(VLEV_110, 276000000),
	VRPAIR(VLEV_115, 301000000),
	VRPAIR(VLEV_120, 525000000),
	VRPAIR(VLEV_125, 550000000),
	VRPAIR(VLEV_130, 600000000),
};

static struct bfin_dpmc_platform_data bfin_dmpc_vreg_data = {
	.tuple_tab = cclk_vlev_datasheet,
	.tabsize = ARRAY_SIZE(cclk_vlev_datasheet),
	.vr_settling_time = 25 /* us */,
};

static struct platform_device bfin_dpmc = {
	.name = "bfin dpmc",
	.dev = {
		.platform_data = &bfin_dmpc_vreg_data,
	},
};

#if defined(CONFIG_MTD_PHYSMAP) || defined(CONFIG_MTD_PHYSMAP_MODULE)
static struct mtd_partition ezkit_partitions[] = {
	{
		.name       = "bootloader(nor)",
		.size       = 0x40000,
		.offset     = 0,
	}, {
		.name       = "linux kernel(nor)",
		.size       = 0x180000,
		.offset     = MTDPART_OFS_APPEND,
	}, {
		.name       = "file system(nor)",
		.size       = MTDPART_SIZ_FULL,
		.offset     = MTDPART_OFS_APPEND,
	}
};

static struct physmap_flash_data ezkit_flash_data = {
	.width      = 2,
	.parts      = ezkit_partitions,
	.nr_parts   = ARRAY_SIZE(ezkit_partitions),
};

static struct resource ezkit_flash_resource = {
	.start = 0x20000000,
#if defined(CONFIG_SMC91X) || defined(CONFIG_SMC91X_MODULE)
	.end   = 0x202fffff,
#else
	.end   = 0x203fffff,
#endif
	.flags = IORESOURCE_MEM,
};

static struct platform_device ezkit_flash_device = {
	.name          = "physmap-flash",
	.id            = 0,
	.dev = {
		.platform_data = &ezkit_flash_data,
	},
	.num_resources = 1,
	.resource      = &ezkit_flash_resource,
};
#endif

static struct platform_device *cm_bf538_devices[] __initdata = {

	&bfin_dpmc,

#if defined(CONFIG_RTC_DRV_BFIN) || defined(CONFIG_RTC_DRV_BFIN_MODULE)
	&rtc_device,
#endif

#if defined(CONFIG_SERIAL_BFIN) || defined(CONFIG_SERIAL_BFIN_MODULE)
#ifdef CONFIG_SERIAL_BFIN_UART0
	&bfin_uart0_device,
#endif
#ifdef CONFIG_SERIAL_BFIN_UART1
	&bfin_uart1_device,
#endif
#ifdef CONFIG_SERIAL_BFIN_UART2
	&bfin_uart2_device,
#endif
#endif

#if defined(CONFIG_SPI_BFIN) || defined(CONFIG_SPI_BFIN_MODULE)
	&bf538_spi_master0,
	&bf538_spi_master1,
	&bf538_spi_master2,
#endif

#if defined(CONFIG_I2C_BLACKFIN_TWI) || defined(CONFIG_I2C_BLACKFIN_TWI_MODULE)
	&i2c_bfin_twi0_device,
	&i2c_bfin_twi1_device,
#endif

#if defined(CONFIG_BFIN_SIR) || defined(CONFIG_BFIN_SIR_MODULE)
#ifdef CONFIG_BFIN_SIR0
	&bfin_sir0_device,
#endif
#ifdef CONFIG_BFIN_SIR1
	&bfin_sir1_device,
#endif
#ifdef CONFIG_BFIN_SIR2
	&bfin_sir2_device,
#endif
#endif

#if defined(CONFIG_SERIAL_BFIN_SPORT) || defined(CONFIG_SERIAL_BFIN_SPORT_MODULE)
#ifdef CONFIG_SERIAL_BFIN_SPORT0_UART
	&bfin_sport0_uart_device,
#endif
#ifdef CONFIG_SERIAL_BFIN_SPORT1_UART
	&bfin_sport1_uart_device,
#endif
#ifdef CONFIG_SERIAL_BFIN_SPORT2_UART
	&bfin_sport2_uart_device,
#endif
#ifdef CONFIG_SERIAL_BFIN_SPORT3_UART
	&bfin_sport3_uart_device,
#endif
#endif

#if defined(CONFIG_CAN_BFIN) || defined(CONFIG_CAN_BFIN_MODULE)
	&bfin_can_device,
#endif

#if defined(CONFIG_SMC91X) || defined(CONFIG_SMC91X_MODULE)
	&smc91x_device,
#endif

#if defined(CONFIG_FB_BFIN_LQ035Q1) || defined(CONFIG_FB_BFIN_LQ035Q1_MODULE)
	&bfin_lq035q1_device,
#endif

#if defined(CONFIG_KEYBOARD_GPIO) || defined(CONFIG_KEYBOARD_GPIO_MODULE)
	&bfin_device_gpiokeys,
#endif

#if defined(CONFIG_MTD_PHYSMAP) || defined(CONFIG_MTD_PHYSMAP_MODULE)
	&ezkit_flash_device,
#endif
};

static int __init ezkit_init(void)
{
	printk(KERN_INFO "%s(): registering device resources\n", __func__);
	platform_add_devices(cm_bf538_devices, ARRAY_SIZE(cm_bf538_devices));

#if defined(CONFIG_SPI_BFIN) || defined(CONFIG_SPI_BFIN_MODULE)
	spi_register_board_info(bf538_spi_board_info,
			ARRAY_SIZE(bf538_spi_board_info));
#endif

	return 0;
}

arch_initcall(ezkit_init);

static struct platform_device *ezkit_early_devices[] __initdata = {
#if defined(CONFIG_SERIAL_BFIN_CONSOLE) || defined(CONFIG_EARLY_PRINTK)
#ifdef CONFIG_SERIAL_BFIN_UART0
	&bfin_uart0_device,
#endif
#ifdef CONFIG_SERIAL_BFIN_UART1
	&bfin_uart1_device,
#endif
#ifdef CONFIG_SERIAL_BFIN_UART2
	&bfin_uart2_device,
#endif
#endif

#if defined(CONFIG_SERIAL_BFIN_SPORT_CONSOLE)
#ifdef CONFIG_SERIAL_BFIN_SPORT0_UART
	&bfin_sport0_uart_device,
#endif
#ifdef CONFIG_SERIAL_BFIN_SPORT1_UART
	&bfin_sport1_uart_device,
#endif
#ifdef CONFIG_SERIAL_BFIN_SPORT2_UART
	&bfin_sport2_uart_device,
#endif
#ifdef CONFIG_SERIAL_BFIN_SPORT3_UART
	&bfin_sport3_uart_device,
#endif
#endif
};

void __init native_machine_early_platform_add_devices(void)
{
	printk(KERN_INFO "register early platform devices\n");
	early_platform_add_devices(ezkit_early_devices,
		ARRAY_SIZE(ezkit_early_devices));
}<|MERGE_RESOLUTION|>--- conflicted
+++ resolved
@@ -82,11 +82,7 @@
 #endif
 };
 
-<<<<<<< HEAD
-unsigned short bfin_uart0_peripherals[] = {
-=======
 static unsigned short bfin_uart0_peripherals[] = {
->>>>>>> 3cbea436
 	P_UART0_TX, P_UART0_RX, 0
 };
 
@@ -129,11 +125,7 @@
 	},
 };
 
-<<<<<<< HEAD
-unsigned short bfin_uart1_peripherals[] = {
-=======
 static unsigned short bfin_uart1_peripherals[] = {
->>>>>>> 3cbea436
 	P_UART1_TX, P_UART1_RX, 0
 };
 
@@ -176,11 +168,7 @@
 	},
 };
 
-<<<<<<< HEAD
-unsigned short bfin_uart2_peripherals[] = {
-=======
 static unsigned short bfin_uart2_peripherals[] = {
->>>>>>> 3cbea436
 	P_UART2_TX, P_UART2_RX, 0
 };
 
@@ -294,15 +282,9 @@
 	},
 };
 
-<<<<<<< HEAD
-unsigned short bfin_sport0_peripherals[] = {
-	P_SPORT0_TFS, P_SPORT0_DTPRI, P_SPORT0_TSCLK, P_SPORT0_RFS,
-	P_SPORT0_DRPRI, P_SPORT0_RSCLK, P_SPORT0_DRSEC, P_SPORT0_DTSEC, 0
-=======
 static unsigned short bfin_sport0_peripherals[] = {
 	P_SPORT0_TFS, P_SPORT0_DTPRI, P_SPORT0_TSCLK, P_SPORT0_RFS,
 	P_SPORT0_DRPRI, P_SPORT0_RSCLK, 0
->>>>>>> 3cbea436
 };
 
 static struct platform_device bfin_sport0_uart_device = {
@@ -334,15 +316,9 @@
 	},
 };
 
-<<<<<<< HEAD
-unsigned short bfin_sport1_peripherals[] = {
-	P_SPORT1_TFS, P_SPORT1_DTPRI, P_SPORT1_TSCLK, P_SPORT1_RFS,
-	P_SPORT1_DRPRI, P_SPORT1_RSCLK, P_SPORT1_DRSEC, P_SPORT1_DTSEC, 0
-=======
 static unsigned short bfin_sport1_peripherals[] = {
 	P_SPORT1_TFS, P_SPORT1_DTPRI, P_SPORT1_TSCLK, P_SPORT1_RFS,
 	P_SPORT1_DRPRI, P_SPORT1_RSCLK, 0
->>>>>>> 3cbea436
 };
 
 static struct platform_device bfin_sport1_uart_device = {
@@ -374,11 +350,7 @@
 	},
 };
 
-<<<<<<< HEAD
-unsigned short bfin_sport2_peripherals[] = {
-=======
 static unsigned short bfin_sport2_peripherals[] = {
->>>>>>> 3cbea436
 	P_SPORT2_TFS, P_SPORT2_DTPRI, P_SPORT2_TSCLK, P_SPORT2_RFS,
 	P_SPORT2_DRPRI, P_SPORT2_RSCLK, P_SPORT2_DRSEC, P_SPORT2_DTSEC, 0
 };
@@ -412,11 +384,7 @@
 	},
 };
 
-<<<<<<< HEAD
-unsigned short bfin_sport3_peripherals[] = {
-=======
 static unsigned short bfin_sport3_peripherals[] = {
->>>>>>> 3cbea436
 	P_SPORT3_TFS, P_SPORT3_DTPRI, P_SPORT3_TSCLK, P_SPORT3_RFS,
 	P_SPORT3_DRPRI, P_SPORT3_RSCLK, P_SPORT3_DRSEC, P_SPORT3_DTSEC, 0
 };
