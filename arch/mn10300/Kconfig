--- conflicted
+++ resolved
@@ -188,21 +188,12 @@
 config KERNEL_ZIMAGE_BASE_ADDRESS
 	hex "Base address of compressed vmlinux image"
 	default "0x50700000"
-<<<<<<< HEAD
 
 config BOOT_STACK_OFFSET
 	hex
 	default	"0xF00"	if SMP
 	default	"0xFF0" if !SMP
 
-=======
-
-config BOOT_STACK_OFFSET
-	hex
-	default	"0xF00"	if SMP
-	default	"0xFF0" if !SMP
-
->>>>>>> 3cbea436
 config BOOT_STACK_SIZE
 	hex
 	depends on SMP
@@ -212,10 +203,7 @@
 config SMP
 	bool "Symmetric multi-processing support"
 	default y
-<<<<<<< HEAD
-=======
 	select USE_GENERIC_SMP_HELPERS
->>>>>>> 3cbea436
 	depends on MN10300_PROC_MN2WS0038 || MN10300_PROC_MN2WS0050
 	---help---
 	  This enables support for systems with more than one CPU. If you have
@@ -227,7 +215,6 @@
 	  you say Y here, the kernel will run on many, but not all,
 	  singleprocessor machines. On a singleprocessor machine, the kernel
 	  will run faster if you say N here.
-<<<<<<< HEAD
 
 	  See also <file:Documentation/i386/IO-APIC.txt>,
 	  <file:Documentation/nmi_watchdog.txt> and the SMP-HOWTO available at
@@ -240,25 +227,6 @@
 	depends on SMP
 	default "2"
 
-config USE_GENERIC_SMP_HELPERS
-	bool
-	depends on SMP
-	default y
-
-=======
-
-	  See also <file:Documentation/i386/IO-APIC.txt>,
-	  <file:Documentation/nmi_watchdog.txt> and the SMP-HOWTO available at
-	  <http://www.tldp.org/docs.html#howto>.
-
-	  If you don't know what to do here, say N.
-
-config NR_CPUS
-	int
-	depends on SMP
-	default "2"
-
->>>>>>> 3cbea436
 source "kernel/Kconfig.preempt"
 
 config MN10300_CURRENT_IN_E2
