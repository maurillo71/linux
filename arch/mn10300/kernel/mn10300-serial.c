/* MN10300 On-chip serial port UART driver
 *
 * Copyright (C) 2007 Red Hat, Inc. All Rights Reserved.
 * Written by David Howells (dhowells@redhat.com)
 *
 * This program is free software; you can redistribute it and/or
 * modify it under the terms of the GNU General Public Licence
 * as published by the Free Software Foundation; either version
 * 2 of the Licence, or (at your option) any later version.
 */

static const char serial_name[] = "MN10300 Serial driver";
static const char serial_version[] = "mn10300_serial-1.0";
static const char serial_revdate[] = "2007-11-06";

#if defined(CONFIG_MN10300_TTYSM_CONSOLE) && defined(CONFIG_MAGIC_SYSRQ)
#define SUPPORT_SYSRQ
#endif

#include <linux/module.h>
#include <linux/serial.h>
#include <linux/circ_buf.h>
#include <linux/errno.h>
#include <linux/signal.h>
#include <linux/sched.h>
#include <linux/timer.h>
#include <linux/interrupt.h>
#include <linux/tty.h>
#include <linux/tty_flip.h>
#include <linux/major.h>
#include <linux/string.h>
#include <linux/ioport.h>
#include <linux/mm.h>
#include <linux/slab.h>
#include <linux/init.h>
#include <linux/console.h>
#include <linux/sysrq.h>

#include <asm/system.h>
#include <asm/io.h>
#include <asm/irq.h>
#include <asm/bitops.h>
#include <asm/serial-regs.h>
#include <unit/timex.h>
#include "mn10300-serial.h"

<<<<<<< HEAD
=======
#ifdef CONFIG_SMP
#undef  GxICR
#define GxICR(X) CROSS_GxICR(X, 0)
#endif /* CONFIG_SMP */

>>>>>>> 45f53cc9
#define kenter(FMT, ...) \
	printk(KERN_DEBUG "-->%s(" FMT ")\n", __func__, ##__VA_ARGS__)
#define _enter(FMT, ...) \
	no_printk(KERN_DEBUG "-->%s(" FMT ")\n", __func__, ##__VA_ARGS__)
#define kdebug(FMT, ...) \
	printk(KERN_DEBUG "--- " FMT "\n", ##__VA_ARGS__)
#define _debug(FMT, ...) \
	no_printk(KERN_DEBUG "--- " FMT "\n", ##__VA_ARGS__)
#define kproto(FMT, ...) \
	printk(KERN_DEBUG "### MNSERIAL " FMT " ###\n", ##__VA_ARGS__)
#define _proto(FMT, ...) \
	no_printk(KERN_DEBUG "### MNSERIAL " FMT " ###\n", ##__VA_ARGS__)

#ifndef CODMSB
/* c_cflag bit meaning */
#define CODMSB	004000000000	/* change Transfer bit-order */
#endif

#define NR_UARTS 3

#ifdef CONFIG_MN10300_TTYSM_CONSOLE
static void mn10300_serial_console_write(struct console *co,
					   const char *s, unsigned count);
static int __init mn10300_serial_console_setup(struct console *co,
						 char *options);

static struct uart_driver mn10300_serial_driver;
static struct console mn10300_serial_console = {
	.name		= "ttySM",
	.write		= mn10300_serial_console_write,
	.device		= uart_console_device,
	.setup		= mn10300_serial_console_setup,
	.flags		= CON_PRINTBUFFER,
	.index		= -1,
	.data		= &mn10300_serial_driver,
};
#endif

static struct uart_driver mn10300_serial_driver = {
	.owner		= NULL,
	.driver_name	= "mn10300-serial",
	.dev_name	= "ttySM",
	.major		= TTY_MAJOR,
	.minor		= 128,
	.nr		= NR_UARTS,
#ifdef CONFIG_MN10300_TTYSM_CONSOLE
	.cons		= &mn10300_serial_console,
#endif
};

static unsigned int mn10300_serial_tx_empty(struct uart_port *);
static void mn10300_serial_set_mctrl(struct uart_port *, unsigned int mctrl);
static unsigned int mn10300_serial_get_mctrl(struct uart_port *);
static void mn10300_serial_stop_tx(struct uart_port *);
static void mn10300_serial_start_tx(struct uart_port *);
static void mn10300_serial_send_xchar(struct uart_port *, char ch);
static void mn10300_serial_stop_rx(struct uart_port *);
static void mn10300_serial_enable_ms(struct uart_port *);
static void mn10300_serial_break_ctl(struct uart_port *, int ctl);
static int mn10300_serial_startup(struct uart_port *);
static void mn10300_serial_shutdown(struct uart_port *);
static void mn10300_serial_set_termios(struct uart_port *,
					 struct ktermios *new,
					 struct ktermios *old);
static const char *mn10300_serial_type(struct uart_port *);
static void mn10300_serial_release_port(struct uart_port *);
static int mn10300_serial_request_port(struct uart_port *);
static void mn10300_serial_config_port(struct uart_port *, int);
static int mn10300_serial_verify_port(struct uart_port *,
					struct serial_struct *);

static const struct uart_ops mn10300_serial_ops = {
	.tx_empty	= mn10300_serial_tx_empty,
	.set_mctrl	= mn10300_serial_set_mctrl,
	.get_mctrl	= mn10300_serial_get_mctrl,
	.stop_tx	= mn10300_serial_stop_tx,
	.start_tx	= mn10300_serial_start_tx,
	.send_xchar	= mn10300_serial_send_xchar,
	.stop_rx	= mn10300_serial_stop_rx,
	.enable_ms	= mn10300_serial_enable_ms,
	.break_ctl	= mn10300_serial_break_ctl,
	.startup	= mn10300_serial_startup,
	.shutdown	= mn10300_serial_shutdown,
	.set_termios	= mn10300_serial_set_termios,
	.type		= mn10300_serial_type,
	.release_port	= mn10300_serial_release_port,
	.request_port	= mn10300_serial_request_port,
	.config_port	= mn10300_serial_config_port,
	.verify_port	= mn10300_serial_verify_port,
};

static irqreturn_t mn10300_serial_interrupt(int irq, void *dev_id);

/*
 * the first on-chip serial port: ttySM0 (aka SIF0)
 */
#ifdef CONFIG_MN10300_TTYSM0
struct mn10300_serial_port mn10300_serial_port_sif0 = {
	.uart.ops	= &mn10300_serial_ops,
	.uart.membase	= (void __iomem *) &SC0CTR,
	.uart.mapbase	= (unsigned long) &SC0CTR,
	.uart.iotype	= UPIO_MEM,
	.uart.irq	= 0,
	.uart.uartclk	= 0, /* MN10300_IOCLK, */
	.uart.fifosize	= 1,
	.uart.flags	= UPF_BOOT_AUTOCONF,
	.uart.line	= 0,
	.uart.type	= PORT_MN10300,
	.uart.lock	=
	__SPIN_LOCK_UNLOCKED(mn10300_serial_port_sif0.uart.lock),
	.name		= "ttySM0",
	._iobase	= &SC0CTR,
	._control	= &SC0CTR,
	._status	= (volatile u8 *)&SC0STR,
	._intr		= &SC0ICR,
	._rxb		= &SC0RXB,
	._txb		= &SC0TXB,
	.rx_name	= "ttySM0:Rx",
	.tx_name	= "ttySM0:Tx",
<<<<<<< HEAD
#ifdef CONFIG_MN10300_TTYSM0_TIMER8
=======
#if defined(CONFIG_MN10300_TTYSM0_TIMER8)
>>>>>>> 45f53cc9
	.tm_name	= "ttySM0:Timer8",
	._tmxmd		= &TM8MD,
	._tmxbr		= &TM8BR,
	._tmicr		= &TM8ICR,
	.tm_irq		= TM8IRQ,
	.div_timer	= MNSCx_DIV_TIMER_16BIT,
<<<<<<< HEAD
#else /* CONFIG_MN10300_TTYSM0_TIMER2 */
=======
#elif defined(CONFIG_MN10300_TTYSM0_TIMER0)
	.tm_name	= "ttySM0:Timer0",
	._tmxmd		= &TM0MD,
	._tmxbr		= (volatile u16 *)&TM0BR,
	._tmicr		= &TM0ICR,
	.tm_irq		= TM0IRQ,
	.div_timer	= MNSCx_DIV_TIMER_8BIT,
#elif defined(CONFIG_MN10300_TTYSM0_TIMER2)
>>>>>>> 45f53cc9
	.tm_name	= "ttySM0:Timer2",
	._tmxmd		= &TM2MD,
	._tmxbr		= (volatile u16 *)&TM2BR,
	._tmicr		= &TM2ICR,
	.tm_irq		= TM2IRQ,
	.div_timer	= MNSCx_DIV_TIMER_8BIT,
#else
#error "Unknown config for ttySM0"
#endif
	.rx_irq		= SC0RXIRQ,
	.tx_irq		= SC0TXIRQ,
	.rx_icr		= &GxICR(SC0RXIRQ),
	.tx_icr		= &GxICR(SC0TXIRQ),
	.clock_src	= MNSCx_CLOCK_SRC_IOCLK,
	.options	= 0,
#ifdef CONFIG_GDBSTUB_ON_TTYSM0
	.gdbstub	= 1,
#endif
};
#endif /* CONFIG_MN10300_TTYSM0 */

/*
 * the second on-chip serial port: ttySM1 (aka SIF1)
 */
#ifdef CONFIG_MN10300_TTYSM1
struct mn10300_serial_port mn10300_serial_port_sif1 = {
	.uart.ops	= &mn10300_serial_ops,
	.uart.membase	= (void __iomem *) &SC1CTR,
	.uart.mapbase	= (unsigned long) &SC1CTR,
	.uart.iotype	= UPIO_MEM,
	.uart.irq	= 0,
	.uart.uartclk	= 0, /* MN10300_IOCLK, */
	.uart.fifosize	= 1,
	.uart.flags	= UPF_BOOT_AUTOCONF,
	.uart.line	= 1,
	.uart.type	= PORT_MN10300,
	.uart.lock	=
	__SPIN_LOCK_UNLOCKED(mn10300_serial_port_sif1.uart.lock),
	.name		= "ttySM1",
	._iobase	= &SC1CTR,
	._control	= &SC1CTR,
	._status	= (volatile u8 *)&SC1STR,
	._intr		= &SC1ICR,
	._rxb		= &SC1RXB,
	._txb		= &SC1TXB,
	.rx_name	= "ttySM1:Rx",
	.tx_name	= "ttySM1:Tx",
<<<<<<< HEAD
#ifdef CONFIG_MN10300_TTYSM1_TIMER9
=======
#if defined(CONFIG_MN10300_TTYSM1_TIMER9)
>>>>>>> 45f53cc9
	.tm_name	= "ttySM1:Timer9",
	._tmxmd		= &TM9MD,
	._tmxbr		= &TM9BR,
	._tmicr		= &TM9ICR,
	.tm_irq		= TM9IRQ,
	.div_timer	= MNSCx_DIV_TIMER_16BIT,
<<<<<<< HEAD
#else /* CONFIG_MN10300_TTYSM1_TIMER3 */
=======
#elif defined(CONFIG_MN10300_TTYSM1_TIMER3)
>>>>>>> 45f53cc9
	.tm_name	= "ttySM1:Timer3",
	._tmxmd		= &TM3MD,
	._tmxbr		= (volatile u16 *)&TM3BR,
	._tmicr		= &TM3ICR,
	.tm_irq		= TM3IRQ,
	.div_timer	= MNSCx_DIV_TIMER_8BIT,
#elif defined(CONFIG_MN10300_TTYSM1_TIMER12)
	.tm_name	= "ttySM1/Timer12",
	._tmxmd		= &TM12MD,
	._tmxbr		= &TM12BR,
	._tmicr		= &TM12ICR,
	.tm_irq		= TM12IRQ,
	.div_timer	= MNSCx_DIV_TIMER_16BIT,
#else
#error "Unknown config for ttySM1"
#endif
	.rx_irq		= SC1RXIRQ,
	.tx_irq		= SC1TXIRQ,
	.rx_icr		= &GxICR(SC1RXIRQ),
	.tx_icr		= &GxICR(SC1TXIRQ),
	.clock_src	= MNSCx_CLOCK_SRC_IOCLK,
	.options	= 0,
#ifdef CONFIG_GDBSTUB_ON_TTYSM1
	.gdbstub	= 1,
#endif
};
#endif /* CONFIG_MN10300_TTYSM1 */

/*
 * the third on-chip serial port: ttySM2 (aka SIF2)
 */
#ifdef CONFIG_MN10300_TTYSM2
struct mn10300_serial_port mn10300_serial_port_sif2 = {
	.uart.ops	= &mn10300_serial_ops,
	.uart.membase	= (void __iomem *) &SC2CTR,
	.uart.mapbase	= (unsigned long) &SC2CTR,
	.uart.iotype	= UPIO_MEM,
	.uart.irq	= 0,
	.uart.uartclk	= 0, /* MN10300_IOCLK, */
	.uart.fifosize	= 1,
	.uart.flags	= UPF_BOOT_AUTOCONF,
	.uart.line	= 2,
#ifdef CONFIG_MN10300_TTYSM2_CTS
	.uart.type	= PORT_MN10300_CTS,
#else
	.uart.type	= PORT_MN10300,
#endif
	.uart.lock	=
	__SPIN_LOCK_UNLOCKED(mn10300_serial_port_sif2.uart.lock),
	.name		= "ttySM2",
<<<<<<< HEAD
	.rx_name	= "ttySM2:Rx",
	.tx_name	= "ttySM2:Tx",
	.tm_name	= "ttySM2:Timer10",
=======
>>>>>>> 45f53cc9
	._iobase	= &SC2CTR,
	._control	= &SC2CTR,
	._status	= (volatile u8 *)&SC2STR,
	._intr		= &SC2ICR,
	._rxb		= &SC2RXB,
	._txb		= &SC2TXB,
	.rx_name	= "ttySM2:Rx",
	.tx_name	= "ttySM2:Tx",
#if defined(CONFIG_MN10300_TTYSM2_TIMER10)
	.tm_name	= "ttySM2/Timer10",
	._tmxmd		= &TM10MD,
	._tmxbr		= &TM10BR,
	._tmicr		= &TM10ICR,
	.tm_irq		= TM10IRQ,
	.div_timer	= MNSCx_DIV_TIMER_16BIT,
#elif defined(CONFIG_MN10300_TTYSM2_TIMER9)
	.tm_name	= "ttySM2/Timer9",
	._tmxmd		= &TM9MD,
	._tmxbr		= &TM9BR,
	._tmicr		= &TM9ICR,
	.tm_irq		= TM9IRQ,
	.div_timer	= MNSCx_DIV_TIMER_16BIT,
#elif defined(CONFIG_MN10300_TTYSM2_TIMER1)
	.tm_name	= "ttySM2/Timer1",
	._tmxmd		= &TM1MD,
	._tmxbr		= (volatile u16 *)&TM1BR,
	._tmicr		= &TM1ICR,
	.tm_irq		= TM1IRQ,
	.div_timer	= MNSCx_DIV_TIMER_8BIT,
#elif defined(CONFIG_MN10300_TTYSM2_TIMER3)
	.tm_name	= "ttySM2/Timer3",
	._tmxmd		= &TM3MD,
	._tmxbr		= (volatile u16 *)&TM3BR,
	._tmicr		= &TM3ICR,
	.tm_irq		= TM3IRQ,
	.div_timer	= MNSCx_DIV_TIMER_8BIT,
#else
#error "Unknown config for ttySM2"
#endif
	.rx_irq		= SC2RXIRQ,
	.tx_irq		= SC2TXIRQ,
	.rx_icr		= &GxICR(SC2RXIRQ),
	.tx_icr		= &GxICR(SC2TXIRQ),
	.clock_src	= MNSCx_CLOCK_SRC_IOCLK,
#ifdef CONFIG_MN10300_TTYSM2_CTS
	.options	= MNSCx_OPT_CTS,
#else
	.options	= 0,
#endif
#ifdef CONFIG_GDBSTUB_ON_TTYSM2
	.gdbstub	= 1,
#endif
};
#endif /* CONFIG_MN10300_TTYSM2 */


/*
 * list of available serial ports
 */
struct mn10300_serial_port *mn10300_serial_ports[NR_UARTS + 1] = {
#ifdef CONFIG_MN10300_TTYSM0
	[0]	= &mn10300_serial_port_sif0,
#endif
#ifdef CONFIG_MN10300_TTYSM1
	[1]	= &mn10300_serial_port_sif1,
#endif
#ifdef CONFIG_MN10300_TTYSM2
	[2]	= &mn10300_serial_port_sif2,
#endif
	[NR_UARTS] = NULL,
};


/*
 * we abuse the serial ports' baud timers' interrupt lines to get the ability
 * to deliver interrupts to userspace as we use the ports' interrupt lines to
 * do virtual DMA on account of the ports having no hardware FIFOs
 *
 * we can generate an interrupt manually in the assembly stubs by writing to
 * the enable and detect bits in the interrupt control register, so all we need
 * to do here is disable the interrupt line
 *
 * note that we can't just leave the line enabled as the baud rate timer *also*
 * generates interrupts
 */
static void mn10300_serial_mask_ack(unsigned int irq)
{
	unsigned long flags;
	u16 tmp;

	flags = arch_local_cli_save();
	GxICR(irq) = GxICR_LEVEL_6;
	tmp = GxICR(irq); /* flush write buffer */
	arch_local_irq_restore(flags);
}

static void mn10300_serial_nop(unsigned int irq)
{
}

static struct irq_chip mn10300_serial_pic = {
	.name		= "mnserial",
	.ack		= mn10300_serial_mask_ack,
	.mask		= mn10300_serial_mask_ack,
	.mask_ack	= mn10300_serial_mask_ack,
	.unmask		= mn10300_serial_nop,
	.end		= mn10300_serial_nop,
};


/*
 * serial virtual DMA interrupt jump table
 */
struct mn10300_serial_int mn10300_serial_int_tbl[NR_IRQS];

static void mn10300_serial_dis_tx_intr(struct mn10300_serial_port *port)
{
	unsigned long flags;
	u16 x;

	flags = arch_local_cli_save();
	*port->tx_icr = NUM2GxICR_LEVEL(CONFIG_MN10300_SERIAL_IRQ_LEVEL);
	x = *port->tx_icr;
	arch_local_irq_restore(flags);
}

static void mn10300_serial_en_tx_intr(struct mn10300_serial_port *port)
{
	unsigned long flags;
	u16 x;

	flags = arch_local_cli_save();
	*port->tx_icr =
		NUM2GxICR_LEVEL(CONFIG_MN10300_SERIAL_IRQ_LEVEL) | GxICR_ENABLE;
	x = *port->tx_icr;
	arch_local_irq_restore(flags);
}

static void mn10300_serial_dis_rx_intr(struct mn10300_serial_port *port)
{
	unsigned long flags;
	u16 x;

	flags = arch_local_cli_save();
	*port->rx_icr = NUM2GxICR_LEVEL(CONFIG_MN10300_SERIAL_IRQ_LEVEL);
	x = *port->rx_icr;
	arch_local_irq_restore(flags);
}

/*
 * multi-bit equivalent of test_and_clear_bit()
 */
static int mask_test_and_clear(volatile u8 *ptr, u8 mask)
{
	u32 epsw;
	asm volatile("	bclr	%1,(%2)		\n"
		     "	mov	epsw,%0		\n"
		     : "=d"(epsw) : "d"(mask), "a"(ptr)
		     : "cc", "memory");
	return !(epsw & EPSW_FLAG_Z);
}

/*
 * receive chars from the ring buffer for this serial port
 * - must do break detection here (not done in the UART)
 */
static void mn10300_serial_receive_interrupt(struct mn10300_serial_port *port)
{
	struct uart_icount *icount = &port->uart.icount;
	struct tty_struct *tty = port->uart.state->port.tty;
	unsigned ix;
	int count;
	u8 st, ch, push, status, overrun;

	_enter("%s", port->name);

	push = 0;

	count = CIRC_CNT(port->rx_inp, port->rx_outp, MNSC_BUFFER_SIZE);
	count = tty_buffer_request_room(tty, count);
	if (count == 0) {
		if (!tty->low_latency)
			tty_flip_buffer_push(tty);
		return;
	}

try_again:
	/* pull chars out of the hat */
	ix = port->rx_outp;
	if (ix == port->rx_inp) {
		if (push && !tty->low_latency)
			tty_flip_buffer_push(tty);
		return;
	}

	ch = port->rx_buffer[ix++];
	st = port->rx_buffer[ix++];
	smp_rmb();
	port->rx_outp = ix & (MNSC_BUFFER_SIZE - 1);
	port->uart.icount.rx++;

	st &= SC01STR_FEF | SC01STR_PEF | SC01STR_OEF;
	status = 0;
	overrun = 0;

	/* the UART doesn't detect BREAK, so we have to do that ourselves
	 * - it starts as a framing error on a NUL character
	 * - then we count another two NUL characters before issuing TTY_BREAK
	 * - then we end on a normal char or one that has all the bottom bits
	 *   zero and the top bits set
	 */
	switch (port->rx_brk) {
	case 0:
		/* not breaking at the moment */
		break;

	case 1:
		if (st & SC01STR_FEF && ch == 0) {
			port->rx_brk = 2;
			goto try_again;
		}
		goto not_break;

	case 2:
		if (st & SC01STR_FEF && ch == 0) {
			port->rx_brk = 3;
			_proto("Rx Break Detected");
			icount->brk++;
			if (uart_handle_break(&port->uart))
				goto ignore_char;
			status |= 1 << TTY_BREAK;
			goto insert;
		}
		goto not_break;

	default:
		if (st & (SC01STR_FEF | SC01STR_PEF | SC01STR_OEF))
			goto try_again; /* still breaking */

		port->rx_brk = 0; /* end of the break */

		switch (ch) {
		case 0xFF:
		case 0xFE:
		case 0xFC:
		case 0xF8:
		case 0xF0:
		case 0xE0:
		case 0xC0:
		case 0x80:
		case 0x00:
			/* discard char at probable break end */
			goto try_again;
		}
		break;
	}

process_errors:
	/* handle framing error */
	if (st & SC01STR_FEF) {
		if (ch == 0) {
			/* framing error with NUL char is probably a BREAK */
			port->rx_brk = 1;
			goto try_again;
		}

		_proto("Rx Framing Error");
		icount->frame++;
		status |= 1 << TTY_FRAME;
	}

	/* handle parity error */
	if (st & SC01STR_PEF) {
		_proto("Rx Parity Error");
		icount->parity++;
		status = TTY_PARITY;
	}

	/* handle normal char */
	if (status == 0) {
		if (uart_handle_sysrq_char(&port->uart, ch))
			goto ignore_char;
		status = (1 << TTY_NORMAL);
	}

	/* handle overrun error */
	if (st & SC01STR_OEF) {
		if (port->rx_brk)
			goto try_again;

		_proto("Rx Overrun Error");
		icount->overrun++;
		overrun = 1;
	}

insert:
	status &= port->uart.read_status_mask;

	if (!overrun && !(status & port->uart.ignore_status_mask)) {
		int flag;

		if (status & (1 << TTY_BREAK))
			flag = TTY_BREAK;
		else if (status & (1 << TTY_PARITY))
			flag = TTY_PARITY;
		else if (status & (1 << TTY_FRAME))
			flag = TTY_FRAME;
		else
			flag = TTY_NORMAL;

		tty_insert_flip_char(tty, ch, flag);
	}

	/* overrun is special, since it's reported immediately, and doesn't
	 * affect the current character
	 */
	if (overrun)
		tty_insert_flip_char(tty, 0, TTY_OVERRUN);

	count--;
	if (count <= 0) {
		if (!tty->low_latency)
			tty_flip_buffer_push(tty);
		return;
	}

ignore_char:
	push = 1;
	goto try_again;

not_break:
	port->rx_brk = 0;
	goto process_errors;
}

/*
 * handle an interrupt from the serial transmission "virtual DMA" driver
 * - note: the interrupt routine will disable its own interrupts when the Tx
 *   buffer is empty
 */
static void mn10300_serial_transmit_interrupt(struct mn10300_serial_port *port)
{
	_enter("%s", port->name);

	if (!port->uart.state || !port->uart.state->port.tty) {
		mn10300_serial_dis_tx_intr(port);
		return;
	}

	if (uart_tx_stopped(&port->uart) ||
	    uart_circ_empty(&port->uart.state->xmit))
		mn10300_serial_dis_tx_intr(port);

	if (uart_circ_chars_pending(&port->uart.state->xmit) < WAKEUP_CHARS)
		uart_write_wakeup(&port->uart);
}

/*
 * deal with a change in the status of the CTS line
 */
static void mn10300_serial_cts_changed(struct mn10300_serial_port *port, u8 st)
{
	u16 ctr;

	port->tx_cts = st;
	port->uart.icount.cts++;

	/* flip the CTS state selector flag to interrupt when it changes
	 * back */
	ctr = *port->_control;
	ctr ^= SC2CTR_TWS;
	*port->_control = ctr;

	uart_handle_cts_change(&port->uart, st & SC2STR_CTS);
	wake_up_interruptible(&port->uart.state->port.delta_msr_wait);
}

/*
 * handle a virtual interrupt generated by the lower level "virtual DMA"
 * routines (irq is the baud timer interrupt)
 */
static irqreturn_t mn10300_serial_interrupt(int irq, void *dev_id)
{
	struct mn10300_serial_port *port = dev_id;
	u8 st;

	spin_lock(&port->uart.lock);

	if (port->intr_flags) {
		_debug("INT %s: %x", port->name, port->intr_flags);

		if (mask_test_and_clear(&port->intr_flags, MNSCx_RX_AVAIL))
			mn10300_serial_receive_interrupt(port);

		if (mask_test_and_clear(&port->intr_flags,
					MNSCx_TX_SPACE | MNSCx_TX_EMPTY))
			mn10300_serial_transmit_interrupt(port);
	}

	/* the only modem control line amongst the whole lot is CTS on
	 * serial port 2 */
	if (port->type == PORT_MN10300_CTS) {
		st = *port->_status;
		if ((port->tx_cts ^ st) & SC2STR_CTS)
			mn10300_serial_cts_changed(port, st);
	}

	spin_unlock(&port->uart.lock);

	return IRQ_HANDLED;
}

/*
 * return indication of whether the hardware transmit buffer is empty
 */
static unsigned int mn10300_serial_tx_empty(struct uart_port *_port)
{
	struct mn10300_serial_port *port =
		container_of(_port, struct mn10300_serial_port, uart);

	_enter("%s", port->name);

	return (*port->_status & (SC01STR_TXF | SC01STR_TBF)) ?
		0 : TIOCSER_TEMT;
}

/*
 * set the modem control lines (we don't have any)
 */
static void mn10300_serial_set_mctrl(struct uart_port *_port,
				     unsigned int mctrl)
{
	struct mn10300_serial_port *port __attribute__ ((unused)) =
		container_of(_port, struct mn10300_serial_port, uart);

	_enter("%s,%x", port->name, mctrl);
}

/*
 * get the modem control line statuses
 */
static unsigned int mn10300_serial_get_mctrl(struct uart_port *_port)
{
	struct mn10300_serial_port *port =
		container_of(_port, struct mn10300_serial_port, uart);

	_enter("%s", port->name);

	if (port->type == PORT_MN10300_CTS && !(*port->_status & SC2STR_CTS))
		return TIOCM_CAR | TIOCM_DSR;

	return TIOCM_CAR | TIOCM_CTS | TIOCM_DSR;
}

/*
 * stop transmitting characters
 */
static void mn10300_serial_stop_tx(struct uart_port *_port)
{
	struct mn10300_serial_port *port =
		container_of(_port, struct mn10300_serial_port, uart);

	_enter("%s", port->name);

	/* disable the virtual DMA */
	mn10300_serial_dis_tx_intr(port);
}

/*
 * start transmitting characters
 * - jump-start transmission if it has stalled
 *   - enable the serial Tx interrupt (used by the virtual DMA controller)
 *   - force an interrupt to happen if necessary
 */
static void mn10300_serial_start_tx(struct uart_port *_port)
{
	struct mn10300_serial_port *port =
		container_of(_port, struct mn10300_serial_port, uart);

	u16 x;

	_enter("%s{%lu}",
	       port->name,
	       CIRC_CNT(&port->uart.state->xmit.head,
			&port->uart.state->xmit.tail,
			UART_XMIT_SIZE));

	/* kick the virtual DMA controller */
	arch_local_cli();
	x = *port->tx_icr;
	x |= GxICR_ENABLE;

	if (*port->_status & SC01STR_TBF)
		x &= ~(GxICR_REQUEST | GxICR_DETECT);
	else
		x |= GxICR_REQUEST | GxICR_DETECT;

	_debug("CTR=%04hx ICR=%02hx STR=%04x TMD=%02hx TBR=%04hx ICR=%04hx",
	       *port->_control, *port->_intr, *port->_status,
	       *port->_tmxmd,
	       (port->div_timer == MNSCx_DIV_TIMER_8BIT) ?
	           *(volatile u8 *)port->_tmxbr : *port->_tmxbr,
	       *port->tx_icr);

	*port->tx_icr = x;
	x = *port->tx_icr;
	arch_local_sti();
}

/*
 * transmit a high-priority XON/XOFF character
 */
static void mn10300_serial_send_xchar(struct uart_port *_port, char ch)
{
	struct mn10300_serial_port *port =
		container_of(_port, struct mn10300_serial_port, uart);

	_enter("%s,%02x", port->name, ch);

	if (likely(port->gdbstub)) {
		port->tx_xchar = ch;
		if (ch)
			mn10300_serial_en_tx_intr(port);
	}
}

/*
 * stop receiving characters
 * - called whilst the port is being closed
 */
static void mn10300_serial_stop_rx(struct uart_port *_port)
{
	struct mn10300_serial_port *port =
		container_of(_port, struct mn10300_serial_port, uart);

	u16 ctr;

	_enter("%s", port->name);

	ctr = *port->_control;
	ctr &= ~SC01CTR_RXE;
	*port->_control = ctr;

	mn10300_serial_dis_rx_intr(port);
}

/*
 * enable modem status interrupts
 */
static void mn10300_serial_enable_ms(struct uart_port *_port)
{
	struct mn10300_serial_port *port =
		container_of(_port, struct mn10300_serial_port, uart);

	u16 ctr, cts;

	_enter("%s", port->name);

	if (port->type == PORT_MN10300_CTS) {
		/* want to interrupt when CTS goes low if CTS is now high and
		 * vice versa
		 */
		port->tx_cts = *port->_status;

		cts = (port->tx_cts & SC2STR_CTS) ?
			SC2CTR_TWE : SC2CTR_TWE | SC2CTR_TWS;

		ctr = *port->_control;
		ctr &= ~SC2CTR_TWS;
		ctr |= cts;
		*port->_control = ctr;

		mn10300_serial_en_tx_intr(port);
	}
}

/*
 * transmit or cease transmitting a break signal
 */
static void mn10300_serial_break_ctl(struct uart_port *_port, int ctl)
{
	struct mn10300_serial_port *port =
		container_of(_port, struct mn10300_serial_port, uart);

	_enter("%s,%d", port->name, ctl);

	if (ctl) {
		/* tell the virtual DMA handler to assert BREAK */
		port->tx_break = 1;
		mn10300_serial_en_tx_intr(port);
	} else {
		port->tx_break = 0;
		*port->_control &= ~SC01CTR_BKE;
		mn10300_serial_en_tx_intr(port);
	}
}

/*
 * grab the interrupts and enable the port for reception
 */
static int mn10300_serial_startup(struct uart_port *_port)
{
	struct mn10300_serial_port *port =
		container_of(_port, struct mn10300_serial_port, uart);
	struct mn10300_serial_int *pint;

	_enter("%s{%d}", port->name, port->gdbstub);

	if (unlikely(port->gdbstub))
		return -EBUSY;

	/* allocate an Rx buffer for the virtual DMA handler */
	port->rx_buffer = kmalloc(MNSC_BUFFER_SIZE, GFP_KERNEL);
	if (!port->rx_buffer)
		return -ENOMEM;

	port->rx_inp = port->rx_outp = 0;

	/* finally, enable the device */
	*port->_intr = SC01ICR_TI;
	*port->_control |= SC01CTR_TXE | SC01CTR_RXE;

	pint = &mn10300_serial_int_tbl[port->rx_irq];
	pint->port = port;
	pint->vdma = mn10300_serial_vdma_rx_handler;
	pint = &mn10300_serial_int_tbl[port->tx_irq];
	pint->port = port;
	pint->vdma = mn10300_serial_vdma_tx_handler;

	set_intr_level(port->rx_irq,
		NUM2GxICR_LEVEL(CONFIG_MN10300_SERIAL_IRQ_LEVEL));
	set_intr_level(port->tx_irq,
		NUM2GxICR_LEVEL(CONFIG_MN10300_SERIAL_IRQ_LEVEL));
	set_irq_chip(port->tm_irq, &mn10300_serial_pic);

	if (request_irq(port->rx_irq, mn10300_serial_interrupt,
			IRQF_DISABLED, port->rx_name, port) < 0)
		goto error;

	if (request_irq(port->tx_irq, mn10300_serial_interrupt,
			IRQF_DISABLED, port->tx_name, port) < 0)
		goto error2;

	if (request_irq(port->tm_irq, mn10300_serial_interrupt,
			IRQF_DISABLED, port->tm_name, port) < 0)
		goto error3;
	mn10300_serial_mask_ack(port->tm_irq);

	return 0;

error3:
	free_irq(port->tx_irq, port);
error2:
	free_irq(port->rx_irq, port);
error:
	kfree(port->rx_buffer);
	port->rx_buffer = NULL;
	return -EBUSY;
}

/*
 * shutdown the port and release interrupts
 */
static void mn10300_serial_shutdown(struct uart_port *_port)
{
	u16 x;
	struct mn10300_serial_port *port =
		container_of(_port, struct mn10300_serial_port, uart);

	_enter("%s", port->name);

	/* disable the serial port and its baud rate timer */
	port->tx_break = 0;
	*port->_control &= ~(SC01CTR_TXE | SC01CTR_RXE | SC01CTR_BKE);
	*port->_tmxmd = 0;

	if (port->rx_buffer) {
		void *buf = port->rx_buffer;
		port->rx_buffer = NULL;
		kfree(buf);
	}

	/* disable all intrs */
	free_irq(port->tm_irq, port);
	free_irq(port->rx_irq, port);
	free_irq(port->tx_irq, port);

	arch_local_cli();
	*port->rx_icr = NUM2GxICR_LEVEL(CONFIG_MN10300_SERIAL_IRQ_LEVEL);
	x = *port->rx_icr;
	*port->tx_icr = NUM2GxICR_LEVEL(CONFIG_MN10300_SERIAL_IRQ_LEVEL);
	x = *port->tx_icr;
	arch_local_sti();
}

/*
 * this routine is called to set the UART divisor registers to match the
 * specified baud rate for a serial port.
 */
static void mn10300_serial_change_speed(struct mn10300_serial_port *port,
					  struct ktermios *new,
					  struct ktermios *old)
{
	unsigned long flags;
	unsigned long ioclk = port->ioclk;
	unsigned cflag;
	int baud, bits, xdiv, tmp;
	u16 tmxbr, scxctr;
	u8 tmxmd, battempt;
	u8 div_timer = port->div_timer;

	_enter("%s{%lu}", port->name, ioclk);

	/* byte size and parity */
	cflag = new->c_cflag;
	switch (cflag & CSIZE) {
	case CS7: scxctr = SC01CTR_CLN_7BIT; bits = 9;  break;
	case CS8: scxctr = SC01CTR_CLN_8BIT; bits = 10; break;
	default:  scxctr = SC01CTR_CLN_8BIT; bits = 10; break;
	}

	if (cflag & CSTOPB) {
		scxctr |= SC01CTR_STB_2BIT;
		bits++;
	}

	if (cflag & PARENB) {
		bits++;
		if (cflag & PARODD)
			scxctr |= SC01CTR_PB_ODD;
#ifdef CMSPAR
		else if (cflag & CMSPAR)
			scxctr |= SC01CTR_PB_FIXED0;
#endif
		else
			scxctr |= SC01CTR_PB_EVEN;
	}

	/* Determine divisor based on baud rate */
	battempt = 0;

	switch (port->uart.line) {
#ifdef CONFIG_MN10300_TTYSM0
	case 0: /* ttySM0 */
#if   defined(CONFIG_MN10300_TTYSM0_TIMER8)
		scxctr |= SC0CTR_CK_TM8UFLOW_8;
#elif defined(CONFIG_MN10300_TTYSM0_TIMER0)
		scxctr |= SC0CTR_CK_TM0UFLOW_8;
#elif defined(CONFIG_MN10300_TTYSM0_TIMER2)
		scxctr |= SC0CTR_CK_TM2UFLOW_8;
#else
#error "Unknown config for ttySM0"
#endif
		break;
#endif /* CONFIG_MN10300_TTYSM0 */

#ifdef CONFIG_MN10300_TTYSM1
	case 1: /* ttySM1 */
#if defined(CONFIG_AM33_2) || defined(CONFIG_AM33_3)
#if   defined(CONFIG_MN10300_TTYSM1_TIMER9)
		scxctr |= SC1CTR_CK_TM9UFLOW_8;
#elif defined(CONFIG_MN10300_TTYSM1_TIMER3)
		scxctr |= SC1CTR_CK_TM3UFLOW_8;
#else
#error "Unknown config for ttySM1"
#endif
#else /* CONFIG_AM33_2 || CONFIG_AM33_3 */
#if defined(CONFIG_MN10300_TTYSM1_TIMER12)
		scxctr |= SC1CTR_CK_TM12UFLOW_8;
#else
#error "Unknown config for ttySM1"
#endif
#endif /* CONFIG_AM33_2 || CONFIG_AM33_3 */
		break;
#endif /* CONFIG_MN10300_TTYSM1 */

#ifdef CONFIG_MN10300_TTYSM2
	case 2: /* ttySM2 */
#if defined(CONFIG_AM33_2)
#if   defined(CONFIG_MN10300_TTYSM2_TIMER10)
		scxctr |= SC2CTR_CK_TM10UFLOW;
#else
#error "Unknown config for ttySM2"
#endif
#else /* CONFIG_AM33_2 */
#if   defined(CONFIG_MN10300_TTYSM2_TIMER9)
		scxctr |= SC2CTR_CK_TM9UFLOW_8;
#elif defined(CONFIG_MN10300_TTYSM2_TIMER1)
		scxctr |= SC2CTR_CK_TM1UFLOW_8;
#elif defined(CONFIG_MN10300_TTYSM2_TIMER3)
		scxctr |= SC2CTR_CK_TM3UFLOW_8;
#else
#error "Unknown config for ttySM2"
#endif
#endif /* CONFIG_AM33_2 */
		break;
#endif /* CONFIG_MN10300_TTYSM2 */

	default:
		break;
	}

try_alternative:
	baud = uart_get_baud_rate(&port->uart, new, old, 0,
				  port->ioclk / 8);

	_debug("ALT %d [baud %d]", battempt, baud);

	if (!baud)
		baud = 9600;	/* B0 transition handled in rs_set_termios */
	xdiv = 1;
	if (baud == 134) {
		baud = 269;	/* 134 is really 134.5 */
		xdiv = 2;
	}

	if (baud == 38400 &&
	    (port->uart.flags & UPF_SPD_MASK) == UPF_SPD_CUST
	    ) {
		_debug("CUSTOM %u", port->uart.custom_divisor);

		if (div_timer == MNSCx_DIV_TIMER_16BIT) {
			if (port->uart.custom_divisor <= 65535) {
				tmxmd = TM8MD_SRC_IOCLK;
				tmxbr = port->uart.custom_divisor;
				port->uart.uartclk = ioclk;
				goto timer_okay;
			}
			if (port->uart.custom_divisor / 8 <= 65535) {
				tmxmd = TM8MD_SRC_IOCLK_8;
				tmxbr = port->uart.custom_divisor / 8;
				port->uart.custom_divisor = tmxbr * 8;
				port->uart.uartclk = ioclk / 8;
				goto timer_okay;
			}
			if (port->uart.custom_divisor / 32 <= 65535) {
				tmxmd = TM8MD_SRC_IOCLK_32;
				tmxbr = port->uart.custom_divisor / 32;
				port->uart.custom_divisor = tmxbr * 32;
				port->uart.uartclk = ioclk / 32;
				goto timer_okay;
			}

		} else if (div_timer == MNSCx_DIV_TIMER_8BIT) {
			if (port->uart.custom_divisor <= 255) {
				tmxmd = TM2MD_SRC_IOCLK;
				tmxbr = port->uart.custom_divisor;
				port->uart.uartclk = ioclk;
				goto timer_okay;
			}
			if (port->uart.custom_divisor / 8 <= 255) {
				tmxmd = TM2MD_SRC_IOCLK_8;
				tmxbr = port->uart.custom_divisor / 8;
				port->uart.custom_divisor = tmxbr * 8;
				port->uart.uartclk = ioclk / 8;
				goto timer_okay;
			}
			if (port->uart.custom_divisor / 32 <= 255) {
				tmxmd = TM2MD_SRC_IOCLK_32;
				tmxbr = port->uart.custom_divisor / 32;
				port->uart.custom_divisor = tmxbr * 32;
				port->uart.uartclk = ioclk / 32;
				goto timer_okay;
			}
		}
	}

	switch (div_timer) {
	case MNSCx_DIV_TIMER_16BIT:
		port->uart.uartclk = ioclk;
		tmxmd = TM8MD_SRC_IOCLK;
		tmxbr = tmp = (ioclk / (baud * xdiv) + 4) / 8 - 1;
		if (tmp > 0 && tmp <= 65535)
			goto timer_okay;

		port->uart.uartclk = ioclk / 8;
		tmxmd = TM8MD_SRC_IOCLK_8;
		tmxbr = tmp = (ioclk / (baud * 8 * xdiv) + 4) / 8 - 1;
		if (tmp > 0 && tmp <= 65535)
			goto timer_okay;

		port->uart.uartclk = ioclk / 32;
		tmxmd = TM8MD_SRC_IOCLK_32;
		tmxbr = tmp = (ioclk / (baud * 32 * xdiv) + 4) / 8 - 1;
		if (tmp > 0 && tmp <= 65535)
			goto timer_okay;
		break;

	case MNSCx_DIV_TIMER_8BIT:
		port->uart.uartclk = ioclk;
		tmxmd = TM2MD_SRC_IOCLK;
		tmxbr = tmp = (ioclk / (baud * xdiv) + 4) / 8 - 1;
		if (tmp > 0 && tmp <= 255)
			goto timer_okay;

		port->uart.uartclk = ioclk / 8;
		tmxmd = TM2MD_SRC_IOCLK_8;
		tmxbr = tmp = (ioclk / (baud * 8 * xdiv) + 4) / 8 - 1;
		if (tmp > 0 && tmp <= 255)
			goto timer_okay;

		port->uart.uartclk = ioclk / 32;
		tmxmd = TM2MD_SRC_IOCLK_32;
		tmxbr = tmp = (ioclk / (baud * 32 * xdiv) + 4) / 8 - 1;
		if (tmp > 0 && tmp <= 255)
			goto timer_okay;
		break;

	default:
		BUG();
		return;
	}

	/* refuse to change to a baud rate we can't support */
	_debug("CAN'T SUPPORT");

	switch (battempt) {
	case 0:
		if (old) {
			new->c_cflag &= ~CBAUD;
			new->c_cflag |= (old->c_cflag & CBAUD);
			battempt = 1;
			goto try_alternative;
		}

	case 1:
		/* as a last resort, if the quotient is zero, default to 9600
		 * bps */
		new->c_cflag &= ~CBAUD;
		new->c_cflag |= B9600;
		battempt = 2;
		goto try_alternative;

	default:
		/* hmmm... can't seem to support 9600 either
		 * - we could try iterating through the speeds we know about to
		 *   find the lowest
		 */
		new->c_cflag &= ~CBAUD;
		new->c_cflag |= B0;

		if (div_timer == MNSCx_DIV_TIMER_16BIT)
			tmxmd = TM8MD_SRC_IOCLK_32;
		else if (div_timer == MNSCx_DIV_TIMER_8BIT)
			tmxmd = TM2MD_SRC_IOCLK_32;
		tmxbr = 1;

		port->uart.uartclk = ioclk / 32;
		break;
	}
timer_okay:

	_debug("UARTCLK: %u / %hu", port->uart.uartclk, tmxbr);

	/* make the changes */
	spin_lock_irqsave(&port->uart.lock, flags);

	uart_update_timeout(&port->uart, new->c_cflag, baud);

	/* set the timer to produce the required baud rate */
	switch (div_timer) {
	case MNSCx_DIV_TIMER_16BIT:
		*port->_tmxmd = 0;
		*port->_tmxbr = tmxbr;
		*port->_tmxmd = TM8MD_INIT_COUNTER;
		*port->_tmxmd = tmxmd | TM8MD_COUNT_ENABLE;
		break;

	case MNSCx_DIV_TIMER_8BIT:
		*port->_tmxmd = 0;
		*(volatile u8 *) port->_tmxbr = (u8) tmxbr;
		*port->_tmxmd = TM2MD_INIT_COUNTER;
		*port->_tmxmd = tmxmd | TM2MD_COUNT_ENABLE;
		break;
	}

	/* CTS flow control flag and modem status interrupts */
	scxctr &= ~(SC2CTR_TWE | SC2CTR_TWS);

	if (port->type == PORT_MN10300_CTS && cflag & CRTSCTS) {
		/* want to interrupt when CTS goes low if CTS is now
		 * high and vice versa
		 */
		port->tx_cts = *port->_status;

		if (port->tx_cts & SC2STR_CTS)
			scxctr |= SC2CTR_TWE;
		else
			scxctr |= SC2CTR_TWE | SC2CTR_TWS;
	}

	/* set up parity check flag */
	port->uart.read_status_mask = (1 << TTY_NORMAL) | (1 << TTY_OVERRUN);
	if (new->c_iflag & INPCK)
		port->uart.read_status_mask |=
			(1 << TTY_PARITY) | (1 << TTY_FRAME);
	if (new->c_iflag & (BRKINT | PARMRK))
		port->uart.read_status_mask |= (1 << TTY_BREAK);

	/* characters to ignore */
	port->uart.ignore_status_mask = 0;
	if (new->c_iflag & IGNPAR)
		port->uart.ignore_status_mask |=
			(1 << TTY_PARITY) | (1 << TTY_FRAME);
	if (new->c_iflag & IGNBRK) {
		port->uart.ignore_status_mask |= (1 << TTY_BREAK);
		/*
		 * If we're ignoring parity and break indicators,
		 * ignore overruns to (for real raw support).
		 */
		if (new->c_iflag & IGNPAR)
			port->uart.ignore_status_mask |= (1 << TTY_OVERRUN);
	}

	/* Ignore all characters if CREAD is not set */
	if ((new->c_cflag & CREAD) == 0)
		port->uart.ignore_status_mask |= (1 << TTY_NORMAL);

	scxctr |= *port->_control & (SC01CTR_TXE | SC01CTR_RXE | SC01CTR_BKE);
	*port->_control = scxctr;

	spin_unlock_irqrestore(&port->uart.lock, flags);
}

/*
 * set the terminal I/O parameters
 */
static void mn10300_serial_set_termios(struct uart_port *_port,
					 struct ktermios *new,
					 struct ktermios *old)
{
	struct mn10300_serial_port *port =
		container_of(_port, struct mn10300_serial_port, uart);

	_enter("%s,%p,%p", port->name, new, old);

	mn10300_serial_change_speed(port, new, old);

	/* handle turning off CRTSCTS */
	if (!(new->c_cflag & CRTSCTS)) {
		u16 ctr = *port->_control;
		ctr &= ~SC2CTR_TWE;
		*port->_control = ctr;
	}

	/* change Transfer bit-order (LSB/MSB) */
	if (new->c_cflag & CODMSB)
		*port->_control |= SC01CTR_OD_MSBFIRST; /* MSB MODE */
	else
		*port->_control &= ~SC01CTR_OD_MSBFIRST; /* LSB MODE */
}

/*
 * return description of port type
 */
static const char *mn10300_serial_type(struct uart_port *_port)
{
	struct mn10300_serial_port *port =
		container_of(_port, struct mn10300_serial_port, uart);

	if (port->uart.type == PORT_MN10300_CTS)
		return "MN10300 SIF_CTS";

	return "MN10300 SIF";
}

/*
 * release I/O and memory regions in use by port
 */
static void mn10300_serial_release_port(struct uart_port *_port)
{
	struct mn10300_serial_port *port =
		container_of(_port, struct mn10300_serial_port, uart);

	_enter("%s", port->name);

	release_mem_region((unsigned long) port->_iobase, 16);
}

/*
 * request I/O and memory regions for port
 */
static int mn10300_serial_request_port(struct uart_port *_port)
{
	struct mn10300_serial_port *port =
		container_of(_port, struct mn10300_serial_port, uart);

	_enter("%s", port->name);

	request_mem_region((unsigned long) port->_iobase, 16, port->name);
	return 0;
}

/*
 * configure the type and reserve the ports
 */
static void mn10300_serial_config_port(struct uart_port *_port, int type)
{
	struct mn10300_serial_port *port =
		container_of(_port, struct mn10300_serial_port, uart);

	_enter("%s", port->name);

	port->uart.type = PORT_MN10300;

	if (port->options & MNSCx_OPT_CTS)
		port->uart.type = PORT_MN10300_CTS;

	mn10300_serial_request_port(_port);
}

/*
 * verify serial parameters are suitable for this port type
 */
static int mn10300_serial_verify_port(struct uart_port *_port,
					struct serial_struct *ss)
{
	struct mn10300_serial_port *port =
		container_of(_port, struct mn10300_serial_port, uart);
	void *mapbase = (void *) (unsigned long) port->uart.mapbase;

	_enter("%s", port->name);

	/* these things may not be changed */
	if (ss->irq		!= port->uart.irq	||
	    ss->port		!= port->uart.iobase	||
	    ss->io_type		!= port->uart.iotype	||
	    ss->iomem_base	!= mapbase ||
	    ss->iomem_reg_shift	!= port->uart.regshift	||
	    ss->hub6		!= port->uart.hub6	||
	    ss->xmit_fifo_size	!= port->uart.fifosize)
		return -EINVAL;

	/* type may be changed on a port that supports CTS */
	if (ss->type != port->uart.type) {
		if (!(port->options & MNSCx_OPT_CTS))
			return -EINVAL;

		if (ss->type != PORT_MN10300 &&
		    ss->type != PORT_MN10300_CTS)
			return -EINVAL;
	}

	return 0;
}

/*
 * initialise the MN10300 on-chip UARTs
 */
static int __init mn10300_serial_init(void)
{
	struct mn10300_serial_port *port;
	int ret, i;

	printk(KERN_INFO "%s version %s (%s)\n",
	       serial_name, serial_version, serial_revdate);

#if defined(CONFIG_MN10300_TTYSM2) && defined(CONFIG_AM33_2)
	{
		int tmp;
		SC2TIM = 8; /* make the baud base of timer 2 IOCLK/8 */
		tmp = SC2TIM;
	}
#endif

	set_intr_stub(NUM2EXCEP_IRQ_LEVEL(CONFIG_MN10300_SERIAL_IRQ_LEVEL),
		mn10300_serial_vdma_interrupt);

	ret = uart_register_driver(&mn10300_serial_driver);
	if (!ret) {
		for (i = 0 ; i < NR_PORTS ; i++) {
			port = mn10300_serial_ports[i];
			if (!port || port->gdbstub)
				continue;

			switch (port->clock_src) {
			case MNSCx_CLOCK_SRC_IOCLK:
				port->ioclk = MN10300_IOCLK;
				break;

#ifdef MN10300_IOBCLK
			case MNSCx_CLOCK_SRC_IOBCLK:
				port->ioclk = MN10300_IOBCLK;
				break;
#endif
			default:
				BUG();
			}

			ret = uart_add_one_port(&mn10300_serial_driver,
						&port->uart);

			if (ret < 0) {
				_debug("ERROR %d", -ret);
				break;
			}
		}

		if (ret)
			uart_unregister_driver(&mn10300_serial_driver);
	}

	return ret;
}

__initcall(mn10300_serial_init);


#ifdef CONFIG_MN10300_TTYSM_CONSOLE

/*
 * print a string to the serial port without disturbing the real user of the
 * port too much
 * - the console must be locked by the caller
 */
static void mn10300_serial_console_write(struct console *co,
					   const char *s, unsigned count)
{
	struct mn10300_serial_port *port;
	unsigned i;
	u16 scxctr, txicr, tmp;
	u8 tmxmd;

	port = mn10300_serial_ports[co->index];

	/* firstly hijack the serial port from the "virtual DMA" controller */
	arch_local_cli();
	txicr = *port->tx_icr;
	*port->tx_icr = NUM2GxICR_LEVEL(CONFIG_MN10300_SERIAL_IRQ_LEVEL);
	tmp = *port->tx_icr;
	arch_local_sti();

	/* the transmitter may be disabled */
	scxctr = *port->_control;
	if (!(scxctr & SC01CTR_TXE)) {
		/* restart the UART clock */
		tmxmd = *port->_tmxmd;

		switch (port->div_timer) {
		case MNSCx_DIV_TIMER_16BIT:
			*port->_tmxmd = 0;
			*port->_tmxmd = TM8MD_INIT_COUNTER;
			*port->_tmxmd = tmxmd | TM8MD_COUNT_ENABLE;
			break;

		case MNSCx_DIV_TIMER_8BIT:
			*port->_tmxmd = 0;
			*port->_tmxmd = TM2MD_INIT_COUNTER;
			*port->_tmxmd = tmxmd | TM2MD_COUNT_ENABLE;
			break;
		}

		/* enable the transmitter */
		*port->_control = (scxctr & ~SC01CTR_BKE) | SC01CTR_TXE;

	} else if (scxctr & SC01CTR_BKE) {
		/* stop transmitting BREAK */
		*port->_control = (scxctr & ~SC01CTR_BKE);
	}

	/* send the chars into the serial port (with LF -> LFCR conversion) */
	for (i = 0; i < count; i++) {
		char ch = *s++;

		while (*port->_status & SC01STR_TBF)
			continue;
		*(u8 *) port->_txb = ch;

		if (ch == 0x0a) {
			while (*port->_status & SC01STR_TBF)
				continue;
			*(u8 *) port->_txb = 0xd;
		}
	}

	/* can't let the transmitter be turned off if it's actually
	 * transmitting */
	while (*port->_status & (SC01STR_TXF | SC01STR_TBF))
		continue;

	/* disable the transmitter if we re-enabled it */
	if (!(scxctr & SC01CTR_TXE))
		*port->_control = scxctr;

	arch_local_cli();
	*port->tx_icr = txicr;
	tmp = *port->tx_icr;
	arch_local_sti();
}

/*
 * set up a serial port as a console
 * - construct a cflag setting for the first rs_open()
 * - initialize the serial port
 * - return non-zero if we didn't find a serial port.
 */
static int __init mn10300_serial_console_setup(struct console *co,
						 char *options)
{
	struct mn10300_serial_port *port;
	int i, parity = 'n', baud = 9600, bits = 8, flow = 0;

	for (i = 0 ; i < NR_PORTS ; i++) {
		port = mn10300_serial_ports[i];
		if (port && !port->gdbstub && port->uart.line == co->index)
			goto found_device;
	}

	return -ENODEV;

found_device:
	switch (port->clock_src) {
	case MNSCx_CLOCK_SRC_IOCLK:
		port->ioclk = MN10300_IOCLK;
		break;

#ifdef MN10300_IOBCLK
	case MNSCx_CLOCK_SRC_IOBCLK:
		port->ioclk = MN10300_IOBCLK;
		break;
#endif
	default:
		BUG();
	}

	if (options)
		uart_parse_options(options, &baud, &parity, &bits, &flow);

	return uart_set_options(&port->uart, co, baud, parity, bits, flow);
}

/*
 * register console
 */
static int __init mn10300_serial_console_init(void)
{
	register_console(&mn10300_serial_console);
	return 0;
}

console_initcall(mn10300_serial_console_init);
#endif<|MERGE_RESOLUTION|>--- conflicted
+++ resolved
@@ -44,14 +44,11 @@
 #include <unit/timex.h>
 #include "mn10300-serial.h"
 
-<<<<<<< HEAD
-=======
 #ifdef CONFIG_SMP
 #undef  GxICR
 #define GxICR(X) CROSS_GxICR(X, 0)
 #endif /* CONFIG_SMP */
 
->>>>>>> 45f53cc9
 #define kenter(FMT, ...) \
 	printk(KERN_DEBUG "-->%s(" FMT ")\n", __func__, ##__VA_ARGS__)
 #define _enter(FMT, ...) \
@@ -171,20 +168,13 @@
 	._txb		= &SC0TXB,
 	.rx_name	= "ttySM0:Rx",
 	.tx_name	= "ttySM0:Tx",
-<<<<<<< HEAD
-#ifdef CONFIG_MN10300_TTYSM0_TIMER8
-=======
 #if defined(CONFIG_MN10300_TTYSM0_TIMER8)
->>>>>>> 45f53cc9
 	.tm_name	= "ttySM0:Timer8",
 	._tmxmd		= &TM8MD,
 	._tmxbr		= &TM8BR,
 	._tmicr		= &TM8ICR,
 	.tm_irq		= TM8IRQ,
 	.div_timer	= MNSCx_DIV_TIMER_16BIT,
-<<<<<<< HEAD
-#else /* CONFIG_MN10300_TTYSM0_TIMER2 */
-=======
 #elif defined(CONFIG_MN10300_TTYSM0_TIMER0)
 	.tm_name	= "ttySM0:Timer0",
 	._tmxmd		= &TM0MD,
@@ -193,7 +183,6 @@
 	.tm_irq		= TM0IRQ,
 	.div_timer	= MNSCx_DIV_TIMER_8BIT,
 #elif defined(CONFIG_MN10300_TTYSM0_TIMER2)
->>>>>>> 45f53cc9
 	.tm_name	= "ttySM0:Timer2",
 	._tmxmd		= &TM2MD,
 	._tmxbr		= (volatile u16 *)&TM2BR,
@@ -241,22 +230,14 @@
 	._txb		= &SC1TXB,
 	.rx_name	= "ttySM1:Rx",
 	.tx_name	= "ttySM1:Tx",
-<<<<<<< HEAD
-#ifdef CONFIG_MN10300_TTYSM1_TIMER9
-=======
 #if defined(CONFIG_MN10300_TTYSM1_TIMER9)
->>>>>>> 45f53cc9
 	.tm_name	= "ttySM1:Timer9",
 	._tmxmd		= &TM9MD,
 	._tmxbr		= &TM9BR,
 	._tmicr		= &TM9ICR,
 	.tm_irq		= TM9IRQ,
 	.div_timer	= MNSCx_DIV_TIMER_16BIT,
-<<<<<<< HEAD
-#else /* CONFIG_MN10300_TTYSM1_TIMER3 */
-=======
 #elif defined(CONFIG_MN10300_TTYSM1_TIMER3)
->>>>>>> 45f53cc9
 	.tm_name	= "ttySM1:Timer3",
 	._tmxmd		= &TM3MD,
 	._tmxbr		= (volatile u16 *)&TM3BR,
@@ -307,12 +288,6 @@
 	.uart.lock	=
 	__SPIN_LOCK_UNLOCKED(mn10300_serial_port_sif2.uart.lock),
 	.name		= "ttySM2",
-<<<<<<< HEAD
-	.rx_name	= "ttySM2:Rx",
-	.tx_name	= "ttySM2:Tx",
-	.tm_name	= "ttySM2:Timer10",
-=======
->>>>>>> 45f53cc9
 	._iobase	= &SC2CTR,
 	._control	= &SC2CTR,
 	._status	= (volatile u8 *)&SC2STR,
