--- conflicted
+++ resolved
@@ -413,15 +413,6 @@
 #if defined(CONFIG_PPC_STD_MMU_64) && defined(CONFIG_SMP)
 	crash_kexec_wait_realmode(crashing_cpu);
 #endif
-<<<<<<< HEAD
-
-	for_each_irq(i) {
-		struct irq_desc *desc = irq_to_desc(i);
-
-		if (!desc || !desc->chip || !desc->chip->eoi)
-			continue;
-=======
->>>>>>> 45f53cc9
 
 	machine_kexec_mask_interrupts();
 
