/*
 * pseries Memory Hotplug infrastructure.
 *
 * Copyright (C) 2008 Badari Pulavarty, IBM Corporation
 *
 *      This program is free software; you can redistribute it and/or
 *      modify it under the terms of the GNU General Public License
 *      as published by the Free Software Foundation; either version
 *      2 of the License, or (at your option) any later version.
 */

#include <linux/of.h>
<<<<<<< HEAD
#include <linux/lmb.h>
=======
#include <linux/memblock.h>
>>>>>>> 772320e8
#include <linux/vmalloc.h>
#include <asm/firmware.h>
#include <asm/machdep.h>
#include <asm/pSeries_reconfig.h>
#include <asm/sparsemem.h>

static int pseries_remove_memblock(unsigned long base, unsigned int memblock_size)
{
	unsigned long start, start_pfn;
	struct zone *zone;
	int ret;

	start_pfn = base >> PAGE_SHIFT;

	if (!pfn_valid(start_pfn)) {
		memblock_remove(base, memblock_size);
		return 0;
	}

	zone = page_zone(pfn_to_page(start_pfn));

	/*
	 * Remove section mappings and sysfs entries for the
	 * section of the memory we are removing.
	 *
	 * NOTE: Ideally, this should be done in generic code like
	 * remove_memory(). But remove_memory() gets called by writing
	 * to sysfs "state" file and we can't remove sysfs entries
	 * while writing to it. So we have to defer it to here.
	 */
	ret = __remove_pages(zone, start_pfn, memblock_size >> PAGE_SHIFT);
	if (ret)
		return ret;

	/*
	 * Update memory regions for memory remove
	 */
	memblock_remove(base, memblock_size);

	/*
	 * Remove htab bolted mappings for this section of memory
	 */
	start = (unsigned long)__va(base);
<<<<<<< HEAD
	ret = remove_section_mapping(start, start + lmb_size);
=======
	ret = remove_section_mapping(start, start + memblock_size);
>>>>>>> 772320e8

	/* Ensure all vmalloc mappings are flushed in case they also
	 * hit that section of memory
	 */
	vm_unmap_aliases();

	return ret;
}

static int pseries_remove_memory(struct device_node *np)
{
	const char *type;
	const unsigned int *regs;
	unsigned long base;
	unsigned int lmb_size;
	int ret = -EINVAL;

	/*
	 * Check to see if we are actually removing memory
	 */
	type = of_get_property(np, "device_type", NULL);
	if (type == NULL || strcmp(type, "memory") != 0)
		return 0;

	/*
	 * Find the bae address and size of the memblock
	 */
	regs = of_get_property(np, "reg", NULL);
	if (!regs)
		return ret;

	base = *(unsigned long *)regs;
	lmb_size = regs[3];

	ret = pseries_remove_memblock(base, lmb_size);
	return ret;
}

static int pseries_add_memory(struct device_node *np)
{
	const char *type;
	const unsigned int *regs;
	unsigned long base;
	unsigned int lmb_size;
	int ret = -EINVAL;

	/*
	 * Check to see if we are actually adding memory
	 */
	type = of_get_property(np, "device_type", NULL);
	if (type == NULL || strcmp(type, "memory") != 0)
		return 0;

	/*
	 * Find the base and size of the memblock
	 */
	regs = of_get_property(np, "reg", NULL);
	if (!regs)
		return ret;

	base = *(unsigned long *)regs;
	lmb_size = regs[3];

	/*
	 * Update memory region to represent the memory add
	 */
	ret = memblock_add(base, lmb_size);
	return (ret < 0) ? -EINVAL : 0;
}

static int pseries_drconf_memory(unsigned long *base, unsigned int action)
{
	struct device_node *np;
	const unsigned long *lmb_size;
	int rc;

	np = of_find_node_by_path("/ibm,dynamic-reconfiguration-memory");
	if (!np)
		return -EINVAL;

	lmb_size = of_get_property(np, "ibm,lmb-size", NULL);
	if (!lmb_size) {
		of_node_put(np);
		return -EINVAL;
	}

	if (action == PSERIES_DRCONF_MEM_ADD) {
		rc = memblock_add(*base, *lmb_size);
		rc = (rc < 0) ? -EINVAL : 0;
	} else if (action == PSERIES_DRCONF_MEM_REMOVE) {
		rc = pseries_remove_memblock(*base, *lmb_size);
	} else {
		rc = -EINVAL;
	}

	of_node_put(np);
	return rc;
}

static int pseries_memory_notifier(struct notifier_block *nb,
				unsigned long action, void *node)
{
	int err = NOTIFY_OK;

	switch (action) {
	case PSERIES_RECONFIG_ADD:
		if (pseries_add_memory(node))
			err = NOTIFY_BAD;
		break;
	case PSERIES_RECONFIG_REMOVE:
		if (pseries_remove_memory(node))
			err = NOTIFY_BAD;
		break;
	case PSERIES_DRCONF_MEM_ADD:
	case PSERIES_DRCONF_MEM_REMOVE:
		if (pseries_drconf_memory(node, action))
			err = NOTIFY_BAD;
		break;
	default:
		err = NOTIFY_DONE;
		break;
	}
	return err;
}

static struct notifier_block pseries_mem_nb = {
	.notifier_call = pseries_memory_notifier,
};

static int __init pseries_memory_hotplug_init(void)
{
	if (firmware_has_feature(FW_FEATURE_LPAR))
		pSeries_reconfig_notifier_register(&pseries_mem_nb);

	return 0;
}
machine_device_initcall(pseries, pseries_memory_hotplug_init);<|MERGE_RESOLUTION|>--- conflicted
+++ resolved
@@ -10,11 +10,7 @@
  */
 
 #include <linux/of.h>
-<<<<<<< HEAD
-#include <linux/lmb.h>
-=======
 #include <linux/memblock.h>
->>>>>>> 772320e8
 #include <linux/vmalloc.h>
 #include <asm/firmware.h>
 #include <asm/machdep.h>
@@ -58,11 +54,7 @@
 	 * Remove htab bolted mappings for this section of memory
 	 */
 	start = (unsigned long)__va(base);
-<<<<<<< HEAD
-	ret = remove_section_mapping(start, start + lmb_size);
-=======
 	ret = remove_section_mapping(start, start + memblock_size);
->>>>>>> 772320e8
 
 	/* Ensure all vmalloc mappings are flushed in case they also
 	 * hit that section of memory
