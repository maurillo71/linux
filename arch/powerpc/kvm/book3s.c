/*
 * Copyright (C) 2009. SUSE Linux Products GmbH. All rights reserved.
 *
 * Authors:
 *    Alexander Graf <agraf@suse.de>
 *    Kevin Wolf <mail@kevin-wolf.de>
 *
 * Description:
 * This file is derived from arch/powerpc/kvm/44x.c,
 * by Hollis Blanchard <hollisb@us.ibm.com>.
 *
 * This program is free software; you can redistribute it and/or modify
 * it under the terms of the GNU General Public License, version 2, as
 * published by the Free Software Foundation.
 */

#include <linux/kvm_host.h>
#include <linux/err.h>
#include <linux/slab.h>
#include "trace.h"

#include <asm/reg.h>
#include <asm/cputable.h>
#include <asm/cacheflush.h>
#include <asm/tlbflush.h>
#include <asm/uaccess.h>
#include <asm/io.h>
#include <asm/kvm_ppc.h>
#include <asm/kvm_book3s.h>
#include <asm/mmu_context.h>
#include <linux/gfp.h>
#include <linux/sched.h>
#include <linux/vmalloc.h>
#include <linux/highmem.h>

#define VCPU_STAT(x) offsetof(struct kvm_vcpu, stat.x), KVM_STAT_VCPU

/* #define EXIT_DEBUG */
/* #define DEBUG_EXT */

static int kvmppc_handle_ext(struct kvm_vcpu *vcpu, unsigned int exit_nr,
			     ulong msr);

/* Some compatibility defines */
#ifdef CONFIG_PPC_BOOK3S_32
#define MSR_USER32 MSR_USER
#define MSR_USER64 MSR_USER
#define HW_PAGE_SIZE PAGE_SIZE
#endif

struct kvm_stats_debugfs_item debugfs_entries[] = {
	{ "exits",       VCPU_STAT(sum_exits) },
	{ "mmio",        VCPU_STAT(mmio_exits) },
	{ "sig",         VCPU_STAT(signal_exits) },
	{ "sysc",        VCPU_STAT(syscall_exits) },
	{ "inst_emu",    VCPU_STAT(emulated_inst_exits) },
	{ "dec",         VCPU_STAT(dec_exits) },
	{ "ext_intr",    VCPU_STAT(ext_intr_exits) },
	{ "queue_intr",  VCPU_STAT(queue_intr) },
	{ "halt_wakeup", VCPU_STAT(halt_wakeup) },
	{ "pf_storage",  VCPU_STAT(pf_storage) },
	{ "sp_storage",  VCPU_STAT(sp_storage) },
	{ "pf_instruc",  VCPU_STAT(pf_instruc) },
	{ "sp_instruc",  VCPU_STAT(sp_instruc) },
	{ "ld",          VCPU_STAT(ld) },
	{ "ld_slow",     VCPU_STAT(ld_slow) },
	{ "st",          VCPU_STAT(st) },
	{ "st_slow",     VCPU_STAT(st_slow) },
	{ NULL }
};

void kvmppc_core_load_host_debugstate(struct kvm_vcpu *vcpu)
{
}

void kvmppc_core_load_guest_debugstate(struct kvm_vcpu *vcpu)
{
}

void kvmppc_core_vcpu_load(struct kvm_vcpu *vcpu, int cpu)
{
#ifdef CONFIG_PPC_BOOK3S_64
	memcpy(to_svcpu(vcpu)->slb, to_book3s(vcpu)->slb_shadow, sizeof(to_svcpu(vcpu)->slb));
	memcpy(&get_paca()->shadow_vcpu, to_book3s(vcpu)->shadow_vcpu,
	       sizeof(get_paca()->shadow_vcpu));
	to_svcpu(vcpu)->slb_max = to_book3s(vcpu)->slb_shadow_max;
#endif

#ifdef CONFIG_PPC_BOOK3S_32
	current->thread.kvm_shadow_vcpu = to_book3s(vcpu)->shadow_vcpu;
#endif
}

void kvmppc_core_vcpu_put(struct kvm_vcpu *vcpu)
{
#ifdef CONFIG_PPC_BOOK3S_64
	memcpy(to_book3s(vcpu)->slb_shadow, to_svcpu(vcpu)->slb, sizeof(to_svcpu(vcpu)->slb));
	memcpy(to_book3s(vcpu)->shadow_vcpu, &get_paca()->shadow_vcpu,
	       sizeof(get_paca()->shadow_vcpu));
	to_book3s(vcpu)->slb_shadow_max = to_svcpu(vcpu)->slb_max;
#endif

	kvmppc_giveup_ext(vcpu, MSR_FP);
	kvmppc_giveup_ext(vcpu, MSR_VEC);
	kvmppc_giveup_ext(vcpu, MSR_VSX);
}

static void kvmppc_recalc_shadow_msr(struct kvm_vcpu *vcpu)
{
	ulong smsr = vcpu->arch.shared->msr;

	/* Guest MSR values */
	smsr &= MSR_FE0 | MSR_FE1 | MSR_SF | MSR_SE | MSR_BE | MSR_DE;
	/* Process MSR values */
	smsr |= MSR_ME | MSR_RI | MSR_IR | MSR_DR | MSR_PR | MSR_EE;
	/* External providers the guest reserved */
	smsr |= (vcpu->arch.shared->msr & vcpu->arch.guest_owned_ext);
	/* 64-bit Process MSR values */
#ifdef CONFIG_PPC_BOOK3S_64
	smsr |= MSR_ISF | MSR_HV;
#endif
	vcpu->arch.shadow_msr = smsr;
}

void kvmppc_set_msr(struct kvm_vcpu *vcpu, u64 msr)
{
	ulong old_msr = vcpu->arch.shared->msr;

#ifdef EXIT_DEBUG
	printk(KERN_INFO "KVM: Set MSR to 0x%llx\n", msr);
#endif

	msr &= to_book3s(vcpu)->msr_mask;
	vcpu->arch.shared->msr = msr;
	kvmppc_recalc_shadow_msr(vcpu);

	if (msr & MSR_POW) {
		if (!vcpu->arch.pending_exceptions) {
			kvm_vcpu_block(vcpu);
			vcpu->stat.halt_wakeup++;

			/* Unset POW bit after we woke up */
			msr &= ~MSR_POW;
			vcpu->arch.shared->msr = msr;
		}
	}

	if ((vcpu->arch.shared->msr & (MSR_PR|MSR_IR|MSR_DR)) !=
		   (old_msr & (MSR_PR|MSR_IR|MSR_DR))) {
		kvmppc_mmu_flush_segments(vcpu);
		kvmppc_mmu_map_segment(vcpu, kvmppc_get_pc(vcpu));

		/* Preload magic page segment when in kernel mode */
		if (!(msr & MSR_PR) && vcpu->arch.magic_page_pa) {
			struct kvm_vcpu_arch *a = &vcpu->arch;

			if (msr & MSR_DR)
				kvmppc_mmu_map_segment(vcpu, a->magic_page_ea);
			else
				kvmppc_mmu_map_segment(vcpu, a->magic_page_pa);
		}
	}

	/* Preload FPU if it's enabled */
	if (vcpu->arch.shared->msr & MSR_FP)
		kvmppc_handle_ext(vcpu, BOOK3S_INTERRUPT_FP_UNAVAIL, MSR_FP);
}

void kvmppc_inject_interrupt(struct kvm_vcpu *vcpu, int vec, u64 flags)
{
	vcpu->arch.shared->srr0 = kvmppc_get_pc(vcpu);
	vcpu->arch.shared->srr1 = vcpu->arch.shared->msr | flags;
	kvmppc_set_pc(vcpu, to_book3s(vcpu)->hior + vec);
	vcpu->arch.mmu.reset_msr(vcpu);
}

static int kvmppc_book3s_vec2irqprio(unsigned int vec)
{
	unsigned int prio;

	switch (vec) {
	case 0x100: prio = BOOK3S_IRQPRIO_SYSTEM_RESET;		break;
	case 0x200: prio = BOOK3S_IRQPRIO_MACHINE_CHECK;	break;
	case 0x300: prio = BOOK3S_IRQPRIO_DATA_STORAGE;		break;
	case 0x380: prio = BOOK3S_IRQPRIO_DATA_SEGMENT;		break;
	case 0x400: prio = BOOK3S_IRQPRIO_INST_STORAGE;		break;
	case 0x480: prio = BOOK3S_IRQPRIO_INST_SEGMENT;		break;
	case 0x500: prio = BOOK3S_IRQPRIO_EXTERNAL;		break;
	case 0x501: prio = BOOK3S_IRQPRIO_EXTERNAL_LEVEL;	break;
	case 0x600: prio = BOOK3S_IRQPRIO_ALIGNMENT;		break;
	case 0x700: prio = BOOK3S_IRQPRIO_PROGRAM;		break;
	case 0x800: prio = BOOK3S_IRQPRIO_FP_UNAVAIL;		break;
	case 0x900: prio = BOOK3S_IRQPRIO_DECREMENTER;		break;
	case 0xc00: prio = BOOK3S_IRQPRIO_SYSCALL;		break;
	case 0xd00: prio = BOOK3S_IRQPRIO_DEBUG;		break;
	case 0xf20: prio = BOOK3S_IRQPRIO_ALTIVEC;		break;
	case 0xf40: prio = BOOK3S_IRQPRIO_VSX;			break;
	default:    prio = BOOK3S_IRQPRIO_MAX;			break;
	}

	return prio;
}

static void kvmppc_book3s_dequeue_irqprio(struct kvm_vcpu *vcpu,
					  unsigned int vec)
{
	clear_bit(kvmppc_book3s_vec2irqprio(vec),
		  &vcpu->arch.pending_exceptions);

	if (!vcpu->arch.pending_exceptions)
		vcpu->arch.shared->int_pending = 0;
}

void kvmppc_book3s_queue_irqprio(struct kvm_vcpu *vcpu, unsigned int vec)
{
	vcpu->stat.queue_intr++;

	set_bit(kvmppc_book3s_vec2irqprio(vec),
		&vcpu->arch.pending_exceptions);
#ifdef EXIT_DEBUG
	printk(KERN_INFO "Queueing interrupt %x\n", vec);
#endif
}


void kvmppc_core_queue_program(struct kvm_vcpu *vcpu, ulong flags)
{
	to_book3s(vcpu)->prog_flags = flags;
	kvmppc_book3s_queue_irqprio(vcpu, BOOK3S_INTERRUPT_PROGRAM);
}

void kvmppc_core_queue_dec(struct kvm_vcpu *vcpu)
{
	kvmppc_book3s_queue_irqprio(vcpu, BOOK3S_INTERRUPT_DECREMENTER);
}

int kvmppc_core_pending_dec(struct kvm_vcpu *vcpu)
{
	return test_bit(BOOK3S_INTERRUPT_DECREMENTER >> 7, &vcpu->arch.pending_exceptions);
}

void kvmppc_core_dequeue_dec(struct kvm_vcpu *vcpu)
{
	kvmppc_book3s_dequeue_irqprio(vcpu, BOOK3S_INTERRUPT_DECREMENTER);
}

void kvmppc_core_queue_external(struct kvm_vcpu *vcpu,
                                struct kvm_interrupt *irq)
{
	unsigned int vec = BOOK3S_INTERRUPT_EXTERNAL;

	if (irq->irq == KVM_INTERRUPT_SET_LEVEL)
		vec = BOOK3S_INTERRUPT_EXTERNAL_LEVEL;

	kvmppc_book3s_queue_irqprio(vcpu, vec);
}

void kvmppc_core_dequeue_external(struct kvm_vcpu *vcpu,
                                  struct kvm_interrupt *irq)
{
	kvmppc_book3s_dequeue_irqprio(vcpu, BOOK3S_INTERRUPT_EXTERNAL);
	kvmppc_book3s_dequeue_irqprio(vcpu, BOOK3S_INTERRUPT_EXTERNAL_LEVEL);
}

int kvmppc_book3s_irqprio_deliver(struct kvm_vcpu *vcpu, unsigned int priority)
{
	int deliver = 1;
	int vec = 0;
	ulong flags = 0ULL;
	ulong crit_raw = vcpu->arch.shared->critical;
	ulong crit_r1 = kvmppc_get_gpr(vcpu, 1);
	bool crit;

	/* Truncate crit indicators in 32 bit mode */
	if (!(vcpu->arch.shared->msr & MSR_SF)) {
		crit_raw &= 0xffffffff;
		crit_r1 &= 0xffffffff;
	}

	/* Critical section when crit == r1 */
	crit = (crit_raw == crit_r1);
	/* ... and we're in supervisor mode */
	crit = crit && !(vcpu->arch.shared->msr & MSR_PR);

	switch (priority) {
	case BOOK3S_IRQPRIO_DECREMENTER:
		deliver = (vcpu->arch.shared->msr & MSR_EE) && !crit;
		vec = BOOK3S_INTERRUPT_DECREMENTER;
		break;
	case BOOK3S_IRQPRIO_EXTERNAL:
	case BOOK3S_IRQPRIO_EXTERNAL_LEVEL:
		deliver = (vcpu->arch.shared->msr & MSR_EE) && !crit;
		vec = BOOK3S_INTERRUPT_EXTERNAL;
		break;
	case BOOK3S_IRQPRIO_SYSTEM_RESET:
		vec = BOOK3S_INTERRUPT_SYSTEM_RESET;
		break;
	case BOOK3S_IRQPRIO_MACHINE_CHECK:
		vec = BOOK3S_INTERRUPT_MACHINE_CHECK;
		break;
	case BOOK3S_IRQPRIO_DATA_STORAGE:
		vec = BOOK3S_INTERRUPT_DATA_STORAGE;
		break;
	case BOOK3S_IRQPRIO_INST_STORAGE:
		vec = BOOK3S_INTERRUPT_INST_STORAGE;
		break;
	case BOOK3S_IRQPRIO_DATA_SEGMENT:
		vec = BOOK3S_INTERRUPT_DATA_SEGMENT;
		break;
	case BOOK3S_IRQPRIO_INST_SEGMENT:
		vec = BOOK3S_INTERRUPT_INST_SEGMENT;
		break;
	case BOOK3S_IRQPRIO_ALIGNMENT:
		vec = BOOK3S_INTERRUPT_ALIGNMENT;
		break;
	case BOOK3S_IRQPRIO_PROGRAM:
		vec = BOOK3S_INTERRUPT_PROGRAM;
		flags = to_book3s(vcpu)->prog_flags;
		break;
	case BOOK3S_IRQPRIO_VSX:
		vec = BOOK3S_INTERRUPT_VSX;
		break;
	case BOOK3S_IRQPRIO_ALTIVEC:
		vec = BOOK3S_INTERRUPT_ALTIVEC;
		break;
	case BOOK3S_IRQPRIO_FP_UNAVAIL:
		vec = BOOK3S_INTERRUPT_FP_UNAVAIL;
		break;
	case BOOK3S_IRQPRIO_SYSCALL:
		vec = BOOK3S_INTERRUPT_SYSCALL;
		break;
	case BOOK3S_IRQPRIO_DEBUG:
		vec = BOOK3S_INTERRUPT_TRACE;
		break;
	case BOOK3S_IRQPRIO_PERFORMANCE_MONITOR:
		vec = BOOK3S_INTERRUPT_PERFMON;
		break;
	default:
		deliver = 0;
		printk(KERN_ERR "KVM: Unknown interrupt: 0x%x\n", priority);
		break;
	}

#if 0
	printk(KERN_INFO "Deliver interrupt 0x%x? %x\n", vec, deliver);
#endif

	if (deliver)
		kvmppc_inject_interrupt(vcpu, vec, flags);

	return deliver;
}

/*
 * This function determines if an irqprio should be cleared once issued.
 */
static bool clear_irqprio(struct kvm_vcpu *vcpu, unsigned int priority)
{
	switch (priority) {
		case BOOK3S_IRQPRIO_DECREMENTER:
			/* DEC interrupts get cleared by mtdec */
			return false;
		case BOOK3S_IRQPRIO_EXTERNAL_LEVEL:
			/* External interrupts get cleared by userspace */
			return false;
	}

	return true;
}

void kvmppc_core_deliver_interrupts(struct kvm_vcpu *vcpu)
{
	unsigned long *pending = &vcpu->arch.pending_exceptions;
	unsigned long old_pending = vcpu->arch.pending_exceptions;
	unsigned int priority;

#ifdef EXIT_DEBUG
	if (vcpu->arch.pending_exceptions)
		printk(KERN_EMERG "KVM: Check pending: %lx\n", vcpu->arch.pending_exceptions);
#endif
	priority = __ffs(*pending);
	while (priority < BOOK3S_IRQPRIO_MAX) {
		if (kvmppc_book3s_irqprio_deliver(vcpu, priority) &&
		    clear_irqprio(vcpu, priority)) {
			clear_bit(priority, &vcpu->arch.pending_exceptions);
			break;
		}

		priority = find_next_bit(pending,
					 BITS_PER_BYTE * sizeof(*pending),
					 priority + 1);
	}

	/* Tell the guest about our interrupt status */
	if (*pending)
		vcpu->arch.shared->int_pending = 1;
	else if (old_pending)
		vcpu->arch.shared->int_pending = 0;
}

void kvmppc_set_pvr(struct kvm_vcpu *vcpu, u32 pvr)
{
	u32 host_pvr;

	vcpu->arch.hflags &= ~BOOK3S_HFLAG_SLB;
	vcpu->arch.pvr = pvr;
#ifdef CONFIG_PPC_BOOK3S_64
	if ((pvr >= 0x330000) && (pvr < 0x70330000)) {
		kvmppc_mmu_book3s_64_init(vcpu);
		to_book3s(vcpu)->hior = 0xfff00000;
		to_book3s(vcpu)->msr_mask = 0xffffffffffffffffULL;
	} else
#endif
	{
		kvmppc_mmu_book3s_32_init(vcpu);
		to_book3s(vcpu)->hior = 0;
		to_book3s(vcpu)->msr_mask = 0xffffffffULL;
	}

	/* If we are in hypervisor level on 970, we can tell the CPU to
	 * treat DCBZ as 32 bytes store */
	vcpu->arch.hflags &= ~BOOK3S_HFLAG_DCBZ32;
	if (vcpu->arch.mmu.is_dcbz32(vcpu) && (mfmsr() & MSR_HV) &&
	    !strcmp(cur_cpu_spec->platform, "ppc970"))
		vcpu->arch.hflags |= BOOK3S_HFLAG_DCBZ32;

	/* Cell performs badly if MSR_FEx are set. So let's hope nobody
	   really needs them in a VM on Cell and force disable them. */
	if (!strcmp(cur_cpu_spec->platform, "ppc-cell-be"))
		to_book3s(vcpu)->msr_mask &= ~(MSR_FE0 | MSR_FE1);

#ifdef CONFIG_PPC_BOOK3S_32
	/* 32 bit Book3S always has 32 byte dcbz */
	vcpu->arch.hflags |= BOOK3S_HFLAG_DCBZ32;
#endif

	/* On some CPUs we can execute paired single operations natively */
	asm ( "mfpvr %0" : "=r"(host_pvr));
	switch (host_pvr) {
	case 0x00080200:	/* lonestar 2.0 */
	case 0x00088202:	/* lonestar 2.2 */
	case 0x70000100:	/* gekko 1.0 */
	case 0x00080100:	/* gekko 2.0 */
	case 0x00083203:	/* gekko 2.3a */
	case 0x00083213:	/* gekko 2.3b */
	case 0x00083204:	/* gekko 2.4 */
	case 0x00083214:	/* gekko 2.4e (8SE) - retail HW2 */
	case 0x00087200:	/* broadway */
		vcpu->arch.hflags |= BOOK3S_HFLAG_NATIVE_PS;
		/* Enable HID2.PSE - in case we need it later */
		mtspr(SPRN_HID2_GEKKO, mfspr(SPRN_HID2_GEKKO) | (1 << 29));
	}
}

pfn_t kvmppc_gfn_to_pfn(struct kvm_vcpu *vcpu, gfn_t gfn)
{
	ulong mp_pa = vcpu->arch.magic_page_pa;

	/* Magic page override */
	if (unlikely(mp_pa) &&
	    unlikely(((gfn << PAGE_SHIFT) & KVM_PAM) ==
		     ((mp_pa & PAGE_MASK) & KVM_PAM))) {
		ulong shared_page = ((ulong)vcpu->arch.shared) & PAGE_MASK;
		pfn_t pfn;

		pfn = (pfn_t)virt_to_phys((void*)shared_page) >> PAGE_SHIFT;
		get_page(pfn_to_page(pfn));
		return pfn;
	}

	return gfn_to_pfn(vcpu->kvm, gfn);
}

/* Book3s_32 CPUs always have 32 bytes cache line size, which Linux assumes. To
 * make Book3s_32 Linux work on Book3s_64, we have to make sure we trap dcbz to
 * emulate 32 bytes dcbz length.
 *
 * The Book3s_64 inventors also realized this case and implemented a special bit
 * in the HID5 register, which is a hypervisor ressource. Thus we can't use it.
 *
 * My approach here is to patch the dcbz instruction on executing pages.
 */
static void kvmppc_patch_dcbz(struct kvm_vcpu *vcpu, struct kvmppc_pte *pte)
{
	struct page *hpage;
	u64 hpage_offset;
	u32 *page;
	int i;

	hpage = gfn_to_page(vcpu->kvm, pte->raddr >> PAGE_SHIFT);
	if (is_error_page(hpage)) {
		kvm_release_page_clean(hpage);
		return;
	}

	hpage_offset = pte->raddr & ~PAGE_MASK;
	hpage_offset &= ~0xFFFULL;
	hpage_offset /= 4;

	get_page(hpage);
	page = kmap_atomic(hpage, KM_USER0);

	/* patch dcbz into reserved instruction, so we trap */
	for (i=hpage_offset; i < hpage_offset + (HW_PAGE_SIZE / 4); i++)
		if ((page[i] & 0xff0007ff) == INS_DCBZ)
			page[i] &= 0xfffffff7;

	kunmap_atomic(page, KM_USER0);
	put_page(hpage);
}

static int kvmppc_xlate(struct kvm_vcpu *vcpu, ulong eaddr, bool data,
			 struct kvmppc_pte *pte)
{
	int relocated = (vcpu->arch.shared->msr & (data ? MSR_DR : MSR_IR));
	int r;

	if (relocated) {
		r = vcpu->arch.mmu.xlate(vcpu, eaddr, pte, data);
	} else {
		pte->eaddr = eaddr;
		pte->raddr = eaddr & KVM_PAM;
		pte->vpage = VSID_REAL | eaddr >> 12;
		pte->may_read = true;
		pte->may_write = true;
		pte->may_execute = true;
		r = 0;
	}

	return r;
}

static hva_t kvmppc_bad_hva(void)
{
	return PAGE_OFFSET;
}

static hva_t kvmppc_pte_to_hva(struct kvm_vcpu *vcpu, struct kvmppc_pte *pte,
			       bool read)
{
	hva_t hpage;

	if (read && !pte->may_read)
		goto err;

	if (!read && !pte->may_write)
		goto err;

	hpage = gfn_to_hva(vcpu->kvm, pte->raddr >> PAGE_SHIFT);
	if (kvm_is_error_hva(hpage))
		goto err;

	return hpage | (pte->raddr & ~PAGE_MASK);
err:
	return kvmppc_bad_hva();
}

int kvmppc_st(struct kvm_vcpu *vcpu, ulong *eaddr, int size, void *ptr,
	      bool data)
{
	struct kvmppc_pte pte;

	vcpu->stat.st++;

	if (kvmppc_xlate(vcpu, *eaddr, data, &pte))
		return -ENOENT;

	*eaddr = pte.raddr;

	if (!pte.may_write)
		return -EPERM;

	if (kvm_write_guest(vcpu->kvm, pte.raddr, ptr, size))
		return EMULATE_DO_MMIO;

	return EMULATE_DONE;
}

int kvmppc_ld(struct kvm_vcpu *vcpu, ulong *eaddr, int size, void *ptr,
		      bool data)
{
	struct kvmppc_pte pte;
	hva_t hva = *eaddr;

	vcpu->stat.ld++;

	if (kvmppc_xlate(vcpu, *eaddr, data, &pte))
		goto nopte;

	*eaddr = pte.raddr;

	hva = kvmppc_pte_to_hva(vcpu, &pte, true);
	if (kvm_is_error_hva(hva))
		goto mmio;

	if (copy_from_user(ptr, (void __user *)hva, size)) {
		printk(KERN_INFO "kvmppc_ld at 0x%lx failed\n", hva);
		goto mmio;
	}

	return EMULATE_DONE;

nopte:
	return -ENOENT;
mmio:
	return EMULATE_DO_MMIO;
}

static int kvmppc_visible_gfn(struct kvm_vcpu *vcpu, gfn_t gfn)
{
	ulong mp_pa = vcpu->arch.magic_page_pa;

	if (unlikely(mp_pa) &&
	    unlikely((mp_pa & KVM_PAM) >> PAGE_SHIFT == gfn)) {
		return 1;
	}

	return kvm_is_visible_gfn(vcpu->kvm, gfn);
}

int kvmppc_handle_pagefault(struct kvm_run *run, struct kvm_vcpu *vcpu,
			    ulong eaddr, int vec)
{
	bool data = (vec == BOOK3S_INTERRUPT_DATA_STORAGE);
	int r = RESUME_GUEST;
	int relocated;
	int page_found = 0;
	struct kvmppc_pte pte;
	bool is_mmio = false;
	bool dr = (vcpu->arch.shared->msr & MSR_DR) ? true : false;
	bool ir = (vcpu->arch.shared->msr & MSR_IR) ? true : false;
	u64 vsid;

	relocated = data ? dr : ir;

	/* Resolve real address if translation turned on */
	if (relocated) {
		page_found = vcpu->arch.mmu.xlate(vcpu, eaddr, &pte, data);
	} else {
		pte.may_execute = true;
		pte.may_read = true;
		pte.may_write = true;
		pte.raddr = eaddr & KVM_PAM;
		pte.eaddr = eaddr;
		pte.vpage = eaddr >> 12;
	}

	switch (vcpu->arch.shared->msr & (MSR_DR|MSR_IR)) {
	case 0:
		pte.vpage |= ((u64)VSID_REAL << (SID_SHIFT - 12));
		break;
	case MSR_DR:
	case MSR_IR:
		vcpu->arch.mmu.esid_to_vsid(vcpu, eaddr >> SID_SHIFT, &vsid);

		if ((vcpu->arch.shared->msr & (MSR_DR|MSR_IR)) == MSR_DR)
			pte.vpage |= ((u64)VSID_REAL_DR << (SID_SHIFT - 12));
		else
			pte.vpage |= ((u64)VSID_REAL_IR << (SID_SHIFT - 12));
		pte.vpage |= vsid;

		if (vsid == -1)
			page_found = -EINVAL;
		break;
	}

	if (vcpu->arch.mmu.is_dcbz32(vcpu) &&
	   (!(vcpu->arch.hflags & BOOK3S_HFLAG_DCBZ32))) {
		/*
		 * If we do the dcbz hack, we have to NX on every execution,
		 * so we can patch the executing code. This renders our guest
		 * NX-less.
		 */
		pte.may_execute = !data;
	}

	if (page_found == -ENOENT) {
		/* Page not found in guest PTE entries */
		vcpu->arch.shared->dar = kvmppc_get_fault_dar(vcpu);
		vcpu->arch.shared->dsisr = to_svcpu(vcpu)->fault_dsisr;
		vcpu->arch.shared->msr |=
			(to_svcpu(vcpu)->shadow_srr1 & 0x00000000f8000000ULL);
		kvmppc_book3s_queue_irqprio(vcpu, vec);
	} else if (page_found == -EPERM) {
		/* Storage protection */
		vcpu->arch.shared->dar = kvmppc_get_fault_dar(vcpu);
		vcpu->arch.shared->dsisr =
			to_svcpu(vcpu)->fault_dsisr & ~DSISR_NOHPTE;
		vcpu->arch.shared->dsisr |= DSISR_PROTFAULT;
		vcpu->arch.shared->msr |=
			(to_svcpu(vcpu)->shadow_srr1 & 0x00000000f8000000ULL);
		kvmppc_book3s_queue_irqprio(vcpu, vec);
	} else if (page_found == -EINVAL) {
		/* Page not found in guest SLB */
		vcpu->arch.shared->dar = kvmppc_get_fault_dar(vcpu);
		kvmppc_book3s_queue_irqprio(vcpu, vec + 0x80);
	} else if (!is_mmio &&
		   kvmppc_visible_gfn(vcpu, pte.raddr >> PAGE_SHIFT)) {
		/* The guest's PTE is not mapped yet. Map on the host */
		kvmppc_mmu_map_page(vcpu, &pte);
		if (data)
			vcpu->stat.sp_storage++;
		else if (vcpu->arch.mmu.is_dcbz32(vcpu) &&
			(!(vcpu->arch.hflags & BOOK3S_HFLAG_DCBZ32)))
			kvmppc_patch_dcbz(vcpu, &pte);
	} else {
		/* MMIO */
		vcpu->stat.mmio_exits++;
		vcpu->arch.paddr_accessed = pte.raddr;
		r = kvmppc_emulate_mmio(run, vcpu);
		if ( r == RESUME_HOST_NV )
			r = RESUME_HOST;
	}

	return r;
}

static inline int get_fpr_index(int i)
{
#ifdef CONFIG_VSX
	i *= 2;
#endif
	return i;
}

/* Give up external provider (FPU, Altivec, VSX) */
void kvmppc_giveup_ext(struct kvm_vcpu *vcpu, ulong msr)
{
	struct thread_struct *t = &current->thread;
	u64 *vcpu_fpr = vcpu->arch.fpr;
#ifdef CONFIG_VSX
	u64 *vcpu_vsx = vcpu->arch.vsr;
#endif
	u64 *thread_fpr = (u64*)t->fpr;
	int i;

	if (!(vcpu->arch.guest_owned_ext & msr))
		return;

#ifdef DEBUG_EXT
	printk(KERN_INFO "Giving up ext 0x%lx\n", msr);
#endif

	switch (msr) {
	case MSR_FP:
		giveup_fpu(current);
		for (i = 0; i < ARRAY_SIZE(vcpu->arch.fpr); i++)
			vcpu_fpr[i] = thread_fpr[get_fpr_index(i)];

		vcpu->arch.fpscr = t->fpscr.val;
		break;
	case MSR_VEC:
#ifdef CONFIG_ALTIVEC
		giveup_altivec(current);
		memcpy(vcpu->arch.vr, t->vr, sizeof(vcpu->arch.vr));
		vcpu->arch.vscr = t->vscr;
#endif
		break;
	case MSR_VSX:
#ifdef CONFIG_VSX
		__giveup_vsx(current);
		for (i = 0; i < ARRAY_SIZE(vcpu->arch.vsr); i++)
			vcpu_vsx[i] = thread_fpr[get_fpr_index(i) + 1];
#endif
		break;
	default:
		BUG();
	}

	vcpu->arch.guest_owned_ext &= ~msr;
	current->thread.regs->msr &= ~msr;
	kvmppc_recalc_shadow_msr(vcpu);
}

static int kvmppc_read_inst(struct kvm_vcpu *vcpu)
{
	ulong srr0 = kvmppc_get_pc(vcpu);
	u32 last_inst = kvmppc_get_last_inst(vcpu);
	int ret;

	ret = kvmppc_ld(vcpu, &srr0, sizeof(u32), &last_inst, false);
	if (ret == -ENOENT) {
		ulong msr = vcpu->arch.shared->msr;

		msr = kvmppc_set_field(msr, 33, 33, 1);
		msr = kvmppc_set_field(msr, 34, 36, 0);
		vcpu->arch.shared->msr = kvmppc_set_field(msr, 42, 47, 0);
		kvmppc_book3s_queue_irqprio(vcpu, BOOK3S_INTERRUPT_INST_STORAGE);
		return EMULATE_AGAIN;
	}

	return EMULATE_DONE;
}

static int kvmppc_check_ext(struct kvm_vcpu *vcpu, unsigned int exit_nr)
{

	/* Need to do paired single emulation? */
	if (!(vcpu->arch.hflags & BOOK3S_HFLAG_PAIRED_SINGLE))
		return EMULATE_DONE;

	/* Read out the instruction */
	if (kvmppc_read_inst(vcpu) == EMULATE_DONE)
		/* Need to emulate */
		return EMULATE_FAIL;

	return EMULATE_AGAIN;
}

/* Handle external providers (FPU, Altivec, VSX) */
static int kvmppc_handle_ext(struct kvm_vcpu *vcpu, unsigned int exit_nr,
			     ulong msr)
{
	struct thread_struct *t = &current->thread;
	u64 *vcpu_fpr = vcpu->arch.fpr;
#ifdef CONFIG_VSX
	u64 *vcpu_vsx = vcpu->arch.vsr;
#endif
	u64 *thread_fpr = (u64*)t->fpr;
	int i;

	/* When we have paired singles, we emulate in software */
	if (vcpu->arch.hflags & BOOK3S_HFLAG_PAIRED_SINGLE)
		return RESUME_GUEST;

	if (!(vcpu->arch.shared->msr & msr)) {
		kvmppc_book3s_queue_irqprio(vcpu, exit_nr);
		return RESUME_GUEST;
	}

	/* We already own the ext */
	if (vcpu->arch.guest_owned_ext & msr) {
		return RESUME_GUEST;
	}

#ifdef DEBUG_EXT
	printk(KERN_INFO "Loading up ext 0x%lx\n", msr);
#endif

	current->thread.regs->msr |= msr;

	switch (msr) {
	case MSR_FP:
		for (i = 0; i < ARRAY_SIZE(vcpu->arch.fpr); i++)
			thread_fpr[get_fpr_index(i)] = vcpu_fpr[i];

		t->fpscr.val = vcpu->arch.fpscr;
		t->fpexc_mode = 0;
		kvmppc_load_up_fpu();
		break;
	case MSR_VEC:
#ifdef CONFIG_ALTIVEC
		memcpy(t->vr, vcpu->arch.vr, sizeof(vcpu->arch.vr));
		t->vscr = vcpu->arch.vscr;
		t->vrsave = -1;
		kvmppc_load_up_altivec();
#endif
		break;
	case MSR_VSX:
#ifdef CONFIG_VSX
		for (i = 0; i < ARRAY_SIZE(vcpu->arch.vsr); i++)
			thread_fpr[get_fpr_index(i) + 1] = vcpu_vsx[i];
		kvmppc_load_up_vsx();
#endif
		break;
	default:
		BUG();
	}

	vcpu->arch.guest_owned_ext |= msr;

	kvmppc_recalc_shadow_msr(vcpu);

	return RESUME_GUEST;
}

int kvmppc_handle_exit(struct kvm_run *run, struct kvm_vcpu *vcpu,
                       unsigned int exit_nr)
{
	int r = RESUME_HOST;

	vcpu->stat.sum_exits++;

	run->exit_reason = KVM_EXIT_UNKNOWN;
	run->ready_for_interrupt_injection = 1;

	trace_kvm_book3s_exit(exit_nr, vcpu);
	kvm_resched(vcpu);
	switch (exit_nr) {
	case BOOK3S_INTERRUPT_INST_STORAGE:
		vcpu->stat.pf_instruc++;

#ifdef CONFIG_PPC_BOOK3S_32
		/* We set segments as unused segments when invalidating them. So
		 * treat the respective fault as segment fault. */
		if (to_svcpu(vcpu)->sr[kvmppc_get_pc(vcpu) >> SID_SHIFT]
		    == SR_INVALID) {
			kvmppc_mmu_map_segment(vcpu, kvmppc_get_pc(vcpu));
			r = RESUME_GUEST;
			break;
		}
#endif

		/* only care about PTEG not found errors, but leave NX alone */
		if (to_svcpu(vcpu)->shadow_srr1 & 0x40000000) {
			r = kvmppc_handle_pagefault(run, vcpu, kvmppc_get_pc(vcpu), exit_nr);
			vcpu->stat.sp_instruc++;
		} else if (vcpu->arch.mmu.is_dcbz32(vcpu) &&
			  (!(vcpu->arch.hflags & BOOK3S_HFLAG_DCBZ32))) {
			/*
			 * XXX If we do the dcbz hack we use the NX bit to flush&patch the page,
			 *     so we can't use the NX bit inside the guest. Let's cross our fingers,
			 *     that no guest that needs the dcbz hack does NX.
			 */
			kvmppc_mmu_pte_flush(vcpu, kvmppc_get_pc(vcpu), ~0xFFFUL);
			r = RESUME_GUEST;
		} else {
			vcpu->arch.shared->msr |=
				to_svcpu(vcpu)->shadow_srr1 & 0x58000000;
			kvmppc_book3s_queue_irqprio(vcpu, exit_nr);
			r = RESUME_GUEST;
		}
		break;
	case BOOK3S_INTERRUPT_DATA_STORAGE:
	{
		ulong dar = kvmppc_get_fault_dar(vcpu);
		vcpu->stat.pf_storage++;

#ifdef CONFIG_PPC_BOOK3S_32
		/* We set segments as unused segments when invalidating them. So
		 * treat the respective fault as segment fault. */
		if ((to_svcpu(vcpu)->sr[dar >> SID_SHIFT]) == SR_INVALID) {
			kvmppc_mmu_map_segment(vcpu, dar);
			r = RESUME_GUEST;
			break;
		}
#endif

		/* The only case we need to handle is missing shadow PTEs */
		if (to_svcpu(vcpu)->fault_dsisr & DSISR_NOHPTE) {
			r = kvmppc_handle_pagefault(run, vcpu, dar, exit_nr);
		} else {
			vcpu->arch.shared->dar = dar;
			vcpu->arch.shared->dsisr = to_svcpu(vcpu)->fault_dsisr;
			kvmppc_book3s_queue_irqprio(vcpu, exit_nr);
			r = RESUME_GUEST;
		}
		break;
	}
	case BOOK3S_INTERRUPT_DATA_SEGMENT:
		if (kvmppc_mmu_map_segment(vcpu, kvmppc_get_fault_dar(vcpu)) < 0) {
			vcpu->arch.shared->dar = kvmppc_get_fault_dar(vcpu);
			kvmppc_book3s_queue_irqprio(vcpu,
				BOOK3S_INTERRUPT_DATA_SEGMENT);
		}
		r = RESUME_GUEST;
		break;
	case BOOK3S_INTERRUPT_INST_SEGMENT:
		if (kvmppc_mmu_map_segment(vcpu, kvmppc_get_pc(vcpu)) < 0) {
			kvmppc_book3s_queue_irqprio(vcpu,
				BOOK3S_INTERRUPT_INST_SEGMENT);
		}
		r = RESUME_GUEST;
		break;
	/* We're good on these - the host merely wanted to get our attention */
	case BOOK3S_INTERRUPT_DECREMENTER:
		vcpu->stat.dec_exits++;
		r = RESUME_GUEST;
		break;
	case BOOK3S_INTERRUPT_EXTERNAL:
		vcpu->stat.ext_intr_exits++;
		r = RESUME_GUEST;
		break;
	case BOOK3S_INTERRUPT_PERFMON:
		r = RESUME_GUEST;
		break;
	case BOOK3S_INTERRUPT_PROGRAM:
	{
		enum emulation_result er;
		ulong flags;
<<<<<<< HEAD

program_interrupt:
		flags = to_svcpu(vcpu)->shadow_srr1 & 0x1f0000ull;

=======

program_interrupt:
		flags = to_svcpu(vcpu)->shadow_srr1 & 0x1f0000ull;

>>>>>>> 3cbea436
		if (vcpu->arch.shared->msr & MSR_PR) {
#ifdef EXIT_DEBUG
			printk(KERN_INFO "Userspace triggered 0x700 exception at 0x%lx (0x%x)\n", kvmppc_get_pc(vcpu), kvmppc_get_last_inst(vcpu));
#endif
			if ((kvmppc_get_last_inst(vcpu) & 0xff0007ff) !=
			    (INS_DCBZ & 0xfffffff7)) {
				kvmppc_core_queue_program(vcpu, flags);
				r = RESUME_GUEST;
				break;
			}
		}

		vcpu->stat.emulated_inst_exits++;
		er = kvmppc_emulate_instruction(run, vcpu);
		switch (er) {
		case EMULATE_DONE:
			r = RESUME_GUEST_NV;
			break;
		case EMULATE_AGAIN:
			r = RESUME_GUEST;
			break;
		case EMULATE_FAIL:
			printk(KERN_CRIT "%s: emulation at %lx failed (%08x)\n",
			       __func__, kvmppc_get_pc(vcpu), kvmppc_get_last_inst(vcpu));
			kvmppc_core_queue_program(vcpu, flags);
			r = RESUME_GUEST;
			break;
		case EMULATE_DO_MMIO:
			run->exit_reason = KVM_EXIT_MMIO;
			r = RESUME_HOST_NV;
			break;
		default:
			BUG();
		}
		break;
	}
	case BOOK3S_INTERRUPT_SYSCALL:
		if (vcpu->arch.osi_enabled &&
		    (((u32)kvmppc_get_gpr(vcpu, 3)) == OSI_SC_MAGIC_R3) &&
		    (((u32)kvmppc_get_gpr(vcpu, 4)) == OSI_SC_MAGIC_R4)) {
			/* MOL hypercalls */
			u64 *gprs = run->osi.gprs;
			int i;

			run->exit_reason = KVM_EXIT_OSI;
			for (i = 0; i < 32; i++)
				gprs[i] = kvmppc_get_gpr(vcpu, i);
			vcpu->arch.osi_needed = 1;
			r = RESUME_HOST_NV;
		} else if (!(vcpu->arch.shared->msr & MSR_PR) &&
		    (((u32)kvmppc_get_gpr(vcpu, 0)) == KVM_SC_MAGIC_R0)) {
			/* KVM PV hypercalls */
			kvmppc_set_gpr(vcpu, 3, kvmppc_kvm_pv(vcpu));
			r = RESUME_GUEST;
		} else {
			/* Guest syscalls */
			vcpu->stat.syscall_exits++;
			kvmppc_book3s_queue_irqprio(vcpu, exit_nr);
			r = RESUME_GUEST;
		}
		break;
	case BOOK3S_INTERRUPT_FP_UNAVAIL:
	case BOOK3S_INTERRUPT_ALTIVEC:
	case BOOK3S_INTERRUPT_VSX:
	{
		int ext_msr = 0;

		switch (exit_nr) {
		case BOOK3S_INTERRUPT_FP_UNAVAIL: ext_msr = MSR_FP;  break;
		case BOOK3S_INTERRUPT_ALTIVEC:    ext_msr = MSR_VEC; break;
		case BOOK3S_INTERRUPT_VSX:        ext_msr = MSR_VSX; break;
		}

		switch (kvmppc_check_ext(vcpu, exit_nr)) {
		case EMULATE_DONE:
			/* everything ok - let's enable the ext */
			r = kvmppc_handle_ext(vcpu, exit_nr, ext_msr);
			break;
		case EMULATE_FAIL:
			/* we need to emulate this instruction */
			goto program_interrupt;
			break;
		default:
			/* nothing to worry about - go again */
			break;
		}
		break;
	}
	case BOOK3S_INTERRUPT_ALIGNMENT:
		if (kvmppc_read_inst(vcpu) == EMULATE_DONE) {
			vcpu->arch.shared->dsisr = kvmppc_alignment_dsisr(vcpu,
				kvmppc_get_last_inst(vcpu));
			vcpu->arch.shared->dar = kvmppc_alignment_dar(vcpu,
				kvmppc_get_last_inst(vcpu));
			kvmppc_book3s_queue_irqprio(vcpu, exit_nr);
		}
		r = RESUME_GUEST;
		break;
	case BOOK3S_INTERRUPT_MACHINE_CHECK:
	case BOOK3S_INTERRUPT_TRACE:
		kvmppc_book3s_queue_irqprio(vcpu, exit_nr);
		r = RESUME_GUEST;
		break;
	default:
		/* Ugh - bork here! What did we get? */
		printk(KERN_EMERG "exit_nr=0x%x | pc=0x%lx | msr=0x%lx\n",
			exit_nr, kvmppc_get_pc(vcpu), to_svcpu(vcpu)->shadow_srr1);
		r = RESUME_HOST;
		BUG();
		break;
	}


	if (!(r & RESUME_HOST)) {
		/* To avoid clobbering exit_reason, only check for signals if
		 * we aren't already exiting to userspace for some other
		 * reason. */
		if (signal_pending(current)) {
#ifdef EXIT_DEBUG
			printk(KERN_EMERG "KVM: Going back to host\n");
#endif
			vcpu->stat.signal_exits++;
			run->exit_reason = KVM_EXIT_INTR;
			r = -EINTR;
		} else {
			/* In case an interrupt came in that was triggered
			 * from userspace (like DEC), we need to check what
			 * to inject now! */
			kvmppc_core_deliver_interrupts(vcpu);
		}
	}

	trace_kvm_book3s_reenter(r, vcpu);

	return r;
}

int kvm_arch_vcpu_setup(struct kvm_vcpu *vcpu)
{
	return 0;
}

int kvm_arch_vcpu_ioctl_get_regs(struct kvm_vcpu *vcpu, struct kvm_regs *regs)
{
	int i;

	regs->pc = kvmppc_get_pc(vcpu);
	regs->cr = kvmppc_get_cr(vcpu);
	regs->ctr = kvmppc_get_ctr(vcpu);
	regs->lr = kvmppc_get_lr(vcpu);
	regs->xer = kvmppc_get_xer(vcpu);
	regs->msr = vcpu->arch.shared->msr;
	regs->srr0 = vcpu->arch.shared->srr0;
	regs->srr1 = vcpu->arch.shared->srr1;
	regs->pid = vcpu->arch.pid;
	regs->sprg0 = vcpu->arch.shared->sprg0;
	regs->sprg1 = vcpu->arch.shared->sprg1;
	regs->sprg2 = vcpu->arch.shared->sprg2;
	regs->sprg3 = vcpu->arch.shared->sprg3;
	regs->sprg5 = vcpu->arch.sprg4;
	regs->sprg6 = vcpu->arch.sprg5;
	regs->sprg7 = vcpu->arch.sprg6;

	for (i = 0; i < ARRAY_SIZE(regs->gpr); i++)
		regs->gpr[i] = kvmppc_get_gpr(vcpu, i);

	return 0;
}

int kvm_arch_vcpu_ioctl_set_regs(struct kvm_vcpu *vcpu, struct kvm_regs *regs)
{
	int i;

	kvmppc_set_pc(vcpu, regs->pc);
	kvmppc_set_cr(vcpu, regs->cr);
	kvmppc_set_ctr(vcpu, regs->ctr);
	kvmppc_set_lr(vcpu, regs->lr);
	kvmppc_set_xer(vcpu, regs->xer);
	kvmppc_set_msr(vcpu, regs->msr);
	vcpu->arch.shared->srr0 = regs->srr0;
	vcpu->arch.shared->srr1 = regs->srr1;
	vcpu->arch.shared->sprg0 = regs->sprg0;
	vcpu->arch.shared->sprg1 = regs->sprg1;
	vcpu->arch.shared->sprg2 = regs->sprg2;
	vcpu->arch.shared->sprg3 = regs->sprg3;
	vcpu->arch.sprg5 = regs->sprg4;
	vcpu->arch.sprg6 = regs->sprg5;
	vcpu->arch.sprg7 = regs->sprg6;

	for (i = 0; i < ARRAY_SIZE(regs->gpr); i++)
		kvmppc_set_gpr(vcpu, i, regs->gpr[i]);

	return 0;
}

int kvm_arch_vcpu_ioctl_get_sregs(struct kvm_vcpu *vcpu,
                                  struct kvm_sregs *sregs)
{
	struct kvmppc_vcpu_book3s *vcpu3s = to_book3s(vcpu);
	int i;

	sregs->pvr = vcpu->arch.pvr;

	sregs->u.s.sdr1 = to_book3s(vcpu)->sdr1;
	if (vcpu->arch.hflags & BOOK3S_HFLAG_SLB) {
		for (i = 0; i < 64; i++) {
			sregs->u.s.ppc64.slb[i].slbe = vcpu3s->slb[i].orige | i;
			sregs->u.s.ppc64.slb[i].slbv = vcpu3s->slb[i].origv;
		}
	} else {
		for (i = 0; i < 16; i++)
			sregs->u.s.ppc32.sr[i] = vcpu->arch.shared->sr[i];

		for (i = 0; i < 8; i++) {
			sregs->u.s.ppc32.ibat[i] = vcpu3s->ibat[i].raw;
			sregs->u.s.ppc32.dbat[i] = vcpu3s->dbat[i].raw;
		}
	}

	return 0;
}

int kvm_arch_vcpu_ioctl_set_sregs(struct kvm_vcpu *vcpu,
                                  struct kvm_sregs *sregs)
{
	struct kvmppc_vcpu_book3s *vcpu3s = to_book3s(vcpu);
	int i;

	kvmppc_set_pvr(vcpu, sregs->pvr);

	vcpu3s->sdr1 = sregs->u.s.sdr1;
	if (vcpu->arch.hflags & BOOK3S_HFLAG_SLB) {
		for (i = 0; i < 64; i++) {
			vcpu->arch.mmu.slbmte(vcpu, sregs->u.s.ppc64.slb[i].slbv,
						    sregs->u.s.ppc64.slb[i].slbe);
		}
	} else {
		for (i = 0; i < 16; i++) {
			vcpu->arch.mmu.mtsrin(vcpu, i, sregs->u.s.ppc32.sr[i]);
		}
		for (i = 0; i < 8; i++) {
			kvmppc_set_bat(vcpu, &(vcpu3s->ibat[i]), false,
				       (u32)sregs->u.s.ppc32.ibat[i]);
			kvmppc_set_bat(vcpu, &(vcpu3s->ibat[i]), true,
				       (u32)(sregs->u.s.ppc32.ibat[i] >> 32));
			kvmppc_set_bat(vcpu, &(vcpu3s->dbat[i]), false,
				       (u32)sregs->u.s.ppc32.dbat[i]);
			kvmppc_set_bat(vcpu, &(vcpu3s->dbat[i]), true,
				       (u32)(sregs->u.s.ppc32.dbat[i] >> 32));
		}
	}

	/* Flush the MMU after messing with the segments */
	kvmppc_mmu_pte_flush(vcpu, 0, 0);

	return 0;
}

int kvm_arch_vcpu_ioctl_get_fpu(struct kvm_vcpu *vcpu, struct kvm_fpu *fpu)
{
	return -ENOTSUPP;
}

int kvm_arch_vcpu_ioctl_set_fpu(struct kvm_vcpu *vcpu, struct kvm_fpu *fpu)
{
	return -ENOTSUPP;
}

int kvm_arch_vcpu_ioctl_translate(struct kvm_vcpu *vcpu,
                                  struct kvm_translation *tr)
{
	return 0;
}

/*
 * Get (and clear) the dirty memory log for a memory slot.
 */
int kvm_vm_ioctl_get_dirty_log(struct kvm *kvm,
				      struct kvm_dirty_log *log)
{
	struct kvm_memory_slot *memslot;
	struct kvm_vcpu *vcpu;
	ulong ga, ga_end;
	int is_dirty = 0;
	int r;
	unsigned long n;

	mutex_lock(&kvm->slots_lock);

	r = kvm_get_dirty_log(kvm, log, &is_dirty);
	if (r)
		goto out;

	/* If nothing is dirty, don't bother messing with page tables. */
	if (is_dirty) {
		memslot = &kvm->memslots->memslots[log->slot];

		ga = memslot->base_gfn << PAGE_SHIFT;
		ga_end = ga + (memslot->npages << PAGE_SHIFT);

		kvm_for_each_vcpu(n, vcpu, kvm)
			kvmppc_mmu_pte_pflush(vcpu, ga, ga_end);

		n = kvm_dirty_bitmap_bytes(memslot);
		memset(memslot->dirty_bitmap, 0, n);
	}

	r = 0;
out:
	mutex_unlock(&kvm->slots_lock);
	return r;
}

int kvmppc_core_check_processor_compat(void)
{
	return 0;
}

struct kvm_vcpu *kvmppc_core_vcpu_create(struct kvm *kvm, unsigned int id)
{
	struct kvmppc_vcpu_book3s *vcpu_book3s;
	struct kvm_vcpu *vcpu;
	int err = -ENOMEM;
	unsigned long p;

<<<<<<< HEAD
	vcpu_book3s = vmalloc(sizeof(struct kvmppc_vcpu_book3s));
	if (!vcpu_book3s)
		goto out;

	memset(vcpu_book3s, 0, sizeof(struct kvmppc_vcpu_book3s));

=======
	vcpu_book3s = vzalloc(sizeof(struct kvmppc_vcpu_book3s));
	if (!vcpu_book3s)
		goto out;

>>>>>>> 3cbea436
	vcpu_book3s->shadow_vcpu = (struct kvmppc_book3s_shadow_vcpu *)
		kzalloc(sizeof(*vcpu_book3s->shadow_vcpu), GFP_KERNEL);
	if (!vcpu_book3s->shadow_vcpu)
		goto free_vcpu;

	vcpu = &vcpu_book3s->vcpu;
	err = kvm_vcpu_init(vcpu, kvm, id);
	if (err)
		goto free_shadow_vcpu;

	p = __get_free_page(GFP_KERNEL|__GFP_ZERO);
	/* the real shared page fills the last 4k of our page */
	vcpu->arch.shared = (void*)(p + PAGE_SIZE - 4096);
	if (!p)
		goto uninit_vcpu;

	vcpu->arch.host_retip = kvm_return_point;
	vcpu->arch.host_msr = mfmsr();
#ifdef CONFIG_PPC_BOOK3S_64
	/* default to book3s_64 (970fx) */
	vcpu->arch.pvr = 0x3C0301;
#else
	/* default to book3s_32 (750) */
	vcpu->arch.pvr = 0x84202;
#endif
	kvmppc_set_pvr(vcpu, vcpu->arch.pvr);
	vcpu_book3s->slb_nr = 64;

	/* remember where some real-mode handlers are */
	vcpu->arch.trampoline_lowmem = kvmppc_trampoline_lowmem;
	vcpu->arch.trampoline_enter = kvmppc_trampoline_enter;
	vcpu->arch.highmem_handler = (ulong)kvmppc_handler_highmem;
#ifdef CONFIG_PPC_BOOK3S_64
	vcpu->arch.rmcall = *(ulong*)kvmppc_rmcall;
#else
	vcpu->arch.rmcall = (ulong)kvmppc_rmcall;
#endif

	vcpu->arch.shadow_msr = MSR_USER64;

	err = kvmppc_mmu_init(vcpu);
	if (err < 0)
		goto uninit_vcpu;

	return vcpu;

uninit_vcpu:
	kvm_vcpu_uninit(vcpu);
free_shadow_vcpu:
	kfree(vcpu_book3s->shadow_vcpu);
free_vcpu:
	vfree(vcpu_book3s);
out:
	return ERR_PTR(err);
}

void kvmppc_core_vcpu_free(struct kvm_vcpu *vcpu)
{
	struct kvmppc_vcpu_book3s *vcpu_book3s = to_book3s(vcpu);

	free_page((unsigned long)vcpu->arch.shared & PAGE_MASK);
	kvm_vcpu_uninit(vcpu);
	kfree(vcpu_book3s->shadow_vcpu);
	vfree(vcpu_book3s);
}

extern int __kvmppc_vcpu_entry(struct kvm_run *kvm_run, struct kvm_vcpu *vcpu);
int __kvmppc_vcpu_run(struct kvm_run *kvm_run, struct kvm_vcpu *vcpu)
{
	int ret;
	double fpr[32][TS_FPRWIDTH];
	unsigned int fpscr;
	int fpexc_mode;
#ifdef CONFIG_ALTIVEC
	vector128 vr[32];
	vector128 vscr;
	unsigned long uninitialized_var(vrsave);
	int used_vr;
#endif
#ifdef CONFIG_VSX
	int used_vsr;
#endif
	ulong ext_msr;

	/* No need to go into the guest when all we do is going out */
	if (signal_pending(current)) {
		kvm_run->exit_reason = KVM_EXIT_INTR;
		return -EINTR;
	}

	/* Save FPU state in stack */
	if (current->thread.regs->msr & MSR_FP)
		giveup_fpu(current);
	memcpy(fpr, current->thread.fpr, sizeof(current->thread.fpr));
	fpscr = current->thread.fpscr.val;
	fpexc_mode = current->thread.fpexc_mode;

#ifdef CONFIG_ALTIVEC
	/* Save Altivec state in stack */
	used_vr = current->thread.used_vr;
	if (used_vr) {
		if (current->thread.regs->msr & MSR_VEC)
			giveup_altivec(current);
		memcpy(vr, current->thread.vr, sizeof(current->thread.vr));
		vscr = current->thread.vscr;
		vrsave = current->thread.vrsave;
	}
#endif

#ifdef CONFIG_VSX
	/* Save VSX state in stack */
	used_vsr = current->thread.used_vsr;
	if (used_vsr && (current->thread.regs->msr & MSR_VSX))
			__giveup_vsx(current);
#endif

	/* Remember the MSR with disabled extensions */
	ext_msr = current->thread.regs->msr;

	/* XXX we get called with irq disabled - change that! */
	local_irq_enable();

	/* Preload FPU if it's enabled */
	if (vcpu->arch.shared->msr & MSR_FP)
		kvmppc_handle_ext(vcpu, BOOK3S_INTERRUPT_FP_UNAVAIL, MSR_FP);

	ret = __kvmppc_vcpu_entry(kvm_run, vcpu);

	local_irq_disable();

	current->thread.regs->msr = ext_msr;

	/* Make sure we save the guest FPU/Altivec/VSX state */
	kvmppc_giveup_ext(vcpu, MSR_FP);
	kvmppc_giveup_ext(vcpu, MSR_VEC);
	kvmppc_giveup_ext(vcpu, MSR_VSX);

	/* Restore FPU state from stack */
	memcpy(current->thread.fpr, fpr, sizeof(current->thread.fpr));
	current->thread.fpscr.val = fpscr;
	current->thread.fpexc_mode = fpexc_mode;

#ifdef CONFIG_ALTIVEC
	/* Restore Altivec state from stack */
	if (used_vr && current->thread.used_vr) {
		memcpy(current->thread.vr, vr, sizeof(current->thread.vr));
		current->thread.vscr = vscr;
		current->thread.vrsave = vrsave;
	}
	current->thread.used_vr = used_vr;
#endif

#ifdef CONFIG_VSX
	current->thread.used_vsr = used_vsr;
#endif

	return ret;
}

static int kvmppc_book3s_init(void)
{
	int r;

	r = kvm_init(NULL, sizeof(struct kvmppc_vcpu_book3s), 0,
		     THIS_MODULE);

	if (r)
		return r;

	r = kvmppc_mmu_hpte_sysinit();

	return r;
}

static void kvmppc_book3s_exit(void)
{
	kvmppc_mmu_hpte_sysexit();
	kvm_exit();
}

module_init(kvmppc_book3s_init);
module_exit(kvmppc_book3s_exit);<|MERGE_RESOLUTION|>--- conflicted
+++ resolved
@@ -978,17 +978,10 @@
 	{
 		enum emulation_result er;
 		ulong flags;
-<<<<<<< HEAD
 
 program_interrupt:
 		flags = to_svcpu(vcpu)->shadow_srr1 & 0x1f0000ull;
 
-=======
-
-program_interrupt:
-		flags = to_svcpu(vcpu)->shadow_srr1 & 0x1f0000ull;
-
->>>>>>> 3cbea436
 		if (vcpu->arch.shared->msr & MSR_PR) {
 #ifdef EXIT_DEBUG
 			printk(KERN_INFO "Userspace triggered 0x700 exception at 0x%lx (0x%x)\n", kvmppc_get_pc(vcpu), kvmppc_get_last_inst(vcpu));
@@ -1314,19 +1307,10 @@
 	int err = -ENOMEM;
 	unsigned long p;
 
-<<<<<<< HEAD
-	vcpu_book3s = vmalloc(sizeof(struct kvmppc_vcpu_book3s));
-	if (!vcpu_book3s)
-		goto out;
-
-	memset(vcpu_book3s, 0, sizeof(struct kvmppc_vcpu_book3s));
-
-=======
 	vcpu_book3s = vzalloc(sizeof(struct kvmppc_vcpu_book3s));
 	if (!vcpu_book3s)
 		goto out;
 
->>>>>>> 3cbea436
 	vcpu_book3s->shadow_vcpu = (struct kvmppc_book3s_shadow_vcpu *)
 		kzalloc(sizeof(*vcpu_book3s->shadow_vcpu), GFP_KERNEL);
 	if (!vcpu_book3s->shadow_vcpu)
