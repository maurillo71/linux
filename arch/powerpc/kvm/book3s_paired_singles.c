/*
 * This program is free software; you can redistribute it and/or modify
 * it under the terms of the GNU General Public License, version 2, as
 * published by the Free Software Foundation.
 *
 * This program is distributed in the hope that it will be useful,
 * but WITHOUT ANY WARRANTY; without even the implied warranty of
 * MERCHANTABILITY or FITNESS FOR A PARTICULAR PURPOSE.  See the
 * GNU General Public License for more details.
 *
 * You should have received a copy of the GNU General Public License
 * along with this program; if not, write to the Free Software
 * Foundation, 51 Franklin Street, Fifth Floor, Boston, MA  02110-1301, USA.
 *
 * Copyright Novell Inc 2010
 *
 * Authors: Alexander Graf <agraf@suse.de>
 */

#include <asm/kvm.h>
#include <asm/kvm_ppc.h>
#include <asm/disassemble.h>
#include <asm/kvm_book3s.h>
#include <asm/kvm_fpu.h>
#include <asm/reg.h>
#include <asm/cacheflush.h>
#include <linux/vmalloc.h>

/* #define DEBUG */

#ifdef DEBUG
#define dprintk printk
#else
#define dprintk(...) do { } while(0);
#endif

#define OP_LFS			48
#define OP_LFSU			49
#define OP_LFD			50
#define OP_LFDU			51
#define OP_STFS			52
#define OP_STFSU		53
#define OP_STFD			54
#define OP_STFDU		55
#define OP_PSQ_L		56
#define OP_PSQ_LU		57
#define OP_PSQ_ST		60
#define OP_PSQ_STU		61

#define OP_31_LFSX		535
#define OP_31_LFSUX		567
#define OP_31_LFDX		599
#define OP_31_LFDUX		631
#define OP_31_STFSX		663
#define OP_31_STFSUX		695
#define OP_31_STFX		727
#define OP_31_STFUX		759
#define OP_31_LWIZX		887
#define OP_31_STFIWX		983

#define OP_59_FADDS		21
#define OP_59_FSUBS		20
#define OP_59_FSQRTS		22
#define OP_59_FDIVS		18
#define OP_59_FRES		24
#define OP_59_FMULS		25
#define OP_59_FRSQRTES		26
#define OP_59_FMSUBS		28
#define OP_59_FMADDS		29
#define OP_59_FNMSUBS		30
#define OP_59_FNMADDS		31

#define OP_63_FCMPU		0
#define OP_63_FCPSGN		8
#define OP_63_FRSP		12
#define OP_63_FCTIW		14
#define OP_63_FCTIWZ		15
#define OP_63_FDIV		18
#define OP_63_FADD		21
#define OP_63_FSQRT		22
#define OP_63_FSEL		23
#define OP_63_FRE		24
#define OP_63_FMUL		25
#define OP_63_FRSQRTE		26
#define OP_63_FMSUB		28
#define OP_63_FMADD		29
#define OP_63_FNMSUB		30
#define OP_63_FNMADD		31
#define OP_63_FCMPO		32
#define OP_63_MTFSB1		38 // XXX
#define OP_63_FSUB		20
#define OP_63_FNEG		40
#define OP_63_MCRFS		64
#define OP_63_MTFSB0		70
#define OP_63_FMR		72
#define OP_63_MTFSFI		134
#define OP_63_FABS		264
#define OP_63_MFFS		583
#define OP_63_MTFSF		711

#define OP_4X_PS_CMPU0		0
#define OP_4X_PSQ_LX		6
#define OP_4XW_PSQ_STX		7
#define OP_4A_PS_SUM0		10
#define OP_4A_PS_SUM1		11
#define OP_4A_PS_MULS0		12
#define OP_4A_PS_MULS1		13
#define OP_4A_PS_MADDS0		14
#define OP_4A_PS_MADDS1		15
#define OP_4A_PS_DIV		18
#define OP_4A_PS_SUB		20
#define OP_4A_PS_ADD		21
#define OP_4A_PS_SEL		23
#define OP_4A_PS_RES		24
#define OP_4A_PS_MUL		25
#define OP_4A_PS_RSQRTE		26
#define OP_4A_PS_MSUB		28
#define OP_4A_PS_MADD		29
#define OP_4A_PS_NMSUB		30
#define OP_4A_PS_NMADD		31
#define OP_4X_PS_CMPO0		32
#define OP_4X_PSQ_LUX		38
#define OP_4XW_PSQ_STUX		39
#define OP_4X_PS_NEG		40
#define OP_4X_PS_CMPU1		64
#define OP_4X_PS_MR		72
#define OP_4X_PS_CMPO1		96
#define OP_4X_PS_NABS		136
#define OP_4X_PS_ABS		264
#define OP_4X_PS_MERGE00	528
#define OP_4X_PS_MERGE01	560
#define OP_4X_PS_MERGE10	592
#define OP_4X_PS_MERGE11	624

#define SCALAR_NONE		0
#define SCALAR_HIGH		(1 << 0)
#define SCALAR_LOW		(1 << 1)
#define SCALAR_NO_PS0		(1 << 2)
#define SCALAR_NO_PS1		(1 << 3)

#define GQR_ST_TYPE_MASK	0x00000007
#define GQR_ST_TYPE_SHIFT	0
#define GQR_ST_SCALE_MASK	0x00003f00
#define GQR_ST_SCALE_SHIFT	8
#define GQR_LD_TYPE_MASK	0x00070000
#define GQR_LD_TYPE_SHIFT	16
#define GQR_LD_SCALE_MASK	0x3f000000
#define GQR_LD_SCALE_SHIFT	24

#define GQR_QUANTIZE_FLOAT	0
#define GQR_QUANTIZE_U8		4
#define GQR_QUANTIZE_U16	5
#define GQR_QUANTIZE_S8		6
#define GQR_QUANTIZE_S16	7

#define FPU_LS_SINGLE		0
#define FPU_LS_DOUBLE		1
#define FPU_LS_SINGLE_LOW	2

static inline void kvmppc_sync_qpr(struct kvm_vcpu *vcpu, int rt)
{
<<<<<<< HEAD
	kvm_cvt_df(&vcpu->arch.fpr[rt], &vcpu->arch.qpr[rt], &vcpu->arch.fpscr);
=======
	kvm_cvt_df(&vcpu->arch.fpr[rt], &vcpu->arch.qpr[rt]);
>>>>>>> 45f53cc9
}

static void kvmppc_inject_pf(struct kvm_vcpu *vcpu, ulong eaddr, bool is_store)
{
	u64 dsisr;
	struct kvm_vcpu_arch_shared *shared = vcpu->arch.shared;

	shared->msr = kvmppc_set_field(shared->msr, 33, 36, 0);
	shared->msr = kvmppc_set_field(shared->msr, 42, 47, 0);
	shared->dar = eaddr;
	/* Page Fault */
	dsisr = kvmppc_set_field(0, 33, 33, 1);
	if (is_store)
		shared->dsisr = kvmppc_set_field(dsisr, 38, 38, 1);
	kvmppc_book3s_queue_irqprio(vcpu, BOOK3S_INTERRUPT_DATA_STORAGE);
}

static int kvmppc_emulate_fpr_load(struct kvm_run *run, struct kvm_vcpu *vcpu,
				   int rs, ulong addr, int ls_type)
{
	int emulated = EMULATE_FAIL;
	int r;
	char tmp[8];
	int len = sizeof(u32);

	if (ls_type == FPU_LS_DOUBLE)
		len = sizeof(u64);

	/* read from memory */
	r = kvmppc_ld(vcpu, &addr, len, tmp, true);
	vcpu->arch.paddr_accessed = addr;

	if (r < 0) {
		kvmppc_inject_pf(vcpu, addr, false);
		goto done_load;
	} else if (r == EMULATE_DO_MMIO) {
		emulated = kvmppc_handle_load(run, vcpu, KVM_REG_FPR | rs, len, 1);
		goto done_load;
	}

	emulated = EMULATE_DONE;

	/* put in registers */
	switch (ls_type) {
	case FPU_LS_SINGLE:
<<<<<<< HEAD
		kvm_cvt_fd((u32*)tmp, &vcpu->arch.fpr[rs], &vcpu->arch.fpscr);
=======
		kvm_cvt_fd((u32*)tmp, &vcpu->arch.fpr[rs]);
>>>>>>> 45f53cc9
		vcpu->arch.qpr[rs] = *((u32*)tmp);
		break;
	case FPU_LS_DOUBLE:
		vcpu->arch.fpr[rs] = *((u64*)tmp);
		break;
	}

	dprintk(KERN_INFO "KVM: FPR_LD [0x%llx] at 0x%lx (%d)\n", *(u64*)tmp,
			  addr, len);

done_load:
	return emulated;
}

static int kvmppc_emulate_fpr_store(struct kvm_run *run, struct kvm_vcpu *vcpu,
				    int rs, ulong addr, int ls_type)
{
	int emulated = EMULATE_FAIL;
	int r;
	char tmp[8];
	u64 val;
	int len;

	switch (ls_type) {
	case FPU_LS_SINGLE:
<<<<<<< HEAD
		kvm_cvt_df(&vcpu->arch.fpr[rs], (u32*)tmp, &vcpu->arch.fpscr);
=======
		kvm_cvt_df(&vcpu->arch.fpr[rs], (u32*)tmp);
>>>>>>> 45f53cc9
		val = *((u32*)tmp);
		len = sizeof(u32);
		break;
	case FPU_LS_SINGLE_LOW:
		*((u32*)tmp) = vcpu->arch.fpr[rs];
		val = vcpu->arch.fpr[rs] & 0xffffffff;
		len = sizeof(u32);
		break;
	case FPU_LS_DOUBLE:
		*((u64*)tmp) = vcpu->arch.fpr[rs];
		val = vcpu->arch.fpr[rs];
		len = sizeof(u64);
		break;
	default:
		val = 0;
		len = 0;
	}

	r = kvmppc_st(vcpu, &addr, len, tmp, true);
	vcpu->arch.paddr_accessed = addr;
	if (r < 0) {
		kvmppc_inject_pf(vcpu, addr, true);
	} else if (r == EMULATE_DO_MMIO) {
		emulated = kvmppc_handle_store(run, vcpu, val, len, 1);
	} else {
		emulated = EMULATE_DONE;
	}

	dprintk(KERN_INFO "KVM: FPR_ST [0x%llx] at 0x%lx (%d)\n",
			  val, addr, len);

	return emulated;
}

static int kvmppc_emulate_psq_load(struct kvm_run *run, struct kvm_vcpu *vcpu,
				   int rs, ulong addr, bool w, int i)
{
	int emulated = EMULATE_FAIL;
	int r;
	float one = 1.0;
	u32 tmp[2];

	/* read from memory */
	if (w) {
		r = kvmppc_ld(vcpu, &addr, sizeof(u32), tmp, true);
		memcpy(&tmp[1], &one, sizeof(u32));
	} else {
		r = kvmppc_ld(vcpu, &addr, sizeof(u32) * 2, tmp, true);
	}
	vcpu->arch.paddr_accessed = addr;
	if (r < 0) {
		kvmppc_inject_pf(vcpu, addr, false);
		goto done_load;
	} else if ((r == EMULATE_DO_MMIO) && w) {
		emulated = kvmppc_handle_load(run, vcpu, KVM_REG_FPR | rs, 4, 1);
		vcpu->arch.qpr[rs] = tmp[1];
		goto done_load;
	} else if (r == EMULATE_DO_MMIO) {
		emulated = kvmppc_handle_load(run, vcpu, KVM_REG_FQPR | rs, 8, 1);
		goto done_load;
	}

	emulated = EMULATE_DONE;

	/* put in registers */
<<<<<<< HEAD
	kvm_cvt_fd(&tmp[0], &vcpu->arch.fpr[rs], &vcpu->arch.fpscr);
=======
	kvm_cvt_fd(&tmp[0], &vcpu->arch.fpr[rs]);
>>>>>>> 45f53cc9
	vcpu->arch.qpr[rs] = tmp[1];

	dprintk(KERN_INFO "KVM: PSQ_LD [0x%x, 0x%x] at 0x%lx (%d)\n", tmp[0],
			  tmp[1], addr, w ? 4 : 8);

done_load:
	return emulated;
}

static int kvmppc_emulate_psq_store(struct kvm_run *run, struct kvm_vcpu *vcpu,
				    int rs, ulong addr, bool w, int i)
{
	int emulated = EMULATE_FAIL;
	int r;
	u32 tmp[2];
	int len = w ? sizeof(u32) : sizeof(u64);

<<<<<<< HEAD
	kvm_cvt_df(&vcpu->arch.fpr[rs], &tmp[0], &vcpu->arch.fpscr);
=======
	kvm_cvt_df(&vcpu->arch.fpr[rs], &tmp[0]);
>>>>>>> 45f53cc9
	tmp[1] = vcpu->arch.qpr[rs];

	r = kvmppc_st(vcpu, &addr, len, tmp, true);
	vcpu->arch.paddr_accessed = addr;
	if (r < 0) {
		kvmppc_inject_pf(vcpu, addr, true);
	} else if ((r == EMULATE_DO_MMIO) && w) {
		emulated = kvmppc_handle_store(run, vcpu, tmp[0], 4, 1);
	} else if (r == EMULATE_DO_MMIO) {
		u64 val = ((u64)tmp[0] << 32) | tmp[1];
		emulated = kvmppc_handle_store(run, vcpu, val, 8, 1);
	} else {
		emulated = EMULATE_DONE;
	}

	dprintk(KERN_INFO "KVM: PSQ_ST [0x%x, 0x%x] at 0x%lx (%d)\n",
			  tmp[0], tmp[1], addr, len);

	return emulated;
}

/*
 * Cuts out inst bits with ordering according to spec.
 * That means the leftmost bit is zero. All given bits are included.
 */
static inline u32 inst_get_field(u32 inst, int msb, int lsb)
{
	return kvmppc_get_field(inst, msb + 32, lsb + 32);
}

/*
 * Replaces inst bits with ordering according to spec.
 */
static inline u32 inst_set_field(u32 inst, int msb, int lsb, int value)
{
	return kvmppc_set_field(inst, msb + 32, lsb + 32, value);
}

bool kvmppc_inst_is_paired_single(struct kvm_vcpu *vcpu, u32 inst)
{
	if (!(vcpu->arch.hflags & BOOK3S_HFLAG_PAIRED_SINGLE))
		return false;

	switch (get_op(inst)) {
	case OP_PSQ_L:
	case OP_PSQ_LU:
	case OP_PSQ_ST:
	case OP_PSQ_STU:
	case OP_LFS:
	case OP_LFSU:
	case OP_LFD:
	case OP_LFDU:
	case OP_STFS:
	case OP_STFSU:
	case OP_STFD:
	case OP_STFDU:
		return true;
	case 4:
		/* X form */
		switch (inst_get_field(inst, 21, 30)) {
		case OP_4X_PS_CMPU0:
		case OP_4X_PSQ_LX:
		case OP_4X_PS_CMPO0:
		case OP_4X_PSQ_LUX:
		case OP_4X_PS_NEG:
		case OP_4X_PS_CMPU1:
		case OP_4X_PS_MR:
		case OP_4X_PS_CMPO1:
		case OP_4X_PS_NABS:
		case OP_4X_PS_ABS:
		case OP_4X_PS_MERGE00:
		case OP_4X_PS_MERGE01:
		case OP_4X_PS_MERGE10:
		case OP_4X_PS_MERGE11:
			return true;
		}
		/* XW form */
		switch (inst_get_field(inst, 25, 30)) {
		case OP_4XW_PSQ_STX:
		case OP_4XW_PSQ_STUX:
			return true;
		}
		/* A form */
		switch (inst_get_field(inst, 26, 30)) {
		case OP_4A_PS_SUM1:
		case OP_4A_PS_SUM0:
		case OP_4A_PS_MULS0:
		case OP_4A_PS_MULS1:
		case OP_4A_PS_MADDS0:
		case OP_4A_PS_MADDS1:
		case OP_4A_PS_DIV:
		case OP_4A_PS_SUB:
		case OP_4A_PS_ADD:
		case OP_4A_PS_SEL:
		case OP_4A_PS_RES:
		case OP_4A_PS_MUL:
		case OP_4A_PS_RSQRTE:
		case OP_4A_PS_MSUB:
		case OP_4A_PS_MADD:
		case OP_4A_PS_NMSUB:
		case OP_4A_PS_NMADD:
			return true;
		}
		break;
	case 59:
		switch (inst_get_field(inst, 21, 30)) {
		case OP_59_FADDS:
		case OP_59_FSUBS:
		case OP_59_FDIVS:
		case OP_59_FRES:
		case OP_59_FRSQRTES:
			return true;
		}
		switch (inst_get_field(inst, 26, 30)) {
		case OP_59_FMULS:
		case OP_59_FMSUBS:
		case OP_59_FMADDS:
		case OP_59_FNMSUBS:
		case OP_59_FNMADDS:
			return true;
		}
		break;
	case 63:
		switch (inst_get_field(inst, 21, 30)) {
		case OP_63_MTFSB0:
		case OP_63_MTFSB1:
		case OP_63_MTFSF:
		case OP_63_MTFSFI:
		case OP_63_MCRFS:
		case OP_63_MFFS:
		case OP_63_FCMPU:
		case OP_63_FCMPO:
		case OP_63_FNEG:
		case OP_63_FMR:
		case OP_63_FABS:
		case OP_63_FRSP:
		case OP_63_FDIV:
		case OP_63_FADD:
		case OP_63_FSUB:
		case OP_63_FCTIW:
		case OP_63_FCTIWZ:
		case OP_63_FRSQRTE:
		case OP_63_FCPSGN:
			return true;
		}
		switch (inst_get_field(inst, 26, 30)) {
		case OP_63_FMUL:
		case OP_63_FSEL:
		case OP_63_FMSUB:
		case OP_63_FMADD:
		case OP_63_FNMSUB:
		case OP_63_FNMADD:
			return true;
		}
		break;
	case 31:
		switch (inst_get_field(inst, 21, 30)) {
		case OP_31_LFSX:
		case OP_31_LFSUX:
		case OP_31_LFDX:
		case OP_31_LFDUX:
		case OP_31_STFSX:
		case OP_31_STFSUX:
		case OP_31_STFX:
		case OP_31_STFUX:
		case OP_31_STFIWX:
			return true;
		}
		break;
	}

	return false;
}

static int get_d_signext(u32 inst)
{
	int d = inst & 0x8ff;

	if (d & 0x800)
		return -(d & 0x7ff);

	return (d & 0x7ff);
}

static int kvmppc_ps_three_in(struct kvm_vcpu *vcpu, bool rc,
				      int reg_out, int reg_in1, int reg_in2,
				      int reg_in3, int scalar,
				      void (*func)(u64 *fpscr,
						 u32 *dst, u32 *src1,
						 u32 *src2, u32 *src3))
{
	u32 *qpr = vcpu->arch.qpr;
	u64 *fpr = vcpu->arch.fpr;
	u32 ps0_out;
	u32 ps0_in1, ps0_in2, ps0_in3;
	u32 ps1_in1, ps1_in2, ps1_in3;

	/* RC */
	WARN_ON(rc);

	/* PS0 */
<<<<<<< HEAD
	kvm_cvt_df(&fpr[reg_in1], &ps0_in1, &vcpu->arch.fpscr);
	kvm_cvt_df(&fpr[reg_in2], &ps0_in2, &vcpu->arch.fpscr);
	kvm_cvt_df(&fpr[reg_in3], &ps0_in3, &vcpu->arch.fpscr);
=======
	kvm_cvt_df(&fpr[reg_in1], &ps0_in1);
	kvm_cvt_df(&fpr[reg_in2], &ps0_in2);
	kvm_cvt_df(&fpr[reg_in3], &ps0_in3);
>>>>>>> 45f53cc9

	if (scalar & SCALAR_LOW)
		ps0_in2 = qpr[reg_in2];

	func(&vcpu->arch.fpscr, &ps0_out, &ps0_in1, &ps0_in2, &ps0_in3);

	dprintk(KERN_INFO "PS3 ps0 -> f(0x%x, 0x%x, 0x%x) = 0x%x\n",
			  ps0_in1, ps0_in2, ps0_in3, ps0_out);

	if (!(scalar & SCALAR_NO_PS0))
<<<<<<< HEAD
		kvm_cvt_fd(&ps0_out, &fpr[reg_out], &vcpu->arch.fpscr);
=======
		kvm_cvt_fd(&ps0_out, &fpr[reg_out]);
>>>>>>> 45f53cc9

	/* PS1 */
	ps1_in1 = qpr[reg_in1];
	ps1_in2 = qpr[reg_in2];
	ps1_in3 = qpr[reg_in3];

	if (scalar & SCALAR_HIGH)
		ps1_in2 = ps0_in2;

	if (!(scalar & SCALAR_NO_PS1))
		func(&vcpu->arch.fpscr, &qpr[reg_out], &ps1_in1, &ps1_in2, &ps1_in3);

	dprintk(KERN_INFO "PS3 ps1 -> f(0x%x, 0x%x, 0x%x) = 0x%x\n",
			  ps1_in1, ps1_in2, ps1_in3, qpr[reg_out]);

	return EMULATE_DONE;
}

static int kvmppc_ps_two_in(struct kvm_vcpu *vcpu, bool rc,
				    int reg_out, int reg_in1, int reg_in2,
				    int scalar,
				    void (*func)(u64 *fpscr,
						 u32 *dst, u32 *src1,
						 u32 *src2))
{
	u32 *qpr = vcpu->arch.qpr;
	u64 *fpr = vcpu->arch.fpr;
	u32 ps0_out;
	u32 ps0_in1, ps0_in2;
	u32 ps1_out;
	u32 ps1_in1, ps1_in2;

	/* RC */
	WARN_ON(rc);

	/* PS0 */
<<<<<<< HEAD
	kvm_cvt_df(&fpr[reg_in1], &ps0_in1, &vcpu->arch.fpscr);
=======
	kvm_cvt_df(&fpr[reg_in1], &ps0_in1);
>>>>>>> 45f53cc9

	if (scalar & SCALAR_LOW)
		ps0_in2 = qpr[reg_in2];
	else
<<<<<<< HEAD
		kvm_cvt_df(&fpr[reg_in2], &ps0_in2, &vcpu->arch.fpscr);
=======
		kvm_cvt_df(&fpr[reg_in2], &ps0_in2);
>>>>>>> 45f53cc9

	func(&vcpu->arch.fpscr, &ps0_out, &ps0_in1, &ps0_in2);

	if (!(scalar & SCALAR_NO_PS0)) {
		dprintk(KERN_INFO "PS2 ps0 -> f(0x%x, 0x%x) = 0x%x\n",
				  ps0_in1, ps0_in2, ps0_out);

<<<<<<< HEAD
		kvm_cvt_fd(&ps0_out, &fpr[reg_out], &vcpu->arch.fpscr);
=======
		kvm_cvt_fd(&ps0_out, &fpr[reg_out]);
>>>>>>> 45f53cc9
	}

	/* PS1 */
	ps1_in1 = qpr[reg_in1];
	ps1_in2 = qpr[reg_in2];

	if (scalar & SCALAR_HIGH)
		ps1_in2 = ps0_in2;

	func(&vcpu->arch.fpscr, &ps1_out, &ps1_in1, &ps1_in2);

	if (!(scalar & SCALAR_NO_PS1)) {
		qpr[reg_out] = ps1_out;

		dprintk(KERN_INFO "PS2 ps1 -> f(0x%x, 0x%x) = 0x%x\n",
				  ps1_in1, ps1_in2, qpr[reg_out]);
	}

	return EMULATE_DONE;
}

static int kvmppc_ps_one_in(struct kvm_vcpu *vcpu, bool rc,
				    int reg_out, int reg_in,
				    void (*func)(u64 *t,
						 u32 *dst, u32 *src1))
{
	u32 *qpr = vcpu->arch.qpr;
	u64 *fpr = vcpu->arch.fpr;
	u32 ps0_out, ps0_in;
	u32 ps1_in;

	/* RC */
	WARN_ON(rc);

	/* PS0 */
<<<<<<< HEAD
	kvm_cvt_df(&fpr[reg_in], &ps0_in, &vcpu->arch.fpscr);
=======
	kvm_cvt_df(&fpr[reg_in], &ps0_in);
>>>>>>> 45f53cc9
	func(&vcpu->arch.fpscr, &ps0_out, &ps0_in);

	dprintk(KERN_INFO "PS1 ps0 -> f(0x%x) = 0x%x\n",
			  ps0_in, ps0_out);

<<<<<<< HEAD
	kvm_cvt_fd(&ps0_out, &fpr[reg_out], &vcpu->arch.fpscr);
=======
	kvm_cvt_fd(&ps0_out, &fpr[reg_out]);
>>>>>>> 45f53cc9

	/* PS1 */
	ps1_in = qpr[reg_in];
	func(&vcpu->arch.fpscr, &qpr[reg_out], &ps1_in);

	dprintk(KERN_INFO "PS1 ps1 -> f(0x%x) = 0x%x\n",
			  ps1_in, qpr[reg_out]);

	return EMULATE_DONE;
}

int kvmppc_emulate_paired_single(struct kvm_run *run, struct kvm_vcpu *vcpu)
{
	u32 inst = kvmppc_get_last_inst(vcpu);
	enum emulation_result emulated = EMULATE_DONE;

	int ax_rd = inst_get_field(inst, 6, 10);
	int ax_ra = inst_get_field(inst, 11, 15);
	int ax_rb = inst_get_field(inst, 16, 20);
	int ax_rc = inst_get_field(inst, 21, 25);
	short full_d = inst_get_field(inst, 16, 31);

	u64 *fpr_d = &vcpu->arch.fpr[ax_rd];
	u64 *fpr_a = &vcpu->arch.fpr[ax_ra];
	u64 *fpr_b = &vcpu->arch.fpr[ax_rb];
	u64 *fpr_c = &vcpu->arch.fpr[ax_rc];

	bool rcomp = (inst & 1) ? true : false;
	u32 cr = kvmppc_get_cr(vcpu);
#ifdef DEBUG
	int i;
#endif

	if (!kvmppc_inst_is_paired_single(vcpu, inst))
		return EMULATE_FAIL;

	if (!(vcpu->arch.shared->msr & MSR_FP)) {
		kvmppc_book3s_queue_irqprio(vcpu, BOOK3S_INTERRUPT_FP_UNAVAIL);
		return EMULATE_AGAIN;
	}

	kvmppc_giveup_ext(vcpu, MSR_FP);
	preempt_disable();
	enable_kernel_fp();
	/* Do we need to clear FE0 / FE1 here? Don't think so. */

#ifdef DEBUG
	for (i = 0; i < ARRAY_SIZE(vcpu->arch.fpr); i++) {
		u32 f;
<<<<<<< HEAD
		kvm_cvt_df(&vcpu->arch.fpr[i], &f, &vcpu->arch.fpscr);
=======
		kvm_cvt_df(&vcpu->arch.fpr[i], &f);
>>>>>>> 45f53cc9
		dprintk(KERN_INFO "FPR[%d] = 0x%x / 0x%llx    QPR[%d] = 0x%x\n",
			i, f, vcpu->arch.fpr[i], i, vcpu->arch.qpr[i]);
	}
#endif

	switch (get_op(inst)) {
	case OP_PSQ_L:
	{
		ulong addr = ax_ra ? kvmppc_get_gpr(vcpu, ax_ra) : 0;
		bool w = inst_get_field(inst, 16, 16) ? true : false;
		int i = inst_get_field(inst, 17, 19);

		addr += get_d_signext(inst);
		emulated = kvmppc_emulate_psq_load(run, vcpu, ax_rd, addr, w, i);
		break;
	}
	case OP_PSQ_LU:
	{
		ulong addr = kvmppc_get_gpr(vcpu, ax_ra);
		bool w = inst_get_field(inst, 16, 16) ? true : false;
		int i = inst_get_field(inst, 17, 19);

		addr += get_d_signext(inst);
		emulated = kvmppc_emulate_psq_load(run, vcpu, ax_rd, addr, w, i);

		if (emulated == EMULATE_DONE)
			kvmppc_set_gpr(vcpu, ax_ra, addr);
		break;
	}
	case OP_PSQ_ST:
	{
		ulong addr = ax_ra ? kvmppc_get_gpr(vcpu, ax_ra) : 0;
		bool w = inst_get_field(inst, 16, 16) ? true : false;
		int i = inst_get_field(inst, 17, 19);

		addr += get_d_signext(inst);
		emulated = kvmppc_emulate_psq_store(run, vcpu, ax_rd, addr, w, i);
		break;
	}
	case OP_PSQ_STU:
	{
		ulong addr = kvmppc_get_gpr(vcpu, ax_ra);
		bool w = inst_get_field(inst, 16, 16) ? true : false;
		int i = inst_get_field(inst, 17, 19);

		addr += get_d_signext(inst);
		emulated = kvmppc_emulate_psq_store(run, vcpu, ax_rd, addr, w, i);

		if (emulated == EMULATE_DONE)
			kvmppc_set_gpr(vcpu, ax_ra, addr);
		break;
	}
	case 4:
		/* X form */
		switch (inst_get_field(inst, 21, 30)) {
		case OP_4X_PS_CMPU0:
			/* XXX */
			emulated = EMULATE_FAIL;
			break;
		case OP_4X_PSQ_LX:
		{
			ulong addr = ax_ra ? kvmppc_get_gpr(vcpu, ax_ra) : 0;
			bool w = inst_get_field(inst, 21, 21) ? true : false;
			int i = inst_get_field(inst, 22, 24);

			addr += kvmppc_get_gpr(vcpu, ax_rb);
			emulated = kvmppc_emulate_psq_load(run, vcpu, ax_rd, addr, w, i);
			break;
		}
		case OP_4X_PS_CMPO0:
			/* XXX */
			emulated = EMULATE_FAIL;
			break;
		case OP_4X_PSQ_LUX:
		{
			ulong addr = kvmppc_get_gpr(vcpu, ax_ra);
			bool w = inst_get_field(inst, 21, 21) ? true : false;
			int i = inst_get_field(inst, 22, 24);

			addr += kvmppc_get_gpr(vcpu, ax_rb);
			emulated = kvmppc_emulate_psq_load(run, vcpu, ax_rd, addr, w, i);

			if (emulated == EMULATE_DONE)
				kvmppc_set_gpr(vcpu, ax_ra, addr);
			break;
		}
		case OP_4X_PS_NEG:
			vcpu->arch.fpr[ax_rd] = vcpu->arch.fpr[ax_rb];
			vcpu->arch.fpr[ax_rd] ^= 0x8000000000000000ULL;
			vcpu->arch.qpr[ax_rd] = vcpu->arch.qpr[ax_rb];
			vcpu->arch.qpr[ax_rd] ^= 0x80000000;
			break;
		case OP_4X_PS_CMPU1:
			/* XXX */
			emulated = EMULATE_FAIL;
			break;
		case OP_4X_PS_MR:
			WARN_ON(rcomp);
			vcpu->arch.fpr[ax_rd] = vcpu->arch.fpr[ax_rb];
			vcpu->arch.qpr[ax_rd] = vcpu->arch.qpr[ax_rb];
			break;
		case OP_4X_PS_CMPO1:
			/* XXX */
			emulated = EMULATE_FAIL;
			break;
		case OP_4X_PS_NABS:
			WARN_ON(rcomp);
			vcpu->arch.fpr[ax_rd] = vcpu->arch.fpr[ax_rb];
			vcpu->arch.fpr[ax_rd] |= 0x8000000000000000ULL;
			vcpu->arch.qpr[ax_rd] = vcpu->arch.qpr[ax_rb];
			vcpu->arch.qpr[ax_rd] |= 0x80000000;
			break;
		case OP_4X_PS_ABS:
			WARN_ON(rcomp);
			vcpu->arch.fpr[ax_rd] = vcpu->arch.fpr[ax_rb];
			vcpu->arch.fpr[ax_rd] &= ~0x8000000000000000ULL;
			vcpu->arch.qpr[ax_rd] = vcpu->arch.qpr[ax_rb];
			vcpu->arch.qpr[ax_rd] &= ~0x80000000;
			break;
		case OP_4X_PS_MERGE00:
			WARN_ON(rcomp);
			vcpu->arch.fpr[ax_rd] = vcpu->arch.fpr[ax_ra];
			/* vcpu->arch.qpr[ax_rd] = vcpu->arch.fpr[ax_rb]; */
			kvm_cvt_df(&vcpu->arch.fpr[ax_rb],
<<<<<<< HEAD
				   &vcpu->arch.qpr[ax_rd],
				   &vcpu->arch.fpscr);
=======
				   &vcpu->arch.qpr[ax_rd]);
>>>>>>> 45f53cc9
			break;
		case OP_4X_PS_MERGE01:
			WARN_ON(rcomp);
			vcpu->arch.fpr[ax_rd] = vcpu->arch.fpr[ax_ra];
			vcpu->arch.qpr[ax_rd] = vcpu->arch.qpr[ax_rb];
			break;
		case OP_4X_PS_MERGE10:
			WARN_ON(rcomp);
			/* vcpu->arch.fpr[ax_rd] = vcpu->arch.qpr[ax_ra]; */
			kvm_cvt_fd(&vcpu->arch.qpr[ax_ra],
<<<<<<< HEAD
				   &vcpu->arch.fpr[ax_rd],
				   &vcpu->arch.fpscr);
			/* vcpu->arch.qpr[ax_rd] = vcpu->arch.fpr[ax_rb]; */
			kvm_cvt_df(&vcpu->arch.fpr[ax_rb],
				   &vcpu->arch.qpr[ax_rd],
				   &vcpu->arch.fpscr);
=======
				   &vcpu->arch.fpr[ax_rd]);
			/* vcpu->arch.qpr[ax_rd] = vcpu->arch.fpr[ax_rb]; */
			kvm_cvt_df(&vcpu->arch.fpr[ax_rb],
				   &vcpu->arch.qpr[ax_rd]);
>>>>>>> 45f53cc9
			break;
		case OP_4X_PS_MERGE11:
			WARN_ON(rcomp);
			/* vcpu->arch.fpr[ax_rd] = vcpu->arch.qpr[ax_ra]; */
			kvm_cvt_fd(&vcpu->arch.qpr[ax_ra],
<<<<<<< HEAD
				   &vcpu->arch.fpr[ax_rd],
				   &vcpu->arch.fpscr);
=======
				   &vcpu->arch.fpr[ax_rd]);
>>>>>>> 45f53cc9
			vcpu->arch.qpr[ax_rd] = vcpu->arch.qpr[ax_rb];
			break;
		}
		/* XW form */
		switch (inst_get_field(inst, 25, 30)) {
		case OP_4XW_PSQ_STX:
		{
			ulong addr = ax_ra ? kvmppc_get_gpr(vcpu, ax_ra) : 0;
			bool w = inst_get_field(inst, 21, 21) ? true : false;
			int i = inst_get_field(inst, 22, 24);

			addr += kvmppc_get_gpr(vcpu, ax_rb);
			emulated = kvmppc_emulate_psq_store(run, vcpu, ax_rd, addr, w, i);
			break;
		}
		case OP_4XW_PSQ_STUX:
		{
			ulong addr = kvmppc_get_gpr(vcpu, ax_ra);
			bool w = inst_get_field(inst, 21, 21) ? true : false;
			int i = inst_get_field(inst, 22, 24);

			addr += kvmppc_get_gpr(vcpu, ax_rb);
			emulated = kvmppc_emulate_psq_store(run, vcpu, ax_rd, addr, w, i);

			if (emulated == EMULATE_DONE)
				kvmppc_set_gpr(vcpu, ax_ra, addr);
			break;
		}
		}
		/* A form */
		switch (inst_get_field(inst, 26, 30)) {
		case OP_4A_PS_SUM1:
			emulated = kvmppc_ps_two_in(vcpu, rcomp, ax_rd,
					ax_rb, ax_ra, SCALAR_NO_PS0 | SCALAR_HIGH, fps_fadds);
			vcpu->arch.fpr[ax_rd] = vcpu->arch.fpr[ax_rc];
			break;
		case OP_4A_PS_SUM0:
			emulated = kvmppc_ps_two_in(vcpu, rcomp, ax_rd,
					ax_ra, ax_rb, SCALAR_NO_PS1 | SCALAR_LOW, fps_fadds);
			vcpu->arch.qpr[ax_rd] = vcpu->arch.qpr[ax_rc];
			break;
		case OP_4A_PS_MULS0:
			emulated = kvmppc_ps_two_in(vcpu, rcomp, ax_rd,
					ax_ra, ax_rc, SCALAR_HIGH, fps_fmuls);
			break;
		case OP_4A_PS_MULS1:
			emulated = kvmppc_ps_two_in(vcpu, rcomp, ax_rd,
					ax_ra, ax_rc, SCALAR_LOW, fps_fmuls);
			break;
		case OP_4A_PS_MADDS0:
			emulated = kvmppc_ps_three_in(vcpu, rcomp, ax_rd,
					ax_ra, ax_rc, ax_rb, SCALAR_HIGH, fps_fmadds);
			break;
		case OP_4A_PS_MADDS1:
			emulated = kvmppc_ps_three_in(vcpu, rcomp, ax_rd,
					ax_ra, ax_rc, ax_rb, SCALAR_LOW, fps_fmadds);
			break;
		case OP_4A_PS_DIV:
			emulated = kvmppc_ps_two_in(vcpu, rcomp, ax_rd,
					ax_ra, ax_rb, SCALAR_NONE, fps_fdivs);
			break;
		case OP_4A_PS_SUB:
			emulated = kvmppc_ps_two_in(vcpu, rcomp, ax_rd,
					ax_ra, ax_rb, SCALAR_NONE, fps_fsubs);
			break;
		case OP_4A_PS_ADD:
			emulated = kvmppc_ps_two_in(vcpu, rcomp, ax_rd,
					ax_ra, ax_rb, SCALAR_NONE, fps_fadds);
			break;
		case OP_4A_PS_SEL:
			emulated = kvmppc_ps_three_in(vcpu, rcomp, ax_rd,
					ax_ra, ax_rc, ax_rb, SCALAR_NONE, fps_fsel);
			break;
		case OP_4A_PS_RES:
			emulated = kvmppc_ps_one_in(vcpu, rcomp, ax_rd,
					ax_rb, fps_fres);
			break;
		case OP_4A_PS_MUL:
			emulated = kvmppc_ps_two_in(vcpu, rcomp, ax_rd,
					ax_ra, ax_rc, SCALAR_NONE, fps_fmuls);
			break;
		case OP_4A_PS_RSQRTE:
			emulated = kvmppc_ps_one_in(vcpu, rcomp, ax_rd,
					ax_rb, fps_frsqrte);
			break;
		case OP_4A_PS_MSUB:
			emulated = kvmppc_ps_three_in(vcpu, rcomp, ax_rd,
					ax_ra, ax_rc, ax_rb, SCALAR_NONE, fps_fmsubs);
			break;
		case OP_4A_PS_MADD:
			emulated = kvmppc_ps_three_in(vcpu, rcomp, ax_rd,
					ax_ra, ax_rc, ax_rb, SCALAR_NONE, fps_fmadds);
			break;
		case OP_4A_PS_NMSUB:
			emulated = kvmppc_ps_three_in(vcpu, rcomp, ax_rd,
					ax_ra, ax_rc, ax_rb, SCALAR_NONE, fps_fnmsubs);
			break;
		case OP_4A_PS_NMADD:
			emulated = kvmppc_ps_three_in(vcpu, rcomp, ax_rd,
					ax_ra, ax_rc, ax_rb, SCALAR_NONE, fps_fnmadds);
			break;
		}
		break;

	/* Real FPU operations */

	case OP_LFS:
	{
		ulong addr = (ax_ra ? kvmppc_get_gpr(vcpu, ax_ra) : 0) + full_d;

		emulated = kvmppc_emulate_fpr_load(run, vcpu, ax_rd, addr,
						   FPU_LS_SINGLE);
		break;
	}
	case OP_LFSU:
	{
		ulong addr = kvmppc_get_gpr(vcpu, ax_ra) + full_d;

		emulated = kvmppc_emulate_fpr_load(run, vcpu, ax_rd, addr,
						   FPU_LS_SINGLE);

		if (emulated == EMULATE_DONE)
			kvmppc_set_gpr(vcpu, ax_ra, addr);
		break;
	}
	case OP_LFD:
	{
		ulong addr = (ax_ra ? kvmppc_get_gpr(vcpu, ax_ra) : 0) + full_d;

		emulated = kvmppc_emulate_fpr_load(run, vcpu, ax_rd, addr,
						   FPU_LS_DOUBLE);
		break;
	}
	case OP_LFDU:
	{
		ulong addr = kvmppc_get_gpr(vcpu, ax_ra) + full_d;

		emulated = kvmppc_emulate_fpr_load(run, vcpu, ax_rd, addr,
						   FPU_LS_DOUBLE);

		if (emulated == EMULATE_DONE)
			kvmppc_set_gpr(vcpu, ax_ra, addr);
		break;
	}
	case OP_STFS:
	{
		ulong addr = (ax_ra ? kvmppc_get_gpr(vcpu, ax_ra) : 0) + full_d;

		emulated = kvmppc_emulate_fpr_store(run, vcpu, ax_rd, addr,
						    FPU_LS_SINGLE);
		break;
	}
	case OP_STFSU:
	{
		ulong addr = kvmppc_get_gpr(vcpu, ax_ra) + full_d;

		emulated = kvmppc_emulate_fpr_store(run, vcpu, ax_rd, addr,
						    FPU_LS_SINGLE);

		if (emulated == EMULATE_DONE)
			kvmppc_set_gpr(vcpu, ax_ra, addr);
		break;
	}
	case OP_STFD:
	{
		ulong addr = (ax_ra ? kvmppc_get_gpr(vcpu, ax_ra) : 0) + full_d;

		emulated = kvmppc_emulate_fpr_store(run, vcpu, ax_rd, addr,
						    FPU_LS_DOUBLE);
		break;
	}
	case OP_STFDU:
	{
		ulong addr = kvmppc_get_gpr(vcpu, ax_ra) + full_d;

		emulated = kvmppc_emulate_fpr_store(run, vcpu, ax_rd, addr,
						    FPU_LS_DOUBLE);

		if (emulated == EMULATE_DONE)
			kvmppc_set_gpr(vcpu, ax_ra, addr);
		break;
	}
	case 31:
		switch (inst_get_field(inst, 21, 30)) {
		case OP_31_LFSX:
		{
			ulong addr = ax_ra ? kvmppc_get_gpr(vcpu, ax_ra) : 0;

			addr += kvmppc_get_gpr(vcpu, ax_rb);
			emulated = kvmppc_emulate_fpr_load(run, vcpu, ax_rd,
							   addr, FPU_LS_SINGLE);
			break;
		}
		case OP_31_LFSUX:
		{
			ulong addr = kvmppc_get_gpr(vcpu, ax_ra) +
				     kvmppc_get_gpr(vcpu, ax_rb);

			emulated = kvmppc_emulate_fpr_load(run, vcpu, ax_rd,
							   addr, FPU_LS_SINGLE);

			if (emulated == EMULATE_DONE)
				kvmppc_set_gpr(vcpu, ax_ra, addr);
			break;
		}
		case OP_31_LFDX:
		{
			ulong addr = (ax_ra ? kvmppc_get_gpr(vcpu, ax_ra) : 0) +
				     kvmppc_get_gpr(vcpu, ax_rb);

			emulated = kvmppc_emulate_fpr_load(run, vcpu, ax_rd,
							   addr, FPU_LS_DOUBLE);
			break;
		}
		case OP_31_LFDUX:
		{
			ulong addr = kvmppc_get_gpr(vcpu, ax_ra) +
				     kvmppc_get_gpr(vcpu, ax_rb);

			emulated = kvmppc_emulate_fpr_load(run, vcpu, ax_rd,
							   addr, FPU_LS_DOUBLE);

			if (emulated == EMULATE_DONE)
				kvmppc_set_gpr(vcpu, ax_ra, addr);
			break;
		}
		case OP_31_STFSX:
		{
			ulong addr = (ax_ra ? kvmppc_get_gpr(vcpu, ax_ra) : 0) +
				     kvmppc_get_gpr(vcpu, ax_rb);

			emulated = kvmppc_emulate_fpr_store(run, vcpu, ax_rd,
							    addr, FPU_LS_SINGLE);
			break;
		}
		case OP_31_STFSUX:
		{
			ulong addr = kvmppc_get_gpr(vcpu, ax_ra) +
				     kvmppc_get_gpr(vcpu, ax_rb);

			emulated = kvmppc_emulate_fpr_store(run, vcpu, ax_rd,
							    addr, FPU_LS_SINGLE);

			if (emulated == EMULATE_DONE)
				kvmppc_set_gpr(vcpu, ax_ra, addr);
			break;
		}
		case OP_31_STFX:
		{
			ulong addr = (ax_ra ? kvmppc_get_gpr(vcpu, ax_ra) : 0) +
				     kvmppc_get_gpr(vcpu, ax_rb);

			emulated = kvmppc_emulate_fpr_store(run, vcpu, ax_rd,
							    addr, FPU_LS_DOUBLE);
			break;
		}
		case OP_31_STFUX:
		{
			ulong addr = kvmppc_get_gpr(vcpu, ax_ra) +
				     kvmppc_get_gpr(vcpu, ax_rb);

			emulated = kvmppc_emulate_fpr_store(run, vcpu, ax_rd,
							    addr, FPU_LS_DOUBLE);

			if (emulated == EMULATE_DONE)
				kvmppc_set_gpr(vcpu, ax_ra, addr);
			break;
		}
		case OP_31_STFIWX:
		{
			ulong addr = (ax_ra ? kvmppc_get_gpr(vcpu, ax_ra) : 0) +
				     kvmppc_get_gpr(vcpu, ax_rb);

			emulated = kvmppc_emulate_fpr_store(run, vcpu, ax_rd,
							    addr,
							    FPU_LS_SINGLE_LOW);
			break;
		}
			break;
		}
		break;
	case 59:
		switch (inst_get_field(inst, 21, 30)) {
		case OP_59_FADDS:
			fpd_fadds(&vcpu->arch.fpscr, &cr, fpr_d, fpr_a, fpr_b);
			kvmppc_sync_qpr(vcpu, ax_rd);
			break;
		case OP_59_FSUBS:
			fpd_fsubs(&vcpu->arch.fpscr, &cr, fpr_d, fpr_a, fpr_b);
			kvmppc_sync_qpr(vcpu, ax_rd);
			break;
		case OP_59_FDIVS:
			fpd_fdivs(&vcpu->arch.fpscr, &cr, fpr_d, fpr_a, fpr_b);
			kvmppc_sync_qpr(vcpu, ax_rd);
			break;
		case OP_59_FRES:
			fpd_fres(&vcpu->arch.fpscr, &cr, fpr_d, fpr_b);
			kvmppc_sync_qpr(vcpu, ax_rd);
			break;
		case OP_59_FRSQRTES:
			fpd_frsqrtes(&vcpu->arch.fpscr, &cr, fpr_d, fpr_b);
			kvmppc_sync_qpr(vcpu, ax_rd);
			break;
		}
		switch (inst_get_field(inst, 26, 30)) {
		case OP_59_FMULS:
			fpd_fmuls(&vcpu->arch.fpscr, &cr, fpr_d, fpr_a, fpr_c);
			kvmppc_sync_qpr(vcpu, ax_rd);
			break;
		case OP_59_FMSUBS:
			fpd_fmsubs(&vcpu->arch.fpscr, &cr, fpr_d, fpr_a, fpr_c, fpr_b);
			kvmppc_sync_qpr(vcpu, ax_rd);
			break;
		case OP_59_FMADDS:
			fpd_fmadds(&vcpu->arch.fpscr, &cr, fpr_d, fpr_a, fpr_c, fpr_b);
			kvmppc_sync_qpr(vcpu, ax_rd);
			break;
		case OP_59_FNMSUBS:
			fpd_fnmsubs(&vcpu->arch.fpscr, &cr, fpr_d, fpr_a, fpr_c, fpr_b);
			kvmppc_sync_qpr(vcpu, ax_rd);
			break;
		case OP_59_FNMADDS:
			fpd_fnmadds(&vcpu->arch.fpscr, &cr, fpr_d, fpr_a, fpr_c, fpr_b);
			kvmppc_sync_qpr(vcpu, ax_rd);
			break;
		}
		break;
	case 63:
		switch (inst_get_field(inst, 21, 30)) {
		case OP_63_MTFSB0:
		case OP_63_MTFSB1:
		case OP_63_MCRFS:
		case OP_63_MTFSFI:
			/* XXX need to implement */
			break;
		case OP_63_MFFS:
			/* XXX missing CR */
			*fpr_d = vcpu->arch.fpscr;
			break;
		case OP_63_MTFSF:
			/* XXX missing fm bits */
			/* XXX missing CR */
			vcpu->arch.fpscr = *fpr_b;
			break;
		case OP_63_FCMPU:
		{
			u32 tmp_cr;
			u32 cr0_mask = 0xf0000000;
			u32 cr_shift = inst_get_field(inst, 6, 8) * 4;

			fpd_fcmpu(&vcpu->arch.fpscr, &tmp_cr, fpr_a, fpr_b);
			cr &= ~(cr0_mask >> cr_shift);
			cr |= (cr & cr0_mask) >> cr_shift;
			break;
		}
		case OP_63_FCMPO:
		{
			u32 tmp_cr;
			u32 cr0_mask = 0xf0000000;
			u32 cr_shift = inst_get_field(inst, 6, 8) * 4;

			fpd_fcmpo(&vcpu->arch.fpscr, &tmp_cr, fpr_a, fpr_b);
			cr &= ~(cr0_mask >> cr_shift);
			cr |= (cr & cr0_mask) >> cr_shift;
			break;
		}
		case OP_63_FNEG:
			fpd_fneg(&vcpu->arch.fpscr, &cr, fpr_d, fpr_b);
			break;
		case OP_63_FMR:
			*fpr_d = *fpr_b;
			break;
		case OP_63_FABS:
			fpd_fabs(&vcpu->arch.fpscr, &cr, fpr_d, fpr_b);
			break;
		case OP_63_FCPSGN:
			fpd_fcpsgn(&vcpu->arch.fpscr, &cr, fpr_d, fpr_a, fpr_b);
			break;
		case OP_63_FDIV:
			fpd_fdiv(&vcpu->arch.fpscr, &cr, fpr_d, fpr_a, fpr_b);
			break;
		case OP_63_FADD:
			fpd_fadd(&vcpu->arch.fpscr, &cr, fpr_d, fpr_a, fpr_b);
			break;
		case OP_63_FSUB:
			fpd_fsub(&vcpu->arch.fpscr, &cr, fpr_d, fpr_a, fpr_b);
			break;
		case OP_63_FCTIW:
			fpd_fctiw(&vcpu->arch.fpscr, &cr, fpr_d, fpr_b);
			break;
		case OP_63_FCTIWZ:
			fpd_fctiwz(&vcpu->arch.fpscr, &cr, fpr_d, fpr_b);
			break;
		case OP_63_FRSP:
			fpd_frsp(&vcpu->arch.fpscr, &cr, fpr_d, fpr_b);
			kvmppc_sync_qpr(vcpu, ax_rd);
			break;
		case OP_63_FRSQRTE:
		{
			double one = 1.0f;

			/* fD = sqrt(fB) */
			fpd_fsqrt(&vcpu->arch.fpscr, &cr, fpr_d, fpr_b);
			/* fD = 1.0f / fD */
			fpd_fdiv(&vcpu->arch.fpscr, &cr, fpr_d, (u64*)&one, fpr_d);
			break;
		}
		}
		switch (inst_get_field(inst, 26, 30)) {
		case OP_63_FMUL:
			fpd_fmul(&vcpu->arch.fpscr, &cr, fpr_d, fpr_a, fpr_c);
			break;
		case OP_63_FSEL:
			fpd_fsel(&vcpu->arch.fpscr, &cr, fpr_d, fpr_a, fpr_c, fpr_b);
			break;
		case OP_63_FMSUB:
			fpd_fmsub(&vcpu->arch.fpscr, &cr, fpr_d, fpr_a, fpr_c, fpr_b);
			break;
		case OP_63_FMADD:
			fpd_fmadd(&vcpu->arch.fpscr, &cr, fpr_d, fpr_a, fpr_c, fpr_b);
			break;
		case OP_63_FNMSUB:
			fpd_fnmsub(&vcpu->arch.fpscr, &cr, fpr_d, fpr_a, fpr_c, fpr_b);
			break;
		case OP_63_FNMADD:
			fpd_fnmadd(&vcpu->arch.fpscr, &cr, fpr_d, fpr_a, fpr_c, fpr_b);
			break;
		}
		break;
	}

#ifdef DEBUG
	for (i = 0; i < ARRAY_SIZE(vcpu->arch.fpr); i++) {
		u32 f;
<<<<<<< HEAD
		kvm_cvt_df(&vcpu->arch.fpr[i], &f, &vcpu->arch.fpscr);
=======
		kvm_cvt_df(&vcpu->arch.fpr[i], &f);
>>>>>>> 45f53cc9
		dprintk(KERN_INFO "FPR[%d] = 0x%x\n", i, f);
	}
#endif

	if (rcomp)
		kvmppc_set_cr(vcpu, cr);

	preempt_enable();

	return emulated;
}<|MERGE_RESOLUTION|>--- conflicted
+++ resolved
@@ -159,11 +159,7 @@
 
 static inline void kvmppc_sync_qpr(struct kvm_vcpu *vcpu, int rt)
 {
-<<<<<<< HEAD
-	kvm_cvt_df(&vcpu->arch.fpr[rt], &vcpu->arch.qpr[rt], &vcpu->arch.fpscr);
-=======
 	kvm_cvt_df(&vcpu->arch.fpr[rt], &vcpu->arch.qpr[rt]);
->>>>>>> 45f53cc9
 }
 
 static void kvmppc_inject_pf(struct kvm_vcpu *vcpu, ulong eaddr, bool is_store)
@@ -209,11 +205,7 @@
 	/* put in registers */
 	switch (ls_type) {
 	case FPU_LS_SINGLE:
-<<<<<<< HEAD
-		kvm_cvt_fd((u32*)tmp, &vcpu->arch.fpr[rs], &vcpu->arch.fpscr);
-=======
 		kvm_cvt_fd((u32*)tmp, &vcpu->arch.fpr[rs]);
->>>>>>> 45f53cc9
 		vcpu->arch.qpr[rs] = *((u32*)tmp);
 		break;
 	case FPU_LS_DOUBLE:
@@ -239,11 +231,7 @@
 
 	switch (ls_type) {
 	case FPU_LS_SINGLE:
-<<<<<<< HEAD
-		kvm_cvt_df(&vcpu->arch.fpr[rs], (u32*)tmp, &vcpu->arch.fpscr);
-=======
 		kvm_cvt_df(&vcpu->arch.fpr[rs], (u32*)tmp);
->>>>>>> 45f53cc9
 		val = *((u32*)tmp);
 		len = sizeof(u32);
 		break;
@@ -309,11 +297,7 @@
 	emulated = EMULATE_DONE;
 
 	/* put in registers */
-<<<<<<< HEAD
-	kvm_cvt_fd(&tmp[0], &vcpu->arch.fpr[rs], &vcpu->arch.fpscr);
-=======
 	kvm_cvt_fd(&tmp[0], &vcpu->arch.fpr[rs]);
->>>>>>> 45f53cc9
 	vcpu->arch.qpr[rs] = tmp[1];
 
 	dprintk(KERN_INFO "KVM: PSQ_LD [0x%x, 0x%x] at 0x%lx (%d)\n", tmp[0],
@@ -331,11 +315,7 @@
 	u32 tmp[2];
 	int len = w ? sizeof(u32) : sizeof(u64);
 
-<<<<<<< HEAD
-	kvm_cvt_df(&vcpu->arch.fpr[rs], &tmp[0], &vcpu->arch.fpscr);
-=======
 	kvm_cvt_df(&vcpu->arch.fpr[rs], &tmp[0]);
->>>>>>> 45f53cc9
 	tmp[1] = vcpu->arch.qpr[rs];
 
 	r = kvmppc_st(vcpu, &addr, len, tmp, true);
@@ -537,15 +517,9 @@
 	WARN_ON(rc);
 
 	/* PS0 */
-<<<<<<< HEAD
-	kvm_cvt_df(&fpr[reg_in1], &ps0_in1, &vcpu->arch.fpscr);
-	kvm_cvt_df(&fpr[reg_in2], &ps0_in2, &vcpu->arch.fpscr);
-	kvm_cvt_df(&fpr[reg_in3], &ps0_in3, &vcpu->arch.fpscr);
-=======
 	kvm_cvt_df(&fpr[reg_in1], &ps0_in1);
 	kvm_cvt_df(&fpr[reg_in2], &ps0_in2);
 	kvm_cvt_df(&fpr[reg_in3], &ps0_in3);
->>>>>>> 45f53cc9
 
 	if (scalar & SCALAR_LOW)
 		ps0_in2 = qpr[reg_in2];
@@ -556,11 +530,7 @@
 			  ps0_in1, ps0_in2, ps0_in3, ps0_out);
 
 	if (!(scalar & SCALAR_NO_PS0))
-<<<<<<< HEAD
-		kvm_cvt_fd(&ps0_out, &fpr[reg_out], &vcpu->arch.fpscr);
-=======
 		kvm_cvt_fd(&ps0_out, &fpr[reg_out]);
->>>>>>> 45f53cc9
 
 	/* PS1 */
 	ps1_in1 = qpr[reg_in1];
@@ -597,20 +567,12 @@
 	WARN_ON(rc);
 
 	/* PS0 */
-<<<<<<< HEAD
-	kvm_cvt_df(&fpr[reg_in1], &ps0_in1, &vcpu->arch.fpscr);
-=======
 	kvm_cvt_df(&fpr[reg_in1], &ps0_in1);
->>>>>>> 45f53cc9
 
 	if (scalar & SCALAR_LOW)
 		ps0_in2 = qpr[reg_in2];
 	else
-<<<<<<< HEAD
-		kvm_cvt_df(&fpr[reg_in2], &ps0_in2, &vcpu->arch.fpscr);
-=======
 		kvm_cvt_df(&fpr[reg_in2], &ps0_in2);
->>>>>>> 45f53cc9
 
 	func(&vcpu->arch.fpscr, &ps0_out, &ps0_in1, &ps0_in2);
 
@@ -618,11 +580,7 @@
 		dprintk(KERN_INFO "PS2 ps0 -> f(0x%x, 0x%x) = 0x%x\n",
 				  ps0_in1, ps0_in2, ps0_out);
 
-<<<<<<< HEAD
-		kvm_cvt_fd(&ps0_out, &fpr[reg_out], &vcpu->arch.fpscr);
-=======
 		kvm_cvt_fd(&ps0_out, &fpr[reg_out]);
->>>>>>> 45f53cc9
 	}
 
 	/* PS1 */
@@ -658,21 +616,13 @@
 	WARN_ON(rc);
 
 	/* PS0 */
-<<<<<<< HEAD
-	kvm_cvt_df(&fpr[reg_in], &ps0_in, &vcpu->arch.fpscr);
-=======
 	kvm_cvt_df(&fpr[reg_in], &ps0_in);
->>>>>>> 45f53cc9
 	func(&vcpu->arch.fpscr, &ps0_out, &ps0_in);
 
 	dprintk(KERN_INFO "PS1 ps0 -> f(0x%x) = 0x%x\n",
 			  ps0_in, ps0_out);
 
-<<<<<<< HEAD
-	kvm_cvt_fd(&ps0_out, &fpr[reg_out], &vcpu->arch.fpscr);
-=======
 	kvm_cvt_fd(&ps0_out, &fpr[reg_out]);
->>>>>>> 45f53cc9
 
 	/* PS1 */
 	ps1_in = qpr[reg_in];
@@ -722,11 +672,7 @@
 #ifdef DEBUG
 	for (i = 0; i < ARRAY_SIZE(vcpu->arch.fpr); i++) {
 		u32 f;
-<<<<<<< HEAD
-		kvm_cvt_df(&vcpu->arch.fpr[i], &f, &vcpu->arch.fpscr);
-=======
 		kvm_cvt_df(&vcpu->arch.fpr[i], &f);
->>>>>>> 45f53cc9
 		dprintk(KERN_INFO "FPR[%d] = 0x%x / 0x%llx    QPR[%d] = 0x%x\n",
 			i, f, vcpu->arch.fpr[i], i, vcpu->arch.qpr[i]);
 	}
@@ -851,12 +797,7 @@
 			vcpu->arch.fpr[ax_rd] = vcpu->arch.fpr[ax_ra];
 			/* vcpu->arch.qpr[ax_rd] = vcpu->arch.fpr[ax_rb]; */
 			kvm_cvt_df(&vcpu->arch.fpr[ax_rb],
-<<<<<<< HEAD
-				   &vcpu->arch.qpr[ax_rd],
-				   &vcpu->arch.fpscr);
-=======
 				   &vcpu->arch.qpr[ax_rd]);
->>>>>>> 45f53cc9
 			break;
 		case OP_4X_PS_MERGE01:
 			WARN_ON(rcomp);
@@ -867,30 +808,16 @@
 			WARN_ON(rcomp);
 			/* vcpu->arch.fpr[ax_rd] = vcpu->arch.qpr[ax_ra]; */
 			kvm_cvt_fd(&vcpu->arch.qpr[ax_ra],
-<<<<<<< HEAD
-				   &vcpu->arch.fpr[ax_rd],
-				   &vcpu->arch.fpscr);
-			/* vcpu->arch.qpr[ax_rd] = vcpu->arch.fpr[ax_rb]; */
-			kvm_cvt_df(&vcpu->arch.fpr[ax_rb],
-				   &vcpu->arch.qpr[ax_rd],
-				   &vcpu->arch.fpscr);
-=======
 				   &vcpu->arch.fpr[ax_rd]);
 			/* vcpu->arch.qpr[ax_rd] = vcpu->arch.fpr[ax_rb]; */
 			kvm_cvt_df(&vcpu->arch.fpr[ax_rb],
 				   &vcpu->arch.qpr[ax_rd]);
->>>>>>> 45f53cc9
 			break;
 		case OP_4X_PS_MERGE11:
 			WARN_ON(rcomp);
 			/* vcpu->arch.fpr[ax_rd] = vcpu->arch.qpr[ax_ra]; */
 			kvm_cvt_fd(&vcpu->arch.qpr[ax_ra],
-<<<<<<< HEAD
-				   &vcpu->arch.fpr[ax_rd],
-				   &vcpu->arch.fpscr);
-=======
 				   &vcpu->arch.fpr[ax_rd]);
->>>>>>> 45f53cc9
 			vcpu->arch.qpr[ax_rd] = vcpu->arch.qpr[ax_rb];
 			break;
 		}
@@ -1325,11 +1252,7 @@
 #ifdef DEBUG
 	for (i = 0; i < ARRAY_SIZE(vcpu->arch.fpr); i++) {
 		u32 f;
-<<<<<<< HEAD
-		kvm_cvt_df(&vcpu->arch.fpr[i], &f, &vcpu->arch.fpscr);
-=======
 		kvm_cvt_df(&vcpu->arch.fpr[i], &f);
->>>>>>> 45f53cc9
 		dprintk(KERN_INFO "FPR[%d] = 0x%x\n", i, f);
 	}
 #endif
