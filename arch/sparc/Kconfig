--- conflicted
+++ resolved
@@ -51,12 +51,9 @@
 	select HAVE_PERF_EVENTS
 	select PERF_USE_VMALLOC
 	select HAVE_GENERIC_HARDIRQS
-<<<<<<< HEAD
-=======
 	select GENERIC_HARDIRQS_NO_DEPRECATED
 	select GENERIC_IRQ_SHOW
 	select IRQ_PREFLOW_FASTEOI
->>>>>>> 0ce790e7
 
 config ARCH_DEFCONFIG
 	string
