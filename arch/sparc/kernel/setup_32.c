/*
 *  linux/arch/sparc/kernel/setup.c
 *
 *  Copyright (C) 1995  David S. Miller (davem@caip.rutgers.edu)
 *  Copyright (C) 2000  Anton Blanchard (anton@samba.org)
 */

#include <linux/errno.h>
#include <linux/sched.h>
#include <linux/kernel.h>
#include <linux/mm.h>
#include <linux/stddef.h>
#include <linux/unistd.h>
#include <linux/ptrace.h>
#include <linux/slab.h>
#include <linux/initrd.h>
#include <asm/smp.h>
#include <linux/user.h>
#include <linux/screen_info.h>
#include <linux/delay.h>
#include <linux/fs.h>
#include <linux/seq_file.h>
#include <linux/syscalls.h>
#include <linux/kdev_t.h>
#include <linux/major.h>
#include <linux/string.h>
#include <linux/init.h>
#include <linux/interrupt.h>
#include <linux/console.h>
#include <linux/spinlock.h>
#include <linux/root_dev.h>
#include <linux/cpu.h>
#include <linux/kdebug.h>

#include <asm/system.h>
#include <asm/io.h>
#include <asm/processor.h>
#include <asm/oplib.h>
#include <asm/page.h>
#include <asm/pgtable.h>
#include <asm/traps.h>
#include <asm/vaddrs.h>
#include <asm/mbus.h>
#include <asm/idprom.h>
#include <asm/machines.h>
#include <asm/cpudata.h>
#include <asm/setup.h>

#include "kernel.h"

struct screen_info screen_info = {
	0, 0,			/* orig-x, orig-y */
	0,			/* unused */
	0,			/* orig-video-page */
	0,			/* orig-video-mode */
	128,			/* orig-video-cols */
	0,0,0,			/* ega_ax, ega_bx, ega_cx */
	54,			/* orig-video-lines */
	0,                      /* orig-video-isVGA */
	16                      /* orig-video-points */
};

/* Typing sync at the prom prompt calls the function pointed to by
 * romvec->pv_synchook which I set to the following function.
 * This should sync all filesystems and return, for now it just
 * prints out pretty messages and returns.
 */

extern unsigned long trapbase;

/* Pretty sick eh? */
static void prom_sync_me(void)
{
	unsigned long prom_tbr, flags;

	/* XXX Badly broken. FIX! - Anton */
	local_irq_save(flags);
	__asm__ __volatile__("rd %%tbr, %0\n\t" : "=r" (prom_tbr));
	__asm__ __volatile__("wr %0, 0x0, %%tbr\n\t"
			     "nop\n\t"
			     "nop\n\t"
			     "nop\n\t" : : "r" (&trapbase));

	prom_printf("PROM SYNC COMMAND...\n");
	show_free_areas();
	if(current->pid != 0) {
		local_irq_enable();
		sys_sync();
		local_irq_disable();
	}
	prom_printf("Returning to prom\n");

	__asm__ __volatile__("wr %0, 0x0, %%tbr\n\t"
			     "nop\n\t"
			     "nop\n\t"
			     "nop\n\t" : : "r" (prom_tbr));
	local_irq_restore(flags);
}

static unsigned int boot_flags __initdata = 0;
#define BOOTME_DEBUG  0x1

/* Exported for mm/init.c:paging_init. */
unsigned long cmdline_memory_size __initdata = 0;

static void
prom_console_write(struct console *con, const char *s, unsigned n)
{
	prom_write(s, n);
}

static struct console prom_debug_console = {
	.name =		"debug",
	.write =	prom_console_write,
	.flags =	CON_PRINTBUFFER,
	.index =	-1,
};

/* 
 * Process kernel command line switches that are specific to the
 * SPARC or that require special low-level processing.
 */
static void __init process_switch(char c)
{
	switch (c) {
	case 'd':
		boot_flags |= BOOTME_DEBUG;
		break;
	case 's':
		break;
	case 'h':
		prom_printf("boot_flags_init: Halt!\n");
		prom_halt();
		break;
	case 'p':
		/* Use PROM debug console. */
		register_console(&prom_debug_console);
		break;
	default:
		printk("Unknown boot switch (-%c)\n", c);
		break;
	}
}

static void __init boot_flags_init(char *commands)
{
	while (*commands) {
		/* Move to the start of the next "argument". */
		while (*commands && *commands == ' ')
			commands++;

		/* Process any command switches, otherwise skip it. */
		if (*commands == '\0')
			break;
		if (*commands == '-') {
			commands++;
			while (*commands && *commands != ' ')
				process_switch(*commands++);
			continue;
		}
		if (!strncmp(commands, "mem=", 4)) {
			/*
			 * "mem=XXX[kKmM] overrides the PROM-reported
			 * memory size.
			 */
			cmdline_memory_size = simple_strtoul(commands + 4,
						     &commands, 0);
			if (*commands == 'K' || *commands == 'k') {
				cmdline_memory_size <<= 10;
				commands++;
			} else if (*commands=='M' || *commands=='m') {
				cmdline_memory_size <<= 20;
				commands++;
			}
		}
		while (*commands && *commands != ' ')
			commands++;
	}
}

/* This routine will in the future do all the nasty prom stuff
 * to probe for the mmu type and its parameters, etc. This will
 * also be where SMP things happen.
 */

extern void sun4c_probe_vac(void);
<<<<<<< HEAD
extern char cputypval;
=======
>>>>>>> 105e53f8

extern unsigned short root_flags;
extern unsigned short root_dev;
extern unsigned short ram_flags;
#define RAMDISK_IMAGE_START_MASK	0x07FF
#define RAMDISK_PROMPT_FLAG		0x8000
#define RAMDISK_LOAD_FLAG		0x4000

extern int root_mountflags;

char reboot_command[COMMAND_LINE_SIZE];

enum sparc_cpu sparc_cpu_model;
EXPORT_SYMBOL(sparc_cpu_model);

struct tt_entry *sparc_ttable;

struct pt_regs fake_swapper_regs;

void __init setup_arch(char **cmdline_p)
{
	int i;
	unsigned long highest_paddr;

	sparc_ttable = (struct tt_entry *) &trapbase;

	/* Initialize PROM console and command line. */
	*cmdline_p = prom_getbootargs();
	strcpy(boot_command_line, *cmdline_p);
	parse_early_param();

	/* Set sparc_cpu_model */
	sparc_cpu_model = sun_unknown;
	if (!strcmp(&cputypval[0], "sun4 "))
		sparc_cpu_model = sun4;
	if (!strcmp(&cputypval[0], "sun4c"))
		sparc_cpu_model = sun4c;
	if (!strcmp(&cputypval[0], "sun4m"))
		sparc_cpu_model = sun4m;
	if (!strcmp(&cputypval[0], "sun4s"))
		sparc_cpu_model = sun4m; /* CP-1200 with PROM 2.30 -E */
	if (!strcmp(&cputypval[0], "sun4d"))
		sparc_cpu_model = sun4d;
	if (!strcmp(&cputypval[0], "sun4e"))
		sparc_cpu_model = sun4e;
	if (!strcmp(&cputypval[0], "sun4u"))
		sparc_cpu_model = sun4u;
	if (!strncmp(&cputypval[0], "leon" , 4))
		sparc_cpu_model = sparc_leon;

	printk("ARCH: ");
	switch(sparc_cpu_model) {
	case sun4:
		printk("SUN4\n");
		break;
	case sun4c:
		printk("SUN4C\n");
		break;
	case sun4m:
		printk("SUN4M\n");
		break;
	case sun4d:
		printk("SUN4D\n");
		break;
	case sun4e:
		printk("SUN4E\n");
		break;
	case sun4u:
		printk("SUN4U\n");
		break;
	case sparc_leon:
		printk("LEON\n");
		break;
	default:
		printk("UNKNOWN!\n");
		break;
	};

#ifdef CONFIG_DUMMY_CONSOLE
	conswitchp = &dummy_con;
#endif
	boot_flags_init(*cmdline_p);

	idprom_init();
	if (ARCH_SUN4C)
		sun4c_probe_vac();
	load_mmu();

	phys_base = 0xffffffffUL;
	highest_paddr = 0UL;
	for (i = 0; sp_banks[i].num_bytes != 0; i++) {
		unsigned long top;

		if (sp_banks[i].base_addr < phys_base)
			phys_base = sp_banks[i].base_addr;
		top = sp_banks[i].base_addr +
			sp_banks[i].num_bytes;
		if (highest_paddr < top)
			highest_paddr = top;
	}
	pfn_base = phys_base >> PAGE_SHIFT;

	if (!root_flags)
		root_mountflags &= ~MS_RDONLY;
	ROOT_DEV = old_decode_dev(root_dev);
#ifdef CONFIG_BLK_DEV_RAM
	rd_image_start = ram_flags & RAMDISK_IMAGE_START_MASK;
	rd_prompt = ((ram_flags & RAMDISK_PROMPT_FLAG) != 0);
	rd_doload = ((ram_flags & RAMDISK_LOAD_FLAG) != 0);	
#endif

	prom_setsync(prom_sync_me);

	if((boot_flags&BOOTME_DEBUG) && (linux_dbvec!=0) && 
	   ((*(short *)linux_dbvec) != -1)) {
		printk("Booted under KADB. Syncing trap table.\n");
		(*(linux_dbvec->teach_debugger))();
	}

	init_mm.context = (unsigned long) NO_CONTEXT;
	init_task.thread.kregs = &fake_swapper_regs;

	paging_init();

	smp_setup_cpu_possible_map();
}

static int ncpus_probed;

static int show_cpuinfo(struct seq_file *m, void *__unused)
{
	seq_printf(m,
		   "cpu\t\t: %s\n"
		   "fpu\t\t: %s\n"
		   "promlib\t\t: Version %d Revision %d\n"
		   "prom\t\t: %d.%d\n"
		   "type\t\t: %s\n"
		   "ncpus probed\t: %d\n"
		   "ncpus active\t: %d\n"
#ifndef CONFIG_SMP
		   "CPU0Bogo\t: %lu.%02lu\n"
		   "CPU0ClkTck\t: %ld\n"
#endif
		   ,
		   sparc_cpu_type,
		   sparc_fpu_type ,
		   romvec->pv_romvers,
		   prom_rev,
		   romvec->pv_printrev >> 16,
		   romvec->pv_printrev & 0xffff,
		   &cputypval[0],
		   ncpus_probed,
		   num_online_cpus()
#ifndef CONFIG_SMP
		   , cpu_data(0).udelay_val/(500000/HZ),
		   (cpu_data(0).udelay_val/(5000/HZ)) % 100,
		   cpu_data(0).clock_tick
#endif
		);

#ifdef CONFIG_SMP
	smp_bogo(m);
#endif
	mmu_info(m);
#ifdef CONFIG_SMP
	smp_info(m);
#endif
	return 0;
}

static void *c_start(struct seq_file *m, loff_t *pos)
{
	/* The pointer we are returning is arbitrary,
	 * it just has to be non-NULL and not IS_ERR
	 * in the success case.
	 */
	return *pos == 0 ? &c_start : NULL;
}

static void *c_next(struct seq_file *m, void *v, loff_t *pos)
{
	++*pos;
	return c_start(m, pos);
}

static void c_stop(struct seq_file *m, void *v)
{
}

const struct seq_operations cpuinfo_op = {
	.start =c_start,
	.next =	c_next,
	.stop =	c_stop,
	.show =	show_cpuinfo,
};

extern int stop_a_enabled;

void sun_do_break(void)
{
	if (!stop_a_enabled)
		return;

	printk("\n");
	flush_user_windows();

	prom_cmdline();
}
EXPORT_SYMBOL(sun_do_break);

int stop_a_enabled = 1;

static int __init topology_init(void)
{
	int i, ncpus, err;

	/* Count the number of physically present processors in
	 * the machine, even on uniprocessor, so that /proc/cpuinfo
	 * output is consistent with 2.4.x
	 */
	ncpus = 0;
	while (!cpu_find_by_instance(ncpus, NULL, NULL))
		ncpus++;
	ncpus_probed = ncpus;

	err = 0;
	for_each_online_cpu(i) {
		struct cpu *p = kzalloc(sizeof(*p), GFP_KERNEL);
		if (!p)
			err = -ENOMEM;
		else
			register_cpu(p, i);
	}

	return err;
}

subsys_initcall(topology_init);<|MERGE_RESOLUTION|>--- conflicted
+++ resolved
@@ -184,10 +184,6 @@
  */
 
 extern void sun4c_probe_vac(void);
-<<<<<<< HEAD
-extern char cputypval;
-=======
->>>>>>> 105e53f8
 
 extern unsigned short root_flags;
 extern unsigned short root_dev;
