#include <linux/console.h>
#include <linux/kernel.h>
#include <linux/init.h>
#include <linux/string.h>
#include <linux/screen_info.h>
#include <linux/usb/ch9.h>
#include <linux/pci_regs.h>
#include <linux/pci_ids.h>
#include <linux/errno.h>
#include <asm/io.h>
#include <asm/processor.h>
#include <asm/fcntl.h>
#include <asm/setup.h>
#include <xen/hvc-console.h>
#include <asm/pci-direct.h>
#include <asm/fixmap.h>
#include <asm/pgtable.h>
#include <linux/usb/ehci_def.h>

/* Simple VGA output */
#define VGABASE		(__ISA_IO_base + 0xb8000)

static int max_ypos = 25, max_xpos = 80;
static int current_ypos = 25, current_xpos;

static void early_vga_write(struct console *con, const char *str, unsigned n)
{
	char c;
	int  i, k, j;

	while ((c = *str++) != '\0' && n-- > 0) {
		if (current_ypos >= max_ypos) {
			/* scroll 1 line up */
			for (k = 1, j = 0; k < max_ypos; k++, j++) {
				for (i = 0; i < max_xpos; i++) {
					writew(readw(VGABASE+2*(max_xpos*k+i)),
					       VGABASE + 2*(max_xpos*j + i));
				}
			}
			for (i = 0; i < max_xpos; i++)
				writew(0x720, VGABASE + 2*(max_xpos*j + i));
			current_ypos = max_ypos-1;
		}
		if (c == '\n') {
			current_xpos = 0;
			current_ypos++;
		} else if (c != '\r')  {
			writew(((0x7 << 8) | (unsigned short) c),
			       VGABASE + 2*(max_xpos*current_ypos +
						current_xpos++));
			if (current_xpos >= max_xpos) {
				current_xpos = 0;
				current_ypos++;
			}
		}
	}
}

static struct console early_vga_console = {
	.name =		"earlyvga",
	.write =	early_vga_write,
	.flags =	CON_PRINTBUFFER,
	.index =	-1,
};

/* Serial functions loosely based on a similar package from Klaus P. Gerlicher */

static int early_serial_base = 0x3f8;  /* ttyS0 */

#define XMTRDY          0x20

#define DLAB		0x80

#define TXR             0       /*  Transmit register (WRITE) */
#define RXR             0       /*  Receive register  (READ)  */
#define IER             1       /*  Interrupt Enable          */
#define IIR             2       /*  Interrupt ID              */
#define FCR             2       /*  FIFO control              */
#define LCR             3       /*  Line control              */
#define MCR             4       /*  Modem control             */
#define LSR             5       /*  Line Status               */
#define MSR             6       /*  Modem Status              */
#define DLL             0       /*  Divisor Latch Low         */
#define DLH             1       /*  Divisor latch High        */

static int early_serial_putc(unsigned char ch)
{
	unsigned timeout = 0xffff;

	while ((inb(early_serial_base + LSR) & XMTRDY) == 0 && --timeout)
		cpu_relax();
	outb(ch, early_serial_base + TXR);
	return timeout ? 0 : -1;
}

static void early_serial_write(struct console *con, const char *s, unsigned n)
{
	while (*s && n-- > 0) {
		if (*s == '\n')
			early_serial_putc('\r');
		early_serial_putc(*s);
		s++;
	}
}

#define DEFAULT_BAUD 9600

static __init void early_serial_init(char *s)
{
	unsigned char c;
	unsigned divisor;
	unsigned baud = DEFAULT_BAUD;
	char *e;

	if (*s == ',')
		++s;

	if (*s) {
		unsigned port;
		if (!strncmp(s, "0x", 2)) {
			early_serial_base = simple_strtoul(s, &e, 16);
		} else {
			static const int __initconst bases[] = { 0x3f8, 0x2f8 };

			if (!strncmp(s, "ttyS", 4))
				s += 4;
			port = simple_strtoul(s, &e, 10);
			if (port > 1 || s == e)
				port = 0;
			early_serial_base = bases[port];
		}
		s += strcspn(s, ",");
		if (*s == ',')
			s++;
	}

	outb(0x3, early_serial_base + LCR);	/* 8n1 */
	outb(0, early_serial_base + IER);	/* no interrupt */
	outb(0, early_serial_base + FCR);	/* no fifo */
	outb(0x3, early_serial_base + MCR);	/* DTR + RTS */

	if (*s) {
		baud = simple_strtoul(s, &e, 0);
		if (baud == 0 || s == e)
			baud = DEFAULT_BAUD;
	}

	divisor = 115200 / baud;
	c = inb(early_serial_base + LCR);
	outb(c | DLAB, early_serial_base + LCR);
	outb(divisor & 0xff, early_serial_base + DLL);
	outb((divisor >> 8) & 0xff, early_serial_base + DLH);
	outb(c & ~DLAB, early_serial_base + LCR);
}

static struct console early_serial_console = {
	.name =		"earlyser",
	.write =	early_serial_write,
	.flags =	CON_PRINTBUFFER,
	.index =	-1,
};

/* Direct interface for emergencies */
static struct console *early_console = &early_vga_console;
static int __initdata early_console_initialized;

asmlinkage void early_printk(const char *fmt, ...)
{
	char buf[512];
	int n;
	va_list ap;

	va_start(ap, fmt);
	n = vscnprintf(buf, sizeof(buf), fmt, ap);
	early_console->write(early_console, buf, n);
	va_end(ap);
}

static inline void early_console_register(struct console *con, int keep_early)
{
<<<<<<< HEAD
=======
	if (early_console->index != -1) {
		printk(KERN_CRIT "ERROR: earlyprintk= %s already used\n",
		       con->name);
		return;
	}
>>>>>>> 71623855
	early_console = con;
	if (keep_early)
		early_console->flags &= ~CON_BOOT;
	else
		early_console->flags |= CON_BOOT;
	register_console(early_console);
}

static int __init setup_early_printk(char *buf)
{
	int keep;

	if (!buf)
		return 0;

	if (early_console_initialized)
		return 0;
	early_console_initialized = 1;

	keep = (strstr(buf, "keep") != NULL);

	while (*buf != '\0') {
		if (!strncmp(buf, "serial", 6)) {
			early_serial_init(buf + 6);
			early_console_register(&early_serial_console, keep);
		}
		if (!strncmp(buf, "ttyS", 4)) {
			early_serial_init(buf + 4);
			early_console_register(&early_serial_console, keep);
		}
		if (!strncmp(buf, "vga", 3) &&
		    boot_params.screen_info.orig_video_isVGA == 1) {
			max_xpos = boot_params.screen_info.orig_video_cols;
			max_ypos = boot_params.screen_info.orig_video_lines;
			current_ypos = boot_params.screen_info.orig_y;
			early_console_register(&early_vga_console, keep);
		}
#ifdef CONFIG_EARLY_PRINTK_DBGP
		if (!strncmp(buf, "dbgp", 4) && !early_dbgp_init(buf + 4))
			early_console_register(&early_dbgp_console, keep);
#endif
#ifdef CONFIG_HVC_XEN
		if (!strncmp(buf, "xen", 3))
			early_console_register(&xenboot_console, keep);
#endif
		buf++;
	}
	return 0;
}

early_param("earlyprintk", setup_early_printk);<|MERGE_RESOLUTION|>--- conflicted
+++ resolved
@@ -178,14 +178,11 @@
 
 static inline void early_console_register(struct console *con, int keep_early)
 {
-<<<<<<< HEAD
-=======
 	if (early_console->index != -1) {
 		printk(KERN_CRIT "ERROR: earlyprintk= %s already used\n",
 		       con->name);
 		return;
 	}
->>>>>>> 71623855
 	early_console = con;
 	if (keep_early)
 		early_console->flags &= ~CON_BOOT;
