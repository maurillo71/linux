/*
 *	Intel IO-APIC support for multi-Pentium hosts.
 *
 *	Copyright (C) 1997, 1998, 1999, 2000, 2009 Ingo Molnar, Hajnalka Szabo
 *
 *	Many thanks to Stig Venaas for trying out countless experimental
 *	patches and reporting/debugging problems patiently!
 *
 *	(c) 1999, Multiple IO-APIC support, developed by
 *	Ken-ichi Yaku <yaku@css1.kbnes.nec.co.jp> and
 *      Hidemi Kishimoto <kisimoto@css1.kbnes.nec.co.jp>,
 *	further tested and cleaned up by Zach Brown <zab@redhat.com>
 *	and Ingo Molnar <mingo@redhat.com>
 *
 *	Fixes
 *	Maciej W. Rozycki	:	Bits for genuine 82489DX APICs;
 *					thanks to Eric Gilmore
 *					and Rolf G. Tews
 *					for testing these extensively
 *	Paul Diefenbaugh	:	Added full ACPI support
 */

#include <linux/mm.h>
#include <linux/interrupt.h>
#include <linux/init.h>
#include <linux/delay.h>
#include <linux/sched.h>
#include <linux/pci.h>
#include <linux/mc146818rtc.h>
#include <linux/compiler.h>
#include <linux/acpi.h>
#include <linux/module.h>
#include <linux/syscore_ops.h>
#include <linux/msi.h>
#include <linux/htirq.h>
#include <linux/freezer.h>
#include <linux/kthread.h>
#include <linux/jiffies.h>	/* time_after() */
#include <linux/slab.h>
#ifdef CONFIG_ACPI
#include <acpi/acpi_bus.h>
#endif
#include <linux/bootmem.h>
#include <linux/dmar.h>
#include <linux/hpet.h>

#include <asm/idle.h>
#include <asm/io.h>
#include <asm/smp.h>
#include <asm/cpu.h>
#include <asm/desc.h>
#include <asm/proto.h>
#include <asm/acpi.h>
#include <asm/dma.h>
#include <asm/timer.h>
#include <asm/i8259.h>
#include <asm/msidef.h>
#include <asm/hypertransport.h>
#include <asm/setup.h>
#include <asm/irq_remapping.h>
#include <asm/hpet.h>
#include <asm/hw_irq.h>

#include <asm/apic.h>

#define __apicdebuginit(type) static type __init
#define for_each_irq_pin(entry, head) \
	for (entry = head; entry; entry = entry->next)

/*
 *      Is the SiS APIC rmw bug present ?
 *      -1 = don't know, 0 = no, 1 = yes
 */
int sis_apic_bug = -1;

static DEFINE_RAW_SPINLOCK(ioapic_lock);
static DEFINE_RAW_SPINLOCK(vector_lock);

/*
 * # of IRQ routing registers
 */
int nr_ioapic_registers[MAX_IO_APICS];

/* I/O APIC entries */
struct mpc_ioapic mp_ioapics[MAX_IO_APICS];
int nr_ioapics;

/* IO APIC gsi routing info */
struct mp_ioapic_gsi  mp_gsi_routing[MAX_IO_APICS];

/* The one past the highest gsi number used */
u32 gsi_top;

/* MP IRQ source entries */
struct mpc_intsrc mp_irqs[MAX_IRQ_SOURCES];

/* # of MP IRQ source entries */
int mp_irq_entries;

/* GSI interrupts */
static int nr_irqs_gsi = NR_IRQS_LEGACY;

#if defined (CONFIG_MCA) || defined (CONFIG_EISA)
int mp_bus_id_to_type[MAX_MP_BUSSES];
#endif

DECLARE_BITMAP(mp_bus_not_pci, MAX_MP_BUSSES);

int skip_ioapic_setup;

/**
 * disable_ioapic_support() - disables ioapic support at runtime
 */
void disable_ioapic_support(void)
{
#ifdef CONFIG_PCI
	noioapicquirk = 1;
	noioapicreroute = -1;
#endif
	skip_ioapic_setup = 1;
}

static int __init parse_noapic(char *str)
{
	/* disable IO-APIC */
	disable_ioapic_support();
	return 0;
}
early_param("noapic", parse_noapic);

<<<<<<< HEAD
=======
static int io_apic_setup_irq_pin(unsigned int irq, int node,
				 struct io_apic_irq_attr *attr);

>>>>>>> 105e53f8
/* Will be called in mpparse/acpi/sfi codes for saving IRQ info */
void mp_save_irq(struct mpc_intsrc *m)
{
	int i;

	apic_printk(APIC_VERBOSE, "Int: type %d, pol %d, trig %d, bus %02x,"
		" IRQ %02x, APIC ID %x, APIC INT %02x\n",
		m->irqtype, m->irqflag & 3, (m->irqflag >> 2) & 3, m->srcbus,
		m->srcbusirq, m->dstapic, m->dstirq);

	for (i = 0; i < mp_irq_entries; i++) {
		if (!memcmp(&mp_irqs[i], m, sizeof(*m)))
			return;
	}

	memcpy(&mp_irqs[mp_irq_entries], m, sizeof(*m));
	if (++mp_irq_entries == MAX_IRQ_SOURCES)
		panic("Max # of irq sources exceeded!!\n");
}

struct irq_pin_list {
	int apic, pin;
	struct irq_pin_list *next;
};

static struct irq_pin_list *alloc_irq_pin_list(int node)
{
	return kzalloc_node(sizeof(struct irq_pin_list), GFP_KERNEL, node);
}


/* irq_cfg is indexed by the sum of all RTEs in all I/O APICs. */
#ifdef CONFIG_SPARSE_IRQ
static struct irq_cfg irq_cfgx[NR_IRQS_LEGACY];
#else
static struct irq_cfg irq_cfgx[NR_IRQS];
#endif

int __init arch_early_irq_init(void)
{
	struct irq_cfg *cfg;
	int count, node, i;

	if (!legacy_pic->nr_legacy_irqs) {
		nr_irqs_gsi = 0;
		io_apic_irqs = ~0UL;
	}

	cfg = irq_cfgx;
	count = ARRAY_SIZE(irq_cfgx);
	node = cpu_to_node(0);

	/* Make sure the legacy interrupts are marked in the bitmap */
	irq_reserve_irqs(0, legacy_pic->nr_legacy_irqs);

	for (i = 0; i < count; i++) {
		irq_set_chip_data(i, &cfg[i]);
		zalloc_cpumask_var_node(&cfg[i].domain, GFP_KERNEL, node);
		zalloc_cpumask_var_node(&cfg[i].old_domain, GFP_KERNEL, node);
		/*
		 * For legacy IRQ's, start with assigning irq0 to irq15 to
		 * IRQ0_VECTOR to IRQ15_VECTOR on cpu 0.
		 */
		if (i < legacy_pic->nr_legacy_irqs) {
			cfg[i].vector = IRQ0_VECTOR + i;
			cpumask_set_cpu(0, cfg[i].domain);
		}
	}

	return 0;
}

#ifdef CONFIG_SPARSE_IRQ
static struct irq_cfg *irq_cfg(unsigned int irq)
{
	return irq_get_chip_data(irq);
}

static struct irq_cfg *alloc_irq_cfg(unsigned int irq, int node)
{
	struct irq_cfg *cfg;

	cfg = kzalloc_node(sizeof(*cfg), GFP_KERNEL, node);
	if (!cfg)
		return NULL;
	if (!zalloc_cpumask_var_node(&cfg->domain, GFP_KERNEL, node))
		goto out_cfg;
	if (!zalloc_cpumask_var_node(&cfg->old_domain, GFP_KERNEL, node))
		goto out_domain;
	return cfg;
out_domain:
	free_cpumask_var(cfg->domain);
out_cfg:
	kfree(cfg);
	return NULL;
}

static void free_irq_cfg(unsigned int at, struct irq_cfg *cfg)
{
	if (!cfg)
		return;
	irq_set_chip_data(at, NULL);
	free_cpumask_var(cfg->domain);
	free_cpumask_var(cfg->old_domain);
	kfree(cfg);
}

#else

struct irq_cfg *irq_cfg(unsigned int irq)
{
	return irq < nr_irqs ? irq_cfgx + irq : NULL;
}

static struct irq_cfg *alloc_irq_cfg(unsigned int irq, int node)
{
	return irq_cfgx + irq;
}

static inline void free_irq_cfg(unsigned int at, struct irq_cfg *cfg) { }

#endif

static struct irq_cfg *alloc_irq_and_cfg_at(unsigned int at, int node)
{
	int res = irq_alloc_desc_at(at, node);
	struct irq_cfg *cfg;

	if (res < 0) {
		if (res != -EEXIST)
			return NULL;
		cfg = irq_get_chip_data(at);
		if (cfg)
			return cfg;
	}

	cfg = alloc_irq_cfg(at, node);
	if (cfg)
		irq_set_chip_data(at, cfg);
	else
		irq_free_desc(at);
	return cfg;
}

static int alloc_irq_from(unsigned int from, int node)
{
	return irq_alloc_desc_from(from, node);
}

static void free_irq_at(unsigned int at, struct irq_cfg *cfg)
{
	free_irq_cfg(at, cfg);
	irq_free_desc(at);
}

struct io_apic {
	unsigned int index;
	unsigned int unused[3];
	unsigned int data;
	unsigned int unused2[11];
	unsigned int eoi;
};

static __attribute_const__ struct io_apic __iomem *io_apic_base(int idx)
{
	return (void __iomem *) __fix_to_virt(FIX_IO_APIC_BASE_0 + idx)
		+ (mp_ioapics[idx].apicaddr & ~PAGE_MASK);
}

static inline void io_apic_eoi(unsigned int apic, unsigned int vector)
{
	struct io_apic __iomem *io_apic = io_apic_base(apic);
	writel(vector, &io_apic->eoi);
}

static inline unsigned int io_apic_read(unsigned int apic, unsigned int reg)
{
	struct io_apic __iomem *io_apic = io_apic_base(apic);
	writel(reg, &io_apic->index);
	return readl(&io_apic->data);
}

static inline void io_apic_write(unsigned int apic, unsigned int reg, unsigned int value)
{
	struct io_apic __iomem *io_apic = io_apic_base(apic);
	writel(reg, &io_apic->index);
	writel(value, &io_apic->data);
}

/*
 * Re-write a value: to be used for read-modify-write
 * cycles where the read already set up the index register.
 *
 * Older SiS APIC requires we rewrite the index register
 */
static inline void io_apic_modify(unsigned int apic, unsigned int reg, unsigned int value)
{
	struct io_apic __iomem *io_apic = io_apic_base(apic);

	if (sis_apic_bug)
		writel(reg, &io_apic->index);
	writel(value, &io_apic->data);
}

static bool io_apic_level_ack_pending(struct irq_cfg *cfg)
{
	struct irq_pin_list *entry;
	unsigned long flags;

	raw_spin_lock_irqsave(&ioapic_lock, flags);
	for_each_irq_pin(entry, cfg->irq_2_pin) {
		unsigned int reg;
		int pin;

		pin = entry->pin;
		reg = io_apic_read(entry->apic, 0x10 + pin*2);
		/* Is the remote IRR bit set? */
		if (reg & IO_APIC_REDIR_REMOTE_IRR) {
			raw_spin_unlock_irqrestore(&ioapic_lock, flags);
			return true;
		}
	}
	raw_spin_unlock_irqrestore(&ioapic_lock, flags);

	return false;
}

union entry_union {
	struct { u32 w1, w2; };
	struct IO_APIC_route_entry entry;
};

static struct IO_APIC_route_entry ioapic_read_entry(int apic, int pin)
{
	union entry_union eu;
	unsigned long flags;
	raw_spin_lock_irqsave(&ioapic_lock, flags);
	eu.w1 = io_apic_read(apic, 0x10 + 2 * pin);
	eu.w2 = io_apic_read(apic, 0x11 + 2 * pin);
	raw_spin_unlock_irqrestore(&ioapic_lock, flags);
	return eu.entry;
}

/*
 * When we write a new IO APIC routing entry, we need to write the high
 * word first! If the mask bit in the low word is clear, we will enable
 * the interrupt, and we need to make sure the entry is fully populated
 * before that happens.
 */
static void
__ioapic_write_entry(int apic, int pin, struct IO_APIC_route_entry e)
{
	union entry_union eu = {{0, 0}};

	eu.entry = e;
	io_apic_write(apic, 0x11 + 2*pin, eu.w2);
	io_apic_write(apic, 0x10 + 2*pin, eu.w1);
}

static void ioapic_write_entry(int apic, int pin, struct IO_APIC_route_entry e)
{
	unsigned long flags;
	raw_spin_lock_irqsave(&ioapic_lock, flags);
	__ioapic_write_entry(apic, pin, e);
	raw_spin_unlock_irqrestore(&ioapic_lock, flags);
}

/*
 * When we mask an IO APIC routing entry, we need to write the low
 * word first, in order to set the mask bit before we change the
 * high bits!
 */
static void ioapic_mask_entry(int apic, int pin)
{
	unsigned long flags;
	union entry_union eu = { .entry.mask = 1 };

	raw_spin_lock_irqsave(&ioapic_lock, flags);
	io_apic_write(apic, 0x10 + 2*pin, eu.w1);
	io_apic_write(apic, 0x11 + 2*pin, eu.w2);
	raw_spin_unlock_irqrestore(&ioapic_lock, flags);
}

/*
 * The common case is 1:1 IRQ<->pin mappings. Sometimes there are
 * shared ISA-space IRQs, so we have to support them. We are super
 * fast in the common case, and fast for shared ISA-space IRQs.
 */
static int
__add_pin_to_irq_node(struct irq_cfg *cfg, int node, int apic, int pin)
{
	struct irq_pin_list **last, *entry;

	/* don't allow duplicates */
	last = &cfg->irq_2_pin;
	for_each_irq_pin(entry, cfg->irq_2_pin) {
		if (entry->apic == apic && entry->pin == pin)
			return 0;
		last = &entry->next;
	}

	entry = alloc_irq_pin_list(node);
	if (!entry) {
		printk(KERN_ERR "can not alloc irq_pin_list (%d,%d,%d)\n",
				node, apic, pin);
		return -ENOMEM;
	}
	entry->apic = apic;
	entry->pin = pin;

	*last = entry;
	return 0;
}

static void add_pin_to_irq_node(struct irq_cfg *cfg, int node, int apic, int pin)
{
	if (__add_pin_to_irq_node(cfg, node, apic, pin))
		panic("IO-APIC: failed to add irq-pin. Can not proceed\n");
}

/*
 * Reroute an IRQ to a different pin.
 */
static void __init replace_pin_at_irq_node(struct irq_cfg *cfg, int node,
					   int oldapic, int oldpin,
					   int newapic, int newpin)
{
	struct irq_pin_list *entry;

	for_each_irq_pin(entry, cfg->irq_2_pin) {
		if (entry->apic == oldapic && entry->pin == oldpin) {
			entry->apic = newapic;
			entry->pin = newpin;
			/* every one is different, right? */
			return;
		}
	}

	/* old apic/pin didn't exist, so just add new ones */
	add_pin_to_irq_node(cfg, node, newapic, newpin);
}

static void __io_apic_modify_irq(struct irq_pin_list *entry,
				 int mask_and, int mask_or,
				 void (*final)(struct irq_pin_list *entry))
{
	unsigned int reg, pin;

	pin = entry->pin;
	reg = io_apic_read(entry->apic, 0x10 + pin * 2);
	reg &= mask_and;
	reg |= mask_or;
	io_apic_modify(entry->apic, 0x10 + pin * 2, reg);
	if (final)
		final(entry);
}

static void io_apic_modify_irq(struct irq_cfg *cfg,
			       int mask_and, int mask_or,
			       void (*final)(struct irq_pin_list *entry))
{
	struct irq_pin_list *entry;

	for_each_irq_pin(entry, cfg->irq_2_pin)
		__io_apic_modify_irq(entry, mask_and, mask_or, final);
}

static void __mask_and_edge_IO_APIC_irq(struct irq_pin_list *entry)
{
	__io_apic_modify_irq(entry, ~IO_APIC_REDIR_LEVEL_TRIGGER,
			     IO_APIC_REDIR_MASKED, NULL);
}

static void __unmask_and_level_IO_APIC_irq(struct irq_pin_list *entry)
{
	__io_apic_modify_irq(entry, ~IO_APIC_REDIR_MASKED,
			     IO_APIC_REDIR_LEVEL_TRIGGER, NULL);
}

static void io_apic_sync(struct irq_pin_list *entry)
{
	/*
	 * Synchronize the IO-APIC and the CPU by doing
	 * a dummy read from the IO-APIC
	 */
	struct io_apic __iomem *io_apic;
	io_apic = io_apic_base(entry->apic);
	readl(&io_apic->data);
}

static void mask_ioapic(struct irq_cfg *cfg)
{
	unsigned long flags;

	raw_spin_lock_irqsave(&ioapic_lock, flags);
	io_apic_modify_irq(cfg, ~0, IO_APIC_REDIR_MASKED, &io_apic_sync);
	raw_spin_unlock_irqrestore(&ioapic_lock, flags);
}

static void mask_ioapic_irq(struct irq_data *data)
{
	mask_ioapic(data->chip_data);
}

static void __unmask_ioapic(struct irq_cfg *cfg)
{
	io_apic_modify_irq(cfg, ~IO_APIC_REDIR_MASKED, 0, NULL);
}

static void unmask_ioapic(struct irq_cfg *cfg)
{
	unsigned long flags;

	raw_spin_lock_irqsave(&ioapic_lock, flags);
	__unmask_ioapic(cfg);
	raw_spin_unlock_irqrestore(&ioapic_lock, flags);
}

static void unmask_ioapic_irq(struct irq_data *data)
{
	unmask_ioapic(data->chip_data);
}

static void clear_IO_APIC_pin(unsigned int apic, unsigned int pin)
{
	struct IO_APIC_route_entry entry;

	/* Check delivery_mode to be sure we're not clearing an SMI pin */
	entry = ioapic_read_entry(apic, pin);
	if (entry.delivery_mode == dest_SMI)
		return;
	/*
	 * Disable it in the IO-APIC irq-routing table:
	 */
	ioapic_mask_entry(apic, pin);
}

static void clear_IO_APIC (void)
{
	int apic, pin;

	for (apic = 0; apic < nr_ioapics; apic++)
		for (pin = 0; pin < nr_ioapic_registers[apic]; pin++)
			clear_IO_APIC_pin(apic, pin);
}

#ifdef CONFIG_X86_32
/*
 * support for broken MP BIOSs, enables hand-redirection of PIRQ0-7 to
 * specific CPU-side IRQs.
 */

#define MAX_PIRQS 8
static int pirq_entries[MAX_PIRQS] = {
	[0 ... MAX_PIRQS - 1] = -1
};

static int __init ioapic_pirq_setup(char *str)
{
	int i, max;
	int ints[MAX_PIRQS+1];

	get_options(str, ARRAY_SIZE(ints), ints);

	apic_printk(APIC_VERBOSE, KERN_INFO
			"PIRQ redirection, working around broken MP-BIOS.\n");
	max = MAX_PIRQS;
	if (ints[0] < MAX_PIRQS)
		max = ints[0];

	for (i = 0; i < max; i++) {
		apic_printk(APIC_VERBOSE, KERN_DEBUG
				"... PIRQ%d -> IRQ %d\n", i, ints[i+1]);
		/*
		 * PIRQs are mapped upside down, usually.
		 */
		pirq_entries[MAX_PIRQS-i-1] = ints[i+1];
	}
	return 1;
}

__setup("pirq=", ioapic_pirq_setup);
#endif /* CONFIG_X86_32 */

struct IO_APIC_route_entry **alloc_ioapic_entries(void)
{
	int apic;
	struct IO_APIC_route_entry **ioapic_entries;

	ioapic_entries = kzalloc(sizeof(*ioapic_entries) * nr_ioapics,
				GFP_KERNEL);
	if (!ioapic_entries)
		return 0;

	for (apic = 0; apic < nr_ioapics; apic++) {
		ioapic_entries[apic] =
			kzalloc(sizeof(struct IO_APIC_route_entry) *
				nr_ioapic_registers[apic], GFP_KERNEL);
		if (!ioapic_entries[apic])
			goto nomem;
	}

	return ioapic_entries;

nomem:
	while (--apic >= 0)
		kfree(ioapic_entries[apic]);
	kfree(ioapic_entries);

	return 0;
}

/*
 * Saves all the IO-APIC RTE's
 */
int save_IO_APIC_setup(struct IO_APIC_route_entry **ioapic_entries)
{
	int apic, pin;

	if (!ioapic_entries)
		return -ENOMEM;

	for (apic = 0; apic < nr_ioapics; apic++) {
		if (!ioapic_entries[apic])
			return -ENOMEM;

		for (pin = 0; pin < nr_ioapic_registers[apic]; pin++)
			ioapic_entries[apic][pin] =
				ioapic_read_entry(apic, pin);
	}

	return 0;
}

/*
 * Mask all IO APIC entries.
 */
void mask_IO_APIC_setup(struct IO_APIC_route_entry **ioapic_entries)
{
	int apic, pin;

	if (!ioapic_entries)
		return;

	for (apic = 0; apic < nr_ioapics; apic++) {
		if (!ioapic_entries[apic])
			break;

		for (pin = 0; pin < nr_ioapic_registers[apic]; pin++) {
			struct IO_APIC_route_entry entry;

			entry = ioapic_entries[apic][pin];
			if (!entry.mask) {
				entry.mask = 1;
				ioapic_write_entry(apic, pin, entry);
			}
		}
	}
}

/*
 * Restore IO APIC entries which was saved in ioapic_entries.
 */
int restore_IO_APIC_setup(struct IO_APIC_route_entry **ioapic_entries)
{
	int apic, pin;

	if (!ioapic_entries)
		return -ENOMEM;

	for (apic = 0; apic < nr_ioapics; apic++) {
		if (!ioapic_entries[apic])
			return -ENOMEM;

		for (pin = 0; pin < nr_ioapic_registers[apic]; pin++)
			ioapic_write_entry(apic, pin,
					ioapic_entries[apic][pin]);
	}
	return 0;
}

void free_ioapic_entries(struct IO_APIC_route_entry **ioapic_entries)
{
	int apic;

	for (apic = 0; apic < nr_ioapics; apic++)
		kfree(ioapic_entries[apic]);

	kfree(ioapic_entries);
}

/*
 * Find the IRQ entry number of a certain pin.
 */
static int find_irq_entry(int apic, int pin, int type)
{
	int i;

	for (i = 0; i < mp_irq_entries; i++)
		if (mp_irqs[i].irqtype == type &&
		    (mp_irqs[i].dstapic == mp_ioapics[apic].apicid ||
		     mp_irqs[i].dstapic == MP_APIC_ALL) &&
		    mp_irqs[i].dstirq == pin)
			return i;

	return -1;
}

/*
 * Find the pin to which IRQ[irq] (ISA) is connected
 */
static int __init find_isa_irq_pin(int irq, int type)
{
	int i;

	for (i = 0; i < mp_irq_entries; i++) {
		int lbus = mp_irqs[i].srcbus;

		if (test_bit(lbus, mp_bus_not_pci) &&
		    (mp_irqs[i].irqtype == type) &&
		    (mp_irqs[i].srcbusirq == irq))

			return mp_irqs[i].dstirq;
	}
	return -1;
}

static int __init find_isa_irq_apic(int irq, int type)
{
	int i;

	for (i = 0; i < mp_irq_entries; i++) {
		int lbus = mp_irqs[i].srcbus;

		if (test_bit(lbus, mp_bus_not_pci) &&
		    (mp_irqs[i].irqtype == type) &&
		    (mp_irqs[i].srcbusirq == irq))
			break;
	}
	if (i < mp_irq_entries) {
		int apic;
		for(apic = 0; apic < nr_ioapics; apic++) {
			if (mp_ioapics[apic].apicid == mp_irqs[i].dstapic)
				return apic;
		}
	}

	return -1;
}

#if defined(CONFIG_EISA) || defined(CONFIG_MCA)
/*
 * EISA Edge/Level control register, ELCR
 */
static int EISA_ELCR(unsigned int irq)
{
	if (irq < legacy_pic->nr_legacy_irqs) {
		unsigned int port = 0x4d0 + (irq >> 3);
		return (inb(port) >> (irq & 7)) & 1;
	}
	apic_printk(APIC_VERBOSE, KERN_INFO
			"Broken MPtable reports ISA irq %d\n", irq);
	return 0;
}

#endif

/* ISA interrupts are always polarity zero edge triggered,
 * when listed as conforming in the MP table. */

#define default_ISA_trigger(idx)	(0)
#define default_ISA_polarity(idx)	(0)

/* EISA interrupts are always polarity zero and can be edge or level
 * trigger depending on the ELCR value.  If an interrupt is listed as
 * EISA conforming in the MP table, that means its trigger type must
 * be read in from the ELCR */

#define default_EISA_trigger(idx)	(EISA_ELCR(mp_irqs[idx].srcbusirq))
#define default_EISA_polarity(idx)	default_ISA_polarity(idx)

/* PCI interrupts are always polarity one level triggered,
 * when listed as conforming in the MP table. */

#define default_PCI_trigger(idx)	(1)
#define default_PCI_polarity(idx)	(1)

/* MCA interrupts are always polarity zero level triggered,
 * when listed as conforming in the MP table. */

#define default_MCA_trigger(idx)	(1)
#define default_MCA_polarity(idx)	default_ISA_polarity(idx)

static int irq_polarity(int idx)
{
	int bus = mp_irqs[idx].srcbus;
	int polarity;

	/*
	 * Determine IRQ line polarity (high active or low active):
	 */
	switch (mp_irqs[idx].irqflag & 3)
	{
		case 0: /* conforms, ie. bus-type dependent polarity */
			if (test_bit(bus, mp_bus_not_pci))
				polarity = default_ISA_polarity(idx);
			else
				polarity = default_PCI_polarity(idx);
			break;
		case 1: /* high active */
		{
			polarity = 0;
			break;
		}
		case 2: /* reserved */
		{
			printk(KERN_WARNING "broken BIOS!!\n");
			polarity = 1;
			break;
		}
		case 3: /* low active */
		{
			polarity = 1;
			break;
		}
		default: /* invalid */
		{
			printk(KERN_WARNING "broken BIOS!!\n");
			polarity = 1;
			break;
		}
	}
	return polarity;
}

static int irq_trigger(int idx)
{
	int bus = mp_irqs[idx].srcbus;
	int trigger;

	/*
	 * Determine IRQ trigger mode (edge or level sensitive):
	 */
	switch ((mp_irqs[idx].irqflag>>2) & 3)
	{
		case 0: /* conforms, ie. bus-type dependent */
			if (test_bit(bus, mp_bus_not_pci))
				trigger = default_ISA_trigger(idx);
			else
				trigger = default_PCI_trigger(idx);
#if defined(CONFIG_EISA) || defined(CONFIG_MCA)
			switch (mp_bus_id_to_type[bus]) {
				case MP_BUS_ISA: /* ISA pin */
				{
					/* set before the switch */
					break;
				}
				case MP_BUS_EISA: /* EISA pin */
				{
					trigger = default_EISA_trigger(idx);
					break;
				}
				case MP_BUS_PCI: /* PCI pin */
				{
					/* set before the switch */
					break;
				}
				case MP_BUS_MCA: /* MCA pin */
				{
					trigger = default_MCA_trigger(idx);
					break;
				}
				default:
				{
					printk(KERN_WARNING "broken BIOS!!\n");
					trigger = 1;
					break;
				}
			}
#endif
			break;
		case 1: /* edge */
		{
			trigger = 0;
			break;
		}
		case 2: /* reserved */
		{
			printk(KERN_WARNING "broken BIOS!!\n");
			trigger = 1;
			break;
		}
		case 3: /* level */
		{
			trigger = 1;
			break;
		}
		default: /* invalid */
		{
			printk(KERN_WARNING "broken BIOS!!\n");
			trigger = 0;
			break;
		}
	}
	return trigger;
}

static int pin_2_irq(int idx, int apic, int pin)
{
	int irq;
	int bus = mp_irqs[idx].srcbus;

	/*
	 * Debugging check, we are in big trouble if this message pops up!
	 */
	if (mp_irqs[idx].dstirq != pin)
		printk(KERN_ERR "broken BIOS or MPTABLE parser, ayiee!!\n");

	if (test_bit(bus, mp_bus_not_pci)) {
		irq = mp_irqs[idx].srcbusirq;
	} else {
		u32 gsi = mp_gsi_routing[apic].gsi_base + pin;

		if (gsi >= NR_IRQS_LEGACY)
			irq = gsi;
		else
			irq = gsi_top + gsi;
	}

#ifdef CONFIG_X86_32
	/*
	 * PCI IRQ command line redirection. Yes, limits are hardcoded.
	 */
	if ((pin >= 16) && (pin <= 23)) {
		if (pirq_entries[pin-16] != -1) {
			if (!pirq_entries[pin-16]) {
				apic_printk(APIC_VERBOSE, KERN_DEBUG
						"disabling PIRQ%d\n", pin-16);
			} else {
				irq = pirq_entries[pin-16];
				apic_printk(APIC_VERBOSE, KERN_DEBUG
						"using PIRQ%d -> IRQ %d\n",
						pin-16, irq);
			}
		}
	}
#endif

	return irq;
}

/*
 * Find a specific PCI IRQ entry.
 * Not an __init, possibly needed by modules
 */
int IO_APIC_get_PCI_irq_vector(int bus, int slot, int pin,
				struct io_apic_irq_attr *irq_attr)
{
	int apic, i, best_guess = -1;

	apic_printk(APIC_DEBUG,
		    "querying PCI -> IRQ mapping bus:%d, slot:%d, pin:%d.\n",
		    bus, slot, pin);
	if (test_bit(bus, mp_bus_not_pci)) {
		apic_printk(APIC_VERBOSE,
			    "PCI BIOS passed nonexistent PCI bus %d!\n", bus);
		return -1;
	}
	for (i = 0; i < mp_irq_entries; i++) {
		int lbus = mp_irqs[i].srcbus;

		for (apic = 0; apic < nr_ioapics; apic++)
			if (mp_ioapics[apic].apicid == mp_irqs[i].dstapic ||
			    mp_irqs[i].dstapic == MP_APIC_ALL)
				break;

		if (!test_bit(lbus, mp_bus_not_pci) &&
		    !mp_irqs[i].irqtype &&
		    (bus == lbus) &&
		    (slot == ((mp_irqs[i].srcbusirq >> 2) & 0x1f))) {
			int irq = pin_2_irq(i, apic, mp_irqs[i].dstirq);

			if (!(apic || IO_APIC_IRQ(irq)))
				continue;

			if (pin == (mp_irqs[i].srcbusirq & 3)) {
				set_io_apic_irq_attr(irq_attr, apic,
						     mp_irqs[i].dstirq,
						     irq_trigger(i),
						     irq_polarity(i));
				return irq;
			}
			/*
			 * Use the first all-but-pin matching entry as a
			 * best-guess fuzzy result for broken mptables.
			 */
			if (best_guess < 0) {
				set_io_apic_irq_attr(irq_attr, apic,
						     mp_irqs[i].dstirq,
						     irq_trigger(i),
						     irq_polarity(i));
				best_guess = irq;
			}
		}
	}
	return best_guess;
}
EXPORT_SYMBOL(IO_APIC_get_PCI_irq_vector);

void lock_vector_lock(void)
{
	/* Used to the online set of cpus does not change
	 * during assign_irq_vector.
	 */
	raw_spin_lock(&vector_lock);
}

void unlock_vector_lock(void)
{
	raw_spin_unlock(&vector_lock);
}

static int
__assign_irq_vector(int irq, struct irq_cfg *cfg, const struct cpumask *mask)
{
	/*
	 * NOTE! The local APIC isn't very good at handling
	 * multiple interrupts at the same interrupt level.
	 * As the interrupt level is determined by taking the
	 * vector number and shifting that right by 4, we
	 * want to spread these out a bit so that they don't
	 * all fall in the same interrupt level.
	 *
	 * Also, we've got to be careful not to trash gate
	 * 0x80, because int 0x80 is hm, kind of importantish. ;)
	 */
	static int current_vector = FIRST_EXTERNAL_VECTOR + VECTOR_OFFSET_START;
	static int current_offset = VECTOR_OFFSET_START % 8;
	unsigned int old_vector;
	int cpu, err;
	cpumask_var_t tmp_mask;

	if (cfg->move_in_progress)
		return -EBUSY;

	if (!alloc_cpumask_var(&tmp_mask, GFP_ATOMIC))
		return -ENOMEM;

	old_vector = cfg->vector;
	if (old_vector) {
		cpumask_and(tmp_mask, mask, cpu_online_mask);
		cpumask_and(tmp_mask, cfg->domain, tmp_mask);
		if (!cpumask_empty(tmp_mask)) {
			free_cpumask_var(tmp_mask);
			return 0;
		}
	}

	/* Only try and allocate irqs on cpus that are present */
	err = -ENOSPC;
	for_each_cpu_and(cpu, mask, cpu_online_mask) {
		int new_cpu;
		int vector, offset;

		apic->vector_allocation_domain(cpu, tmp_mask);

		vector = current_vector;
		offset = current_offset;
next:
		vector += 8;
		if (vector >= first_system_vector) {
			/* If out of vectors on large boxen, must share them. */
			offset = (offset + 1) % 8;
			vector = FIRST_EXTERNAL_VECTOR + offset;
		}
		if (unlikely(current_vector == vector))
			continue;

		if (test_bit(vector, used_vectors))
			goto next;

		for_each_cpu_and(new_cpu, tmp_mask, cpu_online_mask)
			if (per_cpu(vector_irq, new_cpu)[vector] != -1)
				goto next;
		/* Found one! */
		current_vector = vector;
		current_offset = offset;
		if (old_vector) {
			cfg->move_in_progress = 1;
			cpumask_copy(cfg->old_domain, cfg->domain);
		}
		for_each_cpu_and(new_cpu, tmp_mask, cpu_online_mask)
			per_cpu(vector_irq, new_cpu)[vector] = irq;
		cfg->vector = vector;
		cpumask_copy(cfg->domain, tmp_mask);
		err = 0;
		break;
	}
	free_cpumask_var(tmp_mask);
	return err;
}

int assign_irq_vector(int irq, struct irq_cfg *cfg, const struct cpumask *mask)
{
	int err;
	unsigned long flags;

	raw_spin_lock_irqsave(&vector_lock, flags);
	err = __assign_irq_vector(irq, cfg, mask);
	raw_spin_unlock_irqrestore(&vector_lock, flags);
	return err;
}

static void __clear_irq_vector(int irq, struct irq_cfg *cfg)
{
	int cpu, vector;

	BUG_ON(!cfg->vector);

	vector = cfg->vector;
	for_each_cpu_and(cpu, cfg->domain, cpu_online_mask)
		per_cpu(vector_irq, cpu)[vector] = -1;

	cfg->vector = 0;
	cpumask_clear(cfg->domain);

	if (likely(!cfg->move_in_progress))
		return;
	for_each_cpu_and(cpu, cfg->old_domain, cpu_online_mask) {
		for (vector = FIRST_EXTERNAL_VECTOR; vector < NR_VECTORS;
								vector++) {
			if (per_cpu(vector_irq, cpu)[vector] != irq)
				continue;
			per_cpu(vector_irq, cpu)[vector] = -1;
			break;
		}
	}
	cfg->move_in_progress = 0;
}

void __setup_vector_irq(int cpu)
{
	/* Initialize vector_irq on a new cpu */
	int irq, vector;
	struct irq_cfg *cfg;

	/*
	 * vector_lock will make sure that we don't run into irq vector
	 * assignments that might be happening on another cpu in parallel,
	 * while we setup our initial vector to irq mappings.
	 */
	raw_spin_lock(&vector_lock);
	/* Mark the inuse vectors */
	for_each_active_irq(irq) {
		cfg = irq_get_chip_data(irq);
		if (!cfg)
			continue;
		/*
		 * If it is a legacy IRQ handled by the legacy PIC, this cpu
		 * will be part of the irq_cfg's domain.
		 */
		if (irq < legacy_pic->nr_legacy_irqs && !IO_APIC_IRQ(irq))
			cpumask_set_cpu(cpu, cfg->domain);

		if (!cpumask_test_cpu(cpu, cfg->domain))
			continue;
		vector = cfg->vector;
		per_cpu(vector_irq, cpu)[vector] = irq;
	}
	/* Mark the free vectors */
	for (vector = 0; vector < NR_VECTORS; ++vector) {
		irq = per_cpu(vector_irq, cpu)[vector];
		if (irq < 0)
			continue;

		cfg = irq_cfg(irq);
		if (!cpumask_test_cpu(cpu, cfg->domain))
			per_cpu(vector_irq, cpu)[vector] = -1;
	}
	raw_spin_unlock(&vector_lock);
}

static struct irq_chip ioapic_chip;
static struct irq_chip ir_ioapic_chip;

#ifdef CONFIG_X86_32
static inline int IO_APIC_irq_trigger(int irq)
{
	int apic, idx, pin;

	for (apic = 0; apic < nr_ioapics; apic++) {
		for (pin = 0; pin < nr_ioapic_registers[apic]; pin++) {
			idx = find_irq_entry(apic, pin, mp_INT);
			if ((idx != -1) && (irq == pin_2_irq(idx, apic, pin)))
				return irq_trigger(idx);
		}
	}
	/*
         * nonexistent IRQs are edge default
         */
	return 0;
}
#else
static inline int IO_APIC_irq_trigger(int irq)
{
	return 1;
}
#endif

static void ioapic_register_intr(unsigned int irq, struct irq_cfg *cfg,
				 unsigned long trigger)
{
	struct irq_chip *chip = &ioapic_chip;
	irq_flow_handler_t hdl;
	bool fasteoi;

	if ((trigger == IOAPIC_AUTO && IO_APIC_irq_trigger(irq)) ||
	    trigger == IOAPIC_LEVEL) {
		irq_set_status_flags(irq, IRQ_LEVEL);
		fasteoi = true;
	} else {
		irq_clear_status_flags(irq, IRQ_LEVEL);
		fasteoi = false;
	}

	if (irq_remapped(cfg)) {
		irq_set_status_flags(irq, IRQ_MOVE_PCNTXT);
		chip = &ir_ioapic_chip;
		fasteoi = trigger != 0;
	}

	hdl = fasteoi ? handle_fasteoi_irq : handle_edge_irq;
	irq_set_chip_and_handler_name(irq, chip, hdl,
				      fasteoi ? "fasteoi" : "edge");
}

static int setup_ioapic_entry(int apic_id, int irq,
			      struct IO_APIC_route_entry *entry,
			      unsigned int destination, int trigger,
			      int polarity, int vector, int pin)
{
	/*
	 * add it to the IO-APIC irq-routing table:
	 */
	memset(entry,0,sizeof(*entry));

	if (intr_remapping_enabled) {
		struct intel_iommu *iommu = map_ioapic_to_ir(apic_id);
		struct irte irte;
		struct IR_IO_APIC_route_entry *ir_entry =
			(struct IR_IO_APIC_route_entry *) entry;
		int index;

		if (!iommu)
			panic("No mapping iommu for ioapic %d\n", apic_id);

		index = alloc_irte(iommu, irq, 1);
		if (index < 0)
			panic("Failed to allocate IRTE for ioapic %d\n", apic_id);

		prepare_irte(&irte, vector, destination);

		/* Set source-id of interrupt request */
		set_ioapic_sid(&irte, apic_id);

		modify_irte(irq, &irte);

		ir_entry->index2 = (index >> 15) & 0x1;
		ir_entry->zero = 0;
		ir_entry->format = 1;
		ir_entry->index = (index & 0x7fff);
		/*
		 * IO-APIC RTE will be configured with virtual vector.
		 * irq handler will do the explicit EOI to the io-apic.
		 */
		ir_entry->vector = pin;
	} else {
		entry->delivery_mode = apic->irq_delivery_mode;
		entry->dest_mode = apic->irq_dest_mode;
		entry->dest = destination;
		entry->vector = vector;
	}

	entry->mask = 0;				/* enable IRQ */
	entry->trigger = trigger;
	entry->polarity = polarity;

	/* Mask level triggered irqs.
	 * Use IRQ_DELAYED_DISABLE for edge triggered irqs.
	 */
	if (trigger)
		entry->mask = 1;
	return 0;
}

static void setup_ioapic_irq(int apic_id, int pin, unsigned int irq,
			     struct irq_cfg *cfg, int trigger, int polarity)
{
	struct IO_APIC_route_entry entry;
	unsigned int dest;

	if (!IO_APIC_IRQ(irq))
		return;
	/*
	 * For legacy irqs, cfg->domain starts with cpu 0 for legacy
	 * controllers like 8259. Now that IO-APIC can handle this irq, update
	 * the cfg->domain.
	 */
	if (irq < legacy_pic->nr_legacy_irqs && cpumask_test_cpu(0, cfg->domain))
		apic->vector_allocation_domain(0, cfg->domain);

	if (assign_irq_vector(irq, cfg, apic->target_cpus()))
		return;

	dest = apic->cpu_mask_to_apicid_and(cfg->domain, apic->target_cpus());

	apic_printk(APIC_VERBOSE,KERN_DEBUG
		    "IOAPIC[%d]: Set routing entry (%d-%d -> 0x%x -> "
		    "IRQ %d Mode:%i Active:%i)\n",
		    apic_id, mp_ioapics[apic_id].apicid, pin, cfg->vector,
		    irq, trigger, polarity);


	if (setup_ioapic_entry(mp_ioapics[apic_id].apicid, irq, &entry,
			       dest, trigger, polarity, cfg->vector, pin)) {
		printk("Failed to setup ioapic entry for ioapic  %d, pin %d\n",
		       mp_ioapics[apic_id].apicid, pin);
		__clear_irq_vector(irq, cfg);
		return;
	}

	ioapic_register_intr(irq, cfg, trigger);
	if (irq < legacy_pic->nr_legacy_irqs)
		legacy_pic->mask(irq);

	ioapic_write_entry(apic_id, pin, entry);
}

static struct {
	DECLARE_BITMAP(pin_programmed, MP_MAX_IOAPIC_PIN + 1);
} mp_ioapic_routing[MAX_IO_APICS];

static bool __init io_apic_pin_not_connected(int idx, int apic_id, int pin)
{
	if (idx != -1)
		return false;

	apic_printk(APIC_VERBOSE, KERN_DEBUG " apic %d pin %d not connected\n",
		    mp_ioapics[apic_id].apicid, pin);
	return true;
}

static void __init __io_apic_setup_irqs(unsigned int apic_id)
{
	int idx, node = cpu_to_node(0);
	struct io_apic_irq_attr attr;
	unsigned int pin, irq;

	for (pin = 0; pin < nr_ioapic_registers[apic_id]; pin++) {
		idx = find_irq_entry(apic_id, pin, mp_INT);
		if (io_apic_pin_not_connected(idx, apic_id, pin))
			continue;

		irq = pin_2_irq(idx, apic_id, pin);

		if ((apic_id > 0) && (irq > 16))
			continue;

		/*
		 * Skip the timer IRQ if there's a quirk handler
		 * installed and if it returns 1:
		 */
		if (apic->multi_timer_check &&
		    apic->multi_timer_check(apic_id, irq))
			continue;

		set_io_apic_irq_attr(&attr, apic_id, pin, irq_trigger(idx),
				     irq_polarity(idx));

		io_apic_setup_irq_pin(irq, node, &attr);
	}
}

static void __init setup_IO_APIC_irqs(void)
{
	unsigned int apic_id;

	apic_printk(APIC_VERBOSE, KERN_DEBUG "init IO_APIC IRQs\n");

	for (apic_id = 0; apic_id < nr_ioapics; apic_id++)
		__io_apic_setup_irqs(apic_id);
}

/*
 * for the gsit that is not in first ioapic
 * but could not use acpi_register_gsi()
 * like some special sci in IBM x3330
 */
void setup_IO_APIC_irq_extra(u32 gsi)
{
	int apic_id = 0, pin, idx, irq, node = cpu_to_node(0);
	struct io_apic_irq_attr attr;

	/*
	 * Convert 'gsi' to 'ioapic.pin'.
	 */
	apic_id = mp_find_ioapic(gsi);
	if (apic_id < 0)
		return;

	pin = mp_find_ioapic_pin(apic_id, gsi);
	idx = find_irq_entry(apic_id, pin, mp_INT);
	if (idx == -1)
		return;

	irq = pin_2_irq(idx, apic_id, pin);

	/* Only handle the non legacy irqs on secondary ioapics */
	if (apic_id == 0 || irq < NR_IRQS_LEGACY)
		return;

	set_io_apic_irq_attr(&attr, apic_id, pin, irq_trigger(idx),
			     irq_polarity(idx));

	io_apic_setup_irq_pin_once(irq, node, &attr);
}

/*
 * Set up the timer pin, possibly with the 8259A-master behind.
 */
static void __init setup_timer_IRQ0_pin(unsigned int apic_id, unsigned int pin,
					int vector)
{
	struct IO_APIC_route_entry entry;

	if (intr_remapping_enabled)
		return;

	memset(&entry, 0, sizeof(entry));

	/*
	 * We use logical delivery to get the timer IRQ
	 * to the first CPU.
	 */
	entry.dest_mode = apic->irq_dest_mode;
	entry.mask = 0;			/* don't mask IRQ for edge */
	entry.dest = apic->cpu_mask_to_apicid(apic->target_cpus());
	entry.delivery_mode = apic->irq_delivery_mode;
	entry.polarity = 0;
	entry.trigger = 0;
	entry.vector = vector;

	/*
	 * The timer IRQ doesn't have to know that behind the
	 * scene we may have a 8259A-master in AEOI mode ...
	 */
	irq_set_chip_and_handler_name(0, &ioapic_chip, handle_edge_irq,
				      "edge");

	/*
	 * Add it to the IO-APIC irq-routing table:
	 */
	ioapic_write_entry(apic_id, pin, entry);
}


__apicdebuginit(void) print_IO_APIC(void)
{
	int apic, i;
	union IO_APIC_reg_00 reg_00;
	union IO_APIC_reg_01 reg_01;
	union IO_APIC_reg_02 reg_02;
	union IO_APIC_reg_03 reg_03;
	unsigned long flags;
	struct irq_cfg *cfg;
	unsigned int irq;

	printk(KERN_DEBUG "number of MP IRQ sources: %d.\n", mp_irq_entries);
	for (i = 0; i < nr_ioapics; i++)
		printk(KERN_DEBUG "number of IO-APIC #%d registers: %d.\n",
		       mp_ioapics[i].apicid, nr_ioapic_registers[i]);

	/*
	 * We are a bit conservative about what we expect.  We have to
	 * know about every hardware change ASAP.
	 */
	printk(KERN_INFO "testing the IO APIC.......................\n");

	for (apic = 0; apic < nr_ioapics; apic++) {

	raw_spin_lock_irqsave(&ioapic_lock, flags);
	reg_00.raw = io_apic_read(apic, 0);
	reg_01.raw = io_apic_read(apic, 1);
	if (reg_01.bits.version >= 0x10)
		reg_02.raw = io_apic_read(apic, 2);
	if (reg_01.bits.version >= 0x20)
		reg_03.raw = io_apic_read(apic, 3);
	raw_spin_unlock_irqrestore(&ioapic_lock, flags);

	printk("\n");
	printk(KERN_DEBUG "IO APIC #%d......\n", mp_ioapics[apic].apicid);
	printk(KERN_DEBUG ".... register #00: %08X\n", reg_00.raw);
	printk(KERN_DEBUG ".......    : physical APIC id: %02X\n", reg_00.bits.ID);
	printk(KERN_DEBUG ".......    : Delivery Type: %X\n", reg_00.bits.delivery_type);
	printk(KERN_DEBUG ".......    : LTS          : %X\n", reg_00.bits.LTS);

	printk(KERN_DEBUG ".... register #01: %08X\n", *(int *)&reg_01);
	printk(KERN_DEBUG ".......     : max redirection entries: %04X\n", reg_01.bits.entries);

	printk(KERN_DEBUG ".......     : PRQ implemented: %X\n", reg_01.bits.PRQ);
	printk(KERN_DEBUG ".......     : IO APIC version: %04X\n", reg_01.bits.version);

	/*
	 * Some Intel chipsets with IO APIC VERSION of 0x1? don't have reg_02,
	 * but the value of reg_02 is read as the previous read register
	 * value, so ignore it if reg_02 == reg_01.
	 */
	if (reg_01.bits.version >= 0x10 && reg_02.raw != reg_01.raw) {
		printk(KERN_DEBUG ".... register #02: %08X\n", reg_02.raw);
		printk(KERN_DEBUG ".......     : arbitration: %02X\n", reg_02.bits.arbitration);
	}

	/*
	 * Some Intel chipsets with IO APIC VERSION of 0x2? don't have reg_02
	 * or reg_03, but the value of reg_0[23] is read as the previous read
	 * register value, so ignore it if reg_03 == reg_0[12].
	 */
	if (reg_01.bits.version >= 0x20 && reg_03.raw != reg_02.raw &&
	    reg_03.raw != reg_01.raw) {
		printk(KERN_DEBUG ".... register #03: %08X\n", reg_03.raw);
		printk(KERN_DEBUG ".......     : Boot DT    : %X\n", reg_03.bits.boot_DT);
	}

	printk(KERN_DEBUG ".... IRQ redirection table:\n");

	printk(KERN_DEBUG " NR Dst Mask Trig IRR Pol"
			  " Stat Dmod Deli Vect:\n");

	for (i = 0; i <= reg_01.bits.entries; i++) {
		struct IO_APIC_route_entry entry;

		entry = ioapic_read_entry(apic, i);

		printk(KERN_DEBUG " %02x %03X ",
			i,
			entry.dest
		);

		printk("%1d    %1d    %1d   %1d   %1d    %1d    %1d    %02X\n",
			entry.mask,
			entry.trigger,
			entry.irr,
			entry.polarity,
			entry.delivery_status,
			entry.dest_mode,
			entry.delivery_mode,
			entry.vector
		);
	}
	}
	printk(KERN_DEBUG "IRQ to pin mappings:\n");
	for_each_active_irq(irq) {
		struct irq_pin_list *entry;

		cfg = irq_get_chip_data(irq);
		if (!cfg)
			continue;
		entry = cfg->irq_2_pin;
		if (!entry)
			continue;
		printk(KERN_DEBUG "IRQ%d ", irq);
		for_each_irq_pin(entry, cfg->irq_2_pin)
			printk("-> %d:%d", entry->apic, entry->pin);
		printk("\n");
	}

	printk(KERN_INFO ".................................... done.\n");

	return;
}

__apicdebuginit(void) print_APIC_field(int base)
{
	int i;

	printk(KERN_DEBUG);

	for (i = 0; i < 8; i++)
		printk(KERN_CONT "%08x", apic_read(base + i*0x10));

	printk(KERN_CONT "\n");
}

__apicdebuginit(void) print_local_APIC(void *dummy)
{
	unsigned int i, v, ver, maxlvt;
	u64 icr;

	printk(KERN_DEBUG "printing local APIC contents on CPU#%d/%d:\n",
		smp_processor_id(), hard_smp_processor_id());
	v = apic_read(APIC_ID);
	printk(KERN_INFO "... APIC ID:      %08x (%01x)\n", v, read_apic_id());
	v = apic_read(APIC_LVR);
	printk(KERN_INFO "... APIC VERSION: %08x\n", v);
	ver = GET_APIC_VERSION(v);
	maxlvt = lapic_get_maxlvt();

	v = apic_read(APIC_TASKPRI);
	printk(KERN_DEBUG "... APIC TASKPRI: %08x (%02x)\n", v, v & APIC_TPRI_MASK);

	if (APIC_INTEGRATED(ver)) {                     /* !82489DX */
		if (!APIC_XAPIC(ver)) {
			v = apic_read(APIC_ARBPRI);
			printk(KERN_DEBUG "... APIC ARBPRI: %08x (%02x)\n", v,
			       v & APIC_ARBPRI_MASK);
		}
		v = apic_read(APIC_PROCPRI);
		printk(KERN_DEBUG "... APIC PROCPRI: %08x\n", v);
	}

	/*
	 * Remote read supported only in the 82489DX and local APIC for
	 * Pentium processors.
	 */
	if (!APIC_INTEGRATED(ver) || maxlvt == 3) {
		v = apic_read(APIC_RRR);
		printk(KERN_DEBUG "... APIC RRR: %08x\n", v);
	}

	v = apic_read(APIC_LDR);
	printk(KERN_DEBUG "... APIC LDR: %08x\n", v);
	if (!x2apic_enabled()) {
		v = apic_read(APIC_DFR);
		printk(KERN_DEBUG "... APIC DFR: %08x\n", v);
	}
	v = apic_read(APIC_SPIV);
	printk(KERN_DEBUG "... APIC SPIV: %08x\n", v);

	printk(KERN_DEBUG "... APIC ISR field:\n");
	print_APIC_field(APIC_ISR);
	printk(KERN_DEBUG "... APIC TMR field:\n");
	print_APIC_field(APIC_TMR);
	printk(KERN_DEBUG "... APIC IRR field:\n");
	print_APIC_field(APIC_IRR);

	if (APIC_INTEGRATED(ver)) {             /* !82489DX */
		if (maxlvt > 3)         /* Due to the Pentium erratum 3AP. */
			apic_write(APIC_ESR, 0);

		v = apic_read(APIC_ESR);
		printk(KERN_DEBUG "... APIC ESR: %08x\n", v);
	}

	icr = apic_icr_read();
	printk(KERN_DEBUG "... APIC ICR: %08x\n", (u32)icr);
	printk(KERN_DEBUG "... APIC ICR2: %08x\n", (u32)(icr >> 32));

	v = apic_read(APIC_LVTT);
	printk(KERN_DEBUG "... APIC LVTT: %08x\n", v);

	if (maxlvt > 3) {                       /* PC is LVT#4. */
		v = apic_read(APIC_LVTPC);
		printk(KERN_DEBUG "... APIC LVTPC: %08x\n", v);
	}
	v = apic_read(APIC_LVT0);
	printk(KERN_DEBUG "... APIC LVT0: %08x\n", v);
	v = apic_read(APIC_LVT1);
	printk(KERN_DEBUG "... APIC LVT1: %08x\n", v);

	if (maxlvt > 2) {			/* ERR is LVT#3. */
		v = apic_read(APIC_LVTERR);
		printk(KERN_DEBUG "... APIC LVTERR: %08x\n", v);
	}

	v = apic_read(APIC_TMICT);
	printk(KERN_DEBUG "... APIC TMICT: %08x\n", v);
	v = apic_read(APIC_TMCCT);
	printk(KERN_DEBUG "... APIC TMCCT: %08x\n", v);
	v = apic_read(APIC_TDCR);
	printk(KERN_DEBUG "... APIC TDCR: %08x\n", v);

	if (boot_cpu_has(X86_FEATURE_EXTAPIC)) {
		v = apic_read(APIC_EFEAT);
		maxlvt = (v >> 16) & 0xff;
		printk(KERN_DEBUG "... APIC EFEAT: %08x\n", v);
		v = apic_read(APIC_ECTRL);
		printk(KERN_DEBUG "... APIC ECTRL: %08x\n", v);
		for (i = 0; i < maxlvt; i++) {
			v = apic_read(APIC_EILVTn(i));
			printk(KERN_DEBUG "... APIC EILVT%d: %08x\n", i, v);
		}
	}
	printk("\n");
}

__apicdebuginit(void) print_local_APICs(int maxcpu)
{
	int cpu;

	if (!maxcpu)
		return;

	preempt_disable();
	for_each_online_cpu(cpu) {
		if (cpu >= maxcpu)
			break;
		smp_call_function_single(cpu, print_local_APIC, NULL, 1);
	}
	preempt_enable();
}

__apicdebuginit(void) print_PIC(void)
{
	unsigned int v;
	unsigned long flags;

	if (!legacy_pic->nr_legacy_irqs)
		return;

	printk(KERN_DEBUG "\nprinting PIC contents\n");

	raw_spin_lock_irqsave(&i8259A_lock, flags);

	v = inb(0xa1) << 8 | inb(0x21);
	printk(KERN_DEBUG "... PIC  IMR: %04x\n", v);

	v = inb(0xa0) << 8 | inb(0x20);
	printk(KERN_DEBUG "... PIC  IRR: %04x\n", v);

	outb(0x0b,0xa0);
	outb(0x0b,0x20);
	v = inb(0xa0) << 8 | inb(0x20);
	outb(0x0a,0xa0);
	outb(0x0a,0x20);

	raw_spin_unlock_irqrestore(&i8259A_lock, flags);

	printk(KERN_DEBUG "... PIC  ISR: %04x\n", v);

	v = inb(0x4d1) << 8 | inb(0x4d0);
	printk(KERN_DEBUG "... PIC ELCR: %04x\n", v);
}

static int __initdata show_lapic = 1;
static __init int setup_show_lapic(char *arg)
{
	int num = -1;

	if (strcmp(arg, "all") == 0) {
		show_lapic = CONFIG_NR_CPUS;
	} else {
		get_option(&arg, &num);
		if (num >= 0)
			show_lapic = num;
	}

	return 1;
}
__setup("show_lapic=", setup_show_lapic);

__apicdebuginit(int) print_ICs(void)
{
	if (apic_verbosity == APIC_QUIET)
		return 0;

	print_PIC();

	/* don't print out if apic is not there */
	if (!cpu_has_apic && !apic_from_smp_config())
		return 0;

	print_local_APICs(show_lapic);
	print_IO_APIC();

	return 0;
}

fs_initcall(print_ICs);


/* Where if anywhere is the i8259 connect in external int mode */
static struct { int pin, apic; } ioapic_i8259 = { -1, -1 };

void __init enable_IO_APIC(void)
{
	int i8259_apic, i8259_pin;
	int apic;

	if (!legacy_pic->nr_legacy_irqs)
		return;

	for(apic = 0; apic < nr_ioapics; apic++) {
		int pin;
		/* See if any of the pins is in ExtINT mode */
		for (pin = 0; pin < nr_ioapic_registers[apic]; pin++) {
			struct IO_APIC_route_entry entry;
			entry = ioapic_read_entry(apic, pin);

			/* If the interrupt line is enabled and in ExtInt mode
			 * I have found the pin where the i8259 is connected.
			 */
			if ((entry.mask == 0) && (entry.delivery_mode == dest_ExtINT)) {
				ioapic_i8259.apic = apic;
				ioapic_i8259.pin  = pin;
				goto found_i8259;
			}
		}
	}
 found_i8259:
	/* Look to see what if the MP table has reported the ExtINT */
	/* If we could not find the appropriate pin by looking at the ioapic
	 * the i8259 probably is not connected the ioapic but give the
	 * mptable a chance anyway.
	 */
	i8259_pin  = find_isa_irq_pin(0, mp_ExtINT);
	i8259_apic = find_isa_irq_apic(0, mp_ExtINT);
	/* Trust the MP table if nothing is setup in the hardware */
	if ((ioapic_i8259.pin == -1) && (i8259_pin >= 0)) {
		printk(KERN_WARNING "ExtINT not setup in hardware but reported by MP table\n");
		ioapic_i8259.pin  = i8259_pin;
		ioapic_i8259.apic = i8259_apic;
	}
	/* Complain if the MP table and the hardware disagree */
	if (((ioapic_i8259.apic != i8259_apic) || (ioapic_i8259.pin != i8259_pin)) &&
		(i8259_pin >= 0) && (ioapic_i8259.pin >= 0))
	{
		printk(KERN_WARNING "ExtINT in hardware and MP table differ\n");
	}

	/*
	 * Do not trust the IO-APIC being empty at bootup
	 */
	clear_IO_APIC();
}

/*
 * Not an __init, needed by the reboot code
 */
void disable_IO_APIC(void)
{
	/*
	 * Clear the IO-APIC before rebooting:
	 */
	clear_IO_APIC();

	if (!legacy_pic->nr_legacy_irqs)
		return;

	/*
	 * If the i8259 is routed through an IOAPIC
	 * Put that IOAPIC in virtual wire mode
	 * so legacy interrupts can be delivered.
	 *
	 * With interrupt-remapping, for now we will use virtual wire A mode,
	 * as virtual wire B is little complex (need to configure both
	 * IOAPIC RTE as well as interrupt-remapping table entry).
	 * As this gets called during crash dump, keep this simple for now.
	 */
	if (ioapic_i8259.pin != -1 && !intr_remapping_enabled) {
		struct IO_APIC_route_entry entry;

		memset(&entry, 0, sizeof(entry));
		entry.mask            = 0; /* Enabled */
		entry.trigger         = 0; /* Edge */
		entry.irr             = 0;
		entry.polarity        = 0; /* High */
		entry.delivery_status = 0;
		entry.dest_mode       = 0; /* Physical */
		entry.delivery_mode   = dest_ExtINT; /* ExtInt */
		entry.vector          = 0;
		entry.dest            = read_apic_id();

		/*
		 * Add it to the IO-APIC irq-routing table:
		 */
		ioapic_write_entry(ioapic_i8259.apic, ioapic_i8259.pin, entry);
	}

	/*
	 * Use virtual wire A mode when interrupt remapping is enabled.
	 */
	if (cpu_has_apic || apic_from_smp_config())
		disconnect_bsp_APIC(!intr_remapping_enabled &&
				ioapic_i8259.pin != -1);
}

#ifdef CONFIG_X86_32
/*
 * function to set the IO-APIC physical IDs based on the
 * values stored in the MPC table.
 *
 * by Matt Domsch <Matt_Domsch@dell.com>  Tue Dec 21 12:25:05 CST 1999
 */
void __init setup_ioapic_ids_from_mpc_nocheck(void)
{
	union IO_APIC_reg_00 reg_00;
	physid_mask_t phys_id_present_map;
	int apic_id;
	int i;
	unsigned char old_id;
	unsigned long flags;

	/*
	 * This is broken; anything with a real cpu count has to
	 * circumvent this idiocy regardless.
	 */
	apic->ioapic_phys_id_map(&phys_cpu_present_map, &phys_id_present_map);

	/*
	 * Set the IOAPIC ID to the value stored in the MPC table.
	 */
	for (apic_id = 0; apic_id < nr_ioapics; apic_id++) {

		/* Read the register 0 value */
		raw_spin_lock_irqsave(&ioapic_lock, flags);
		reg_00.raw = io_apic_read(apic_id, 0);
		raw_spin_unlock_irqrestore(&ioapic_lock, flags);

		old_id = mp_ioapics[apic_id].apicid;

		if (mp_ioapics[apic_id].apicid >= get_physical_broadcast()) {
			printk(KERN_ERR "BIOS bug, IO-APIC#%d ID is %d in the MPC table!...\n",
				apic_id, mp_ioapics[apic_id].apicid);
			printk(KERN_ERR "... fixing up to %d. (tell your hw vendor)\n",
				reg_00.bits.ID);
			mp_ioapics[apic_id].apicid = reg_00.bits.ID;
		}

		/*
		 * Sanity check, is the ID really free? Every APIC in a
		 * system must have a unique ID or we get lots of nice
		 * 'stuck on smp_invalidate_needed IPI wait' messages.
		 */
		if (apic->check_apicid_used(&phys_id_present_map,
					mp_ioapics[apic_id].apicid)) {
			printk(KERN_ERR "BIOS bug, IO-APIC#%d ID %d is already used!...\n",
				apic_id, mp_ioapics[apic_id].apicid);
			for (i = 0; i < get_physical_broadcast(); i++)
				if (!physid_isset(i, phys_id_present_map))
					break;
			if (i >= get_physical_broadcast())
				panic("Max APIC ID exceeded!\n");
			printk(KERN_ERR "... fixing up to %d. (tell your hw vendor)\n",
				i);
			physid_set(i, phys_id_present_map);
			mp_ioapics[apic_id].apicid = i;
		} else {
			physid_mask_t tmp;
			apic->apicid_to_cpu_present(mp_ioapics[apic_id].apicid, &tmp);
			apic_printk(APIC_VERBOSE, "Setting %d in the "
					"phys_id_present_map\n",
					mp_ioapics[apic_id].apicid);
			physids_or(phys_id_present_map, phys_id_present_map, tmp);
		}

		/*
		 * We need to adjust the IRQ routing table
		 * if the ID changed.
		 */
		if (old_id != mp_ioapics[apic_id].apicid)
			for (i = 0; i < mp_irq_entries; i++)
				if (mp_irqs[i].dstapic == old_id)
					mp_irqs[i].dstapic
						= mp_ioapics[apic_id].apicid;

		/*
		 * Update the ID register according to the right value
		 * from the MPC table if they are different.
		 */
		if (mp_ioapics[apic_id].apicid == reg_00.bits.ID)
			continue;

		apic_printk(APIC_VERBOSE, KERN_INFO
			"...changing IO-APIC physical APIC ID to %d ...",
			mp_ioapics[apic_id].apicid);

		reg_00.bits.ID = mp_ioapics[apic_id].apicid;
		raw_spin_lock_irqsave(&ioapic_lock, flags);
		io_apic_write(apic_id, 0, reg_00.raw);
		raw_spin_unlock_irqrestore(&ioapic_lock, flags);

		/*
		 * Sanity check
		 */
		raw_spin_lock_irqsave(&ioapic_lock, flags);
		reg_00.raw = io_apic_read(apic_id, 0);
		raw_spin_unlock_irqrestore(&ioapic_lock, flags);
		if (reg_00.bits.ID != mp_ioapics[apic_id].apicid)
			printk("could not set ID!\n");
		else
			apic_printk(APIC_VERBOSE, " ok.\n");
	}
}

void __init setup_ioapic_ids_from_mpc(void)
{

	if (acpi_ioapic)
		return;
	/*
	 * Don't check I/O APIC IDs for xAPIC systems.  They have
	 * no meaning without the serial APIC bus.
	 */
	if (!(boot_cpu_data.x86_vendor == X86_VENDOR_INTEL)
		|| APIC_XAPIC(apic_version[boot_cpu_physical_apicid]))
		return;
	setup_ioapic_ids_from_mpc_nocheck();
}
#endif

int no_timer_check __initdata;

static int __init notimercheck(char *s)
{
	no_timer_check = 1;
	return 1;
}
__setup("no_timer_check", notimercheck);

/*
 * There is a nasty bug in some older SMP boards, their mptable lies
 * about the timer IRQ. We do the following to work around the situation:
 *
 *	- timer IRQ defaults to IO-APIC IRQ
 *	- if this function detects that timer IRQs are defunct, then we fall
 *	  back to ISA timer IRQs
 */
static int __init timer_irq_works(void)
{
	unsigned long t1 = jiffies;
	unsigned long flags;

	if (no_timer_check)
		return 1;

	local_save_flags(flags);
	local_irq_enable();
	/* Let ten ticks pass... */
	mdelay((10 * 1000) / HZ);
	local_irq_restore(flags);

	/*
	 * Expect a few ticks at least, to be sure some possible
	 * glue logic does not lock up after one or two first
	 * ticks in a non-ExtINT mode.  Also the local APIC
	 * might have cached one ExtINT interrupt.  Finally, at
	 * least one tick may be lost due to delays.
	 */

	/* jiffies wrap? */
	if (time_after(jiffies, t1 + 4))
		return 1;
	return 0;
}

/*
 * In the SMP+IOAPIC case it might happen that there are an unspecified
 * number of pending IRQ events unhandled. These cases are very rare,
 * so we 'resend' these IRQs via IPIs, to the same CPU. It's much
 * better to do it this way as thus we do not have to be aware of
 * 'pending' interrupts in the IRQ path, except at this point.
 */
/*
 * Edge triggered needs to resend any interrupt
 * that was delayed but this is now handled in the device
 * independent code.
 */

/*
 * Starting up a edge-triggered IO-APIC interrupt is
 * nasty - we need to make sure that we get the edge.
 * If it is already asserted for some reason, we need
 * return 1 to indicate that is was pending.
 *
 * This is not complete - we should be able to fake
 * an edge even if it isn't on the 8259A...
 */

static unsigned int startup_ioapic_irq(struct irq_data *data)
{
	int was_pending = 0, irq = data->irq;
	unsigned long flags;

	raw_spin_lock_irqsave(&ioapic_lock, flags);
	if (irq < legacy_pic->nr_legacy_irqs) {
		legacy_pic->mask(irq);
		if (legacy_pic->irq_pending(irq))
			was_pending = 1;
	}
	__unmask_ioapic(data->chip_data);
	raw_spin_unlock_irqrestore(&ioapic_lock, flags);

	return was_pending;
}

static int ioapic_retrigger_irq(struct irq_data *data)
{
	struct irq_cfg *cfg = data->chip_data;
	unsigned long flags;

	raw_spin_lock_irqsave(&vector_lock, flags);
	apic->send_IPI_mask(cpumask_of(cpumask_first(cfg->domain)), cfg->vector);
	raw_spin_unlock_irqrestore(&vector_lock, flags);

	return 1;
}

/*
 * Level and edge triggered IO-APIC interrupts need different handling,
 * so we use two separate IRQ descriptors. Edge triggered IRQs can be
 * handled with the level-triggered descriptor, but that one has slightly
 * more overhead. Level-triggered interrupts cannot be handled with the
 * edge-triggered handler, without risking IRQ storms and other ugly
 * races.
 */

#ifdef CONFIG_SMP
void send_cleanup_vector(struct irq_cfg *cfg)
{
	cpumask_var_t cleanup_mask;

	if (unlikely(!alloc_cpumask_var(&cleanup_mask, GFP_ATOMIC))) {
		unsigned int i;
		for_each_cpu_and(i, cfg->old_domain, cpu_online_mask)
			apic->send_IPI_mask(cpumask_of(i), IRQ_MOVE_CLEANUP_VECTOR);
	} else {
		cpumask_and(cleanup_mask, cfg->old_domain, cpu_online_mask);
		apic->send_IPI_mask(cleanup_mask, IRQ_MOVE_CLEANUP_VECTOR);
		free_cpumask_var(cleanup_mask);
	}
	cfg->move_in_progress = 0;
}

static void __target_IO_APIC_irq(unsigned int irq, unsigned int dest, struct irq_cfg *cfg)
{
	int apic, pin;
	struct irq_pin_list *entry;
	u8 vector = cfg->vector;

	for_each_irq_pin(entry, cfg->irq_2_pin) {
		unsigned int reg;

		apic = entry->apic;
		pin = entry->pin;
		/*
		 * With interrupt-remapping, destination information comes
		 * from interrupt-remapping table entry.
		 */
		if (!irq_remapped(cfg))
			io_apic_write(apic, 0x11 + pin*2, dest);
		reg = io_apic_read(apic, 0x10 + pin*2);
		reg &= ~IO_APIC_REDIR_VECTOR_MASK;
		reg |= vector;
		io_apic_modify(apic, 0x10 + pin*2, reg);
	}
}

/*
 * Either sets data->affinity to a valid value, and returns
 * ->cpu_mask_to_apicid of that in dest_id, or returns -1 and
 * leaves data->affinity untouched.
 */
int __ioapic_set_affinity(struct irq_data *data, const struct cpumask *mask,
			  unsigned int *dest_id)
{
	struct irq_cfg *cfg = data->chip_data;

	if (!cpumask_intersects(mask, cpu_online_mask))
		return -1;

	if (assign_irq_vector(data->irq, data->chip_data, mask))
		return -1;

	cpumask_copy(data->affinity, mask);

	*dest_id = apic->cpu_mask_to_apicid_and(mask, cfg->domain);
	return 0;
}

static int
ioapic_set_affinity(struct irq_data *data, const struct cpumask *mask,
		    bool force)
{
	unsigned int dest, irq = data->irq;
	unsigned long flags;
	int ret;

	raw_spin_lock_irqsave(&ioapic_lock, flags);
	ret = __ioapic_set_affinity(data, mask, &dest);
	if (!ret) {
		/* Only the high 8 bits are valid. */
		dest = SET_APIC_LOGICAL_ID(dest);
		__target_IO_APIC_irq(irq, dest, data->chip_data);
	}
	raw_spin_unlock_irqrestore(&ioapic_lock, flags);
	return ret;
}

#ifdef CONFIG_INTR_REMAP

/*
 * Migrate the IO-APIC irq in the presence of intr-remapping.
 *
 * For both level and edge triggered, irq migration is a simple atomic
 * update(of vector and cpu destination) of IRTE and flush the hardware cache.
 *
 * For level triggered, we eliminate the io-apic RTE modification (with the
 * updated vector information), by using a virtual vector (io-apic pin number).
 * Real vector that is used for interrupting cpu will be coming from
 * the interrupt-remapping table entry.
 */
static int
ir_ioapic_set_affinity(struct irq_data *data, const struct cpumask *mask,
		       bool force)
{
	struct irq_cfg *cfg = data->chip_data;
	unsigned int dest, irq = data->irq;
	struct irte irte;

	if (!cpumask_intersects(mask, cpu_online_mask))
		return -EINVAL;

	if (get_irte(irq, &irte))
		return -EBUSY;

	if (assign_irq_vector(irq, cfg, mask))
		return -EBUSY;

	dest = apic->cpu_mask_to_apicid_and(cfg->domain, mask);

	irte.vector = cfg->vector;
	irte.dest_id = IRTE_DEST(dest);

	/*
	 * Modified the IRTE and flushes the Interrupt entry cache.
	 */
	modify_irte(irq, &irte);

	if (cfg->move_in_progress)
		send_cleanup_vector(cfg);

	cpumask_copy(data->affinity, mask);
	return 0;
}

#else
static inline int
ir_ioapic_set_affinity(struct irq_data *data, const struct cpumask *mask,
		       bool force)
{
	return 0;
}
#endif

asmlinkage void smp_irq_move_cleanup_interrupt(void)
{
	unsigned vector, me;

	ack_APIC_irq();
	exit_idle();
	irq_enter();

	me = smp_processor_id();
	for (vector = FIRST_EXTERNAL_VECTOR; vector < NR_VECTORS; vector++) {
		unsigned int irq;
		unsigned int irr;
		struct irq_desc *desc;
		struct irq_cfg *cfg;
		irq = __this_cpu_read(vector_irq[vector]);

		if (irq == -1)
			continue;

		desc = irq_to_desc(irq);
		if (!desc)
			continue;

		cfg = irq_cfg(irq);
		raw_spin_lock(&desc->lock);

		/*
		 * Check if the irq migration is in progress. If so, we
		 * haven't received the cleanup request yet for this irq.
		 */
		if (cfg->move_in_progress)
			goto unlock;

		if (vector == cfg->vector && cpumask_test_cpu(me, cfg->domain))
			goto unlock;

		irr = apic_read(APIC_IRR + (vector / 32 * 0x10));
		/*
		 * Check if the vector that needs to be cleanedup is
		 * registered at the cpu's IRR. If so, then this is not
		 * the best time to clean it up. Lets clean it up in the
		 * next attempt by sending another IRQ_MOVE_CLEANUP_VECTOR
		 * to myself.
		 */
		if (irr  & (1 << (vector % 32))) {
			apic->send_IPI_self(IRQ_MOVE_CLEANUP_VECTOR);
			goto unlock;
		}
		__this_cpu_write(vector_irq[vector], -1);
unlock:
		raw_spin_unlock(&desc->lock);
	}

	irq_exit();
}

static void __irq_complete_move(struct irq_cfg *cfg, unsigned vector)
{
	unsigned me;

	if (likely(!cfg->move_in_progress))
		return;

	me = smp_processor_id();

	if (vector == cfg->vector && cpumask_test_cpu(me, cfg->domain))
		send_cleanup_vector(cfg);
}

static void irq_complete_move(struct irq_cfg *cfg)
{
	__irq_complete_move(cfg, ~get_irq_regs()->orig_ax);
}

void irq_force_complete_move(int irq)
{
	struct irq_cfg *cfg = irq_get_chip_data(irq);

	if (!cfg)
		return;

	__irq_complete_move(cfg, cfg->vector);
}
#else
static inline void irq_complete_move(struct irq_cfg *cfg) { }
#endif

static void ack_apic_edge(struct irq_data *data)
{
	irq_complete_move(data->chip_data);
	irq_move_irq(data);
	ack_APIC_irq();
}

atomic_t irq_mis_count;

/*
 * IO-APIC versions below 0x20 don't support EOI register.
 * For the record, here is the information about various versions:
 *     0Xh     82489DX
 *     1Xh     I/OAPIC or I/O(x)APIC which are not PCI 2.2 Compliant
 *     2Xh     I/O(x)APIC which is PCI 2.2 Compliant
 *     30h-FFh Reserved
 *
 * Some of the Intel ICH Specs (ICH2 to ICH5) documents the io-apic
 * version as 0x2. This is an error with documentation and these ICH chips
 * use io-apic's of version 0x20.
 *
 * For IO-APIC's with EOI register, we use that to do an explicit EOI.
 * Otherwise, we simulate the EOI message manually by changing the trigger
 * mode to edge and then back to level, with RTE being masked during this.
*/
static void eoi_ioapic_irq(unsigned int irq, struct irq_cfg *cfg)
{
	struct irq_pin_list *entry;
	unsigned long flags;

	raw_spin_lock_irqsave(&ioapic_lock, flags);
	for_each_irq_pin(entry, cfg->irq_2_pin) {
		if (mp_ioapics[entry->apic].apicver >= 0x20) {
			/*
			 * Intr-remapping uses pin number as the virtual vector
			 * in the RTE. Actual vector is programmed in
			 * intr-remapping table entry. Hence for the io-apic
			 * EOI we use the pin number.
			 */
			if (irq_remapped(cfg))
				io_apic_eoi(entry->apic, entry->pin);
			else
				io_apic_eoi(entry->apic, cfg->vector);
		} else {
			__mask_and_edge_IO_APIC_irq(entry);
			__unmask_and_level_IO_APIC_irq(entry);
		}
	}
	raw_spin_unlock_irqrestore(&ioapic_lock, flags);
}

static void ack_apic_level(struct irq_data *data)
{
	struct irq_cfg *cfg = data->chip_data;
	int i, do_unmask_irq = 0, irq = data->irq;
	unsigned long v;

	irq_complete_move(cfg);
#ifdef CONFIG_GENERIC_PENDING_IRQ
	/* If we are moving the irq we need to mask it */
<<<<<<< HEAD
	if (unlikely(irq_to_desc(irq)->status & IRQ_MOVE_PENDING)) {
=======
	if (unlikely(irqd_is_setaffinity_pending(data))) {
>>>>>>> 105e53f8
		do_unmask_irq = 1;
		mask_ioapic(cfg);
	}
#endif

	/*
	 * It appears there is an erratum which affects at least version 0x11
	 * of I/O APIC (that's the 82093AA and cores integrated into various
	 * chipsets).  Under certain conditions a level-triggered interrupt is
	 * erroneously delivered as edge-triggered one but the respective IRR
	 * bit gets set nevertheless.  As a result the I/O unit expects an EOI
	 * message but it will never arrive and further interrupts are blocked
	 * from the source.  The exact reason is so far unknown, but the
	 * phenomenon was observed when two consecutive interrupt requests
	 * from a given source get delivered to the same CPU and the source is
	 * temporarily disabled in between.
	 *
	 * A workaround is to simulate an EOI message manually.  We achieve it
	 * by setting the trigger mode to edge and then to level when the edge
	 * trigger mode gets detected in the TMR of a local APIC for a
	 * level-triggered interrupt.  We mask the source for the time of the
	 * operation to prevent an edge-triggered interrupt escaping meanwhile.
	 * The idea is from Manfred Spraul.  --macro
	 *
	 * Also in the case when cpu goes offline, fixup_irqs() will forward
	 * any unhandled interrupt on the offlined cpu to the new cpu
	 * destination that is handling the corresponding interrupt. This
	 * interrupt forwarding is done via IPI's. Hence, in this case also
	 * level-triggered io-apic interrupt will be seen as an edge
	 * interrupt in the IRR. And we can't rely on the cpu's EOI
	 * to be broadcasted to the IO-APIC's which will clear the remoteIRR
	 * corresponding to the level-triggered interrupt. Hence on IO-APIC's
	 * supporting EOI register, we do an explicit EOI to clear the
	 * remote IRR and on IO-APIC's which don't have an EOI register,
	 * we use the above logic (mask+edge followed by unmask+level) from
	 * Manfred Spraul to clear the remote IRR.
	 */
	i = cfg->vector;
	v = apic_read(APIC_TMR + ((i & ~0x1f) >> 1));

	/*
	 * We must acknowledge the irq before we move it or the acknowledge will
	 * not propagate properly.
	 */
	ack_APIC_irq();

	/*
	 * Tail end of clearing remote IRR bit (either by delivering the EOI
	 * message via io-apic EOI register write or simulating it using
	 * mask+edge followed by unnask+level logic) manually when the
	 * level triggered interrupt is seen as the edge triggered interrupt
	 * at the cpu.
	 */
	if (!(v & (1 << (i & 0x1f)))) {
		atomic_inc(&irq_mis_count);

		eoi_ioapic_irq(irq, cfg);
	}

	/* Now we can move and renable the irq */
	if (unlikely(do_unmask_irq)) {
		/* Only migrate the irq if the ack has been received.
		 *
		 * On rare occasions the broadcast level triggered ack gets
		 * delayed going to ioapics, and if we reprogram the
		 * vector while Remote IRR is still set the irq will never
		 * fire again.
		 *
		 * To prevent this scenario we read the Remote IRR bit
		 * of the ioapic.  This has two effects.
		 * - On any sane system the read of the ioapic will
		 *   flush writes (and acks) going to the ioapic from
		 *   this cpu.
		 * - We get to see if the ACK has actually been delivered.
		 *
		 * Based on failed experiments of reprogramming the
		 * ioapic entry from outside of irq context starting
		 * with masking the ioapic entry and then polling until
		 * Remote IRR was clear before reprogramming the
		 * ioapic I don't trust the Remote IRR bit to be
		 * completey accurate.
		 *
		 * However there appears to be no other way to plug
		 * this race, so if the Remote IRR bit is not
		 * accurate and is causing problems then it is a hardware bug
		 * and you can go talk to the chipset vendor about it.
		 */
		if (!io_apic_level_ack_pending(cfg))
			irq_move_masked_irq(data);
		unmask_ioapic(cfg);
	}
}

#ifdef CONFIG_INTR_REMAP
static void ir_ack_apic_edge(struct irq_data *data)
{
	ack_APIC_irq();
}

static void ir_ack_apic_level(struct irq_data *data)
{
	ack_APIC_irq();
	eoi_ioapic_irq(data->irq, data->chip_data);
}
#endif /* CONFIG_INTR_REMAP */

static struct irq_chip ioapic_chip __read_mostly = {
	.name			= "IO-APIC",
	.irq_startup		= startup_ioapic_irq,
	.irq_mask		= mask_ioapic_irq,
	.irq_unmask		= unmask_ioapic_irq,
	.irq_ack		= ack_apic_edge,
	.irq_eoi		= ack_apic_level,
#ifdef CONFIG_SMP
	.irq_set_affinity	= ioapic_set_affinity,
#endif
	.irq_retrigger		= ioapic_retrigger_irq,
};

static struct irq_chip ir_ioapic_chip __read_mostly = {
	.name			= "IR-IO-APIC",
	.irq_startup		= startup_ioapic_irq,
	.irq_mask		= mask_ioapic_irq,
	.irq_unmask		= unmask_ioapic_irq,
#ifdef CONFIG_INTR_REMAP
	.irq_ack		= ir_ack_apic_edge,
	.irq_eoi		= ir_ack_apic_level,
#ifdef CONFIG_SMP
	.irq_set_affinity	= ir_ioapic_set_affinity,
#endif
#endif
	.irq_retrigger		= ioapic_retrigger_irq,
};

static inline void init_IO_APIC_traps(void)
{
	struct irq_cfg *cfg;
	unsigned int irq;

	/*
	 * NOTE! The local APIC isn't very good at handling
	 * multiple interrupts at the same interrupt level.
	 * As the interrupt level is determined by taking the
	 * vector number and shifting that right by 4, we
	 * want to spread these out a bit so that they don't
	 * all fall in the same interrupt level.
	 *
	 * Also, we've got to be careful not to trash gate
	 * 0x80, because int 0x80 is hm, kind of importantish. ;)
	 */
	for_each_active_irq(irq) {
		cfg = irq_get_chip_data(irq);
		if (IO_APIC_IRQ(irq) && cfg && !cfg->vector) {
			/*
			 * Hmm.. We don't have an entry for this,
			 * so default to an old-fashioned 8259
			 * interrupt if we can..
			 */
			if (irq < legacy_pic->nr_legacy_irqs)
				legacy_pic->make_irq(irq);
			else
				/* Strange. Oh, well.. */
				irq_set_chip(irq, &no_irq_chip);
		}
	}
}

/*
 * The local APIC irq-chip implementation:
 */

static void mask_lapic_irq(struct irq_data *data)
{
	unsigned long v;

	v = apic_read(APIC_LVT0);
	apic_write(APIC_LVT0, v | APIC_LVT_MASKED);
}

static void unmask_lapic_irq(struct irq_data *data)
{
	unsigned long v;

	v = apic_read(APIC_LVT0);
	apic_write(APIC_LVT0, v & ~APIC_LVT_MASKED);
}

static void ack_lapic_irq(struct irq_data *data)
{
	ack_APIC_irq();
}

static struct irq_chip lapic_chip __read_mostly = {
	.name		= "local-APIC",
	.irq_mask	= mask_lapic_irq,
	.irq_unmask	= unmask_lapic_irq,
	.irq_ack	= ack_lapic_irq,
};

static void lapic_register_intr(int irq)
{
	irq_clear_status_flags(irq, IRQ_LEVEL);
	irq_set_chip_and_handler_name(irq, &lapic_chip, handle_edge_irq,
				      "edge");
}

/*
 * This looks a bit hackish but it's about the only one way of sending
 * a few INTA cycles to 8259As and any associated glue logic.  ICR does
 * not support the ExtINT mode, unfortunately.  We need to send these
 * cycles as some i82489DX-based boards have glue logic that keeps the
 * 8259A interrupt line asserted until INTA.  --macro
 */
static inline void __init unlock_ExtINT_logic(void)
{
	int apic, pin, i;
	struct IO_APIC_route_entry entry0, entry1;
	unsigned char save_control, save_freq_select;

	pin  = find_isa_irq_pin(8, mp_INT);
	if (pin == -1) {
		WARN_ON_ONCE(1);
		return;
	}
	apic = find_isa_irq_apic(8, mp_INT);
	if (apic == -1) {
		WARN_ON_ONCE(1);
		return;
	}

	entry0 = ioapic_read_entry(apic, pin);
	clear_IO_APIC_pin(apic, pin);

	memset(&entry1, 0, sizeof(entry1));

	entry1.dest_mode = 0;			/* physical delivery */
	entry1.mask = 0;			/* unmask IRQ now */
	entry1.dest = hard_smp_processor_id();
	entry1.delivery_mode = dest_ExtINT;
	entry1.polarity = entry0.polarity;
	entry1.trigger = 0;
	entry1.vector = 0;

	ioapic_write_entry(apic, pin, entry1);

	save_control = CMOS_READ(RTC_CONTROL);
	save_freq_select = CMOS_READ(RTC_FREQ_SELECT);
	CMOS_WRITE((save_freq_select & ~RTC_RATE_SELECT) | 0x6,
		   RTC_FREQ_SELECT);
	CMOS_WRITE(save_control | RTC_PIE, RTC_CONTROL);

	i = 100;
	while (i-- > 0) {
		mdelay(10);
		if ((CMOS_READ(RTC_INTR_FLAGS) & RTC_PF) == RTC_PF)
			i -= 10;
	}

	CMOS_WRITE(save_control, RTC_CONTROL);
	CMOS_WRITE(save_freq_select, RTC_FREQ_SELECT);
	clear_IO_APIC_pin(apic, pin);

	ioapic_write_entry(apic, pin, entry0);
}

static int disable_timer_pin_1 __initdata;
/* Actually the next is obsolete, but keep it for paranoid reasons -AK */
static int __init disable_timer_pin_setup(char *arg)
{
	disable_timer_pin_1 = 1;
	return 0;
}
early_param("disable_timer_pin_1", disable_timer_pin_setup);

int timer_through_8259 __initdata;

/*
 * This code may look a bit paranoid, but it's supposed to cooperate with
 * a wide range of boards and BIOS bugs.  Fortunately only the timer IRQ
 * is so screwy.  Thanks to Brian Perkins for testing/hacking this beast
 * fanatically on his truly buggy board.
 *
 * FIXME: really need to revamp this for all platforms.
 */
static inline void __init check_timer(void)
{
	struct irq_cfg *cfg = irq_get_chip_data(0);
	int node = cpu_to_node(0);
	int apic1, pin1, apic2, pin2;
	unsigned long flags;
	int no_pin1 = 0;

	local_irq_save(flags);

	/*
	 * get/set the timer IRQ vector:
	 */
	legacy_pic->mask(0);
	assign_irq_vector(0, cfg, apic->target_cpus());

	/*
	 * As IRQ0 is to be enabled in the 8259A, the virtual
	 * wire has to be disabled in the local APIC.  Also
	 * timer interrupts need to be acknowledged manually in
	 * the 8259A for the i82489DX when using the NMI
	 * watchdog as that APIC treats NMIs as level-triggered.
	 * The AEOI mode will finish them in the 8259A
	 * automatically.
	 */
	apic_write(APIC_LVT0, APIC_LVT_MASKED | APIC_DM_EXTINT);
	legacy_pic->init(1);

	pin1  = find_isa_irq_pin(0, mp_INT);
	apic1 = find_isa_irq_apic(0, mp_INT);
	pin2  = ioapic_i8259.pin;
	apic2 = ioapic_i8259.apic;

	apic_printk(APIC_QUIET, KERN_INFO "..TIMER: vector=0x%02X "
		    "apic1=%d pin1=%d apic2=%d pin2=%d\n",
		    cfg->vector, apic1, pin1, apic2, pin2);

	/*
	 * Some BIOS writers are clueless and report the ExtINTA
	 * I/O APIC input from the cascaded 8259A as the timer
	 * interrupt input.  So just in case, if only one pin
	 * was found above, try it both directly and through the
	 * 8259A.
	 */
	if (pin1 == -1) {
		if (intr_remapping_enabled)
			panic("BIOS bug: timer not connected to IO-APIC");
		pin1 = pin2;
		apic1 = apic2;
		no_pin1 = 1;
	} else if (pin2 == -1) {
		pin2 = pin1;
		apic2 = apic1;
	}

	if (pin1 != -1) {
		/*
		 * Ok, does IRQ0 through the IOAPIC work?
		 */
		if (no_pin1) {
			add_pin_to_irq_node(cfg, node, apic1, pin1);
			setup_timer_IRQ0_pin(apic1, pin1, cfg->vector);
		} else {
			/* for edge trigger, setup_ioapic_irq already
			 * leave it unmasked.
			 * so only need to unmask if it is level-trigger
			 * do we really have level trigger timer?
			 */
			int idx;
			idx = find_irq_entry(apic1, pin1, mp_INT);
			if (idx != -1 && irq_trigger(idx))
				unmask_ioapic(cfg);
		}
		if (timer_irq_works()) {
			if (disable_timer_pin_1 > 0)
				clear_IO_APIC_pin(0, pin1);
			goto out;
		}
		if (intr_remapping_enabled)
			panic("timer doesn't work through Interrupt-remapped IO-APIC");
		local_irq_disable();
		clear_IO_APIC_pin(apic1, pin1);
		if (!no_pin1)
			apic_printk(APIC_QUIET, KERN_ERR "..MP-BIOS bug: "
				    "8254 timer not connected to IO-APIC\n");

		apic_printk(APIC_QUIET, KERN_INFO "...trying to set up timer "
			    "(IRQ0) through the 8259A ...\n");
		apic_printk(APIC_QUIET, KERN_INFO
			    "..... (found apic %d pin %d) ...\n", apic2, pin2);
		/*
		 * legacy devices should be connected to IO APIC #0
		 */
		replace_pin_at_irq_node(cfg, node, apic1, pin1, apic2, pin2);
		setup_timer_IRQ0_pin(apic2, pin2, cfg->vector);
		legacy_pic->unmask(0);
		if (timer_irq_works()) {
			apic_printk(APIC_QUIET, KERN_INFO "....... works.\n");
			timer_through_8259 = 1;
			goto out;
		}
		/*
		 * Cleanup, just in case ...
		 */
		local_irq_disable();
		legacy_pic->mask(0);
		clear_IO_APIC_pin(apic2, pin2);
		apic_printk(APIC_QUIET, KERN_INFO "....... failed.\n");
	}

	apic_printk(APIC_QUIET, KERN_INFO
		    "...trying to set up timer as Virtual Wire IRQ...\n");

	lapic_register_intr(0);
	apic_write(APIC_LVT0, APIC_DM_FIXED | cfg->vector);	/* Fixed mode */
	legacy_pic->unmask(0);

	if (timer_irq_works()) {
		apic_printk(APIC_QUIET, KERN_INFO "..... works.\n");
		goto out;
	}
	local_irq_disable();
	legacy_pic->mask(0);
	apic_write(APIC_LVT0, APIC_LVT_MASKED | APIC_DM_FIXED | cfg->vector);
	apic_printk(APIC_QUIET, KERN_INFO "..... failed.\n");

	apic_printk(APIC_QUIET, KERN_INFO
		    "...trying to set up timer as ExtINT IRQ...\n");

	legacy_pic->init(0);
	legacy_pic->make_irq(0);
	apic_write(APIC_LVT0, APIC_DM_EXTINT);

	unlock_ExtINT_logic();

	if (timer_irq_works()) {
		apic_printk(APIC_QUIET, KERN_INFO "..... works.\n");
		goto out;
	}
	local_irq_disable();
	apic_printk(APIC_QUIET, KERN_INFO "..... failed :(.\n");
	panic("IO-APIC + timer doesn't work!  Boot with apic=debug and send a "
		"report.  Then try booting with the 'noapic' option.\n");
out:
	local_irq_restore(flags);
}

/*
 * Traditionally ISA IRQ2 is the cascade IRQ, and is not available
 * to devices.  However there may be an I/O APIC pin available for
 * this interrupt regardless.  The pin may be left unconnected, but
 * typically it will be reused as an ExtINT cascade interrupt for
 * the master 8259A.  In the MPS case such a pin will normally be
 * reported as an ExtINT interrupt in the MP table.  With ACPI
 * there is no provision for ExtINT interrupts, and in the absence
 * of an override it would be treated as an ordinary ISA I/O APIC
 * interrupt, that is edge-triggered and unmasked by default.  We
 * used to do this, but it caused problems on some systems because
 * of the NMI watchdog and sometimes IRQ0 of the 8254 timer using
 * the same ExtINT cascade interrupt to drive the local APIC of the
 * bootstrap processor.  Therefore we refrain from routing IRQ2 to
 * the I/O APIC in all cases now.  No actual device should request
 * it anyway.  --macro
 */
#define PIC_IRQS	(1UL << PIC_CASCADE_IR)

void __init setup_IO_APIC(void)
{

	/*
	 * calling enable_IO_APIC() is moved to setup_local_APIC for BP
	 */
	io_apic_irqs = legacy_pic->nr_legacy_irqs ? ~PIC_IRQS : ~0UL;

	apic_printk(APIC_VERBOSE, "ENABLING IO-APIC IRQs\n");
	/*
         * Set up IO-APIC IRQ routing.
         */
	x86_init.mpparse.setup_ioapic_ids();

	sync_Arb_IDs();
	setup_IO_APIC_irqs();
	init_IO_APIC_traps();
	if (legacy_pic->nr_legacy_irqs)
		check_timer();
}

/*
 *      Called after all the initialization is done. If we didn't find any
 *      APIC bugs then we can allow the modify fast path
 */

static int __init io_apic_bug_finalize(void)
{
	if (sis_apic_bug == -1)
		sis_apic_bug = 0;
	return 0;
}

late_initcall(io_apic_bug_finalize);

static struct IO_APIC_route_entry *ioapic_saved_data[MAX_IO_APICS];

static void suspend_ioapic(int ioapic_id)
{
	struct IO_APIC_route_entry *saved_data = ioapic_saved_data[ioapic_id];
	int i;

	if (!saved_data)
		return;

	for (i = 0; i < nr_ioapic_registers[ioapic_id]; i++)
		saved_data[i] = ioapic_read_entry(ioapic_id, i);
}

static int ioapic_suspend(void)
{
	int ioapic_id;

	for (ioapic_id = 0; ioapic_id < nr_ioapics; ioapic_id++)
		suspend_ioapic(ioapic_id);

	return 0;
}

static void resume_ioapic(int ioapic_id)
{
	struct IO_APIC_route_entry *saved_data = ioapic_saved_data[ioapic_id];
	unsigned long flags;
	union IO_APIC_reg_00 reg_00;
	int i;

	if (!saved_data)
		return;

	raw_spin_lock_irqsave(&ioapic_lock, flags);
	reg_00.raw = io_apic_read(ioapic_id, 0);
	if (reg_00.bits.ID != mp_ioapics[ioapic_id].apicid) {
		reg_00.bits.ID = mp_ioapics[ioapic_id].apicid;
		io_apic_write(ioapic_id, 0, reg_00.raw);
	}
	raw_spin_unlock_irqrestore(&ioapic_lock, flags);
	for (i = 0; i < nr_ioapic_registers[ioapic_id]; i++)
		ioapic_write_entry(ioapic_id, i, saved_data[i]);
}

static void ioapic_resume(void)
{
	int ioapic_id;

	for (ioapic_id = nr_ioapics - 1; ioapic_id >= 0; ioapic_id--)
		resume_ioapic(ioapic_id);
}

static struct syscore_ops ioapic_syscore_ops = {
	.suspend = ioapic_suspend,
	.resume = ioapic_resume,
};

static int __init ioapic_init_ops(void)
{
	int i;

	for (i = 0; i < nr_ioapics; i++) {
		unsigned int size;

		size = nr_ioapic_registers[i]
			* sizeof(struct IO_APIC_route_entry);
		ioapic_saved_data[i] = kzalloc(size, GFP_KERNEL);
		if (!ioapic_saved_data[i])
			pr_err("IOAPIC %d: suspend/resume impossible!\n", i);
	}

	register_syscore_ops(&ioapic_syscore_ops);

	return 0;
}

device_initcall(ioapic_init_ops);

/*
 * Dynamic irq allocate and deallocation
 */
unsigned int create_irq_nr(unsigned int from, int node)
{
	struct irq_cfg *cfg;
	unsigned long flags;
	unsigned int ret = 0;
	int irq;

	if (from < nr_irqs_gsi)
		from = nr_irqs_gsi;

	irq = alloc_irq_from(from, node);
	if (irq < 0)
		return 0;
	cfg = alloc_irq_cfg(irq, node);
	if (!cfg) {
		free_irq_at(irq, NULL);
		return 0;
	}

	raw_spin_lock_irqsave(&vector_lock, flags);
	if (!__assign_irq_vector(irq, cfg, apic->target_cpus()))
		ret = irq;
	raw_spin_unlock_irqrestore(&vector_lock, flags);

	if (ret) {
		irq_set_chip_data(irq, cfg);
		irq_clear_status_flags(irq, IRQ_NOREQUEST);
	} else {
		free_irq_at(irq, cfg);
	}
	return ret;
}

int create_irq(void)
{
	int node = cpu_to_node(0);
	unsigned int irq_want;
	int irq;

	irq_want = nr_irqs_gsi;
	irq = create_irq_nr(irq_want, node);

	if (irq == 0)
		irq = -1;

	return irq;
}

void destroy_irq(unsigned int irq)
{
	struct irq_cfg *cfg = irq_get_chip_data(irq);
	unsigned long flags;

	irq_set_status_flags(irq, IRQ_NOREQUEST|IRQ_NOPROBE);

	if (irq_remapped(cfg))
		free_irte(irq);
	raw_spin_lock_irqsave(&vector_lock, flags);
	__clear_irq_vector(irq, cfg);
	raw_spin_unlock_irqrestore(&vector_lock, flags);
	free_irq_at(irq, cfg);
}

/*
 * MSI message composition
 */
#ifdef CONFIG_PCI_MSI
static int msi_compose_msg(struct pci_dev *pdev, unsigned int irq,
			   struct msi_msg *msg, u8 hpet_id)
{
	struct irq_cfg *cfg;
	int err;
	unsigned dest;

	if (disable_apic)
		return -ENXIO;

	cfg = irq_cfg(irq);
	err = assign_irq_vector(irq, cfg, apic->target_cpus());
	if (err)
		return err;

	dest = apic->cpu_mask_to_apicid_and(cfg->domain, apic->target_cpus());

	if (irq_remapped(cfg)) {
		struct irte irte;
		int ir_index;
		u16 sub_handle;

		ir_index = map_irq_to_irte_handle(irq, &sub_handle);
		BUG_ON(ir_index == -1);

		prepare_irte(&irte, cfg->vector, dest);

		/* Set source-id of interrupt request */
		if (pdev)
			set_msi_sid(&irte, pdev);
		else
			set_hpet_sid(&irte, hpet_id);

		modify_irte(irq, &irte);

		msg->address_hi = MSI_ADDR_BASE_HI;
		msg->data = sub_handle;
		msg->address_lo = MSI_ADDR_BASE_LO | MSI_ADDR_IR_EXT_INT |
				  MSI_ADDR_IR_SHV |
				  MSI_ADDR_IR_INDEX1(ir_index) |
				  MSI_ADDR_IR_INDEX2(ir_index);
	} else {
		if (x2apic_enabled())
			msg->address_hi = MSI_ADDR_BASE_HI |
					  MSI_ADDR_EXT_DEST_ID(dest);
		else
			msg->address_hi = MSI_ADDR_BASE_HI;

		msg->address_lo =
			MSI_ADDR_BASE_LO |
			((apic->irq_dest_mode == 0) ?
				MSI_ADDR_DEST_MODE_PHYSICAL:
				MSI_ADDR_DEST_MODE_LOGICAL) |
			((apic->irq_delivery_mode != dest_LowestPrio) ?
				MSI_ADDR_REDIRECTION_CPU:
				MSI_ADDR_REDIRECTION_LOWPRI) |
			MSI_ADDR_DEST_ID(dest);

		msg->data =
			MSI_DATA_TRIGGER_EDGE |
			MSI_DATA_LEVEL_ASSERT |
			((apic->irq_delivery_mode != dest_LowestPrio) ?
				MSI_DATA_DELIVERY_FIXED:
				MSI_DATA_DELIVERY_LOWPRI) |
			MSI_DATA_VECTOR(cfg->vector);
	}
	return err;
}

#ifdef CONFIG_SMP
static int
msi_set_affinity(struct irq_data *data, const struct cpumask *mask, bool force)
{
	struct irq_cfg *cfg = data->chip_data;
	struct msi_msg msg;
	unsigned int dest;

	if (__ioapic_set_affinity(data, mask, &dest))
		return -1;

	__get_cached_msi_msg(data->msi_desc, &msg);

	msg.data &= ~MSI_DATA_VECTOR_MASK;
	msg.data |= MSI_DATA_VECTOR(cfg->vector);
	msg.address_lo &= ~MSI_ADDR_DEST_ID_MASK;
	msg.address_lo |= MSI_ADDR_DEST_ID(dest);

	__write_msi_msg(data->msi_desc, &msg);

	return 0;
}
#ifdef CONFIG_INTR_REMAP
/*
 * Migrate the MSI irq to another cpumask. This migration is
 * done in the process context using interrupt-remapping hardware.
 */
static int
ir_msi_set_affinity(struct irq_data *data, const struct cpumask *mask,
		    bool force)
{
	struct irq_cfg *cfg = data->chip_data;
	unsigned int dest, irq = data->irq;
	struct irte irte;

	if (get_irte(irq, &irte))
		return -1;

	if (__ioapic_set_affinity(data, mask, &dest))
		return -1;

	irte.vector = cfg->vector;
	irte.dest_id = IRTE_DEST(dest);

	/*
	 * atomically update the IRTE with the new destination and vector.
	 */
	modify_irte(irq, &irte);

	/*
	 * After this point, all the interrupts will start arriving
	 * at the new destination. So, time to cleanup the previous
	 * vector allocation.
	 */
	if (cfg->move_in_progress)
		send_cleanup_vector(cfg);

	return 0;
}

#endif
#endif /* CONFIG_SMP */

/*
 * IRQ Chip for MSI PCI/PCI-X/PCI-Express Devices,
 * which implement the MSI or MSI-X Capability Structure.
 */
static struct irq_chip msi_chip = {
	.name			= "PCI-MSI",
	.irq_unmask		= unmask_msi_irq,
	.irq_mask		= mask_msi_irq,
	.irq_ack		= ack_apic_edge,
#ifdef CONFIG_SMP
	.irq_set_affinity	= msi_set_affinity,
#endif
	.irq_retrigger		= ioapic_retrigger_irq,
};

static struct irq_chip msi_ir_chip = {
	.name			= "IR-PCI-MSI",
	.irq_unmask		= unmask_msi_irq,
	.irq_mask		= mask_msi_irq,
#ifdef CONFIG_INTR_REMAP
	.irq_ack		= ir_ack_apic_edge,
#ifdef CONFIG_SMP
	.irq_set_affinity	= ir_msi_set_affinity,
#endif
#endif
	.irq_retrigger		= ioapic_retrigger_irq,
};

/*
 * Map the PCI dev to the corresponding remapping hardware unit
 * and allocate 'nvec' consecutive interrupt-remapping table entries
 * in it.
 */
static int msi_alloc_irte(struct pci_dev *dev, int irq, int nvec)
{
	struct intel_iommu *iommu;
	int index;

	iommu = map_dev_to_ir(dev);
	if (!iommu) {
		printk(KERN_ERR
		       "Unable to map PCI %s to iommu\n", pci_name(dev));
		return -ENOENT;
	}

	index = alloc_irte(iommu, irq, nvec);
	if (index < 0) {
		printk(KERN_ERR
		       "Unable to allocate %d IRTE for PCI %s\n", nvec,
		       pci_name(dev));
		return -ENOSPC;
	}
	return index;
}

static int setup_msi_irq(struct pci_dev *dev, struct msi_desc *msidesc, int irq)
{
	struct irq_chip *chip = &msi_chip;
	struct msi_msg msg;
	int ret;

	ret = msi_compose_msg(dev, irq, &msg, -1);
	if (ret < 0)
		return ret;

	irq_set_msi_desc(irq, msidesc);
	write_msi_msg(irq, &msg);

	if (irq_remapped(irq_get_chip_data(irq))) {
		irq_set_status_flags(irq, IRQ_MOVE_PCNTXT);
		chip = &msi_ir_chip;
	}

	irq_set_chip_and_handler_name(irq, chip, handle_edge_irq, "edge");

	dev_printk(KERN_DEBUG, &dev->dev, "irq %d for MSI/MSI-X\n", irq);

	return 0;
}

int native_setup_msi_irqs(struct pci_dev *dev, int nvec, int type)
{
	int node, ret, sub_handle, index = 0;
	unsigned int irq, irq_want;
	struct msi_desc *msidesc;
	struct intel_iommu *iommu = NULL;

	/* x86 doesn't support multiple MSI yet */
	if (type == PCI_CAP_ID_MSI && nvec > 1)
		return 1;

	node = dev_to_node(&dev->dev);
	irq_want = nr_irqs_gsi;
	sub_handle = 0;
	list_for_each_entry(msidesc, &dev->msi_list, list) {
		irq = create_irq_nr(irq_want, node);
		if (irq == 0)
			return -1;
		irq_want = irq + 1;
		if (!intr_remapping_enabled)
			goto no_ir;

		if (!sub_handle) {
			/*
			 * allocate the consecutive block of IRTE's
			 * for 'nvec'
			 */
			index = msi_alloc_irte(dev, irq, nvec);
			if (index < 0) {
				ret = index;
				goto error;
			}
		} else {
			iommu = map_dev_to_ir(dev);
			if (!iommu) {
				ret = -ENOENT;
				goto error;
			}
			/*
			 * setup the mapping between the irq and the IRTE
			 * base index, the sub_handle pointing to the
			 * appropriate interrupt remap table entry.
			 */
			set_irte_irq(irq, iommu, index, sub_handle);
		}
no_ir:
		ret = setup_msi_irq(dev, msidesc, irq);
		if (ret < 0)
			goto error;
		sub_handle++;
	}
	return 0;

error:
	destroy_irq(irq);
	return ret;
}

void native_teardown_msi_irq(unsigned int irq)
{
	destroy_irq(irq);
}

#if defined (CONFIG_DMAR) || defined (CONFIG_INTR_REMAP)
#ifdef CONFIG_SMP
static int
dmar_msi_set_affinity(struct irq_data *data, const struct cpumask *mask,
		      bool force)
{
	struct irq_cfg *cfg = data->chip_data;
	unsigned int dest, irq = data->irq;
	struct msi_msg msg;

	if (__ioapic_set_affinity(data, mask, &dest))
		return -1;

	dmar_msi_read(irq, &msg);

	msg.data &= ~MSI_DATA_VECTOR_MASK;
	msg.data |= MSI_DATA_VECTOR(cfg->vector);
	msg.address_lo &= ~MSI_ADDR_DEST_ID_MASK;
	msg.address_lo |= MSI_ADDR_DEST_ID(dest);
	msg.address_hi = MSI_ADDR_BASE_HI | MSI_ADDR_EXT_DEST_ID(dest);

	dmar_msi_write(irq, &msg);

	return 0;
}

#endif /* CONFIG_SMP */

static struct irq_chip dmar_msi_type = {
	.name			= "DMAR_MSI",
	.irq_unmask		= dmar_msi_unmask,
	.irq_mask		= dmar_msi_mask,
	.irq_ack		= ack_apic_edge,
#ifdef CONFIG_SMP
	.irq_set_affinity	= dmar_msi_set_affinity,
#endif
	.irq_retrigger		= ioapic_retrigger_irq,
};

int arch_setup_dmar_msi(unsigned int irq)
{
	int ret;
	struct msi_msg msg;

	ret = msi_compose_msg(NULL, irq, &msg, -1);
	if (ret < 0)
		return ret;
	dmar_msi_write(irq, &msg);
	irq_set_chip_and_handler_name(irq, &dmar_msi_type, handle_edge_irq,
				      "edge");
	return 0;
}
#endif

#ifdef CONFIG_HPET_TIMER

#ifdef CONFIG_SMP
static int hpet_msi_set_affinity(struct irq_data *data,
				 const struct cpumask *mask, bool force)
{
	struct irq_cfg *cfg = data->chip_data;
	struct msi_msg msg;
	unsigned int dest;

	if (__ioapic_set_affinity(data, mask, &dest))
		return -1;

	hpet_msi_read(data->handler_data, &msg);

	msg.data &= ~MSI_DATA_VECTOR_MASK;
	msg.data |= MSI_DATA_VECTOR(cfg->vector);
	msg.address_lo &= ~MSI_ADDR_DEST_ID_MASK;
	msg.address_lo |= MSI_ADDR_DEST_ID(dest);

	hpet_msi_write(data->handler_data, &msg);

	return 0;
}

#endif /* CONFIG_SMP */

static struct irq_chip ir_hpet_msi_type = {
	.name			= "IR-HPET_MSI",
	.irq_unmask		= hpet_msi_unmask,
	.irq_mask		= hpet_msi_mask,
#ifdef CONFIG_INTR_REMAP
	.irq_ack		= ir_ack_apic_edge,
#ifdef CONFIG_SMP
	.irq_set_affinity	= ir_msi_set_affinity,
#endif
#endif
	.irq_retrigger		= ioapic_retrigger_irq,
};

static struct irq_chip hpet_msi_type = {
	.name = "HPET_MSI",
	.irq_unmask = hpet_msi_unmask,
	.irq_mask = hpet_msi_mask,
	.irq_ack = ack_apic_edge,
#ifdef CONFIG_SMP
	.irq_set_affinity = hpet_msi_set_affinity,
#endif
	.irq_retrigger = ioapic_retrigger_irq,
};

int arch_setup_hpet_msi(unsigned int irq, unsigned int id)
{
	struct irq_chip *chip = &hpet_msi_type;
	struct msi_msg msg;
	int ret;

	if (intr_remapping_enabled) {
		struct intel_iommu *iommu = map_hpet_to_ir(id);
		int index;

		if (!iommu)
			return -1;

		index = alloc_irte(iommu, irq, 1);
		if (index < 0)
			return -1;
	}

	ret = msi_compose_msg(NULL, irq, &msg, id);
	if (ret < 0)
		return ret;

	hpet_msi_write(irq_get_handler_data(irq), &msg);
	irq_set_status_flags(irq, IRQ_MOVE_PCNTXT);
	if (irq_remapped(irq_get_chip_data(irq)))
		chip = &ir_hpet_msi_type;

	irq_set_chip_and_handler_name(irq, chip, handle_edge_irq, "edge");
	return 0;
}
#endif

#endif /* CONFIG_PCI_MSI */
/*
 * Hypertransport interrupt support
 */
#ifdef CONFIG_HT_IRQ

#ifdef CONFIG_SMP

static void target_ht_irq(unsigned int irq, unsigned int dest, u8 vector)
{
	struct ht_irq_msg msg;
	fetch_ht_irq_msg(irq, &msg);

	msg.address_lo &= ~(HT_IRQ_LOW_VECTOR_MASK | HT_IRQ_LOW_DEST_ID_MASK);
	msg.address_hi &= ~(HT_IRQ_HIGH_DEST_ID_MASK);

	msg.address_lo |= HT_IRQ_LOW_VECTOR(vector) | HT_IRQ_LOW_DEST_ID(dest);
	msg.address_hi |= HT_IRQ_HIGH_DEST_ID(dest);

	write_ht_irq_msg(irq, &msg);
}

static int
ht_set_affinity(struct irq_data *data, const struct cpumask *mask, bool force)
{
	struct irq_cfg *cfg = data->chip_data;
	unsigned int dest;

	if (__ioapic_set_affinity(data, mask, &dest))
		return -1;

	target_ht_irq(data->irq, dest, cfg->vector);
	return 0;
}

#endif

static struct irq_chip ht_irq_chip = {
	.name			= "PCI-HT",
	.irq_mask		= mask_ht_irq,
	.irq_unmask		= unmask_ht_irq,
	.irq_ack		= ack_apic_edge,
#ifdef CONFIG_SMP
	.irq_set_affinity	= ht_set_affinity,
#endif
	.irq_retrigger		= ioapic_retrigger_irq,
};

int arch_setup_ht_irq(unsigned int irq, struct pci_dev *dev)
{
	struct irq_cfg *cfg;
	int err;

	if (disable_apic)
		return -ENXIO;

	cfg = irq_cfg(irq);
	err = assign_irq_vector(irq, cfg, apic->target_cpus());
	if (!err) {
		struct ht_irq_msg msg;
		unsigned dest;

		dest = apic->cpu_mask_to_apicid_and(cfg->domain,
						    apic->target_cpus());

		msg.address_hi = HT_IRQ_HIGH_DEST_ID(dest);

		msg.address_lo =
			HT_IRQ_LOW_BASE |
			HT_IRQ_LOW_DEST_ID(dest) |
			HT_IRQ_LOW_VECTOR(cfg->vector) |
			((apic->irq_dest_mode == 0) ?
				HT_IRQ_LOW_DM_PHYSICAL :
				HT_IRQ_LOW_DM_LOGICAL) |
			HT_IRQ_LOW_RQEOI_EDGE |
			((apic->irq_delivery_mode != dest_LowestPrio) ?
				HT_IRQ_LOW_MT_FIXED :
				HT_IRQ_LOW_MT_ARBITRATED) |
			HT_IRQ_LOW_IRQ_MASKED;

		write_ht_irq_msg(irq, &msg);

		irq_set_chip_and_handler_name(irq, &ht_irq_chip,
					      handle_edge_irq, "edge");

		dev_printk(KERN_DEBUG, &dev->dev, "irq %d for HT\n", irq);
	}
	return err;
}
#endif /* CONFIG_HT_IRQ */

static int
io_apic_setup_irq_pin(unsigned int irq, int node, struct io_apic_irq_attr *attr)
{
	struct irq_cfg *cfg = alloc_irq_and_cfg_at(irq, node);
	int ret;

	if (!cfg)
		return -EINVAL;
	ret = __add_pin_to_irq_node(cfg, node, attr->ioapic, attr->ioapic_pin);
	if (!ret)
		setup_ioapic_irq(attr->ioapic, attr->ioapic_pin, irq, cfg,
				 attr->trigger, attr->polarity);
	return ret;
}

int io_apic_setup_irq_pin_once(unsigned int irq, int node,
			       struct io_apic_irq_attr *attr)
{
	unsigned int id = attr->ioapic, pin = attr->ioapic_pin;
	int ret;

	/* Avoid redundant programming */
	if (test_bit(pin, mp_ioapic_routing[id].pin_programmed)) {
		pr_debug("Pin %d-%d already programmed\n",
			 mp_ioapics[id].apicid, pin);
		return 0;
	}
	ret = io_apic_setup_irq_pin(irq, node, attr);
	if (!ret)
		set_bit(pin, mp_ioapic_routing[id].pin_programmed);
	return ret;
}

static int __init io_apic_get_redir_entries(int ioapic)
{
	union IO_APIC_reg_01	reg_01;
	unsigned long flags;

	raw_spin_lock_irqsave(&ioapic_lock, flags);
	reg_01.raw = io_apic_read(ioapic, 1);
	raw_spin_unlock_irqrestore(&ioapic_lock, flags);

	/* The register returns the maximum index redir index
	 * supported, which is one less than the total number of redir
	 * entries.
	 */
	return reg_01.bits.entries + 1;
}

static void __init probe_nr_irqs_gsi(void)
{
	int nr;

	nr = gsi_top + NR_IRQS_LEGACY;
	if (nr > nr_irqs_gsi)
		nr_irqs_gsi = nr;

	printk(KERN_DEBUG "nr_irqs_gsi: %d\n", nr_irqs_gsi);
}

int get_nr_irqs_gsi(void)
{
	return nr_irqs_gsi;
}

#ifdef CONFIG_SPARSE_IRQ
int __init arch_probe_nr_irqs(void)
{
	int nr;

	if (nr_irqs > (NR_VECTORS * nr_cpu_ids))
		nr_irqs = NR_VECTORS * nr_cpu_ids;

	nr = nr_irqs_gsi + 8 * nr_cpu_ids;
#if defined(CONFIG_PCI_MSI) || defined(CONFIG_HT_IRQ)
	/*
	 * for MSI and HT dyn irq
	 */
	nr += nr_irqs_gsi * 16;
#endif
	if (nr < nr_irqs)
		nr_irqs = nr;

	return NR_IRQS_LEGACY;
}
#endif

int io_apic_set_pci_routing(struct device *dev, int irq,
			    struct io_apic_irq_attr *irq_attr)
{
	int node;

	if (!IO_APIC_IRQ(irq)) {
		apic_printk(APIC_QUIET,KERN_ERR "IOAPIC[%d]: Invalid reference to IRQ 0\n",
			    irq_attr->ioapic);
		return -EINVAL;
	}

	node = dev ? dev_to_node(dev) : cpu_to_node(0);

	return io_apic_setup_irq_pin_once(irq, node, irq_attr);
}

#ifdef CONFIG_X86_32
static int __init io_apic_get_unique_id(int ioapic, int apic_id)
{
	union IO_APIC_reg_00 reg_00;
	static physid_mask_t apic_id_map = PHYSID_MASK_NONE;
	physid_mask_t tmp;
	unsigned long flags;
	int i = 0;

	/*
	 * The P4 platform supports up to 256 APIC IDs on two separate APIC
	 * buses (one for LAPICs, one for IOAPICs), where predecessors only
	 * supports up to 16 on one shared APIC bus.
	 *
	 * TBD: Expand LAPIC/IOAPIC support on P4-class systems to take full
	 *      advantage of new APIC bus architecture.
	 */

	if (physids_empty(apic_id_map))
		apic->ioapic_phys_id_map(&phys_cpu_present_map, &apic_id_map);

	raw_spin_lock_irqsave(&ioapic_lock, flags);
	reg_00.raw = io_apic_read(ioapic, 0);
	raw_spin_unlock_irqrestore(&ioapic_lock, flags);

	if (apic_id >= get_physical_broadcast()) {
		printk(KERN_WARNING "IOAPIC[%d]: Invalid apic_id %d, trying "
			"%d\n", ioapic, apic_id, reg_00.bits.ID);
		apic_id = reg_00.bits.ID;
	}

	/*
	 * Every APIC in a system must have a unique ID or we get lots of nice
	 * 'stuck on smp_invalidate_needed IPI wait' messages.
	 */
	if (apic->check_apicid_used(&apic_id_map, apic_id)) {

		for (i = 0; i < get_physical_broadcast(); i++) {
			if (!apic->check_apicid_used(&apic_id_map, i))
				break;
		}

		if (i == get_physical_broadcast())
			panic("Max apic_id exceeded!\n");

		printk(KERN_WARNING "IOAPIC[%d]: apic_id %d already used, "
			"trying %d\n", ioapic, apic_id, i);

		apic_id = i;
	}

	apic->apicid_to_cpu_present(apic_id, &tmp);
	physids_or(apic_id_map, apic_id_map, tmp);

	if (reg_00.bits.ID != apic_id) {
		reg_00.bits.ID = apic_id;

		raw_spin_lock_irqsave(&ioapic_lock, flags);
		io_apic_write(ioapic, 0, reg_00.raw);
		reg_00.raw = io_apic_read(ioapic, 0);
		raw_spin_unlock_irqrestore(&ioapic_lock, flags);

		/* Sanity check */
		if (reg_00.bits.ID != apic_id) {
			printk("IOAPIC[%d]: Unable to change apic_id!\n", ioapic);
			return -1;
		}
	}

	apic_printk(APIC_VERBOSE, KERN_INFO
			"IOAPIC[%d]: Assigned apic_id %d\n", ioapic, apic_id);

	return apic_id;
}

static u8 __init io_apic_unique_id(u8 id)
{
	if ((boot_cpu_data.x86_vendor == X86_VENDOR_INTEL) &&
	    !APIC_XAPIC(apic_version[boot_cpu_physical_apicid]))
		return io_apic_get_unique_id(nr_ioapics, id);
	else
		return id;
}
#else
static u8 __init io_apic_unique_id(u8 id)
{
	int i;
	DECLARE_BITMAP(used, 256);

	bitmap_zero(used, 256);
	for (i = 0; i < nr_ioapics; i++) {
		struct mpc_ioapic *ia = &mp_ioapics[i];
		__set_bit(ia->apicid, used);
	}
	if (!test_bit(id, used))
		return id;
	return find_first_zero_bit(used, 256);
}
#endif

static int __init io_apic_get_version(int ioapic)
{
	union IO_APIC_reg_01	reg_01;
	unsigned long flags;

	raw_spin_lock_irqsave(&ioapic_lock, flags);
	reg_01.raw = io_apic_read(ioapic, 1);
	raw_spin_unlock_irqrestore(&ioapic_lock, flags);

	return reg_01.bits.version;
}

int acpi_get_override_irq(u32 gsi, int *trigger, int *polarity)
{
	int ioapic, pin, idx;

	if (skip_ioapic_setup)
		return -1;

	ioapic = mp_find_ioapic(gsi);
	if (ioapic < 0)
		return -1;

	pin = mp_find_ioapic_pin(ioapic, gsi);
	if (pin < 0)
		return -1;

	idx = find_irq_entry(ioapic, pin, mp_INT);
	if (idx < 0)
		return -1;

	*trigger = irq_trigger(idx);
	*polarity = irq_polarity(idx);
	return 0;
}

/*
 * This function currently is only a helper for the i386 smp boot process where
 * we need to reprogram the ioredtbls to cater for the cpus which have come online
 * so mask in all cases should simply be apic->target_cpus()
 */
#ifdef CONFIG_SMP
void __init setup_ioapic_dest(void)
{
	int pin, ioapic, irq, irq_entry;
	const struct cpumask *mask;
	struct irq_data *idata;

	if (skip_ioapic_setup == 1)
		return;

	for (ioapic = 0; ioapic < nr_ioapics; ioapic++)
	for (pin = 0; pin < nr_ioapic_registers[ioapic]; pin++) {
		irq_entry = find_irq_entry(ioapic, pin, mp_INT);
		if (irq_entry == -1)
			continue;
		irq = pin_2_irq(irq_entry, ioapic, pin);

		if ((ioapic > 0) && (irq > 16))
			continue;

		idata = irq_get_irq_data(irq);

		/*
		 * Honour affinities which have been set in early boot
		 */
		if (!irqd_can_balance(idata) || irqd_affinity_was_set(idata))
			mask = idata->affinity;
		else
			mask = apic->target_cpus();

		if (intr_remapping_enabled)
			ir_ioapic_set_affinity(idata, mask, false);
		else
			ioapic_set_affinity(idata, mask, false);
	}

}
#endif

#define IOAPIC_RESOURCE_NAME_SIZE 11

static struct resource *ioapic_resources;

static struct resource * __init ioapic_setup_resources(int nr_ioapics)
{
	unsigned long n;
	struct resource *res;
	char *mem;
	int i;

	if (nr_ioapics <= 0)
		return NULL;

	n = IOAPIC_RESOURCE_NAME_SIZE + sizeof(struct resource);
	n *= nr_ioapics;

	mem = alloc_bootmem(n);
	res = (void *)mem;

	mem += sizeof(struct resource) * nr_ioapics;

	for (i = 0; i < nr_ioapics; i++) {
		res[i].name = mem;
		res[i].flags = IORESOURCE_MEM | IORESOURCE_BUSY;
		snprintf(mem, IOAPIC_RESOURCE_NAME_SIZE, "IOAPIC %u", i);
		mem += IOAPIC_RESOURCE_NAME_SIZE;
	}

	ioapic_resources = res;

	return res;
}

void __init ioapic_and_gsi_init(void)
{
	unsigned long ioapic_phys, idx = FIX_IO_APIC_BASE_0;
	struct resource *ioapic_res;
	int i;

	ioapic_res = ioapic_setup_resources(nr_ioapics);
	for (i = 0; i < nr_ioapics; i++) {
		if (smp_found_config) {
			ioapic_phys = mp_ioapics[i].apicaddr;
#ifdef CONFIG_X86_32
			if (!ioapic_phys) {
				printk(KERN_ERR
				       "WARNING: bogus zero IO-APIC "
				       "address found in MPTABLE, "
				       "disabling IO/APIC support!\n");
				smp_found_config = 0;
				skip_ioapic_setup = 1;
				goto fake_ioapic_page;
			}
#endif
		} else {
#ifdef CONFIG_X86_32
fake_ioapic_page:
#endif
			ioapic_phys = (unsigned long)alloc_bootmem_pages(PAGE_SIZE);
			ioapic_phys = __pa(ioapic_phys);
		}
		set_fixmap_nocache(idx, ioapic_phys);
		apic_printk(APIC_VERBOSE, "mapped IOAPIC to %08lx (%08lx)\n",
			__fix_to_virt(idx) + (ioapic_phys & ~PAGE_MASK),
			ioapic_phys);
		idx++;

		ioapic_res->start = ioapic_phys;
		ioapic_res->end = ioapic_phys + IO_APIC_SLOT_SIZE - 1;
		ioapic_res++;
	}

	probe_nr_irqs_gsi();
}

void __init ioapic_insert_resources(void)
{
	int i;
	struct resource *r = ioapic_resources;

	if (!r) {
		if (nr_ioapics > 0)
			printk(KERN_ERR
				"IO APIC resources couldn't be allocated.\n");
		return;
	}

	for (i = 0; i < nr_ioapics; i++) {
		insert_resource(&iomem_resource, r);
		r++;
	}
}

int mp_find_ioapic(u32 gsi)
{
	int i = 0;

	if (nr_ioapics == 0)
		return -1;

	/* Find the IOAPIC that manages this GSI. */
	for (i = 0; i < nr_ioapics; i++) {
		if ((gsi >= mp_gsi_routing[i].gsi_base)
		    && (gsi <= mp_gsi_routing[i].gsi_end))
			return i;
	}

	printk(KERN_ERR "ERROR: Unable to locate IOAPIC for GSI %d\n", gsi);
	return -1;
}

int mp_find_ioapic_pin(int ioapic, u32 gsi)
{
	if (WARN_ON(ioapic == -1))
		return -1;
	if (WARN_ON(gsi > mp_gsi_routing[ioapic].gsi_end))
		return -1;

	return gsi - mp_gsi_routing[ioapic].gsi_base;
}

static __init int bad_ioapic(unsigned long address)
{
	if (nr_ioapics >= MAX_IO_APICS) {
		printk(KERN_WARNING "WARNING: Max # of I/O APICs (%d) exceeded "
		       "(found %d), skipping\n", MAX_IO_APICS, nr_ioapics);
		return 1;
	}
	if (!address) {
		printk(KERN_WARNING "WARNING: Bogus (zero) I/O APIC address"
		       " found in table, skipping!\n");
		return 1;
	}
	return 0;
}

void __init mp_register_ioapic(int id, u32 address, u32 gsi_base)
{
	int idx = 0;
	int entries;

	if (bad_ioapic(address))
		return;

	idx = nr_ioapics;

	mp_ioapics[idx].type = MP_IOAPIC;
	mp_ioapics[idx].flags = MPC_APIC_USABLE;
	mp_ioapics[idx].apicaddr = address;

	set_fixmap_nocache(FIX_IO_APIC_BASE_0 + idx, address);
	mp_ioapics[idx].apicid = io_apic_unique_id(id);
	mp_ioapics[idx].apicver = io_apic_get_version(idx);

	/*
	 * Build basic GSI lookup table to facilitate gsi->io_apic lookups
	 * and to prevent reprogramming of IOAPIC pins (PCI GSIs).
	 */
	entries = io_apic_get_redir_entries(idx);
	mp_gsi_routing[idx].gsi_base = gsi_base;
	mp_gsi_routing[idx].gsi_end = gsi_base + entries - 1;

	/*
	 * The number of IO-APIC IRQ registers (== #pins):
	 */
	nr_ioapic_registers[idx] = entries;

	if (mp_gsi_routing[idx].gsi_end >= gsi_top)
		gsi_top = mp_gsi_routing[idx].gsi_end + 1;

	printk(KERN_INFO "IOAPIC[%d]: apic_id %d, version %d, address 0x%x, "
	       "GSI %d-%d\n", idx, mp_ioapics[idx].apicid,
	       mp_ioapics[idx].apicver, mp_ioapics[idx].apicaddr,
	       mp_gsi_routing[idx].gsi_base, mp_gsi_routing[idx].gsi_end);

	nr_ioapics++;
}

/* Enable IOAPIC early just for system timer */
void __init pre_init_apic_IRQ0(void)
{
	struct io_apic_irq_attr attr = { 0, 0, 0, 0 };

	printk(KERN_INFO "Early APIC setup for system timer0\n");
#ifndef CONFIG_SMP
	physid_set_mask_of_physid(boot_cpu_physical_apicid,
					 &phys_cpu_present_map);
#endif
	setup_local_APIC();

	io_apic_setup_irq_pin(0, 0, &attr);
	irq_set_chip_and_handler_name(0, &ioapic_chip, handle_edge_irq,
				      "edge");
}<|MERGE_RESOLUTION|>--- conflicted
+++ resolved
@@ -128,12 +128,9 @@
 }
 early_param("noapic", parse_noapic);
 
-<<<<<<< HEAD
-=======
 static int io_apic_setup_irq_pin(unsigned int irq, int node,
 				 struct io_apic_irq_attr *attr);
 
->>>>>>> 105e53f8
 /* Will be called in mpparse/acpi/sfi codes for saving IRQ info */
 void mp_save_irq(struct mpc_intsrc *m)
 {
@@ -2435,11 +2432,7 @@
 	irq_complete_move(cfg);
 #ifdef CONFIG_GENERIC_PENDING_IRQ
 	/* If we are moving the irq we need to mask it */
-<<<<<<< HEAD
-	if (unlikely(irq_to_desc(irq)->status & IRQ_MOVE_PENDING)) {
-=======
 	if (unlikely(irqd_is_setaffinity_pending(data))) {
->>>>>>> 105e53f8
 		do_unmask_irq = 1;
 		mask_ioapic(cfg);
 	}
