--- conflicted
+++ resolved
@@ -52,12 +52,9 @@
 extern struct page *m2p_find_override(unsigned long mfn);
 extern unsigned long m2p_find_override_pfn(unsigned long mfn, unsigned long pfn);
 
-<<<<<<< HEAD
-=======
 #ifdef CONFIG_XEN_DEBUG_FS
 extern int p2m_dump_show(struct seq_file *m, void *v);
 #endif
->>>>>>> 105e53f8
 static inline unsigned long pfn_to_mfn(unsigned long pfn)
 {
 	unsigned long mfn;
@@ -89,13 +86,10 @@
 	if (xen_feature(XENFEAT_auto_translated_physmap))
 		return mfn;
 
-<<<<<<< HEAD
-=======
 	if (unlikely((mfn >> machine_to_phys_order) != 0)) {
 		pfn = ~0;
 		goto try_override;
 	}
->>>>>>> 105e53f8
 	pfn = 0;
 	/*
 	 * The array access can fail (e.g., device space beyond end of RAM).
@@ -125,14 +119,6 @@
 	if (pfn == ~0 &&
 			get_phys_to_machine(mfn) == IDENTITY_FRAME(mfn))
 		pfn = mfn;
-
-	/*
-	 * If this appears to be a foreign mfn (because the pfn
-	 * doesn't map back to the mfn), then check the local override
-	 * table to see if there's a better pfn to use.
-	 */
-	if (get_phys_to_machine(pfn) != mfn)
-		pfn = m2p_find_override_pfn(mfn, pfn);
 
 	return pfn;
 }
