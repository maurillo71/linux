--- conflicted
+++ resolved
@@ -53,14 +53,6 @@
 				PAD_CTL_PKE | PAD_CTL_PUE | PAD_CTL_SRE_FAST | \
 				PAD_CTL_DVS)
 
-<<<<<<< HEAD
-/*
- * The naming convention for the pad modes is MX51_PAD_<padname>__<padmode>
- * If <padname> or <padmode> refers to a GPIO, it is named GPIO_<unit>_<num>
- * See also iomux-v3.h
- */
-
-=======
 #define MX51_PAD_CTRL_1	(PAD_CTL_SRE_FAST | PAD_CTL_DSE_HIGH | \
 					PAD_CTL_PUE | PAD_CTL_PKE | PAD_CTL_HYS)
 #define MX51_PAD_CTRL_2	(PAD_CTL_HYS | PAD_CTL_PKE)
@@ -74,7 +66,6 @@
  * See also iomux-v3.h
  */
 
->>>>>>> 45f53cc9
 /*							  PAD    MUX   ALT INPSE PATH PADCTRL */
 #define MX51_PAD_EIM_DA0__EIM_DA0		IOMUX_PAD(0x7a8, 0x01c, 0, 0x0,   0, NO_PAD_CTRL)
 #define MX51_PAD_EIM_DA1__EIM_DA1		IOMUX_PAD(0x7a8, 0x020, 0, 0x0,   0, NO_PAD_CTRL)
@@ -129,22 +120,13 @@
 #define MX51_PAD_EIM_EB0__EIM_EB0               IOMUX_PAD(0x460, 0x0cc, 0, 0x0,   0, NO_PAD_CTRL)
 #define MX51_PAD_EIM_EB1__EIM_EB1               IOMUX_PAD(0x464, 0x0d0, 0, 0x0,   0, NO_PAD_CTRL)
 #define MX51_PAD_EIM_EB2__GPIO_2_22             IOMUX_PAD(0x468, 0x0d4, 1, 0x0,   0, NO_PAD_CTRL)
-<<<<<<< HEAD
-#define MX51_PAD_EIM_EB3__GPIO_2_23             IOMUX_PAD(0x46c, 0x0d8, 1, 0x0,   0, NO_PAD_CTRL)
-=======
 #define MX51_PAD_EIM_EB2__FEC_MDIO		IOMUX_PAD(0x468, 0x0d4, 3, 0x0,   0, MX51_PAD_CTRL_1 | PAD_CTL_PUS_22K_UP)
 #define MX51_PAD_EIM_EB3__GPIO_2_23             IOMUX_PAD(0x46c, 0x0d8, 1, 0x0,   0, NO_PAD_CTRL)
 #define MX51_PAD_EIM_EB3__FEC_RDAT1		IOMUX_PAD(0x46c, 0x0d8, 3, 0x0,   0, MX51_PAD_CTRL_2)
->>>>>>> 45f53cc9
 #define MX51_PAD_EIM_OE__GPIO_2_24              IOMUX_PAD(0x470, 0x0dc, 1, 0x0,   0, NO_PAD_CTRL)
 #define MX51_PAD_EIM_CS0__GPIO_2_25             IOMUX_PAD(0x474, 0x0e0, 1, 0x0,   0, NO_PAD_CTRL)
 #define MX51_PAD_EIM_CS1__GPIO_2_26             IOMUX_PAD(0x478, 0x0e4, 1, 0x0,   0, NO_PAD_CTRL)
 #define MX51_PAD_EIM_CS2__GPIO_2_27             IOMUX_PAD(0x47c, 0x0e8, 1, 0x0,   0, NO_PAD_CTRL)
-<<<<<<< HEAD
-#define MX51_PAD_EIM_CS3__GPIO_2_28             IOMUX_PAD(0x480, 0x0ec, 1, 0x0,   0, NO_PAD_CTRL)
-#define MX51_PAD_EIM_CS4__GPIO_2_29             IOMUX_PAD(0x484, 0x0f0, 1, 0x0,   0, NO_PAD_CTRL)
-#define MX51_PAD_EIM_CS5__GPIO_2_30             IOMUX_PAD(0x488, 0x0f4, 1, 0x0,   0, NO_PAD_CTRL)
-=======
 #define MX51_PAD_EIM_CS2__FEC_RDAT2		IOMUX_PAD(0x47c, 0x0e8, 3, 0x0,   0, MX51_PAD_CTRL_2)
 #define MX51_PAD_EIM_CS3__GPIO_2_28             IOMUX_PAD(0x480, 0x0ec, 1, 0x0,   0, NO_PAD_CTRL)
 #define MX51_PAD_EIM_CS3__FEC_RDAT3		IOMUX_PAD(0x480, 0x0ec, 3, 0x0,   0, MX51_PAD_CTRL_2)
@@ -152,7 +134,6 @@
 #define MX51_PAD_EIM_CS4__FEC_RX_ER		IOMUX_PAD(0x484, 0x0f0, 3, 0x0,   0, MX51_PAD_CTRL_2)
 #define MX51_PAD_EIM_CS5__GPIO_2_30             IOMUX_PAD(0x488, 0x0f4, 1, 0x0,   0, NO_PAD_CTRL)
 #define MX51_PAD_EIM_CS5__FEC_CRS		IOMUX_PAD(0x488, 0x0f4, 3, 0x0,   0, MX51_PAD_CTRL_2)
->>>>>>> 45f53cc9
 #define MX51_PAD_EIM_DTACK__GPIO_2_31           IOMUX_PAD(0x48c, 0x0f8, 1, 0x0,   0, NO_PAD_CTRL)
 #define MX51_PAD_EIM_LBA__GPIO_3_1              IOMUX_PAD(0x494, 0x0FC, 1, 0x0,   0, NO_PAD_CTRL)
 #define MX51_PAD_EIM_CRE__GPIO_3_2              IOMUX_PAD(0x4A0, 0x100, 1, 0x0,   0, NO_PAD_CTRL)
@@ -165,9 +146,6 @@
 #define MX51_PAD_NANDF_RB0__GPIO_3_8            IOMUX_PAD(0x4F8, 0x11C, 3, 0x0,   0, NO_PAD_CTRL)
 #define MX51_PAD_NANDF_RB1__GPIO_3_9            IOMUX_PAD(0x4FC, 0x120, 3, 0x0,   0, NO_PAD_CTRL)
 #define MX51_PAD_NANDF_RB2__GPIO_3_10           IOMUX_PAD(0x500, 0x124, 3, 0x0,   0, NO_PAD_CTRL)
-<<<<<<< HEAD
-#define MX51_PAD_NANDF_RB3__GPIO_3_11           IOMUX_PAD(0x504, 0x128, 3, 0x0,   0, NO_PAD_CTRL)
-=======
 #define MX51_PAD_NANDF_RB2__ECSPI2_SCLK         IOMUX_PAD(0x500, 0x124, 2, 0x0,   0, MX51_ECSPI_PAD_CTRL)
 #define MX51_PAD_NANDF_RB2__FEC_COL		IOMUX_PAD(0x500, 0x124, 1, 0x0,   0, MX51_PAD_CTRL_2)
 #define MX51_PAD_NANDF_RB3__GPIO_3_11           IOMUX_PAD(0x504, 0x128, 3, 0x0,   0, NO_PAD_CTRL)
@@ -175,20 +153,10 @@
 #define MX51_PAD_NANDF_RB3__FEC_RXCLK		IOMUX_PAD(0x504, 0x128, 1, 0x0,   0, MX51_PAD_CTRL_2)
 #define MX51_PAD_NANDF_RB6__FEC_RDAT0		IOMUX_PAD(0x5DC, 0x134, 1, 0x0,   0, MX51_PAD_CTRL_4)
 #define MX51_PAD_NANDF_RB7__FEC_TDAT0		IOMUX_PAD(0x5E0, 0x138, 1, 0x0,   0, MX51_PAD_CTRL_5)
->>>>>>> 45f53cc9
 #define MX51_PAD_GPIO_NAND__GPIO_3_12           IOMUX_PAD(0x514, 0x12C, 3, 0x0,   0, NO_PAD_CTRL)
 #define MX51_PAD_NANDF_CS0__GPIO_3_16           IOMUX_PAD(0x518, 0x130, 3, 0x0,   0, NO_PAD_CTRL)
 #define MX51_PAD_NANDF_CS1__GPIO_3_17           IOMUX_PAD(0x51C, 0x134, 3, 0x0,   0, NO_PAD_CTRL)
 #define MX51_PAD_NANDF_CS2__GPIO_3_18           IOMUX_PAD(0x520, 0x138, 3, 0x0,   0, NO_PAD_CTRL)
-<<<<<<< HEAD
-#define MX51_PAD_NANDF_CS3__GPIO_3_19           IOMUX_PAD(0x524, 0x13C, 3, 0x0,   0, NO_PAD_CTRL)
-#define MX51_PAD_NANDF_CS4__GPIO_3_20           IOMUX_PAD(0x528, 0x140, 3, 0x0,   0, NO_PAD_CTRL)
-#define MX51_PAD_NANDF_CS5__GPIO_3_21           IOMUX_PAD(0x52C, 0x144, 3, 0x0,   0, NO_PAD_CTRL)
-#define MX51_PAD_NANDF_CS6__GPIO_3_22           IOMUX_PAD(0x530, 0x148, 3, 0x0,   0, NO_PAD_CTRL)
-#define MX51_PAD_NANDF_CS7__GPIO_3_23           IOMUX_PAD(0x534, 0x14C, 3, 0x0,   0, NO_PAD_CTRL)
-#define MX51_PAD_NANDF_RDY_INT__GPIO_3_24       IOMUX_PAD(0x538, 0x150, 3, 0x0,   0, NO_PAD_CTRL)
-#define MX51_PAD_NANDF_D15__GPIO_3_25           IOMUX_PAD(0x53C, 0x154, 3, 0x0,   0, NO_PAD_CTRL)
-=======
 #define MX51_PAD_NANDF_CS2__FEC_TX_ER		IOMUX_PAD(0x520, 0x138, 2, 0x0,   0, MX51_PAD_CTRL_5)
 #define MX51_PAD_NANDF_CS3__GPIO_3_19           IOMUX_PAD(0x524, 0x13C, 3, 0x0,   0, NO_PAD_CTRL)
 #define MX51_PAD_NANDF_CS3__FEC_MDC		IOMUX_PAD(0x524, 0x13C, 2, 0x0,   0, MX51_PAD_CTRL_5)
@@ -204,7 +172,6 @@
 #define MX51_PAD_NANDF_RDY_INT__FEC_TX_CLK	IOMUX_PAD(0x538, 0x150, 1, 0x0,   0, MX51_PAD_CTRL_4)
 #define MX51_PAD_NANDF_D15__GPIO_3_25           IOMUX_PAD(0x53C, 0x154, 3, 0x0,   0, NO_PAD_CTRL)
 #define MX51_PAD_NANDF_D15__ECSPI2_MOSI         IOMUX_PAD(0x53C, 0x154, 2, 0x0,   0, MX51_ECSPI_PAD_CTRL)
->>>>>>> 45f53cc9
 #define MX51_PAD_NANDF_D14__GPIO_3_26           IOMUX_PAD(0x540, 0x158, 3, 0x0,   0, NO_PAD_CTRL)
 #define MX51_PAD_NANDF_D13__GPIO_3_27           IOMUX_PAD(0x544, 0x15C, 3, 0x0,   0, NO_PAD_CTRL)
 #define MX51_PAD_NANDF_D12__GPIO_3_28           IOMUX_PAD(0x548, 0x160, 3, 0x0,   0, NO_PAD_CTRL)
@@ -252,17 +219,6 @@
 #define MX51_PAD_I2C1_CLK__HSI2C_CLK		IOMUX_PAD(0x5E8, 0x1F8, 0, 0x0,   0, NO_PAD_CTRL)
 #define MX51_PAD_I2C1_DAT__GPIO_4_17            IOMUX_PAD(0x5EC, 0x1FC, 3, 0x0,   0, NO_PAD_CTRL)
 #define MX51_PAD_I2C1_DAT__HSI2C_DAT		IOMUX_PAD(0x5EC, 0x1FC, 0, 0x0,   0, NO_PAD_CTRL)
-<<<<<<< HEAD
-#define MX51_PAD_AUD3_BB_TXD__GPIO_4_18         IOMUX_PAD(0x5F0, 0x200, 3, 0x0,   0, NO_PAD_CTRL)
-#define MX51_PAD_AUD3_BB_RXD__GPIO_4_19         IOMUX_PAD(0x5F4, 0x204, 3, 0x0,   0, NO_PAD_CTRL)
-#define MX51_PAD_AUD3_BB_CK__GPIO_4_20          IOMUX_PAD(0x5F8, 0x208, 3, 0x0,   0, NO_PAD_CTRL)
-#define MX51_PAD_AUD3_BB_FS__GPIO_4_21          IOMUX_PAD(0x5FC, 0x20C, 3, 0x0,   0, NO_PAD_CTRL)
-#define MX51_PAD_CSPI1_MOSI__GPIO_4_22          IOMUX_PAD(0x600, 0x210, 3, 0x0,   0, NO_PAD_CTRL)
-#define MX51_PAD_CSPI1_MISO__GPIO_4_23          IOMUX_PAD(0x604, 0x214, 3, 0x0,   0, NO_PAD_CTRL)
-#define MX51_PAD_CSPI1_SS0__GPIO_4_24           IOMUX_PAD(0x608, 0x218, 3, 0x0,   0, NO_PAD_CTRL)
-#define MX51_PAD_CSPI1_SS1__GPIO_4_25           IOMUX_PAD(0x60C, 0x21C, 3, 0x0,   0, NO_PAD_CTRL)
-#define MX51_PAD_CSPI1_RDY__GPIO_4_26           IOMUX_PAD(0x610, 0x220, 3, 0x0,   0, NO_PAD_CTRL)
-=======
 #define MX51_PAD_AUD3_BB_TXD__AUD3_BB_TXD       IOMUX_PAD(0x5F0, 0x200, IOMUX_CONFIG_SION, 0x0,   0, NO_PAD_CTRL)
 #define MX51_PAD_AUD3_BB_TXD__GPIO_4_18         IOMUX_PAD(0x5F0, 0x200, 3, 0x0,   0, NO_PAD_CTRL)
 #define MX51_PAD_AUD3_BB_RXD__AUD3_BB_RXD       IOMUX_PAD(0x5F4, 0x204, IOMUX_CONFIG_SION, 0x0,   0, NO_PAD_CTRL)
@@ -282,7 +238,6 @@
 #define MX51_PAD_CSPI1_RDY__ECSPI1_RDY          IOMUX_PAD(0x610, 0x220, 0, 0x0,   0, MX51_ECSPI_PAD_CTRL)
 #define MX51_PAD_CSPI1_RDY__GPIO_4_26           IOMUX_PAD(0x610, 0x220, 3, 0x0,   0, NO_PAD_CTRL)
 #define MX51_PAD_CSPI1_SCLK__ECSPI1_SCLK        IOMUX_PAD(0x614, 0x224, 0, 0x0,   0, MX51_ECSPI_PAD_CTRL)
->>>>>>> 45f53cc9
 #define MX51_PAD_CSPI1_SCLK__GPIO_4_27          IOMUX_PAD(0x614, 0x224, 3, 0x0,   0, NO_PAD_CTRL)
 #define MX51_PAD_UART1_RXD__UART1_RXD           IOMUX_PAD(0x618, 0x228, 0, 0x9e4, 0, MX51_UART1_PAD_CTRL | PAD_CTL_SRE_FAST)
 #define MX51_PAD_UART1_TXD__UART1_TXD           IOMUX_PAD(0x61C, 0x22C, 0, 0x0,   0, MX51_UART1_PAD_CTRL | PAD_CTL_SRE_FAST)
@@ -325,16 +280,6 @@
 #define MX51_PAD_USBH1_DATA6__USBH1_DATA6       IOMUX_PAD(0x6A0, 0x2A0, 0, 0x0,   0, MX51_USBH1_PAD_CTRL)
 #define MX51_PAD_USBH1_DATA7__USBH1_DATA7       IOMUX_PAD(0x6A4, 0x2A4, 0, 0x0,   0, MX51_USBH1_PAD_CTRL)
 #define MX51_PAD_DI1_PIN11__GPIO_3_0            IOMUX_PAD(0x6A8, 0x2A8, 4, 0x0,   0, NO_PAD_CTRL)
-<<<<<<< HEAD
-#define MX51_PAD_DI1_PIN12__GPIO_3_1            IOMUX_PAD(0x6AC, 0x2AC, 4, 0x0,   0, NO_PAD_CTRL)
-#define MX51_PAD_DI1_PIN13__GPIO_3_2            IOMUX_PAD(0x6B0, 0x2B0, 4, 0x0,   0, NO_PAD_CTRL)
-#define MX51_PAD_DI1_D0_CS__GPIO_3_3            IOMUX_PAD(0x6B4, 0x2B4, 4, 0x0,   0, NO_PAD_CTRL)
-#define MX51_PAD_DI1_D1_CS__GPIO_3_4            IOMUX_PAD(0x6B8, 0x2B8, 4, 0x0,   0, NO_PAD_CTRL)
-#define MX51_PAD_DISPB2_SER_DIN__GPIO_3_5       IOMUX_PAD(0x6BC, 0x2BC, 4, 0x0,   0, NO_PAD_CTRL)
-#define MX51_PAD_DISPB2_SER_DIO__GPIO_3_6       IOMUX_PAD(0x6C0, 0x2C0, 4, 0x0,   0, NO_PAD_CTRL)
-#define MX51_PAD_DISPB2_SER_CLK__GPIO_3_7       IOMUX_PAD(0x6C4, 0x2C4, 4, 0x0,   0, NO_PAD_CTRL)
-#define MX51_PAD_DISPB2_SER_RS__GPIO_3_8        IOMUX_PAD(0x6C8, 0x2C8, 4, 0x0,   0, NO_PAD_CTRL)
-=======
 #define MX51_PAD_DI1_PIN12__GPIO_3_1            IOMUX_PAD(0x6AC, 0x2AC, 4, 0x978, 1, NO_PAD_CTRL)
 #define MX51_PAD_DI1_PIN13__GPIO_3_2            IOMUX_PAD(0x6B0, 0x2B0, 4, 0x97c, 1, NO_PAD_CTRL)
 #define MX51_PAD_DI1_D0_CS__GPIO_3_3            IOMUX_PAD(0x6B4, 0x2B4, 4, 0x980, 1, NO_PAD_CTRL)
@@ -343,7 +288,6 @@
 #define MX51_PAD_DISPB2_SER_DIO__GPIO_3_6       IOMUX_PAD(0x6C0, 0x2C0, 4, 0x98c, 1, NO_PAD_CTRL)
 #define MX51_PAD_DISPB2_SER_CLK__GPIO_3_7       IOMUX_PAD(0x6C4, 0x2C4, 4, 0x990, 1, NO_PAD_CTRL)
 #define MX51_PAD_DISPB2_SER_RS__GPIO_3_8        IOMUX_PAD(0x6C8, 0x2C8, 4, 0x994, 1, NO_PAD_CTRL)
->>>>>>> 45f53cc9
 #define MX51_PAD_DISP1_DAT0__DISP1_DAT0         IOMUX_PAD(0x6CC, 0x2CC, 0, 0x0,   0, NO_PAD_CTRL)
 #define MX51_PAD_DISP1_DAT1__DISP1_DAT1         IOMUX_PAD(0x6D0, 0x2D0, 0, 0x0,   0, NO_PAD_CTRL)
 #define MX51_PAD_DISP1_DAT2__DISP1_DAT2         IOMUX_PAD(0x6D4, 0x2D4, 0, 0x0,   0, NO_PAD_CTRL)
@@ -394,35 +338,6 @@
 #define MX51_PAD_DISP2_DAT13__DISP2_DAT13       IOMUX_PAD(0x790, 0x388, 0, 0x0,   0, NO_PAD_CTRL)
 #define MX51_PAD_DISP2_DAT14__DISP2_DAT14       IOMUX_PAD(0x794, 0x38C, 0, 0x0,   0, NO_PAD_CTRL)
 #define MX51_PAD_DISP2_DAT15__DISP2_DAT15       IOMUX_PAD(0x798, 0x390, 0, 0x0,   0, NO_PAD_CTRL)
-<<<<<<< HEAD
-#define MX51_PAD_SD1_CMD__SD1_CMD               IOMUX_PAD(0x79C, 0x394, 0, 0x0,   0, NO_PAD_CTRL)
-#define MX51_PAD_SD1_CLK__SD1_CLK               IOMUX_PAD(0x7A0, 0x398, 0, 0x0,   0, NO_PAD_CTRL)
-#define MX51_PAD_SD1_DATA0__SD1_DATA0           IOMUX_PAD(0x7A4, 0x39C, 0, 0x0,   0, NO_PAD_CTRL)
-#define MX51_PAD_SD1_DATA1__SD1_DATA1           IOMUX_PAD(0x7A8, 0x3A0, 0, 0x0,   0, NO_PAD_CTRL)
-#define MX51_PAD_SD1_DATA2__SD1_DATA2           IOMUX_PAD(0x7AC, 0x3A4, 0, 0x0,   0, NO_PAD_CTRL)
-#define MX51_PAD_SD1_DATA3__SD1_DATA3           IOMUX_PAD(0x7B0, 0x3A8, 0, 0x0,   0, NO_PAD_CTRL)
-#define MX51_PAD_GPIO_1_0__GPIO_1_0		IOMUX_PAD(0x7B4, 0x3AC, 1, 0x0,   0, NO_PAD_CTRL)
-#define MX51_PAD_GPIO_1_1__GPIO_1_1		IOMUX_PAD(0x7B8, 0x3B0, 1, 0x0,   0, NO_PAD_CTRL)
-#define MX51_PAD_SD2_CMD__SD2_CMD               IOMUX_PAD(0x7BC, 0x3B4, 0, 0x0,   0, NO_PAD_CTRL)
-#define MX51_PAD_SD2_CLK__SD2_CLK               IOMUX_PAD(0x7C0, 0x3B8, 0, 0x0,   0, NO_PAD_CTRL)
-#define MX51_PAD_SD2_DATA0__SD2_DATA0           IOMUX_PAD(0x7C4, 0x3BC, 0, 0x0,   0, NO_PAD_CTRL)
-#define MX51_PAD_SD2_DATA1__SD2_DATA1           IOMUX_PAD(0x7C8, 0x3C0, 0, 0x0,   0, NO_PAD_CTRL)
-#define MX51_PAD_SD2_DATA2__SD2_DATA2           IOMUX_PAD(0x7CC, 0x3C4, 0, 0x0,   0, NO_PAD_CTRL)
-#define MX51_PAD_SD2_DATA3__SD2_DATA3           IOMUX_PAD(0x7D0, 0x3C8, 0, 0x0,   0, NO_PAD_CTRL)
-#define MX51_PAD_GPIO_1_2__GPIO_1_2		IOMUX_PAD(0x7D4, 0x3CC, 0, 0x0,   0, NO_PAD_CTRL)
-#define MX51_PAD_GPIO_1_2__I2C2_SCL		IOMUX_PAD(0x7D4, 0x3CC, (2 | IOMUX_CONFIG_SION), \
-							0x9b8,   3, MX51_I2C_PAD_CTRL)
-#define MX51_PAD_GPIO_1_3__GPIO_1_3		IOMUX_PAD(0x7D8, 0x3D0, 0, 0x0,   0, NO_PAD_CTRL)
-#define MX51_PAD_GPIO_1_3__I2C2_SDA		IOMUX_PAD(0x7D8, 0x3D0, (2 | IOMUX_CONFIG_SION), \
-							0x9bc,   3, MX51_I2C_PAD_CTRL)
-#define MX51_PAD_PMIC_INT_REQ__PMIC_INT_REQ	IOMUX_PAD(0x7FC, 0x3D4, 0, 0x0,   0, NO_PAD_CTRL)
-#define MX51_PAD_GPIO_1_4__GPIO_1_4		IOMUX_PAD(0x804, 0x3D8, 0, 0x0,   0, NO_PAD_CTRL)
-#define MX51_PAD_GPIO_1_5__GPIO_1_5		IOMUX_PAD(0x808, 0x3DC, 0, 0x0,   0, NO_PAD_CTRL)
-#define MX51_PAD_GPIO_1_6__GPIO_1_6		IOMUX_PAD(0x80C, 0x3E0, 0, 0x0,   0, MX51_GPIO_PAD_CTRL)
-#define MX51_PAD_GPIO_1_7__GPIO_1_7		IOMUX_PAD(0x810, 0x3E4, 0, 0x0,   0, MX51_GPIO_PAD_CTRL)
-#define MX51_PAD_GPIO_1_8__GPIO_1_8		IOMUX_PAD(0x814, 0x3E8, 0, 0x0,   1, MX51_GPIO_PAD_CTRL)
-#define MX51_PAD_GPIO_1_9__GPIO_1_9		IOMUX_PAD(0x818, 0x3EC, 0, 0x0,   0, NO_PAD_CTRL)
-=======
 #define MX51_PAD_SD1_CMD__SD1_CMD		IOMUX_PAD(0x79C, 0x394, IOMUX_CONFIG_SION, 0x0, 0, \
 							MX51_SDHCI_PAD_CTRL)
 #define MX51_PAD_SD1_CMD__AUD5_RXFS             IOMUX_PAD(0x79C, 0x394, 1, 0x8e0, 1, NO_PAD_CTRL)
@@ -468,6 +383,5 @@
 #define MX51_PAD_GPIO_1_7__GPIO_1_7		IOMUX_PAD(0x810, 0x3E4, 1, 0x0,   0, MX51_GPIO_PAD_CTRL)
 #define MX51_PAD_GPIO_1_8__GPIO_1_8		IOMUX_PAD(0x814, 0x3E8, 1, 0x0,   0, MX51_GPIO_PAD_CTRL)
 #define MX51_PAD_GPIO_1_9__GPIO_1_9		IOMUX_PAD(0x818, 0x3EC, 1, 0x0,   0, MX51_GPIO_PAD_CTRL)
->>>>>>> 45f53cc9
 
 #endif /* __MACH_IOMUX_MX51_H__ */