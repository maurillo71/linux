/*
 *  Copyright 2004-2007 Freescale Semiconductor, Inc. All Rights Reserved.
 */

/*
 * This program is free software; you can redistribute it and/or modify
 * it under the terms of the GNU General Public License version 2 as
 * published by the Free Software Foundation.
 */

#ifndef __ASM_ARCH_MXC_IRQS_H__
#define __ASM_ARCH_MXC_IRQS_H__

/*
 * SoCs with TZIC interrupt controller have 128 IRQs, those with AVIC have 64
 */
#ifdef CONFIG_MXC_TZIC
#define MXC_INTERNAL_IRQS	128
#else
#define MXC_INTERNAL_IRQS	64
#endif

#define MXC_GPIO_IRQ_START	MXC_INTERNAL_IRQS

/* these are ordered by size to support multi-SoC kernels */
<<<<<<< HEAD
#if defined CONFIG_ARCH_MX53
#define MXC_GPIO_IRQS		(32 * 7)
#elif defined CONFIG_ARCH_MX2
#define MXC_GPIO_IRQS		(32 * 6)
#elif defined CONFIG_ARCH_MX50
=======
#if defined CONFIG_SOC_IMX53
#define MXC_GPIO_IRQS		(32 * 7)
#elif defined CONFIG_ARCH_MX2
#define MXC_GPIO_IRQS		(32 * 6)
#elif defined CONFIG_SOC_IMX50
>>>>>>> 105e53f8
#define MXC_GPIO_IRQS		(32 * 6)
#elif defined CONFIG_ARCH_MX1
#define MXC_GPIO_IRQS		(32 * 4)
#elif defined CONFIG_ARCH_MX25
#define MXC_GPIO_IRQS		(32 * 4)
<<<<<<< HEAD
#elif defined CONFIG_ARCH_MX51
=======
#elif defined CONFIG_SOC_IMX51
>>>>>>> 105e53f8
#define MXC_GPIO_IRQS		(32 * 4)
#elif defined CONFIG_ARCH_MXC91231
#define MXC_GPIO_IRQS		(32 * 4)
#elif defined CONFIG_ARCH_MX3
#define MXC_GPIO_IRQS		(32 * 3)
#endif

/*
 * The next 16 interrupts are for board specific purposes.  Since
 * the kernel can only run on one machine at a time, we can re-use
 * these.  If you need more, increase MXC_BOARD_IRQS, but keep it
 * within sensible limits.
 */
#define MXC_BOARD_IRQ_START	(MXC_INTERNAL_IRQS + MXC_GPIO_IRQS)

#ifdef CONFIG_MACH_MX31ADS_WM1133_EV1
#define MXC_BOARD_IRQS  80
#else
#define MXC_BOARD_IRQS	16
#endif

#define MXC_IPU_IRQ_START	(MXC_BOARD_IRQ_START + MXC_BOARD_IRQS)

#ifdef CONFIG_MX3_IPU_IRQS
#define MX3_IPU_IRQS CONFIG_MX3_IPU_IRQS
#else
#define MX3_IPU_IRQS 0
#endif
/* REVISIT: Add IPU irqs on IMX51 */

#define NR_IRQS			(MXC_IPU_IRQ_START + MX3_IPU_IRQS)

extern int imx_irq_set_priority(unsigned char irq, unsigned char prio);

/* all normal IRQs can be FIQs */
#define FIQ_START	0
/* switch between IRQ and FIQ */
extern int mxc_set_irq_fiq(unsigned int irq, unsigned int type);

#endif /* __ASM_ARCH_MXC_IRQS_H__ */<|MERGE_RESOLUTION|>--- conflicted
+++ resolved
@@ -23,29 +23,17 @@
 #define MXC_GPIO_IRQ_START	MXC_INTERNAL_IRQS
 
 /* these are ordered by size to support multi-SoC kernels */
-<<<<<<< HEAD
-#if defined CONFIG_ARCH_MX53
-#define MXC_GPIO_IRQS		(32 * 7)
-#elif defined CONFIG_ARCH_MX2
-#define MXC_GPIO_IRQS		(32 * 6)
-#elif defined CONFIG_ARCH_MX50
-=======
 #if defined CONFIG_SOC_IMX53
 #define MXC_GPIO_IRQS		(32 * 7)
 #elif defined CONFIG_ARCH_MX2
 #define MXC_GPIO_IRQS		(32 * 6)
 #elif defined CONFIG_SOC_IMX50
->>>>>>> 105e53f8
 #define MXC_GPIO_IRQS		(32 * 6)
 #elif defined CONFIG_ARCH_MX1
 #define MXC_GPIO_IRQS		(32 * 4)
 #elif defined CONFIG_ARCH_MX25
 #define MXC_GPIO_IRQS		(32 * 4)
-<<<<<<< HEAD
-#elif defined CONFIG_ARCH_MX51
-=======
 #elif defined CONFIG_SOC_IMX51
->>>>>>> 105e53f8
 #define MXC_GPIO_IRQS		(32 * 4)
 #elif defined CONFIG_ARCH_MXC91231
 #define MXC_GPIO_IRQS		(32 * 4)
