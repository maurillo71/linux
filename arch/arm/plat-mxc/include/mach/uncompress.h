--- conflicted
+++ resolved
@@ -115,11 +115,8 @@
 		uart_base = MX50_UART1_BASE_ADDR;
 		break;
 	case MACH_TYPE_MX53_EVK:
-<<<<<<< HEAD
-=======
 	case MACH_TYPE_MX53_LOCO:
 	case MACH_TYPE_MX53_SMD:
->>>>>>> 105e53f8
 		uart_base = MX53_UART1_BASE_ADDR;
 		break;
 	default:
