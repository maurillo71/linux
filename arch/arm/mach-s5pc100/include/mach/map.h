--- conflicted
+++ resolved
@@ -110,11 +110,8 @@
 #define S5PC100_PA_PCM0		0xF2400000
 #define S5PC100_PA_PCM1		0xF2500000
 
-<<<<<<< HEAD
-=======
 #define S5PC100_PA_SPDIF	0xF2600000
 
->>>>>>> 45f53cc9
 #define S5PC100_PA_TSADC	(0xF3000000)
 
 /* KEYPAD */
