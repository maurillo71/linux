--- conflicted
+++ resolved
@@ -28,17 +28,12 @@
 
 static inline void arch_idle(void)
 {
-#ifndef CONFIG_DEBUG_KERNEL
 	/*
 	 * Disable the processor clock.  The processor will be automatically
 	 * re-enabled by an interrupt or by a reset.
 	 */
 	at91_sys_write(AT91_PMC_SCDR, AT91_PMC_PCK);
-<<<<<<< HEAD
-#else
-=======
 #ifndef CONFIG_CPU_ARM920T
->>>>>>> 062c1825
 	/*
 	 * Set the processor (CP15) into 'Wait for Interrupt' mode.
 	 * Post-RM9200 processors need this in conjunction with the above
