/*
 *  LILLY-1131 module support
 *
 *    Copyright (c) 2009 Daniel Mack <daniel@caiaq.de>
 *
 *  based on code for other MX31 boards,
 *
 *    Copyright 2005-2007 Freescale Semiconductor
 *    Copyright (c) 2009 Alberto Panizzo <maramaopercheseimorto@gmail.com>
 *    Copyright (C) 2009 Valentin Longchamp, EPFL Mobots group
 *
 * This program is free software; you can redistribute it and/or modify
 * it under the terms of the GNU General Public License as published by
 * the Free Software Foundation; either version 2 of the License, or
 * (at your option) any later version.
 *
 * This program is distributed in the hope that it will be useful,
 * but WITHOUT ANY WARRANTY; without even the implied warranty of
 * MERCHANTABILITY or FITNESS FOR A PARTICULAR PURPOSE.  See the
 * GNU General Public License for more details.
 */

#include <linux/types.h>
#include <linux/init.h>
#include <linux/clk.h>
#include <linux/gpio.h>
#include <linux/delay.h>
#include <linux/platform_device.h>
#include <linux/interrupt.h>
#include <linux/smsc911x.h>
#include <linux/mtd/physmap.h>
#include <linux/spi/spi.h>
#include <linux/mfd/mc13783.h>
#include <linux/usb/otg.h>
#include <linux/usb/ulpi.h>

#include <asm/mach-types.h>
#include <asm/mach/arch.h>
#include <asm/mach/time.h>
#include <asm/mach/map.h>

#include <mach/hardware.h>
#include <mach/common.h>
#include <mach/iomux-mx3.h>
#include <mach/board-mx31lilly.h>
#include <mach/ulpi.h>

#include "devices-imx31.h"
#include "devices.h"

/*
 * This file contains module-specific initialization routines for LILLY-1131.
 * Initialization of peripherals found on the baseboard is implemented in the
 * appropriate baseboard support code.
 */

/* SMSC ethernet support */

static struct resource smsc91x_resources[] = {
	{
		.start	= MX31_CS4_BASE_ADDR,
		.end	= MX31_CS4_BASE_ADDR + 0xffff,
		.flags	= IORESOURCE_MEM,
	},
	{
		.start	= IOMUX_TO_IRQ(MX31_PIN_GPIO1_0),
		.end	= IOMUX_TO_IRQ(MX31_PIN_GPIO1_0),
		.flags	= IORESOURCE_IRQ | IRQF_TRIGGER_FALLING,
	}
};

static struct smsc911x_platform_config smsc911x_config = {
	.phy_interface	= PHY_INTERFACE_MODE_MII,
	.irq_polarity	= SMSC911X_IRQ_POLARITY_ACTIVE_LOW,
	.irq_type	= SMSC911X_IRQ_TYPE_OPEN_DRAIN,
	.flags		= SMSC911X_USE_32BIT |
			  SMSC911X_SAVE_MAC_ADDRESS |
			  SMSC911X_FORCE_INTERNAL_PHY,
};

static struct platform_device smsc91x_device = {
	.name		= "smsc911x",
	.id		= -1,
	.num_resources	= ARRAY_SIZE(smsc91x_resources),
	.resource	= smsc91x_resources,
	.dev		= {
		.platform_data = &smsc911x_config,
	}
};

/* NOR flash */
static struct physmap_flash_data nor_flash_data = {
	.width  = 2,
};

static struct resource nor_flash_resource = {
	.start	= 0xa0000000,
	.end	= 0xa1ffffff,
	.flags	= IORESOURCE_MEM,
};

static struct platform_device physmap_flash_device = {
	.name	= "physmap-flash",
	.id	= 0,
	.dev	= {
		.platform_data  = &nor_flash_data,
	},
	.resource = &nor_flash_resource,
	.num_resources = 1,
};

/* USB */

#define USB_PAD_CFG (PAD_CTL_DRV_MAX | PAD_CTL_SRE_FAST | PAD_CTL_HYS_CMOS | \
			PAD_CTL_ODE_CMOS | PAD_CTL_100K_PU)

static int usbh1_init(struct platform_device *pdev)
{
	int pins[] = {
		MX31_PIN_CSPI1_MOSI__USBH1_RXDM,
		MX31_PIN_CSPI1_MISO__USBH1_RXDP,
		MX31_PIN_CSPI1_SS0__USBH1_TXDM,
		MX31_PIN_CSPI1_SS1__USBH1_TXDP,
		MX31_PIN_CSPI1_SS2__USBH1_RCV,
		MX31_PIN_CSPI1_SCLK__USBH1_OEB,
		MX31_PIN_CSPI1_SPI_RDY__USBH1_FS,
	};

	mxc_iomux_setup_multiple_pins(pins, ARRAY_SIZE(pins), "USB H1");

	mxc_iomux_set_pad(MX31_PIN_CSPI1_MOSI, USB_PAD_CFG);
	mxc_iomux_set_pad(MX31_PIN_CSPI1_MISO, USB_PAD_CFG);
	mxc_iomux_set_pad(MX31_PIN_CSPI1_SS0, USB_PAD_CFG);
	mxc_iomux_set_pad(MX31_PIN_CSPI1_SS1, USB_PAD_CFG);
	mxc_iomux_set_pad(MX31_PIN_CSPI1_SS2, USB_PAD_CFG);
	mxc_iomux_set_pad(MX31_PIN_CSPI1_SCLK, USB_PAD_CFG);
	mxc_iomux_set_pad(MX31_PIN_CSPI1_SPI_RDY, USB_PAD_CFG);

	mxc_iomux_set_gpr(MUX_PGP_USB_SUSPEND, true);

	mdelay(10);

	return mx31_initialize_usb_hw(pdev->id, MXC_EHCI_POWER_PINS_ENABLED |
			MXC_EHCI_INTERFACE_SINGLE_UNI);
}

static int usbh2_init(struct platform_device *pdev)
{
	int pins[] = {
		MX31_PIN_USBH2_DATA0__USBH2_DATA0,
		MX31_PIN_USBH2_DATA1__USBH2_DATA1,
		MX31_PIN_USBH2_CLK__USBH2_CLK,
		MX31_PIN_USBH2_DIR__USBH2_DIR,
		MX31_PIN_USBH2_NXT__USBH2_NXT,
		MX31_PIN_USBH2_STP__USBH2_STP,
	};

	mxc_iomux_setup_multiple_pins(pins, ARRAY_SIZE(pins), "USB H2");

	mxc_iomux_set_pad(MX31_PIN_USBH2_CLK, USB_PAD_CFG);
	mxc_iomux_set_pad(MX31_PIN_USBH2_DIR, USB_PAD_CFG);
	mxc_iomux_set_pad(MX31_PIN_USBH2_NXT, USB_PAD_CFG);
	mxc_iomux_set_pad(MX31_PIN_USBH2_STP, USB_PAD_CFG);
	mxc_iomux_set_pad(MX31_PIN_USBH2_DATA0, USB_PAD_CFG);
	mxc_iomux_set_pad(MX31_PIN_USBH2_DATA1, USB_PAD_CFG);
	mxc_iomux_set_pad(MX31_PIN_SRXD6, USB_PAD_CFG);
	mxc_iomux_set_pad(MX31_PIN_STXD6, USB_PAD_CFG);
	mxc_iomux_set_pad(MX31_PIN_SFS3, USB_PAD_CFG);
	mxc_iomux_set_pad(MX31_PIN_SCK3, USB_PAD_CFG);
	mxc_iomux_set_pad(MX31_PIN_SRXD3, USB_PAD_CFG);
	mxc_iomux_set_pad(MX31_PIN_STXD3, USB_PAD_CFG);

	mxc_iomux_set_gpr(MUX_PGP_UH2, true);

	/* chip select */
	mxc_iomux_alloc_pin(IOMUX_MODE(MX31_PIN_DTR_DCE1, IOMUX_CONFIG_GPIO),
				"USBH2_CS");
	gpio_request(IOMUX_TO_GPIO(MX31_PIN_DTR_DCE1), "USBH2 CS");
	gpio_direction_output(IOMUX_TO_GPIO(MX31_PIN_DTR_DCE1), 0);

	mdelay(10);

	return mx31_initialize_usb_hw(pdev->id, MXC_EHCI_POWER_PINS_ENABLED);
}

static const struct mxc_usbh_platform_data usbh1_pdata __initconst = {
	.init	= usbh1_init,
	.portsc	= MXC_EHCI_MODE_UTMI | MXC_EHCI_SERIAL,
};

static struct mxc_usbh_platform_data usbh2_pdata __initdata = {
	.init	= usbh2_init,
	.portsc	= MXC_EHCI_MODE_ULPI | MXC_EHCI_UTMI_8BIT,
};

static void lilly1131_usb_init(void)
{
	imx31_add_mxc_ehci_hs(1, &usbh1_pdata);

<<<<<<< HEAD
	imx31_add_mxc_ehci_hs(1, &usbh1_pdata);
	imx31_add_mxc_ehci_hs(2, &usbh2_pdata);
=======
	usbh2_pdata.otg = imx_otg_ulpi_create(ULPI_OTG_DRVVBUS |
			ULPI_OTG_DRVVBUS_EXT);
	if (usbh2_pdata.otg)
		imx31_add_mxc_ehci_hs(2, &usbh2_pdata);
>>>>>>> 105e53f8
}

/* SPI */

static int spi_internal_chipselect[] = {
	MXC_SPI_CS(0),
	MXC_SPI_CS(1),
	MXC_SPI_CS(2),
};

static const struct spi_imx_master spi0_pdata __initconst = {
	.chipselect = spi_internal_chipselect,
	.num_chipselect = ARRAY_SIZE(spi_internal_chipselect),
};

static const struct spi_imx_master spi1_pdata __initconst = {
	.chipselect = spi_internal_chipselect,
	.num_chipselect = ARRAY_SIZE(spi_internal_chipselect),
};

static struct mc13xxx_platform_data mc13783_pdata __initdata = {
	.flags = MC13XXX_USE_RTC | MC13XXX_USE_TOUCHSCREEN,
};

static struct spi_board_info mc13783_dev __initdata = {
	.modalias	= "mc13783",
	.max_speed_hz	= 1000000,
	.bus_num	= 1,
	.chip_select	= 0,
	.platform_data	= &mc13783_pdata,
	.irq		= IOMUX_TO_IRQ(MX31_PIN_GPIO1_3),
};

static struct platform_device *devices[] __initdata = {
	&smsc91x_device,
	&physmap_flash_device,
};

static int mx31lilly_baseboard;
core_param(mx31lilly_baseboard, mx31lilly_baseboard, int, 0444);

static void __init mx31lilly_board_init(void)
{
	switch (mx31lilly_baseboard) {
	case MX31LILLY_NOBOARD:
		break;
	case MX31LILLY_DB:
		mx31lilly_db_init();
		break;
	default:
		printk(KERN_ERR "Illegal mx31lilly_baseboard type %d\n",
			mx31lilly_baseboard);
	}

	mxc_iomux_alloc_pin(MX31_PIN_CS4__CS4, "Ethernet CS");

	/* SPI */
	mxc_iomux_alloc_pin(MX31_PIN_CSPI1_SCLK__SCLK, "SPI1_CLK");
	mxc_iomux_alloc_pin(MX31_PIN_CSPI1_MOSI__MOSI, "SPI1_TX");
	mxc_iomux_alloc_pin(MX31_PIN_CSPI1_MISO__MISO, "SPI1_RX");
	mxc_iomux_alloc_pin(MX31_PIN_CSPI1_SPI_RDY__SPI_RDY, "SPI1_RDY");
	mxc_iomux_alloc_pin(MX31_PIN_CSPI1_SS0__SS0, "SPI1_SS0");
	mxc_iomux_alloc_pin(MX31_PIN_CSPI1_SS1__SS1, "SPI1_SS1");
	mxc_iomux_alloc_pin(MX31_PIN_CSPI1_SS2__SS2, "SPI1_SS2");

	mxc_iomux_alloc_pin(MX31_PIN_CSPI2_SCLK__SCLK, "SPI2_CLK");
	mxc_iomux_alloc_pin(MX31_PIN_CSPI2_MOSI__MOSI, "SPI2_TX");
	mxc_iomux_alloc_pin(MX31_PIN_CSPI2_MISO__MISO, "SPI2_RX");
	mxc_iomux_alloc_pin(MX31_PIN_CSPI2_SPI_RDY__SPI_RDY, "SPI2_RDY");
	mxc_iomux_alloc_pin(MX31_PIN_CSPI2_SS0__SS0, "SPI2_SS0");
	mxc_iomux_alloc_pin(MX31_PIN_CSPI2_SS1__SS1, "SPI2_SS1");
	mxc_iomux_alloc_pin(MX31_PIN_CSPI2_SS2__SS2, "SPI2_SS2");

	imx31_add_spi_imx0(&spi0_pdata);
	imx31_add_spi_imx1(&spi1_pdata);
	spi_register_board_info(&mc13783_dev, 1);

	platform_add_devices(devices, ARRAY_SIZE(devices));

	/* USB */
	lilly1131_usb_init();
}

static void __init mx31lilly_timer_init(void)
{
	mx31_clocks_init(26000000);
}

static struct sys_timer mx31lilly_timer = {
	.init	= mx31lilly_timer_init,
};

MACHINE_START(LILLY1131, "INCO startec LILLY-1131")
	.boot_params = MX3x_PHYS_OFFSET + 0x100,
	.map_io = mx31_map_io,
	.init_early = imx31_init_early,
	.init_irq = mx31_init_irq,
	.timer = &mx31lilly_timer,
	.init_machine = mx31lilly_board_init,
MACHINE_END<|MERGE_RESOLUTION|>--- conflicted
+++ resolved
@@ -197,15 +197,10 @@
 {
 	imx31_add_mxc_ehci_hs(1, &usbh1_pdata);
 
-<<<<<<< HEAD
-	imx31_add_mxc_ehci_hs(1, &usbh1_pdata);
-	imx31_add_mxc_ehci_hs(2, &usbh2_pdata);
-=======
 	usbh2_pdata.otg = imx_otg_ulpi_create(ULPI_OTG_DRVVBUS |
 			ULPI_OTG_DRVVBUS_EXT);
 	if (usbh2_pdata.otg)
 		imx31_add_mxc_ehci_hs(2, &usbh2_pdata);
->>>>>>> 105e53f8
 }
 
 /* SPI */
