/*
 * linux/arch/arm/mach-omap2/board-generic.c
 *
 * Copyright (C) 2005 Nokia Corporation
 * Author: Paul Mundt <paul.mundt@nokia.com>
 *
 * Modified from mach-omap/omap1/board-generic.c
 *
 * Code for generic OMAP2 board. Should work on many OMAP2 systems where
 * the bootloader passes the board-specific data to the kernel.
 * Do not put any board specific code to this file; create a new machine
 * type if you need custom low-level initializations.
 *
 * This program is free software; you can redistribute it and/or modify
 * it under the terms of the GNU General Public License version 2 as
 * published by the Free Software Foundation.
 */

#include <linux/kernel.h>
#include <linux/init.h>
#include <linux/device.h>

#include <mach/hardware.h>
#include <asm/mach-types.h>
#include <asm/mach/arch.h>
#include <asm/mach/map.h>

#include <mach/gpio.h>
#include <mach/mux.h>
#include <mach/usb.h>
#include <mach/board.h>
#include <mach/common.h>

static struct omap_board_config_kernel generic_config[] = {
};

static void __init omap_generic_init_irq(void)
{
	omap_board_config = generic_config;
	omap_board_config_size = ARRAY_SIZE(generic_config);
	omap2_init_common_hw(NULL, NULL);
	omap_init_irq();
}

<<<<<<< HEAD
static struct omap_board_config_kernel generic_config[] = {
};

=======
>>>>>>> 1f685b36
static void __init omap_generic_init(void)
{
	omap_serial_init();
}

static void __init omap_generic_map_io(void)
{
	omap2_set_globals_242x(); /* should be 242x, 243x, or 343x */
	omap2_map_common_io();
}

MACHINE_START(OMAP_GENERIC, "Generic OMAP24xx")
	/* Maintainer: Paul Mundt <paul.mundt@nokia.com> */
	.phys_io	= 0x48000000,
	.io_pg_offst	= ((0xd8000000) >> 18) & 0xfffc,
	.boot_params	= 0x80000100,
	.map_io		= omap_generic_map_io,
	.init_irq	= omap_generic_init_irq,
	.init_machine	= omap_generic_init,
	.timer		= &omap_timer,
MACHINE_END<|MERGE_RESOLUTION|>--- conflicted
+++ resolved
@@ -42,12 +42,6 @@
 	omap_init_irq();
 }
 
-<<<<<<< HEAD
-static struct omap_board_config_kernel generic_config[] = {
-};
-
-=======
->>>>>>> 1f685b36
 static void __init omap_generic_init(void)
 {
 	omap_serial_init();
