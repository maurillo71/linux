--- conflicted
+++ resolved
@@ -133,14 +133,9 @@
 		goto no_sleep;
 
 	/* Block console output in case it is on one of the OMAP UARTs */
-<<<<<<< HEAD
-	if (try_acquire_console_sem())
-		goto no_sleep;
-=======
 	if (!is_suspending())
 		if (try_acquire_console_sem())
 			goto no_sleep;
->>>>>>> 6db9a0f3
 
 	omap_uart_prepare_idle(0);
 	omap_uart_prepare_idle(1);
@@ -155,12 +150,8 @@
 	omap_uart_resume_idle(1);
 	omap_uart_resume_idle(0);
 
-<<<<<<< HEAD
-	release_console_sem();
-=======
 	if (!is_suspending())
 		release_console_sem();
->>>>>>> 6db9a0f3
 
 no_sleep:
 	if (omap2_pm_debug) {
