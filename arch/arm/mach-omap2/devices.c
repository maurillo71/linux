/*
 * linux/arch/arm/mach-omap2/devices.c
 *
 * OMAP2 platform device setup/initialization
 *
 * This program is free software; you can redistribute it and/or modify
 * it under the terms of the GNU General Public License as published by
 * the Free Software Foundation; either version 2 of the License, or
 * (at your option) any later version.
 */

#include <linux/kernel.h>
#include <linux/init.h>
#include <linux/platform_device.h>
#include <linux/io.h>
#include <linux/clk.h>
#include <linux/err.h>
#include <linux/slab.h>

#include <mach/hardware.h>
#include <mach/irqs.h>
#include <asm/mach-types.h>
#include <asm/mach/map.h>
#include <asm/pmu.h>

#include <plat/tc.h>
#include <plat/board.h>
#include <plat/mcbsp.h>
#include <mach/gpio.h>
#include <plat/mmc.h>
#include <plat/dma.h>
#include <plat/omap_hwmod.h>
#include <plat/omap_device.h>
#include <plat/omap4-keypad.h>

#include "mux.h"
#include "control.h"
#include "devices.h"

#define L3_MODULES_MAX_LEN 12
#define L3_MODULES 3

static int __init omap3_l3_init(void)
{
	int l;
	struct omap_hwmod *oh;
	struct omap_device *od;
	char oh_name[L3_MODULES_MAX_LEN];

	/*
	 * To avoid code running on other OMAPs in
	 * multi-omap builds
	 */
	if (!(cpu_is_omap34xx()))
		return -ENODEV;

	l = snprintf(oh_name, L3_MODULES_MAX_LEN, "l3_main");

	oh = omap_hwmod_lookup(oh_name);

	if (!oh)
		pr_err("could not look up %s\n", oh_name);

	od = omap_device_build("omap_l3_smx", 0, oh, NULL, 0,
							   NULL, 0, 0);

	WARN(IS_ERR(od), "could not build omap_device for %s\n", oh_name);

	return IS_ERR(od) ? PTR_ERR(od) : 0;
}
postcore_initcall(omap3_l3_init);

static int __init omap4_l3_init(void)
{
	int l, i;
	struct omap_hwmod *oh[3];
	struct omap_device *od;
	char oh_name[L3_MODULES_MAX_LEN];

	/*
	 * To avoid code running on other OMAPs in
	 * multi-omap builds
	 */
	if (!(cpu_is_omap44xx()))
		return -ENODEV;

	for (i = 0; i < L3_MODULES; i++) {
		l = snprintf(oh_name, L3_MODULES_MAX_LEN, "l3_main_%d", i+1);

		oh[i] = omap_hwmod_lookup(oh_name);
		if (!(oh[i]))
			pr_err("could not look up %s\n", oh_name);
	}

	od = omap_device_build_ss("omap_l3_noc", 0, oh, 3, NULL,
						     0, NULL, 0, 0);

	WARN(IS_ERR(od), "could not build omap_device for %s\n", oh_name);

	return PTR_ERR(od);
}
postcore_initcall(omap4_l3_init);

#if defined(CONFIG_VIDEO_OMAP2) || defined(CONFIG_VIDEO_OMAP2_MODULE)

static struct resource omap2cam_resources[] = {
	{
		.start		= OMAP24XX_CAMERA_BASE,
		.end		= OMAP24XX_CAMERA_BASE + 0xfff,
		.flags		= IORESOURCE_MEM,
	},
	{
		.start		= INT_24XX_CAM_IRQ,
		.flags		= IORESOURCE_IRQ,
	}
};

static struct platform_device omap2cam_device = {
	.name		= "omap24xxcam",
	.id		= -1,
	.num_resources	= ARRAY_SIZE(omap2cam_resources),
	.resource	= omap2cam_resources,
};
#endif

static struct resource omap3isp_resources[] = {
	{
		.start		= OMAP3430_ISP_BASE,
		.end		= OMAP3430_ISP_END,
		.flags		= IORESOURCE_MEM,
	},
	{
		.start		= OMAP3430_ISP_CCP2_BASE,
		.end		= OMAP3430_ISP_CCP2_END,
		.flags		= IORESOURCE_MEM,
	},
	{
		.start		= OMAP3430_ISP_CCDC_BASE,
		.end		= OMAP3430_ISP_CCDC_END,
		.flags		= IORESOURCE_MEM,
	},
	{
		.start		= OMAP3430_ISP_HIST_BASE,
		.end		= OMAP3430_ISP_HIST_END,
		.flags		= IORESOURCE_MEM,
	},
	{
		.start		= OMAP3430_ISP_H3A_BASE,
		.end		= OMAP3430_ISP_H3A_END,
		.flags		= IORESOURCE_MEM,
	},
	{
		.start		= OMAP3430_ISP_PREV_BASE,
		.end		= OMAP3430_ISP_PREV_END,
		.flags		= IORESOURCE_MEM,
	},
	{
		.start		= OMAP3430_ISP_RESZ_BASE,
		.end		= OMAP3430_ISP_RESZ_END,
		.flags		= IORESOURCE_MEM,
	},
	{
		.start		= OMAP3430_ISP_SBL_BASE,
		.end		= OMAP3430_ISP_SBL_END,
		.flags		= IORESOURCE_MEM,
	},
	{
		.start		= OMAP3430_ISP_CSI2A_REGS1_BASE,
		.end		= OMAP3430_ISP_CSI2A_REGS1_END,
		.flags		= IORESOURCE_MEM,
	},
	{
		.start		= OMAP3430_ISP_CSIPHY2_BASE,
		.end		= OMAP3430_ISP_CSIPHY2_END,
		.flags		= IORESOURCE_MEM,
	},
	{
		.start		= OMAP3630_ISP_CSI2A_REGS2_BASE,
		.end		= OMAP3630_ISP_CSI2A_REGS2_END,
		.flags		= IORESOURCE_MEM,
	},
	{
		.start		= OMAP3630_ISP_CSI2C_REGS1_BASE,
		.end		= OMAP3630_ISP_CSI2C_REGS1_END,
		.flags		= IORESOURCE_MEM,
	},
	{
		.start		= OMAP3630_ISP_CSIPHY1_BASE,
		.end		= OMAP3630_ISP_CSIPHY1_END,
		.flags		= IORESOURCE_MEM,
	},
	{
		.start		= OMAP3630_ISP_CSI2C_REGS2_BASE,
		.end		= OMAP3630_ISP_CSI2C_REGS2_END,
		.flags		= IORESOURCE_MEM,
	},
	{
		.start		= INT_34XX_CAM_IRQ,
		.flags		= IORESOURCE_IRQ,
	}
};

static struct platform_device omap3isp_device = {
	.name		= "omap3isp",
	.id		= -1,
	.num_resources	= ARRAY_SIZE(omap3isp_resources),
	.resource	= omap3isp_resources,
};

int omap3_init_camera(struct isp_platform_data *pdata)
{
	omap3isp_device.dev.platform_data = pdata;
	return platform_device_register(&omap3isp_device);
}

static inline void omap_init_camera(void)
{
#if defined(CONFIG_VIDEO_OMAP2) || defined(CONFIG_VIDEO_OMAP2_MODULE)
	if (cpu_is_omap24xx())
		platform_device_register(&omap2cam_device);
#endif
}

struct omap_device_pm_latency omap_keyboard_latency[] = {
	{
		.deactivate_func = omap_device_idle_hwmods,
		.activate_func   = omap_device_enable_hwmods,
		.flags = OMAP_DEVICE_LATENCY_AUTO_ADJUST,
	},
};

int __init omap4_keyboard_init(struct omap4_keypad_platform_data
						*sdp4430_keypad_data)
{
	struct omap_device *od;
	struct omap_hwmod *oh;
	struct omap4_keypad_platform_data *keypad_data;
	unsigned int id = -1;
	char *oh_name = "kbd";
	char *name = "omap4-keypad";

	oh = omap_hwmod_lookup(oh_name);
	if (!oh) {
		pr_err("Could not look up %s\n", oh_name);
		return -ENODEV;
	}

	keypad_data = sdp4430_keypad_data;

	od = omap_device_build(name, id, oh, keypad_data,
			sizeof(struct omap4_keypad_platform_data),
			omap_keyboard_latency,
			ARRAY_SIZE(omap_keyboard_latency), 0);

	if (IS_ERR(od)) {
		WARN(1, "Can't build omap_device for %s:%s.\n",
						name, oh->name);
		return PTR_ERR(od);
	}

	return 0;
}

#if defined(CONFIG_OMAP_MBOX_FWK) || defined(CONFIG_OMAP_MBOX_FWK_MODULE)
static struct omap_device_pm_latency mbox_latencies[] = {
	[0] = {
		.activate_func = omap_device_enable_hwmods,
		.deactivate_func = omap_device_idle_hwmods,
		.flags = OMAP_DEVICE_LATENCY_AUTO_ADJUST,
	},
};

static inline void omap_init_mbox(void)
{
	struct omap_hwmod *oh;
	struct omap_device *od;

	oh = omap_hwmod_lookup("mailbox");
	if (!oh) {
		pr_err("%s: unable to find hwmod\n", __func__);
		return;
	}

	od = omap_device_build("omap-mailbox", -1, oh, NULL, 0,
				mbox_latencies, ARRAY_SIZE(mbox_latencies), 0);
	WARN(IS_ERR(od), "%s: could not build device, err %ld\n",
						__func__, PTR_ERR(od));
}
#else
static inline void omap_init_mbox(void) { }
#endif /* CONFIG_OMAP_MBOX_FWK */

static inline void omap_init_sti(void) {}

#if defined(CONFIG_SND_SOC) || defined(CONFIG_SND_SOC_MODULE)

static struct platform_device omap_pcm = {
	.name	= "omap-pcm-audio",
	.id	= -1,
};

/*
 * OMAP2420 has 2 McBSP ports
 * OMAP2430 has 5 McBSP ports
 * OMAP3 has 5 McBSP ports
 * OMAP4 has 4 McBSP ports
 */
OMAP_MCBSP_PLATFORM_DEVICE(1);
OMAP_MCBSP_PLATFORM_DEVICE(2);
OMAP_MCBSP_PLATFORM_DEVICE(3);
OMAP_MCBSP_PLATFORM_DEVICE(4);
OMAP_MCBSP_PLATFORM_DEVICE(5);

static void omap_init_audio(void)
{
	platform_device_register(&omap_mcbsp1);
	platform_device_register(&omap_mcbsp2);
	if (cpu_is_omap243x() || cpu_is_omap34xx() || cpu_is_omap44xx()) {
		platform_device_register(&omap_mcbsp3);
		platform_device_register(&omap_mcbsp4);
	}
	if (cpu_is_omap243x() || cpu_is_omap34xx())
		platform_device_register(&omap_mcbsp5);

	platform_device_register(&omap_pcm);
}

#else
static inline void omap_init_audio(void) {}
#endif

#if defined(CONFIG_SPI_OMAP24XX) || defined(CONFIG_SPI_OMAP24XX_MODULE)

#include <plat/mcspi.h>

struct omap_device_pm_latency omap_mcspi_latency[] = {
	[0] = {
		.deactivate_func = omap_device_idle_hwmods,
		.activate_func   = omap_device_enable_hwmods,
		.flags		 = OMAP_DEVICE_LATENCY_AUTO_ADJUST,
	},
};

static int omap_mcspi_init(struct omap_hwmod *oh, void *unused)
{
	struct omap_device *od;
	char *name = "omap2_mcspi";
	struct omap2_mcspi_platform_config *pdata;
	static int spi_num;
	struct omap2_mcspi_dev_attr *mcspi_attrib = oh->dev_attr;

	pdata = kzalloc(sizeof(*pdata), GFP_KERNEL);
	if (!pdata) {
		pr_err("Memory allocation for McSPI device failed\n");
		return -ENOMEM;
	}

	pdata->num_cs = mcspi_attrib->num_chipselect;
	switch (oh->class->rev) {
	case OMAP2_MCSPI_REV:
	case OMAP3_MCSPI_REV:
			pdata->regs_offset = 0;
			break;
	case OMAP4_MCSPI_REV:
			pdata->regs_offset = OMAP4_MCSPI_REG_OFFSET;
			break;
	default:
			pr_err("Invalid McSPI Revision value\n");
			return -EINVAL;
	}

	spi_num++;
	od = omap_device_build(name, spi_num, oh, pdata,
				sizeof(*pdata),	omap_mcspi_latency,
				ARRAY_SIZE(omap_mcspi_latency), 0);
	WARN(IS_ERR(od), "Can't build omap_device for %s:%s\n",
				name, oh->name);
	kfree(pdata);
	return 0;
}

static void omap_init_mcspi(void)
{
	omap_hwmod_for_each_by_class("mcspi", omap_mcspi_init, NULL);
}

#else
static inline void omap_init_mcspi(void) {}
#endif

static struct resource omap2_pmu_resource = {
	.start	= 3,
	.end	= 3,
	.flags	= IORESOURCE_IRQ,
};

static struct resource omap3_pmu_resource = {
	.start	= INT_34XX_BENCH_MPU_EMUL,
	.end	= INT_34XX_BENCH_MPU_EMUL,
	.flags	= IORESOURCE_IRQ,
};

static struct platform_device omap_pmu_device = {
	.name		= "arm-pmu",
	.id		= ARM_PMU_DEVICE_CPU,
	.num_resources	= 1,
};

static void omap_init_pmu(void)
{
	if (cpu_is_omap24xx())
		omap_pmu_device.resource = &omap2_pmu_resource;
	else if (cpu_is_omap34xx())
		omap_pmu_device.resource = &omap3_pmu_resource;
	else
		return;

	platform_device_register(&omap_pmu_device);
}


#if defined(CONFIG_CRYPTO_DEV_OMAP_SHAM) || defined(CONFIG_CRYPTO_DEV_OMAP_SHAM_MODULE)

#ifdef CONFIG_ARCH_OMAP2
static struct resource omap2_sham_resources[] = {
	{
		.start	= OMAP24XX_SEC_SHA1MD5_BASE,
		.end	= OMAP24XX_SEC_SHA1MD5_BASE + 0x64,
		.flags	= IORESOURCE_MEM,
	},
	{
		.start	= INT_24XX_SHA1MD5,
		.flags	= IORESOURCE_IRQ,
	}
};
static int omap2_sham_resources_sz = ARRAY_SIZE(omap2_sham_resources);
#else
#define omap2_sham_resources		NULL
#define omap2_sham_resources_sz		0
#endif

#ifdef CONFIG_ARCH_OMAP3
static struct resource omap3_sham_resources[] = {
	{
		.start	= OMAP34XX_SEC_SHA1MD5_BASE,
		.end	= OMAP34XX_SEC_SHA1MD5_BASE + 0x64,
		.flags	= IORESOURCE_MEM,
	},
	{
		.start	= INT_34XX_SHA1MD52_IRQ,
		.flags	= IORESOURCE_IRQ,
	},
	{
		.start	= OMAP34XX_DMA_SHA1MD5_RX,
		.flags	= IORESOURCE_DMA,
	}
};
static int omap3_sham_resources_sz = ARRAY_SIZE(omap3_sham_resources);
#else
#define omap3_sham_resources		NULL
#define omap3_sham_resources_sz		0
#endif

static struct platform_device sham_device = {
	.name		= "omap-sham",
	.id		= -1,
};

static void omap_init_sham(void)
{
	if (cpu_is_omap24xx()) {
		sham_device.resource = omap2_sham_resources;
		sham_device.num_resources = omap2_sham_resources_sz;
	} else if (cpu_is_omap34xx()) {
		sham_device.resource = omap3_sham_resources;
		sham_device.num_resources = omap3_sham_resources_sz;
	} else {
		pr_err("%s: platform not supported\n", __func__);
		return;
	}
	platform_device_register(&sham_device);
}
#else
static inline void omap_init_sham(void) { }
#endif

#if defined(CONFIG_CRYPTO_DEV_OMAP_AES) || defined(CONFIG_CRYPTO_DEV_OMAP_AES_MODULE)

#ifdef CONFIG_ARCH_OMAP2
static struct resource omap2_aes_resources[] = {
	{
		.start	= OMAP24XX_SEC_AES_BASE,
		.end	= OMAP24XX_SEC_AES_BASE + 0x4C,
		.flags	= IORESOURCE_MEM,
	},
	{
		.start	= OMAP24XX_DMA_AES_TX,
		.flags	= IORESOURCE_DMA,
	},
	{
		.start	= OMAP24XX_DMA_AES_RX,
		.flags	= IORESOURCE_DMA,
	}
};
static int omap2_aes_resources_sz = ARRAY_SIZE(omap2_aes_resources);
#else
#define omap2_aes_resources		NULL
#define omap2_aes_resources_sz		0
#endif

#ifdef CONFIG_ARCH_OMAP3
static struct resource omap3_aes_resources[] = {
	{
		.start	= OMAP34XX_SEC_AES_BASE,
		.end	= OMAP34XX_SEC_AES_BASE + 0x4C,
		.flags	= IORESOURCE_MEM,
	},
	{
		.start	= OMAP34XX_DMA_AES2_TX,
		.flags	= IORESOURCE_DMA,
	},
	{
		.start	= OMAP34XX_DMA_AES2_RX,
		.flags	= IORESOURCE_DMA,
	}
};
static int omap3_aes_resources_sz = ARRAY_SIZE(omap3_aes_resources);
#else
#define omap3_aes_resources		NULL
#define omap3_aes_resources_sz		0
#endif

static struct platform_device aes_device = {
	.name		= "omap-aes",
	.id		= -1,
};

static void omap_init_aes(void)
{
	if (cpu_is_omap24xx()) {
		aes_device.resource = omap2_aes_resources;
		aes_device.num_resources = omap2_aes_resources_sz;
	} else if (cpu_is_omap34xx()) {
		aes_device.resource = omap3_aes_resources;
		aes_device.num_resources = omap3_aes_resources_sz;
	} else {
		pr_err("%s: platform not supported\n", __func__);
		return;
	}
	platform_device_register(&aes_device);
}

#else
static inline void omap_init_aes(void) { }
#endif

/*-------------------------------------------------------------------------*/

#if defined(CONFIG_MMC_OMAP) || defined(CONFIG_MMC_OMAP_MODULE)

<<<<<<< HEAD
/**
 * omap_hsmmc_reset() - Full reset of each HS-MMC controller
 *
 * Ensure that each MMC controller is fully reset.  Controllers
 * left in an unknown state (by bootloader) may prevent retention
 * or OFF-mode.  This is especially important in cases where the
 * MMC driver is not enabled, _or_ built as a module.
 *
 * In order for reset to work, interface, functional and debounce
 * clocks must be enabled.  The debounce clock comes from func_32k_clk
 * and is not under SW control, so we only enable i- and f-clocks.
 **/
static void __init omap_hsmmc_reset(void)
{
	u32 i, nr_controllers;
	struct clk *iclk, *fclk;

	if (cpu_is_omap242x())
		return;

	nr_controllers = cpu_is_omap44xx() ? OMAP44XX_NR_MMC :
		(cpu_is_omap34xx() ? OMAP34XX_NR_MMC : OMAP24XX_NR_MMC);

	for (i = 0; i < nr_controllers; i++) {
		u32 v, base = 0;
		struct device *dev = &dummy_pdev.dev;

		switch (i) {
		case 0:
			base = OMAP2_MMC1_BASE;
			break;
		case 1:
			base = OMAP2_MMC2_BASE;
			break;
		case 2:
			base = OMAP3_MMC3_BASE;
			break;
		case 3:
			if (!cpu_is_omap44xx())
				return;
			base = OMAP4_MMC4_BASE;
			break;
		case 4:
			if (!cpu_is_omap44xx())
				return;
			base = OMAP4_MMC5_BASE;
			break;
		}

		if (cpu_is_omap44xx())
			base += OMAP4_MMC_REG_OFFSET;

		dummy_pdev.id = i;
		dev_set_name(&dummy_pdev.dev, "mmci-omap-hs.%d", i);
		iclk = clk_get(dev, "ick");
		if (IS_ERR(iclk))
			goto err1;
		if (clk_enable(iclk))
			goto err2;

		fclk = clk_get(dev, "fck");
		if (IS_ERR(fclk))
			goto err3;
		if (clk_enable(fclk))
			goto err4;

		omap_writel(MMCHS_SYSCONFIG_SWRESET, base + MMCHS_SYSCONFIG);
		v = omap_readl(base + MMCHS_SYSSTATUS);
		while (!(omap_readl(base + MMCHS_SYSSTATUS) &
			 MMCHS_SYSSTATUS_RESETDONE))
			cpu_relax();

		clk_disable(fclk);
		clk_put(fclk);
		clk_disable(iclk);
		clk_put(iclk);
	}
	return;

err4:
	clk_put(fclk);
err3:
	clk_disable(iclk);
err2:
	clk_put(iclk);
err1:
	printk(KERN_WARNING "%s: Unable to enable clocks for MMC%d, "
			    "cannot reset.\n",  __func__, i);
}
#else
static inline void omap_hsmmc_reset(void) {}
#endif

#if defined(CONFIG_MMC_OMAP) || defined(CONFIG_MMC_OMAP_MODULE) || \
	defined(CONFIG_MMC_OMAP_HS) || defined(CONFIG_MMC_OMAP_HS_MODULE)

static inline void omap2_mmc_mux(struct omap_mmc_platform_data *mmc_controller,
			int controller_nr)
=======
static inline void omap242x_mmc_mux(struct omap_mmc_platform_data
							*mmc_controller)
>>>>>>> 105e53f8
{
	if ((mmc_controller->slots[0].switch_pin > 0) && \
		(mmc_controller->slots[0].switch_pin < OMAP_MAX_GPIO_LINES))
		omap_mux_init_gpio(mmc_controller->slots[0].switch_pin,
					OMAP_PIN_INPUT_PULLUP);
	if ((mmc_controller->slots[0].gpio_wp > 0) && \
		(mmc_controller->slots[0].gpio_wp < OMAP_MAX_GPIO_LINES))
		omap_mux_init_gpio(mmc_controller->slots[0].gpio_wp,
					OMAP_PIN_INPUT_PULLUP);

	omap_mux_init_signal("sdmmc_cmd", 0);
	omap_mux_init_signal("sdmmc_clki", 0);
	omap_mux_init_signal("sdmmc_clko", 0);
	omap_mux_init_signal("sdmmc_dat0", 0);
	omap_mux_init_signal("sdmmc_dat_dir0", 0);
	omap_mux_init_signal("sdmmc_cmd_dir", 0);
	if (mmc_controller->slots[0].caps & MMC_CAP_4_BIT_DATA) {
		omap_mux_init_signal("sdmmc_dat1", 0);
		omap_mux_init_signal("sdmmc_dat2", 0);
		omap_mux_init_signal("sdmmc_dat3", 0);
		omap_mux_init_signal("sdmmc_dat_dir1", 0);
		omap_mux_init_signal("sdmmc_dat_dir2", 0);
		omap_mux_init_signal("sdmmc_dat_dir3", 0);
	}

	/*
	 * Use internal loop-back in MMC/SDIO Module Input Clock
	 * selection
	 */
	if (mmc_controller->slots[0].internal_clock) {
		u32 v = omap_ctrl_readl(OMAP2_CONTROL_DEVCONF0);
		v |= (1 << 24);
		omap_ctrl_writel(v, OMAP2_CONTROL_DEVCONF0);
	}
}

void __init omap242x_init_mmc(struct omap_mmc_platform_data **mmc_data)
{
	char *name = "mmci-omap";

	if (!mmc_data[0]) {
		pr_err("%s fails: Incomplete platform data\n", __func__);
		return;
	}

	omap242x_mmc_mux(mmc_data[0]);
	omap_mmc_add(name, 0, OMAP2_MMC1_BASE, OMAP2420_MMC_SIZE,
					INT_24XX_MMC_IRQ, mmc_data[0]);
}

#endif

/*-------------------------------------------------------------------------*/

#if defined(CONFIG_HDQ_MASTER_OMAP) || defined(CONFIG_HDQ_MASTER_OMAP_MODULE)
#if defined(CONFIG_SOC_OMAP2430) || defined(CONFIG_SOC_OMAP3430)
#define OMAP_HDQ_BASE	0x480B2000
#endif
static struct resource omap_hdq_resources[] = {
	{
		.start		= OMAP_HDQ_BASE,
		.end		= OMAP_HDQ_BASE + 0x1C,
		.flags		= IORESOURCE_MEM,
	},
	{
		.start		= INT_24XX_HDQ_IRQ,
		.flags		= IORESOURCE_IRQ,
	},
};
static struct platform_device omap_hdq_dev = {
	.name = "omap_hdq",
	.id = 0,
	.dev = {
		.platform_data = NULL,
	},
	.num_resources	= ARRAY_SIZE(omap_hdq_resources),
	.resource	= omap_hdq_resources,
};
static inline void omap_hdq_init(void)
{
	(void) platform_device_register(&omap_hdq_dev);
}
#else
static inline void omap_hdq_init(void) {}
#endif

/*---------------------------------------------------------------------------*/

#if defined(CONFIG_VIDEO_OMAP2_VOUT) || \
	defined(CONFIG_VIDEO_OMAP2_VOUT_MODULE)
#if defined(CONFIG_FB_OMAP2) || defined(CONFIG_FB_OMAP2_MODULE)
static struct resource omap_vout_resource[3 - CONFIG_FB_OMAP2_NUM_FBS] = {
};
#else
static struct resource omap_vout_resource[2] = {
};
#endif

static struct platform_device omap_vout_device = {
	.name		= "omap_vout",
	.num_resources	= ARRAY_SIZE(omap_vout_resource),
	.resource 	= &omap_vout_resource[0],
	.id		= -1,
};
static void omap_init_vout(void)
{
	if (platform_device_register(&omap_vout_device) < 0)
		printk(KERN_ERR "Unable to register OMAP-VOUT device\n");
}
#else
static inline void omap_init_vout(void) {}
#endif

/*-------------------------------------------------------------------------*/

static int __init omap2_init_devices(void)
{
	/*
	 * please keep these calls, and their implementations above,
	 * in alphabetical order so they're easier to sort through.
	 */
<<<<<<< HEAD
	omap_hsmmc_reset();
=======
>>>>>>> 105e53f8
	omap_init_audio();
	omap_init_camera();
	omap_init_mbox();
	omap_init_mcspi();
	omap_init_pmu();
	omap_hdq_init();
	omap_init_sti();
	omap_init_sham();
	omap_init_aes();
	omap_init_vout();

	return 0;
}
arch_initcall(omap2_init_devices);

#if defined(CONFIG_OMAP_WATCHDOG) || defined(CONFIG_OMAP_WATCHDOG_MODULE)
static struct omap_device_pm_latency omap_wdt_latency[] = {
	[0] = {
		.deactivate_func = omap_device_idle_hwmods,
		.activate_func   = omap_device_enable_hwmods,
		.flags		 = OMAP_DEVICE_LATENCY_AUTO_ADJUST,
	},
};

static int __init omap_init_wdt(void)
{
	int id = -1;
	struct omap_device *od;
	struct omap_hwmod *oh;
	char *oh_name = "wd_timer2";
	char *dev_name = "omap_wdt";

	if (!cpu_class_is_omap2())
		return 0;

	oh = omap_hwmod_lookup(oh_name);
	if (!oh) {
		pr_err("Could not look up wd_timer%d hwmod\n", id);
		return -EINVAL;
	}

	od = omap_device_build(dev_name, id, oh, NULL, 0,
				omap_wdt_latency,
				ARRAY_SIZE(omap_wdt_latency), 0);
	WARN(IS_ERR(od), "Can't build omap_device for %s:%s.\n",
				dev_name, oh->name);
	return 0;
}
subsys_initcall(omap_init_wdt);
#endif<|MERGE_RESOLUTION|>--- conflicted
+++ resolved
@@ -558,109 +558,8 @@
 
 #if defined(CONFIG_MMC_OMAP) || defined(CONFIG_MMC_OMAP_MODULE)
 
-<<<<<<< HEAD
-/**
- * omap_hsmmc_reset() - Full reset of each HS-MMC controller
- *
- * Ensure that each MMC controller is fully reset.  Controllers
- * left in an unknown state (by bootloader) may prevent retention
- * or OFF-mode.  This is especially important in cases where the
- * MMC driver is not enabled, _or_ built as a module.
- *
- * In order for reset to work, interface, functional and debounce
- * clocks must be enabled.  The debounce clock comes from func_32k_clk
- * and is not under SW control, so we only enable i- and f-clocks.
- **/
-static void __init omap_hsmmc_reset(void)
-{
-	u32 i, nr_controllers;
-	struct clk *iclk, *fclk;
-
-	if (cpu_is_omap242x())
-		return;
-
-	nr_controllers = cpu_is_omap44xx() ? OMAP44XX_NR_MMC :
-		(cpu_is_omap34xx() ? OMAP34XX_NR_MMC : OMAP24XX_NR_MMC);
-
-	for (i = 0; i < nr_controllers; i++) {
-		u32 v, base = 0;
-		struct device *dev = &dummy_pdev.dev;
-
-		switch (i) {
-		case 0:
-			base = OMAP2_MMC1_BASE;
-			break;
-		case 1:
-			base = OMAP2_MMC2_BASE;
-			break;
-		case 2:
-			base = OMAP3_MMC3_BASE;
-			break;
-		case 3:
-			if (!cpu_is_omap44xx())
-				return;
-			base = OMAP4_MMC4_BASE;
-			break;
-		case 4:
-			if (!cpu_is_omap44xx())
-				return;
-			base = OMAP4_MMC5_BASE;
-			break;
-		}
-
-		if (cpu_is_omap44xx())
-			base += OMAP4_MMC_REG_OFFSET;
-
-		dummy_pdev.id = i;
-		dev_set_name(&dummy_pdev.dev, "mmci-omap-hs.%d", i);
-		iclk = clk_get(dev, "ick");
-		if (IS_ERR(iclk))
-			goto err1;
-		if (clk_enable(iclk))
-			goto err2;
-
-		fclk = clk_get(dev, "fck");
-		if (IS_ERR(fclk))
-			goto err3;
-		if (clk_enable(fclk))
-			goto err4;
-
-		omap_writel(MMCHS_SYSCONFIG_SWRESET, base + MMCHS_SYSCONFIG);
-		v = omap_readl(base + MMCHS_SYSSTATUS);
-		while (!(omap_readl(base + MMCHS_SYSSTATUS) &
-			 MMCHS_SYSSTATUS_RESETDONE))
-			cpu_relax();
-
-		clk_disable(fclk);
-		clk_put(fclk);
-		clk_disable(iclk);
-		clk_put(iclk);
-	}
-	return;
-
-err4:
-	clk_put(fclk);
-err3:
-	clk_disable(iclk);
-err2:
-	clk_put(iclk);
-err1:
-	printk(KERN_WARNING "%s: Unable to enable clocks for MMC%d, "
-			    "cannot reset.\n",  __func__, i);
-}
-#else
-static inline void omap_hsmmc_reset(void) {}
-#endif
-
-#if defined(CONFIG_MMC_OMAP) || defined(CONFIG_MMC_OMAP_MODULE) || \
-	defined(CONFIG_MMC_OMAP_HS) || defined(CONFIG_MMC_OMAP_HS_MODULE)
-
-static inline void omap2_mmc_mux(struct omap_mmc_platform_data *mmc_controller,
-			int controller_nr)
-=======
 static inline void omap242x_mmc_mux(struct omap_mmc_platform_data
 							*mmc_controller)
->>>>>>> 105e53f8
 {
 	if ((mmc_controller->slots[0].switch_pin > 0) && \
 		(mmc_controller->slots[0].switch_pin < OMAP_MAX_GPIO_LINES))
@@ -782,10 +681,6 @@
 	 * please keep these calls, and their implementations above,
 	 * in alphabetical order so they're easier to sort through.
 	 */
-<<<<<<< HEAD
-	omap_hsmmc_reset();
-=======
->>>>>>> 105e53f8
 	omap_init_audio();
 	omap_init_camera();
 	omap_init_mbox();
