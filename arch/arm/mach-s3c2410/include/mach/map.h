/* arch/arm/mach-s3c2410/include/mach/map.h
 *
 * Copyright (c) 2003 Simtec Electronics
 *	Ben Dooks <ben@simtec.co.uk>
 *
 * S3C2410 - Memory map definitions
 *
 * This program is free software; you can redistribute it and/or modify
 * it under the terms of the GNU General Public License version 2 as
 * published by the Free Software Foundation.
*/

#ifndef __ASM_ARCH_MAP_H
#define __ASM_ARCH_MAP_H

#include <plat/map-base.h>
#include <plat/map.h>

#define S3C2410_ADDR(x)		S3C_ADDR(x)

/* USB host controller */
#define S3C2410_PA_USBHOST (0x49000000)

/* DMA controller */
#define S3C2410_PA_DMA	   (0x4B000000)
#define S3C24XX_SZ_DMA	   SZ_1M

/* Clock and Power management */
#define S3C2410_PA_CLKPWR  (0x4C000000)

/* LCD controller */
#define S3C2410_PA_LCD	   (0x4D000000)
#define S3C24XX_SZ_LCD	   SZ_1M

/* NAND flash controller */
#define S3C2410_PA_NAND	   (0x4E000000)

/* IIC hardware controller */
#define S3C2410_PA_IIC	   (0x54000000)

/* IIS controller */
#define S3C2410_PA_IIS	   (0x55000000)

/* RTC */
#define S3C2410_PA_RTC	   (0x57000000)
#define S3C24XX_SZ_RTC	   SZ_1M

/* ADC */
#define S3C2410_PA_ADC	   (0x58000000)

/* SPI */
#define S3C2410_PA_SPI	   (0x59000000)

/* SDI */
#define S3C2410_PA_SDI	   (0x5A000000)

/* CAMIF */
#define S3C2440_PA_CAMIF   (0x4F000000)
#define S3C2440_SZ_CAMIF   SZ_1M

/* AC97 */

#define S3C2440_PA_AC97	   (0x5B000000)
#define S3C2440_SZ_AC97	   SZ_1M

/* S3C2443/S3C2416 High-speed SD/MMC */
#define S3C2443_PA_HSMMC   (0x4A800000)
#define S3C2416_PA_HSMMC0  (0x4AC00000)

#define	S3C2443_PA_FB	(0x4C800000)

/* S3C2412 memory and IO controls */
#define S3C2412_PA_SSMC	(0x4F000000)
#define S3C2412_VA_SSMC	S3C_ADDR_CPU(0x00000000)

#define S3C2412_PA_EBI	(0x48800000)
#define S3C2412_VA_EBI	S3C_ADDR_CPU(0x00010000)

/* physical addresses of all the chip-select areas */

#define S3C2410_CS0 (0x00000000)
#define S3C2410_CS1 (0x08000000)
#define S3C2410_CS2 (0x10000000)
#define S3C2410_CS3 (0x18000000)
#define S3C2410_CS4 (0x20000000)
#define S3C2410_CS5 (0x28000000)
#define S3C2410_CS6 (0x30000000)
#define S3C2410_CS7 (0x38000000)

#define S3C2410_SDRAM_PA    (S3C2410_CS6)

/* Use a single interface for common resources between S3C24XX cpus */

#define S3C24XX_PA_IRQ      S3C2410_PA_IRQ
#define S3C24XX_PA_MEMCTRL  S3C2410_PA_MEMCTRL
#define S3C24XX_PA_DMA      S3C2410_PA_DMA
#define S3C24XX_PA_CLKPWR   S3C2410_PA_CLKPWR
#define S3C24XX_PA_LCD      S3C2410_PA_LCD
#define S3C24XX_PA_UART     S3C2410_PA_UART
#define S3C24XX_PA_TIMER    S3C2410_PA_TIMER
#define S3C24XX_PA_USBDEV   S3C2410_PA_USBDEV
#define S3C24XX_PA_WATCHDOG S3C2410_PA_WATCHDOG
#define S3C24XX_PA_IIS      S3C2410_PA_IIS
#define S3C24XX_PA_GPIO     S3C2410_PA_GPIO
#define S3C24XX_PA_RTC      S3C2410_PA_RTC
#define S3C24XX_PA_ADC      S3C2410_PA_ADC
#define S3C24XX_PA_SPI      S3C2410_PA_SPI
#define S3C24XX_PA_SDI      S3C2410_PA_SDI
#define S3C24XX_PA_NAND	    S3C2410_PA_NAND

#define S3C_PA_FB	    S3C2443_PA_FB
#define S3C_PA_IIC          S3C2410_PA_IIC
#define S3C_PA_UART	    S3C24XX_PA_UART
#define S3C_PA_USBHOST	S3C2410_PA_USBHOST
<<<<<<< HEAD
#define S3C_PA_HSMMC0	    S3C2443_PA_HSMMC
#define S3C_PA_HSMMC1	    S3C2416_PA_HSMMC0
=======
#define S3C_PA_HSMMC0	    S3C2416_PA_HSMMC0
#define S3C_PA_HSMMC1	    S3C2443_PA_HSMMC
>>>>>>> 3cbea436
#define S3C_PA_WDT	    S3C2410_PA_WATCHDOG
#define S3C_PA_NAND	    S3C24XX_PA_NAND

#endif /* __ASM_ARCH_MAP_H */<|MERGE_RESOLUTION|>--- conflicted
+++ resolved
@@ -112,13 +112,8 @@
 #define S3C_PA_IIC          S3C2410_PA_IIC
 #define S3C_PA_UART	    S3C24XX_PA_UART
 #define S3C_PA_USBHOST	S3C2410_PA_USBHOST
-<<<<<<< HEAD
-#define S3C_PA_HSMMC0	    S3C2443_PA_HSMMC
-#define S3C_PA_HSMMC1	    S3C2416_PA_HSMMC0
-=======
 #define S3C_PA_HSMMC0	    S3C2416_PA_HSMMC0
 #define S3C_PA_HSMMC1	    S3C2443_PA_HSMMC
->>>>>>> 3cbea436
 #define S3C_PA_WDT	    S3C2410_PA_WATCHDOG
 #define S3C_PA_NAND	    S3C24XX_PA_NAND
 
