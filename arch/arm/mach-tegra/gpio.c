/*
 * arch/arm/mach-tegra/gpio.c
 *
 * Copyright (c) 2010 Google, Inc
 *
 * Author:
 *	Erik Gilling <konkers@google.com>
 *
 * This software is licensed under the terms of the GNU General Public
 * License version 2, as published by the Free Software Foundation, and
 * may be copied, distributed, and modified under those terms.
 *
 * This program is distributed in the hope that it will be useful,
 * but WITHOUT ANY WARRANTY; without even the implied warranty of
 * MERCHANTABILITY or FITNESS FOR A PARTICULAR PURPOSE.  See the
 * GNU General Public License for more details.
 *
 */

#include <linux/init.h>
#include <linux/irq.h>
#include <linux/interrupt.h>

#include <linux/io.h>
#include <linux/gpio.h>

#include <mach/iomap.h>
#include <mach/suspend.h>

#define GPIO_BANK(x)		((x) >> 5)
#define GPIO_PORT(x)		(((x) >> 3) & 0x3)
#define GPIO_BIT(x)		((x) & 0x7)

#define GPIO_REG(x)		(IO_TO_VIRT(TEGRA_GPIO_BASE) +	\
				 GPIO_BANK(x) * 0x80 +		\
				 GPIO_PORT(x) * 4)

#define GPIO_CNF(x)		(GPIO_REG(x) + 0x00)
#define GPIO_OE(x)		(GPIO_REG(x) + 0x10)
#define GPIO_OUT(x)		(GPIO_REG(x) + 0X20)
#define GPIO_IN(x)		(GPIO_REG(x) + 0x30)
#define GPIO_INT_STA(x)		(GPIO_REG(x) + 0x40)
#define GPIO_INT_ENB(x)		(GPIO_REG(x) + 0x50)
#define GPIO_INT_LVL(x)		(GPIO_REG(x) + 0x60)
#define GPIO_INT_CLR(x)		(GPIO_REG(x) + 0x70)

#define GPIO_MSK_CNF(x)		(GPIO_REG(x) + 0x800)
#define GPIO_MSK_OE(x)		(GPIO_REG(x) + 0x810)
#define GPIO_MSK_OUT(x)		(GPIO_REG(x) + 0X820)
#define GPIO_MSK_INT_STA(x)	(GPIO_REG(x) + 0x840)
#define GPIO_MSK_INT_ENB(x)	(GPIO_REG(x) + 0x850)
#define GPIO_MSK_INT_LVL(x)	(GPIO_REG(x) + 0x860)

#define GPIO_INT_LVL_MASK		0x010101
#define GPIO_INT_LVL_EDGE_RISING	0x000101
#define GPIO_INT_LVL_EDGE_FALLING	0x000100
#define GPIO_INT_LVL_EDGE_BOTH		0x010100
#define GPIO_INT_LVL_LEVEL_HIGH		0x000001
#define GPIO_INT_LVL_LEVEL_LOW		0x000000

struct tegra_gpio_bank {
	int bank;
	int irq;
	spinlock_t lvl_lock[4];
#ifdef CONFIG_PM
	u32 cnf[4];
	u32 out[4];
	u32 oe[4];
	u32 int_enb[4];
	u32 int_lvl[4];
#endif
};


static struct tegra_gpio_bank tegra_gpio_banks[] = {
	{.bank = 0, .irq = INT_GPIO1},
	{.bank = 1, .irq = INT_GPIO2},
	{.bank = 2, .irq = INT_GPIO3},
	{.bank = 3, .irq = INT_GPIO4},
	{.bank = 4, .irq = INT_GPIO5},
	{.bank = 5, .irq = INT_GPIO6},
	{.bank = 6, .irq = INT_GPIO7},
};

static int tegra_gpio_compose(int bank, int port, int bit)
{
	return (bank << 5) | ((port & 0x3) << 3) | (bit & 0x7);
}

static void tegra_gpio_mask_write(u32 reg, int gpio, int value)
{
	u32 val;

	val = 0x100 << GPIO_BIT(gpio);
	if (value)
		val |= 1 << GPIO_BIT(gpio);
	__raw_writel(val, reg);
}

void tegra_gpio_enable(int gpio)
{
	tegra_gpio_mask_write(GPIO_MSK_CNF(gpio), gpio, 1);
}

void tegra_gpio_disable(int gpio)
{
	tegra_gpio_mask_write(GPIO_MSK_CNF(gpio), gpio, 0);
}

static void tegra_gpio_set(struct gpio_chip *chip, unsigned offset, int value)
{
	tegra_gpio_mask_write(GPIO_MSK_OUT(offset), offset, value);
}

static int tegra_gpio_get(struct gpio_chip *chip, unsigned offset)
{
	return (__raw_readl(GPIO_IN(offset)) >> GPIO_BIT(offset)) & 0x1;
}

static int tegra_gpio_direction_input(struct gpio_chip *chip, unsigned offset)
{
	tegra_gpio_mask_write(GPIO_MSK_OE(offset), offset, 0);
	return 0;
}

static int tegra_gpio_direction_output(struct gpio_chip *chip, unsigned offset,
					int value)
{
	tegra_gpio_set(chip, offset, value);
	tegra_gpio_mask_write(GPIO_MSK_OE(offset), offset, 1);
	return 0;
}



static struct gpio_chip tegra_gpio_chip = {
	.label			= "tegra-gpio",
	.direction_input	= tegra_gpio_direction_input,
	.get			= tegra_gpio_get,
	.direction_output	= tegra_gpio_direction_output,
	.set			= tegra_gpio_set,
	.base			= 0,
	.ngpio			= TEGRA_NR_GPIOS,
};

static void tegra_gpio_irq_ack(struct irq_data *d)
{
	int gpio = d->irq - INT_GPIO_BASE;

	__raw_writel(1 << GPIO_BIT(gpio), GPIO_INT_CLR(gpio));
}

static void tegra_gpio_irq_mask(struct irq_data *d)
{
	int gpio = d->irq - INT_GPIO_BASE;

	tegra_gpio_mask_write(GPIO_MSK_INT_ENB(gpio), gpio, 0);
}

static void tegra_gpio_irq_unmask(struct irq_data *d)
{
	int gpio = d->irq - INT_GPIO_BASE;

	tegra_gpio_mask_write(GPIO_MSK_INT_ENB(gpio), gpio, 1);
}

static int tegra_gpio_irq_set_type(struct irq_data *d, unsigned int type)
{
	int gpio = d->irq - INT_GPIO_BASE;
	struct tegra_gpio_bank *bank = irq_data_get_irq_chip_data(d);
	int port = GPIO_PORT(gpio);
	int lvl_type;
	int val;
	unsigned long flags;

	switch (type & IRQ_TYPE_SENSE_MASK) {
	case IRQ_TYPE_EDGE_RISING:
		lvl_type = GPIO_INT_LVL_EDGE_RISING;
		break;

	case IRQ_TYPE_EDGE_FALLING:
		lvl_type = GPIO_INT_LVL_EDGE_FALLING;
		break;

	case IRQ_TYPE_EDGE_BOTH:
		lvl_type = GPIO_INT_LVL_EDGE_BOTH;
		break;

	case IRQ_TYPE_LEVEL_HIGH:
		lvl_type = GPIO_INT_LVL_LEVEL_HIGH;
		break;

	case IRQ_TYPE_LEVEL_LOW:
		lvl_type = GPIO_INT_LVL_LEVEL_LOW;
		break;

	default:
		return -EINVAL;
	}

	spin_lock_irqsave(&bank->lvl_lock[port], flags);

	val = __raw_readl(GPIO_INT_LVL(gpio));
	val &= ~(GPIO_INT_LVL_MASK << GPIO_BIT(gpio));
	val |= lvl_type << GPIO_BIT(gpio);
	__raw_writel(val, GPIO_INT_LVL(gpio));

	spin_unlock_irqrestore(&bank->lvl_lock[port], flags);

	if (type & (IRQ_TYPE_LEVEL_LOW | IRQ_TYPE_LEVEL_HIGH))
		__irq_set_handler_locked(d->irq, handle_level_irq);
	else if (type & (IRQ_TYPE_EDGE_FALLING | IRQ_TYPE_EDGE_RISING))
		__irq_set_handler_locked(d->irq, handle_edge_irq);

	return 0;
}

static void tegra_gpio_irq_handler(unsigned int irq, struct irq_desc *desc)
{
	struct tegra_gpio_bank *bank;
	int port;
	int pin;
	int unmasked = 0;

	desc->irq_data.chip->irq_ack(&desc->irq_data);

	bank = irq_get_handler_data(irq);

	for (port = 0; port < 4; port++) {
		int gpio = tegra_gpio_compose(bank->bank, port, 0);
		unsigned long sta = __raw_readl(GPIO_INT_STA(gpio)) &
			__raw_readl(GPIO_INT_ENB(gpio));
		u32 lvl = __raw_readl(GPIO_INT_LVL(gpio));

		for_each_set_bit(pin, &sta, 8) {
			__raw_writel(1 << pin, GPIO_INT_CLR(gpio));

			/* if gpio is edge triggered, clear condition
			 * before executing the hander so that we don't
			 * miss edges
			 */
			if (lvl & (0x100 << pin)) {
				unmasked = 1;
				desc->irq_data.chip->irq_unmask(&desc->irq_data);
			}

			generic_handle_irq(gpio_to_irq(gpio + pin));
		}
	}

	if (!unmasked)
		desc->irq_data.chip->irq_unmask(&desc->irq_data);

}

#ifdef CONFIG_PM
void tegra_gpio_resume(void)
{
	unsigned long flags;
	int b;
	int p;

	local_irq_save(flags);

	for (b = 0; b < ARRAY_SIZE(tegra_gpio_banks); b++) {
		struct tegra_gpio_bank *bank = &tegra_gpio_banks[b];

		for (p = 0; p < ARRAY_SIZE(bank->oe); p++) {
			unsigned int gpio = (b<<5) | (p<<3);
			__raw_writel(bank->cnf[p], GPIO_CNF(gpio));
			__raw_writel(bank->out[p], GPIO_OUT(gpio));
			__raw_writel(bank->oe[p], GPIO_OE(gpio));
			__raw_writel(bank->int_lvl[p], GPIO_INT_LVL(gpio));
			__raw_writel(bank->int_enb[p], GPIO_INT_ENB(gpio));
		}
	}

	local_irq_restore(flags);
}

void tegra_gpio_suspend(void)
{
	unsigned long flags;
	int b;
	int p;

	local_irq_save(flags);
	for (b = 0; b < ARRAY_SIZE(tegra_gpio_banks); b++) {
		struct tegra_gpio_bank *bank = &tegra_gpio_banks[b];

		for (p = 0; p < ARRAY_SIZE(bank->oe); p++) {
			unsigned int gpio = (b<<5) | (p<<3);
			bank->cnf[p] = __raw_readl(GPIO_CNF(gpio));
			bank->out[p] = __raw_readl(GPIO_OUT(gpio));
			bank->oe[p] = __raw_readl(GPIO_OE(gpio));
			bank->int_enb[p] = __raw_readl(GPIO_INT_ENB(gpio));
			bank->int_lvl[p] = __raw_readl(GPIO_INT_LVL(gpio));
		}
	}
	local_irq_restore(flags);
}

static int tegra_gpio_wake_enable(struct irq_data *d, unsigned int enable)
{
	struct tegra_gpio_bank *bank = irq_data_get_irq_chip_data(d);
<<<<<<< HEAD
	return set_irq_wake(bank->irq, enable);
=======
	return irq_set_irq_wake(bank->irq, enable);
>>>>>>> 105e53f8
}
#endif

static struct irq_chip tegra_gpio_irq_chip = {
	.name		= "GPIO",
	.irq_ack	= tegra_gpio_irq_ack,
	.irq_mask	= tegra_gpio_irq_mask,
	.irq_unmask	= tegra_gpio_irq_unmask,
	.irq_set_type	= tegra_gpio_irq_set_type,
#ifdef CONFIG_PM
	.irq_set_wake	= tegra_gpio_wake_enable,
#endif
};


/* This lock class tells lockdep that GPIO irqs are in a different
 * category than their parents, so it won't report false recursion.
 */
static struct lock_class_key gpio_lock_class;

static int __init tegra_gpio_init(void)
{
	struct tegra_gpio_bank *bank;
	int i;
	int j;

	for (i = 0; i < 7; i++) {
		for (j = 0; j < 4; j++) {
			int gpio = tegra_gpio_compose(i, j, 0);
			__raw_writel(0x00, GPIO_INT_ENB(gpio));
		}
	}

	gpiochip_add(&tegra_gpio_chip);

	for (i = INT_GPIO_BASE; i < (INT_GPIO_BASE + TEGRA_NR_GPIOS); i++) {
		bank = &tegra_gpio_banks[GPIO_BANK(irq_to_gpio(i))];

		irq_set_lockdep_class(i, &gpio_lock_class);
		irq_set_chip_data(i, bank);
		irq_set_chip_and_handler(i, &tegra_gpio_irq_chip,
					 handle_simple_irq);
		set_irq_flags(i, IRQF_VALID);
	}

	for (i = 0; i < ARRAY_SIZE(tegra_gpio_banks); i++) {
		bank = &tegra_gpio_banks[i];

		irq_set_chained_handler(bank->irq, tegra_gpio_irq_handler);
		irq_set_handler_data(bank->irq, bank);

		for (j = 0; j < 4; j++)
			spin_lock_init(&bank->lvl_lock[j]);
	}

	return 0;
}

postcore_initcall(tegra_gpio_init);

void __init tegra_gpio_config(struct tegra_gpio_table *table, int num)
{
	int i;

	for (i = 0; i < num; i++) {
		int gpio = table[i].gpio;

		if (table[i].enable)
			tegra_gpio_enable(gpio);
		else
			tegra_gpio_disable(gpio);
	}
}

#ifdef	CONFIG_DEBUG_FS

#include <linux/debugfs.h>
#include <linux/seq_file.h>

static int dbg_gpio_show(struct seq_file *s, void *unused)
{
	int i;
	int j;

	for (i = 0; i < 7; i++) {
		for (j = 0; j < 4; j++) {
			int gpio = tegra_gpio_compose(i, j, 0);
			seq_printf(s,
				"%d:%d %02x %02x %02x %02x %02x %02x %06x\n",
				i, j,
				__raw_readl(GPIO_CNF(gpio)),
				__raw_readl(GPIO_OE(gpio)),
				__raw_readl(GPIO_OUT(gpio)),
				__raw_readl(GPIO_IN(gpio)),
				__raw_readl(GPIO_INT_STA(gpio)),
				__raw_readl(GPIO_INT_ENB(gpio)),
				__raw_readl(GPIO_INT_LVL(gpio)));
		}
	}
	return 0;
}

static int dbg_gpio_open(struct inode *inode, struct file *file)
{
	return single_open(file, dbg_gpio_show, &inode->i_private);
}

static const struct file_operations debug_fops = {
	.open		= dbg_gpio_open,
	.read		= seq_read,
	.llseek		= seq_lseek,
	.release	= single_release,
};

static int __init tegra_gpio_debuginit(void)
{
	(void) debugfs_create_file("tegra_gpio", S_IRUGO,
					NULL, NULL, &debug_fops);
	return 0;
}
late_initcall(tegra_gpio_debuginit);
#endif<|MERGE_RESOLUTION|>--- conflicted
+++ resolved
@@ -303,11 +303,7 @@
 static int tegra_gpio_wake_enable(struct irq_data *d, unsigned int enable)
 {
 	struct tegra_gpio_bank *bank = irq_data_get_irq_chip_data(d);
-<<<<<<< HEAD
-	return set_irq_wake(bank->irq, enable);
-=======
 	return irq_set_irq_wake(bank->irq, enable);
->>>>>>> 105e53f8
 }
 #endif
 
