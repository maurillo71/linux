/*
 *  linux/arch/arm/plat-pxa/gpio.c
 *
 *  Generic PXA GPIO handling
 *
 *  Author:	Nicolas Pitre
 *  Created:	Jun 15, 2001
 *  Copyright:	MontaVista Software Inc.
 *
 *  This program is free software; you can redistribute it and/or modify
 *  it under the terms of the GNU General Public License version 2 as
 *  published by the Free Software Foundation.
 */

#include <linux/init.h>
#include <linux/irq.h>
#include <linux/io.h>
#include <linux/sysdev.h>
#include <linux/slab.h>

#include <mach/gpio.h>

int pxa_last_gpio;

struct pxa_gpio_chip {
	struct gpio_chip chip;
	void __iomem	*regbase;
	char label[10];

	unsigned long	irq_mask;
	unsigned long	irq_edge_rise;
	unsigned long	irq_edge_fall;

#ifdef CONFIG_PM
	unsigned long	saved_gplr;
	unsigned long	saved_gpdr;
	unsigned long	saved_grer;
	unsigned long	saved_gfer;
#endif
};

static DEFINE_SPINLOCK(gpio_lock);
static struct pxa_gpio_chip *pxa_gpio_chips;

#define for_each_gpio_chip(i, c)			\
	for (i = 0, c = &pxa_gpio_chips[0]; i <= pxa_last_gpio; i += 32, c++)

static inline void __iomem *gpio_chip_base(struct gpio_chip *c)
{
	return container_of(c, struct pxa_gpio_chip, chip)->regbase;
}

static inline struct pxa_gpio_chip *gpio_to_chip(unsigned gpio)
{
	return &pxa_gpio_chips[gpio_to_bank(gpio)];
}

static int pxa_gpio_direction_input(struct gpio_chip *chip, unsigned offset)
{
	void __iomem *base = gpio_chip_base(chip);
	uint32_t value, mask = 1 << offset;
	unsigned long flags;

	spin_lock_irqsave(&gpio_lock, flags);

	value = __raw_readl(base + GPDR_OFFSET);
	if (__gpio_is_inverted(chip->base + offset))
		value |= mask;
	else
		value &= ~mask;
	__raw_writel(value, base + GPDR_OFFSET);

	spin_unlock_irqrestore(&gpio_lock, flags);
	return 0;
}

static int pxa_gpio_direction_output(struct gpio_chip *chip,
				     unsigned offset, int value)
{
	void __iomem *base = gpio_chip_base(chip);
	uint32_t tmp, mask = 1 << offset;
	unsigned long flags;

	__raw_writel(mask, base + (value ? GPSR_OFFSET : GPCR_OFFSET));

	spin_lock_irqsave(&gpio_lock, flags);

	tmp = __raw_readl(base + GPDR_OFFSET);
	if (__gpio_is_inverted(chip->base + offset))
		tmp &= ~mask;
	else
		tmp |= mask;
	__raw_writel(tmp, base + GPDR_OFFSET);

	spin_unlock_irqrestore(&gpio_lock, flags);
	return 0;
}

static int pxa_gpio_get(struct gpio_chip *chip, unsigned offset)
{
	return __raw_readl(gpio_chip_base(chip) + GPLR_OFFSET) & (1 << offset);
}

static void pxa_gpio_set(struct gpio_chip *chip, unsigned offset, int value)
{
	__raw_writel(1 << offset, gpio_chip_base(chip) +
				(value ? GPSR_OFFSET : GPCR_OFFSET));
}

static int __init pxa_init_gpio_chip(int gpio_end)
{
	int i, gpio, nbanks = gpio_to_bank(gpio_end) + 1;
	struct pxa_gpio_chip *chips;

	chips = kzalloc(nbanks * sizeof(struct pxa_gpio_chip), GFP_KERNEL);
	if (chips == NULL) {
		pr_err("%s: failed to allocate GPIO chips\n", __func__);
		return -ENOMEM;
	}

	for (i = 0, gpio = 0; i < nbanks; i++, gpio += 32) {
		struct gpio_chip *c = &chips[i].chip;

		sprintf(chips[i].label, "gpio-%d", i);
		chips[i].regbase = (void __iomem *)GPIO_BANK(i);

		c->base  = gpio;
		c->label = chips[i].label;

		c->direction_input  = pxa_gpio_direction_input;
		c->direction_output = pxa_gpio_direction_output;
		c->get = pxa_gpio_get;
		c->set = pxa_gpio_set;

		/* number of GPIOs on last bank may be less than 32 */
		c->ngpio = (gpio + 31 > gpio_end) ? (gpio_end - gpio + 1) : 32;
		gpiochip_add(c);
	}
	pxa_gpio_chips = chips;
	return 0;
}

/* Update only those GRERx and GFERx edge detection register bits if those
 * bits are set in c->irq_mask
 */
static inline void update_edge_detect(struct pxa_gpio_chip *c)
{
	uint32_t grer, gfer;

	grer = __raw_readl(c->regbase + GRER_OFFSET) & ~c->irq_mask;
	gfer = __raw_readl(c->regbase + GFER_OFFSET) & ~c->irq_mask;
	grer |= c->irq_edge_rise & c->irq_mask;
	gfer |= c->irq_edge_fall & c->irq_mask;
	__raw_writel(grer, c->regbase + GRER_OFFSET);
	__raw_writel(gfer, c->regbase + GFER_OFFSET);
}

static int pxa_gpio_irq_type(struct irq_data *d, unsigned int type)
{
	struct pxa_gpio_chip *c;
	int gpio = irq_to_gpio(d->irq);
	unsigned long gpdr, mask = GPIO_bit(gpio);

	c = gpio_to_chip(gpio);

	if (type == IRQ_TYPE_PROBE) {
		/* Don't mess with enabled GPIOs using preconfigured edges or
		 * GPIOs set to alternate function or to output during probe
		 */
		if ((c->irq_edge_rise | c->irq_edge_fall) & GPIO_bit(gpio))
			return 0;

		if (__gpio_is_occupied(gpio))
			return 0;

		type = IRQ_TYPE_EDGE_RISING | IRQ_TYPE_EDGE_FALLING;
	}

	gpdr = __raw_readl(c->regbase + GPDR_OFFSET);

	if (__gpio_is_inverted(gpio))
		__raw_writel(gpdr | mask,  c->regbase + GPDR_OFFSET);
	else
		__raw_writel(gpdr & ~mask, c->regbase + GPDR_OFFSET);

	if (type & IRQ_TYPE_EDGE_RISING)
		c->irq_edge_rise |= mask;
	else
		c->irq_edge_rise &= ~mask;

	if (type & IRQ_TYPE_EDGE_FALLING)
		c->irq_edge_fall |= mask;
	else
		c->irq_edge_fall &= ~mask;

	update_edge_detect(c);

	pr_debug("%s: IRQ%d (GPIO%d) - edge%s%s\n", __func__, d->irq, gpio,
		((type & IRQ_TYPE_EDGE_RISING)  ? " rising"  : ""),
		((type & IRQ_TYPE_EDGE_FALLING) ? " falling" : ""));
	return 0;
}

static void pxa_gpio_demux_handler(unsigned int irq, struct irq_desc *desc)
{
	struct pxa_gpio_chip *c;
	int loop, gpio, gpio_base, n;
	unsigned long gedr;

	do {
		loop = 0;
		for_each_gpio_chip(gpio, c) {
			gpio_base = c->chip.base;

			gedr = __raw_readl(c->regbase + GEDR_OFFSET);
			gedr = gedr & c->irq_mask;
			__raw_writel(gedr, c->regbase + GEDR_OFFSET);

			n = find_first_bit(&gedr, BITS_PER_LONG);
			while (n < BITS_PER_LONG) {
				loop = 1;

				generic_handle_irq(gpio_to_irq(gpio_base + n));
				n = find_next_bit(&gedr, BITS_PER_LONG, n + 1);
			}
		}
	} while (loop);
}

static void pxa_ack_muxed_gpio(struct irq_data *d)
{
	int gpio = irq_to_gpio(d->irq);
	struct pxa_gpio_chip *c = gpio_to_chip(gpio);

	__raw_writel(GPIO_bit(gpio), c->regbase + GEDR_OFFSET);
}

static void pxa_mask_muxed_gpio(struct irq_data *d)
{
	int gpio = irq_to_gpio(d->irq);
	struct pxa_gpio_chip *c = gpio_to_chip(gpio);
	uint32_t grer, gfer;

	c->irq_mask &= ~GPIO_bit(gpio);

	grer = __raw_readl(c->regbase + GRER_OFFSET) & ~GPIO_bit(gpio);
	gfer = __raw_readl(c->regbase + GFER_OFFSET) & ~GPIO_bit(gpio);
	__raw_writel(grer, c->regbase + GRER_OFFSET);
	__raw_writel(gfer, c->regbase + GFER_OFFSET);
}

static void pxa_unmask_muxed_gpio(struct irq_data *d)
{
	int gpio = irq_to_gpio(d->irq);
	struct pxa_gpio_chip *c = gpio_to_chip(gpio);

	c->irq_mask |= GPIO_bit(gpio);
	update_edge_detect(c);
}

static struct irq_chip pxa_muxed_gpio_chip = {
	.name		= "GPIO",
	.irq_ack	= pxa_ack_muxed_gpio,
	.irq_mask	= pxa_mask_muxed_gpio,
	.irq_unmask	= pxa_unmask_muxed_gpio,
	.irq_set_type	= pxa_gpio_irq_type,
};

void __init pxa_init_gpio(int mux_irq, int start, int end, set_wake_t fn)
{
	struct pxa_gpio_chip *c;
	int gpio, irq;

	pxa_last_gpio = end;

	/* Initialize GPIO chips */
	pxa_init_gpio_chip(end);

	/* clear all GPIO edge detects */
	for_each_gpio_chip(gpio, c) {
		__raw_writel(0, c->regbase + GFER_OFFSET);
		__raw_writel(0, c->regbase + GRER_OFFSET);
		__raw_writel(~0,c->regbase + GEDR_OFFSET);
	}

	for (irq  = gpio_to_irq(start); irq <= gpio_to_irq(end); irq++) {
		irq_set_chip_and_handler(irq, &pxa_muxed_gpio_chip,
					 handle_edge_irq);
		set_irq_flags(irq, IRQF_VALID | IRQF_PROBE);
	}

	/* Install handler for GPIO>=2 edge detect interrupts */
<<<<<<< HEAD
	set_irq_chained_handler(mux_irq, pxa_gpio_demux_handler);
=======
	irq_set_chained_handler(mux_irq, pxa_gpio_demux_handler);
>>>>>>> 105e53f8
	pxa_muxed_gpio_chip.irq_set_wake = fn;
}

#ifdef CONFIG_PM
static int pxa_gpio_suspend(struct sys_device *dev, pm_message_t state)
{
	struct pxa_gpio_chip *c;
	int gpio;

	for_each_gpio_chip(gpio, c) {
		c->saved_gplr = __raw_readl(c->regbase + GPLR_OFFSET);
		c->saved_gpdr = __raw_readl(c->regbase + GPDR_OFFSET);
		c->saved_grer = __raw_readl(c->regbase + GRER_OFFSET);
		c->saved_gfer = __raw_readl(c->regbase + GFER_OFFSET);

		/* Clear GPIO transition detect bits */
		__raw_writel(0xffffffff, c->regbase + GEDR_OFFSET);
	}
	return 0;
}

static int pxa_gpio_resume(struct sys_device *dev)
{
	struct pxa_gpio_chip *c;
	int gpio;

	for_each_gpio_chip(gpio, c) {
		/* restore level with set/clear */
		__raw_writel( c->saved_gplr, c->regbase + GPSR_OFFSET);
		__raw_writel(~c->saved_gplr, c->regbase + GPCR_OFFSET);

		__raw_writel(c->saved_grer, c->regbase + GRER_OFFSET);
		__raw_writel(c->saved_gfer, c->regbase + GFER_OFFSET);
		__raw_writel(c->saved_gpdr, c->regbase + GPDR_OFFSET);
	}
	return 0;
}
#else
#define pxa_gpio_suspend	NULL
#define pxa_gpio_resume		NULL
#endif

struct sysdev_class pxa_gpio_sysclass = {
	.name		= "gpio",
	.suspend	= pxa_gpio_suspend,
	.resume		= pxa_gpio_resume,
};

static int __init pxa_gpio_init(void)
{
	return sysdev_class_register(&pxa_gpio_sysclass);
}

core_initcall(pxa_gpio_init);<|MERGE_RESOLUTION|>--- conflicted
+++ resolved
@@ -290,11 +290,7 @@
 	}
 
 	/* Install handler for GPIO>=2 edge detect interrupts */
-<<<<<<< HEAD
-	set_irq_chained_handler(mux_irq, pxa_gpio_demux_handler);
-=======
 	irq_set_chained_handler(mux_irq, pxa_gpio_demux_handler);
->>>>>>> 105e53f8
 	pxa_muxed_gpio_chip.irq_set_wake = fn;
 }
 
