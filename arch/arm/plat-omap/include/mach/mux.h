--- conflicted
+++ resolved
@@ -885,12 +885,9 @@
 	AH9_3430_MMC3_DAT1,
 	AF13_3430_MMC3_DAT2,
 	AF13_3430_MMC3_DAT3,
-<<<<<<< HEAD
-=======
 
 	/* SYS_NIRQ T2 INT1 */
 	AF26_34XX_SYS_NIRQ,
->>>>>>> 1f685b36
 };
 
 struct omap_mux_cfg {
