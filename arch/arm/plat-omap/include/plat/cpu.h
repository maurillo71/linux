/*
 * arch/arm/plat-omap/include/mach/cpu.h
 *
 * OMAP cpu type detection
 *
 * Copyright (C) 2004, 2008 Nokia Corporation
 *
 * Copyright (C) 2009 Texas Instruments.
 *
 * Written by Tony Lindgren <tony.lindgren@nokia.com>
 *
 * Added OMAP4 specific defines - Santosh Shilimkar<santosh.shilimkar@ti.com>
 *
 * This program is free software; you can redistribute it and/or modify
 * it under the terms of the GNU General Public License as published by
 * the Free Software Foundation; either version 2 of the License, or
 * (at your option) any later version.
 *
 * This program is distributed in the hope that it will be useful,
 * but WITHOUT ANY WARRANTY; without even the implied warranty of
 * MERCHANTABILITY or FITNESS FOR A PARTICULAR PURPOSE. See the
 * GNU General Public License for more details.
 *
 * You should have received a copy of the GNU General Public License
 * along with this program; if not, write to the Free Software
 * Foundation, Inc., 59 Temple Place, Suite 330, Boston, MA 02111-1307 USA
 *
 */

#ifndef __ASM_ARCH_OMAP_CPU_H
#define __ASM_ARCH_OMAP_CPU_H

#include <linux/bitops.h>
#include <plat/multi.h>

/*
 * Omap device type i.e. EMU/HS/TST/GP/BAD
 */
#define OMAP2_DEVICE_TYPE_TEST		0
#define OMAP2_DEVICE_TYPE_EMU		1
#define OMAP2_DEVICE_TYPE_SEC		2
#define OMAP2_DEVICE_TYPE_GP		3
#define OMAP2_DEVICE_TYPE_BAD		4

int omap_type(void);

struct omap_chip_id {
	u16 oc;
	u8 type;
};

#define OMAP_CHIP_INIT(x)	{ .oc = x }

/*
 * omap_rev bits:
 * CPU id bits	(0730, 1510, 1710, 2422...)	[31:16]
 * CPU revision	(See _REV_ defined in cpu.h)	[15:08]
 * CPU class bits (15xx, 16xx, 24xx, 34xx...)	[07:00]
 */
unsigned int omap_rev(void);

/*
 * Define CPU revision bits
 *
 * Verbose meaning of the revision bits may be different for a silicon
 * family. This difference can be handled separately.
 */
#define OMAP_REVBITS_00		0x00
#define OMAP_REVBITS_01		0x01
#define OMAP_REVBITS_02		0x02
#define OMAP_REVBITS_03		0x03
#define OMAP_REVBITS_04		0x04
#define OMAP_REVBITS_05		0x05

/*
 * Get the CPU revision for OMAP devices
 */
#define GET_OMAP_REVISION()	((omap_rev() >> 8) & 0xff)

/*
 * Macros to group OMAP into cpu classes.
 * These can be used in most places.
 * cpu_is_omap7xx():	True for OMAP730, OMAP850
 * cpu_is_omap15xx():	True for OMAP1510, OMAP5910 and OMAP310
 * cpu_is_omap16xx():	True for OMAP1610, OMAP5912 and OMAP1710
 * cpu_is_omap24xx():	True for OMAP2420, OMAP2422, OMAP2423, OMAP2430
 * cpu_is_omap242x():	True for OMAP2420, OMAP2422, OMAP2423
 * cpu_is_omap243x():	True for OMAP2430
 * cpu_is_omap343x():	True for OMAP3430
 * cpu_is_omap443x():	True for OMAP4430
 */
#define GET_OMAP_CLASS	(omap_rev() & 0xff)

#define IS_OMAP_CLASS(class, id)			\
static inline int is_omap ##class (void)		\
{							\
	return (GET_OMAP_CLASS == (id)) ? 1 : 0;	\
}

#define GET_OMAP_SUBCLASS	((omap_rev() >> 20) & 0x0fff)

#define IS_OMAP_SUBCLASS(subclass, id)			\
static inline int is_omap ##subclass (void)		\
{							\
	return (GET_OMAP_SUBCLASS == (id)) ? 1 : 0;	\
}

IS_OMAP_CLASS(7xx, 0x07)
IS_OMAP_CLASS(15xx, 0x15)
IS_OMAP_CLASS(16xx, 0x16)
IS_OMAP_CLASS(24xx, 0x24)
IS_OMAP_CLASS(34xx, 0x34)
IS_OMAP_CLASS(44xx, 0x44)

IS_OMAP_SUBCLASS(242x, 0x242)
IS_OMAP_SUBCLASS(243x, 0x243)
IS_OMAP_SUBCLASS(343x, 0x343)
IS_OMAP_SUBCLASS(363x, 0x363)
IS_OMAP_SUBCLASS(443x, 0x443)

#define cpu_is_omap7xx()		0
#define cpu_is_omap15xx()		0
#define cpu_is_omap16xx()		0
#define cpu_is_omap24xx()		0
#define cpu_is_omap242x()		0
#define cpu_is_omap243x()		0
#define cpu_is_omap34xx()		0
#define cpu_is_omap343x()		0
#define cpu_is_omap44xx()		0
#define cpu_is_omap443x()		0

#if defined(MULTI_OMAP1)
# if defined(CONFIG_ARCH_OMAP730)
#  undef  cpu_is_omap7xx
#  define cpu_is_omap7xx()		is_omap7xx()
# endif
# if defined(CONFIG_ARCH_OMAP850)
#  undef  cpu_is_omap7xx
#  define cpu_is_omap7xx()		is_omap7xx()
# endif
# if defined(CONFIG_ARCH_OMAP15XX)
#  undef  cpu_is_omap15xx
#  define cpu_is_omap15xx()		is_omap15xx()
# endif
# if defined(CONFIG_ARCH_OMAP16XX)
#  undef  cpu_is_omap16xx
#  define cpu_is_omap16xx()		is_omap16xx()
# endif
#else
# if defined(CONFIG_ARCH_OMAP730)
#  undef  cpu_is_omap7xx
#  define cpu_is_omap7xx()		1
# endif
# if defined(CONFIG_ARCH_OMAP850)
#  undef  cpu_is_omap7xx
#  define cpu_is_omap7xx()		1
# endif
# if defined(CONFIG_ARCH_OMAP15XX)
#  undef  cpu_is_omap15xx
#  define cpu_is_omap15xx()		1
# endif
# if defined(CONFIG_ARCH_OMAP16XX)
#  undef  cpu_is_omap16xx
#  define cpu_is_omap16xx()		1
# endif
#endif

#if defined(MULTI_OMAP2)
# if defined(CONFIG_ARCH_OMAP2)
#  undef  cpu_is_omap24xx
#  define cpu_is_omap24xx()		is_omap24xx()
# endif
# if defined (CONFIG_ARCH_OMAP2420)
#  undef  cpu_is_omap242x
#  define cpu_is_omap242x()		is_omap242x()
# endif
# if defined (CONFIG_ARCH_OMAP2430)
#  undef  cpu_is_omap243x
#  define cpu_is_omap243x()		is_omap243x()
# endif
# if defined(CONFIG_ARCH_OMAP3)
#  undef  cpu_is_omap34xx
#  undef  cpu_is_omap343x
#  define cpu_is_omap34xx()		is_omap34xx()
#  define cpu_is_omap343x()		is_omap343x()
# endif
#else
# if defined(CONFIG_ARCH_OMAP2)
#  undef  cpu_is_omap24xx
#  define cpu_is_omap24xx()		1
# endif
# if defined(CONFIG_ARCH_OMAP2420)
#  undef  cpu_is_omap242x
#  define cpu_is_omap242x()		1
# endif
# if defined(CONFIG_ARCH_OMAP2430)
#  undef  cpu_is_omap243x
#  define cpu_is_omap243x()		1
# endif
# if defined(CONFIG_ARCH_OMAP3)
#  undef  cpu_is_omap34xx
#  define cpu_is_omap34xx()		1
# endif
# if defined(CONFIG_ARCH_OMAP3430)
#  undef  cpu_is_omap343x
#  define cpu_is_omap343x()		1
# endif
#endif

/*
 * Macros to detect individual cpu types.
 * These are only rarely needed.
 * cpu_is_omap330():	True for OMAP330
 * cpu_is_omap730():	True for OMAP730
 * cpu_is_omap850():	True for OMAP850
 * cpu_is_omap1510():	True for OMAP1510
 * cpu_is_omap1610():	True for OMAP1610
 * cpu_is_omap1611():	True for OMAP1611
 * cpu_is_omap5912():	True for OMAP5912
 * cpu_is_omap1621():	True for OMAP1621
 * cpu_is_omap1710():	True for OMAP1710
 * cpu_is_omap2420():	True for OMAP2420
 * cpu_is_omap2422():	True for OMAP2422
 * cpu_is_omap2423():	True for OMAP2423
 * cpu_is_omap2430():	True for OMAP2430
 * cpu_is_omap3430():	True for OMAP3430
 * cpu_is_omap4430():	True for OMAP4430
 * cpu_is_omap3505():	True for OMAP3505
 * cpu_is_omap3517():	True for OMAP3517
 */
#define GET_OMAP_TYPE	((omap_rev() >> 16) & 0xffff)

#define IS_OMAP_TYPE(type, id)				\
static inline int is_omap ##type (void)			\
{							\
	return (GET_OMAP_TYPE == (id)) ? 1 : 0;		\
}

IS_OMAP_TYPE(310, 0x0310)
IS_OMAP_TYPE(730, 0x0730)
IS_OMAP_TYPE(850, 0x0850)
IS_OMAP_TYPE(1510, 0x1510)
IS_OMAP_TYPE(1610, 0x1610)
IS_OMAP_TYPE(1611, 0x1611)
IS_OMAP_TYPE(5912, 0x1611)
IS_OMAP_TYPE(1621, 0x1621)
IS_OMAP_TYPE(1710, 0x1710)
IS_OMAP_TYPE(2420, 0x2420)
IS_OMAP_TYPE(2422, 0x2422)
IS_OMAP_TYPE(2423, 0x2423)
IS_OMAP_TYPE(2430, 0x2430)
IS_OMAP_TYPE(3430, 0x3430)
IS_OMAP_TYPE(3505, 0x3505)
IS_OMAP_TYPE(3517, 0x3517)

#define cpu_is_omap310()		0
#define cpu_is_omap730()		0
#define cpu_is_omap850()		0
#define cpu_is_omap1510()		0
#define cpu_is_omap1610()		0
#define cpu_is_omap5912()		0
#define cpu_is_omap1611()		0
#define cpu_is_omap1621()		0
#define cpu_is_omap1710()		0
#define cpu_is_omap2420()		0
#define cpu_is_omap2422()		0
#define cpu_is_omap2423()		0
#define cpu_is_omap2430()		0
#define cpu_is_omap3503()		0
#define cpu_is_omap3515()		0
#define cpu_is_omap3525()		0
#define cpu_is_omap3530()		0
#define cpu_is_omap3505()		0
#define cpu_is_omap3517()		0
#define cpu_is_omap3430()		0
#define cpu_is_omap4430()		0
#define cpu_is_omap3630()		0

/*
 * Whether we have MULTI_OMAP1 or not, we still need to distinguish
 * between 730 vs 850, 330 vs. 1510 and 1611B/5912 vs. 1710.
 */

#if defined(CONFIG_ARCH_OMAP730)
# undef  cpu_is_omap730
# define cpu_is_omap730()		is_omap730()
#endif

#if defined(CONFIG_ARCH_OMAP850)
# undef  cpu_is_omap850
# define cpu_is_omap850()		is_omap850()
#endif

#if defined(CONFIG_ARCH_OMAP15XX)
# undef  cpu_is_omap310
# undef  cpu_is_omap1510
# define cpu_is_omap310()		is_omap310()
# define cpu_is_omap1510()		is_omap1510()
#endif

#if defined(CONFIG_ARCH_OMAP16XX)
# undef  cpu_is_omap1610
# undef  cpu_is_omap1611
# undef  cpu_is_omap5912
# undef  cpu_is_omap1621
# undef  cpu_is_omap1710
# define cpu_is_omap1610()		is_omap1610()
# define cpu_is_omap1611()		is_omap1611()
# define cpu_is_omap5912()		is_omap5912()
# define cpu_is_omap1621()		is_omap1621()
# define cpu_is_omap1710()		is_omap1710()
#endif

#if defined(CONFIG_ARCH_OMAP2)
# undef  cpu_is_omap2420
# undef  cpu_is_omap2422
# undef  cpu_is_omap2423
# undef  cpu_is_omap2430
# define cpu_is_omap2420()		is_omap2420()
# define cpu_is_omap2422()		is_omap2422()
# define cpu_is_omap2423()		is_omap2423()
# define cpu_is_omap2430()		is_omap2430()
#endif

#if defined(CONFIG_ARCH_OMAP3)
# undef cpu_is_omap3430
# undef cpu_is_omap3503
# undef cpu_is_omap3515
# undef cpu_is_omap3525
# undef cpu_is_omap3530
# undef cpu_is_omap3505
# undef cpu_is_omap3517
# define cpu_is_omap3430()		is_omap3430()
# define cpu_is_omap3503()		(cpu_is_omap3430() &&		\
						(!omap3_has_iva()) &&	\
						(!omap3_has_sgx()))
# define cpu_is_omap3515()		(cpu_is_omap3430() &&		\
						(!omap3_has_iva()) &&	\
						(omap3_has_sgx()))
# define cpu_is_omap3525()		(cpu_is_omap3430() &&		\
						(!omap3_has_sgx()) &&	\
						(omap3_has_iva()))
# define cpu_is_omap3530()		(cpu_is_omap3430())
# define cpu_is_omap3505()		is_omap3505()
# define cpu_is_omap3517()		is_omap3517()
# undef cpu_is_omap3630
# define cpu_is_omap3630()		is_omap363x()
#endif

# if defined(CONFIG_ARCH_OMAP4)
# undef cpu_is_omap44xx
# undef cpu_is_omap443x
# define cpu_is_omap44xx()		is_omap44xx()
# define cpu_is_omap443x()		is_omap443x()
# endif

/* Macros to detect if we have OMAP1 or OMAP2 */
#define cpu_class_is_omap1()	(cpu_is_omap7xx() || cpu_is_omap15xx() || \
				cpu_is_omap16xx())
#define cpu_class_is_omap2()	(cpu_is_omap24xx() || cpu_is_omap34xx() || \
				cpu_is_omap44xx())

/* Various silicon revisions for omap2 */
#define OMAP242X_CLASS		0x24200024
#define OMAP2420_REV_ES1_0	OMAP242X_CLASS
#define OMAP2420_REV_ES2_0	(OMAP242X_CLASS | (OMAP_REVBITS_01 << 8))

#define OMAP243X_CLASS		0x24300024
#define OMAP2430_REV_ES1_0	OMAP243X_CLASS

#define OMAP343X_CLASS		0x34300034
#define OMAP3430_REV_ES1_0	OMAP343X_CLASS
#define OMAP3430_REV_ES2_0	(OMAP343X_CLASS | (OMAP_REVBITS_01 << 8))
#define OMAP3430_REV_ES2_1	(OMAP343X_CLASS | (OMAP_REVBITS_02 << 8))
#define OMAP3430_REV_ES3_0	(OMAP343X_CLASS | (OMAP_REVBITS_03 << 8))
#define OMAP3430_REV_ES3_1	(OMAP343X_CLASS | (OMAP_REVBITS_04 << 8))
#define OMAP3430_REV_ES3_1_2	(OMAP343X_CLASS | (OMAP_REVBITS_05 << 8))

#define OMAP363X_CLASS		0x36300034
#define OMAP3630_REV_ES1_0	OMAP363X_CLASS
#define OMAP3630_REV_ES1_1	(OMAP363X_CLASS | (OMAP_REVBITS_01 << 8))
#define OMAP3630_REV_ES1_2	(OMAP363X_CLASS | (OMAP_REVBITS_02 << 8))

#define OMAP35XX_CLASS		0x35000034
#define OMAP3503_REV(v)		(OMAP35XX_CLASS | (0x3503 << 16) | (v << 8))
#define OMAP3515_REV(v)		(OMAP35XX_CLASS | (0x3515 << 16) | (v << 8))
#define OMAP3525_REV(v)		(OMAP35XX_CLASS | (0x3525 << 16) | (v << 8))
#define OMAP3530_REV(v)		(OMAP35XX_CLASS | (0x3530 << 16) | (v << 8))
#define OMAP3505_REV(v)		(OMAP35XX_CLASS | (0x3505 << 16) | (v << 8))
#define OMAP3517_REV(v)		(OMAP35XX_CLASS | (0x3517 << 16) | (v << 8))

#define OMAP443X_CLASS		0x44300044
<<<<<<< HEAD
#define OMAP4430_REV_ES1_0	0x44300044
=======
#define OMAP4430_REV_ES1_0	OMAP443X_CLASS
>>>>>>> 64758a85
#define OMAP4430_REV_ES2_0	0x44301044

/*
 * omap_chip bits
 *
 * CHIP_IS_OMAP{2420,2430,3430} indicate that a particular structure is
 * valid on all chips of that type.  CHIP_IS_OMAP3430ES{1,2} indicates
 * something that is only valid on that particular ES revision.
 *
 * These bits may be ORed together to indicate structures that are
 * available on multiple chip types.
 *
 * To test whether a particular structure matches the current OMAP chip type,
 * use omap_chip_is().
 *
 */
#define CHIP_IS_OMAP2420		(1 << 0)
#define CHIP_IS_OMAP2430		(1 << 1)
#define CHIP_IS_OMAP3430		(1 << 2)
#define CHIP_IS_OMAP3430ES1		(1 << 3)
#define CHIP_IS_OMAP3430ES2		(1 << 4)
#define CHIP_IS_OMAP3430ES3_0		(1 << 5)
#define CHIP_IS_OMAP3430ES3_1		(1 << 6)
#define CHIP_IS_OMAP3630ES1		(1 << 7)
#define CHIP_IS_OMAP4430ES1		(1 << 8)
#define CHIP_IS_OMAP3630ES1_1           (1 << 9)
#define CHIP_IS_OMAP3630ES1_2           (1 << 10)
#define CHIP_IS_OMAP4430ES2		(1 << 11)

#define CHIP_IS_OMAP24XX		(CHIP_IS_OMAP2420 | CHIP_IS_OMAP2430)

#define CHIP_IS_OMAP4430		(CHIP_IS_OMAP4430ES1 | \
						 CHIP_IS_OMAP4430ES2)

/*
 * "GE" here represents "greater than or equal to" in terms of ES
 * levels.  So CHIP_GE_OMAP3430ES2 is intended to match all OMAP3430
 * chips at ES2 and beyond, but not, for example, any OMAP lines after
 * OMAP3.
 */
#define CHIP_GE_OMAP3430ES2		(CHIP_IS_OMAP3430ES2 | \
					 CHIP_IS_OMAP3430ES3_0 | \
					 CHIP_GE_OMAP3430ES3_1)
#define CHIP_GE_OMAP3430ES3_1		(CHIP_IS_OMAP3430ES3_1 | \
					 CHIP_IS_OMAP3630ES1 | \
					 CHIP_GE_OMAP3630ES1_1)
#define CHIP_GE_OMAP3630ES1_1		(CHIP_IS_OMAP3630ES1_1 | \
					 CHIP_IS_OMAP3630ES1_2)

int omap_chip_is(struct omap_chip_id oci);
void omap2_check_revision(void);

/*
 * Runtime detection of OMAP3 features
 */
extern u32 omap3_features;

#define OMAP3_HAS_L2CACHE		BIT(0)
#define OMAP3_HAS_IVA			BIT(1)
#define OMAP3_HAS_SGX			BIT(2)
#define OMAP3_HAS_NEON			BIT(3)
#define OMAP3_HAS_ISP			BIT(4)
#define OMAP3_HAS_192MHZ_CLK		BIT(5)
#define OMAP3_HAS_IO_WAKEUP		BIT(6)

#define OMAP3_HAS_FEATURE(feat,flag)			\
static inline unsigned int omap3_has_ ##feat(void)	\
{							\
	return (omap3_features & OMAP3_HAS_ ##flag);	\
}							\

OMAP3_HAS_FEATURE(l2cache, L2CACHE)
OMAP3_HAS_FEATURE(sgx, SGX)
OMAP3_HAS_FEATURE(iva, IVA)
OMAP3_HAS_FEATURE(neon, NEON)
OMAP3_HAS_FEATURE(isp, ISP)
OMAP3_HAS_FEATURE(192mhz_clk, 192MHZ_CLK)
OMAP3_HAS_FEATURE(io_wakeup, IO_WAKEUP)

#endif<|MERGE_RESOLUTION|>--- conflicted
+++ resolved
@@ -390,11 +390,7 @@
 #define OMAP3517_REV(v)		(OMAP35XX_CLASS | (0x3517 << 16) | (v << 8))
 
 #define OMAP443X_CLASS		0x44300044
-<<<<<<< HEAD
-#define OMAP4430_REV_ES1_0	0x44300044
-=======
 #define OMAP4430_REV_ES1_0	OMAP443X_CLASS
->>>>>>> 64758a85
 #define OMAP4430_REV_ES2_0	0x44301044
 
 /*
