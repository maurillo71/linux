/*
 *  arch/arm/plat-omap/include/mach/irqs.h
 *
 *  Copyright (C) Greg Lonnon 2001
 *  Updated for OMAP-1610 by Tony Lindgren <tony@atomide.com>
 *
 * Copyright (C) 2009 Texas Instruments
 * Added OMAP4 support - Santosh Shilimkar <santosh.shilimkar@ti.com>
 *
 * This program is free software; you can redistribute it and/or modify
 * it under the terms of the GNU General Public License as published by
 * the Free Software Foundation; either version 2 of the License, or
 * (at your option) any later version.
 *
 * This program is distributed in the hope that it will be useful,
 * but WITHOUT ANY WARRANTY; without even the implied warranty of
 * MERCHANTABILITY or FITNESS FOR A PARTICULAR PURPOSE. See the
 * GNU General Public License for more details.
 *
 * You should have received a copy of the GNU General Public License
 * along with this program; if not, write to the Free Software
 * Foundation, Inc., 59 Temple Place, Suite 330, Boston, MA 02111-1307 USA
 *
 * NOTE: The interrupt vectors for the OMAP-1509, OMAP-1510, and OMAP-1610
 *	 are different.
 */

#ifndef __ASM_ARCH_OMAP15XX_IRQS_H
#define __ASM_ARCH_OMAP15XX_IRQS_H

/* All OMAP4 specific defines are moved to irqs-44xx.h */
#include "irqs-44xx.h"

/*
 * IRQ numbers for interrupt handler 1
 *
 * NOTE: See also the OMAP-1510 and 1610 specific IRQ numbers below
 *
 */
#define INT_CAMERA		1
#define INT_FIQ			3
#define INT_RTDX		6
#define INT_DSP_MMU_ABORT	7
#define INT_HOST		8
#define INT_ABORT		9
#define INT_BRIDGE_PRIV		13
#define INT_GPIO_BANK1		14
#define INT_UART3		15
#define INT_TIMER3		16
#define INT_DMA_CH0_6		19
#define INT_DMA_CH1_7		20
#define INT_DMA_CH2_8		21
#define INT_DMA_CH3		22
#define INT_DMA_CH4		23
#define INT_DMA_CH5		24
#define INT_DMA_LCD		25
#define INT_TIMER1		26
#define INT_WD_TIMER		27
#define INT_BRIDGE_PUB		28
#define INT_TIMER2		30
#define INT_LCD_CTRL		31

/*
 * OMAP-1510 specific IRQ numbers for interrupt handler 1
 */
#define INT_1510_IH2_IRQ	0
#define INT_1510_RES2		2
#define INT_1510_SPI_TX		4
#define INT_1510_SPI_RX		5
#define INT_1510_DSP_MAILBOX1	10
#define INT_1510_DSP_MAILBOX2	11
#define INT_1510_RES12		12
#define INT_1510_LB_MMU		17
#define INT_1510_RES18		18
#define INT_1510_LOCAL_BUS	29

/*
 * OMAP-1610 specific IRQ numbers for interrupt handler 1
 */
#define INT_1610_IH2_IRQ	INT_1510_IH2_IRQ
#define INT_1610_IH2_FIQ	2
#define INT_1610_McBSP2_TX	4
#define INT_1610_McBSP2_RX	5
#define INT_1610_DSP_MAILBOX1	10
#define INT_1610_DSP_MAILBOX2	11
#define INT_1610_LCD_LINE	12
#define INT_1610_GPTIMER1	17
#define INT_1610_GPTIMER2	18
#define INT_1610_SSR_FIFO_0	29

/*
 * OMAP-7xx specific IRQ numbers for interrupt handler 1
 */
#define INT_7XX_IH2_FIQ		0
#define INT_7XX_IH2_IRQ		1
#define INT_7XX_USB_NON_ISO	2
#define INT_7XX_USB_ISO		3
#define INT_7XX_ICR		4
#define INT_7XX_EAC		5
#define INT_7XX_GPIO_BANK1	6
#define INT_7XX_GPIO_BANK2	7
#define INT_7XX_GPIO_BANK3	8
#define INT_7XX_McBSP2TX	10
#define INT_7XX_McBSP2RX	11
#define INT_7XX_McBSP2RX_OVF	12
#define INT_7XX_LCD_LINE	14
#define INT_7XX_GSM_PROTECT	15
#define INT_7XX_TIMER3		16
#define INT_7XX_GPIO_BANK5	17
#define INT_7XX_GPIO_BANK6	18
#define INT_7XX_SPGIO_WR	29

/*
 * IRQ numbers for interrupt handler 2
 *
 * NOTE: See also the OMAP-1510 and 1610 specific IRQ numbers below
 */
#define IH2_BASE		32

#define INT_KEYBOARD		(1 + IH2_BASE)
#define INT_uWireTX		(2 + IH2_BASE)
#define INT_uWireRX		(3 + IH2_BASE)
#define INT_I2C			(4 + IH2_BASE)
#define INT_MPUIO		(5 + IH2_BASE)
#define INT_USB_HHC_1		(6 + IH2_BASE)
#define INT_McBSP3TX		(10 + IH2_BASE)
#define INT_McBSP3RX		(11 + IH2_BASE)
#define INT_McBSP1TX		(12 + IH2_BASE)
#define INT_McBSP1RX		(13 + IH2_BASE)
#define INT_UART1		(14 + IH2_BASE)
#define INT_UART2		(15 + IH2_BASE)
#define INT_BT_MCSI1TX		(16 + IH2_BASE)
#define INT_BT_MCSI1RX		(17 + IH2_BASE)
#define INT_SOSSI_MATCH		(19 + IH2_BASE)
#define INT_USB_W2FC		(20 + IH2_BASE)
#define INT_1WIRE		(21 + IH2_BASE)
#define INT_OS_TIMER		(22 + IH2_BASE)
#define INT_MMC			(23 + IH2_BASE)
#define INT_GAUGE_32K		(24 + IH2_BASE)
#define INT_RTC_TIMER		(25 + IH2_BASE)
#define INT_RTC_ALARM		(26 + IH2_BASE)
#define INT_MEM_STICK		(27 + IH2_BASE)

/*
 * OMAP-1510 specific IRQ numbers for interrupt handler 2
 */
#define INT_1510_DSP_MMU	(28 + IH2_BASE)
#define INT_1510_COM_SPI_RO	(31 + IH2_BASE)

/*
 * OMAP-1610 specific IRQ numbers for interrupt handler 2
 */
#define INT_1610_FAC		(0 + IH2_BASE)
#define INT_1610_USB_HHC_2	(7 + IH2_BASE)
#define INT_1610_USB_OTG	(8 + IH2_BASE)
#define INT_1610_SoSSI		(9 + IH2_BASE)
#define INT_1610_SoSSI_MATCH	(19 + IH2_BASE)
#define INT_1610_DSP_MMU	(28 + IH2_BASE)
#define INT_1610_McBSP2RX_OF	(31 + IH2_BASE)
#define INT_1610_STI		(32 + IH2_BASE)
#define INT_1610_STI_WAKEUP	(33 + IH2_BASE)
#define INT_1610_GPTIMER3	(34 + IH2_BASE)
#define INT_1610_GPTIMER4	(35 + IH2_BASE)
#define INT_1610_GPTIMER5	(36 + IH2_BASE)
#define INT_1610_GPTIMER6	(37 + IH2_BASE)
#define INT_1610_GPTIMER7	(38 + IH2_BASE)
#define INT_1610_GPTIMER8	(39 + IH2_BASE)
#define INT_1610_GPIO_BANK2	(40 + IH2_BASE)
#define INT_1610_GPIO_BANK3	(41 + IH2_BASE)
#define INT_1610_MMC2		(42 + IH2_BASE)
#define INT_1610_CF		(43 + IH2_BASE)
#define INT_1610_WAKE_UP_REQ	(46 + IH2_BASE)
#define INT_1610_GPIO_BANK4	(48 + IH2_BASE)
#define INT_1610_SPI		(49 + IH2_BASE)
#define INT_1610_DMA_CH6	(53 + IH2_BASE)
#define INT_1610_DMA_CH7	(54 + IH2_BASE)
#define INT_1610_DMA_CH8	(55 + IH2_BASE)
#define INT_1610_DMA_CH9	(56 + IH2_BASE)
#define INT_1610_DMA_CH10	(57 + IH2_BASE)
#define INT_1610_DMA_CH11	(58 + IH2_BASE)
#define INT_1610_DMA_CH12	(59 + IH2_BASE)
#define INT_1610_DMA_CH13	(60 + IH2_BASE)
#define INT_1610_DMA_CH14	(61 + IH2_BASE)
#define INT_1610_DMA_CH15	(62 + IH2_BASE)
#define INT_1610_NAND		(63 + IH2_BASE)
#define INT_1610_SHA1MD5	(91 + IH2_BASE)

/*
 * OMAP-7xx specific IRQ numbers for interrupt handler 2
 */
#define INT_7XX_HW_ERRORS	(0 + IH2_BASE)
#define INT_7XX_NFIQ_PWR_FAIL	(1 + IH2_BASE)
#define INT_7XX_CFCD		(2 + IH2_BASE)
#define INT_7XX_CFIREQ		(3 + IH2_BASE)
#define INT_7XX_I2C		(4 + IH2_BASE)
#define INT_7XX_PCC		(5 + IH2_BASE)
#define INT_7XX_MPU_EXT_NIRQ	(6 + IH2_BASE)
#define INT_7XX_SPI_100K_1	(7 + IH2_BASE)
#define INT_7XX_SYREN_SPI	(8 + IH2_BASE)
#define INT_7XX_VLYNQ		(9 + IH2_BASE)
#define INT_7XX_GPIO_BANK4	(10 + IH2_BASE)
#define INT_7XX_McBSP1TX	(11 + IH2_BASE)
#define INT_7XX_McBSP1RX	(12 + IH2_BASE)
#define INT_7XX_McBSP1RX_OF	(13 + IH2_BASE)
#define INT_7XX_UART_MODEM_IRDA_2 (14 + IH2_BASE)
#define INT_7XX_UART_MODEM_1	(15 + IH2_BASE)
#define INT_7XX_MCSI		(16 + IH2_BASE)
#define INT_7XX_uWireTX		(17 + IH2_BASE)
#define INT_7XX_uWireRX		(18 + IH2_BASE)
#define INT_7XX_SMC_CD		(19 + IH2_BASE)
#define INT_7XX_SMC_IREQ	(20 + IH2_BASE)
#define INT_7XX_HDQ_1WIRE	(21 + IH2_BASE)
#define INT_7XX_TIMER32K	(22 + IH2_BASE)
#define INT_7XX_MMC_SDIO	(23 + IH2_BASE)
#define INT_7XX_UPLD		(24 + IH2_BASE)
#define INT_7XX_USB_HHC_1	(27 + IH2_BASE)
#define INT_7XX_USB_HHC_2	(28 + IH2_BASE)
#define INT_7XX_USB_GENI	(29 + IH2_BASE)
#define INT_7XX_USB_OTG		(30 + IH2_BASE)
#define INT_7XX_CAMERA_IF	(31 + IH2_BASE)
#define INT_7XX_RNG		(32 + IH2_BASE)
#define INT_7XX_DUAL_MODE_TIMER (33 + IH2_BASE)
#define INT_7XX_DBB_RF_EN	(34 + IH2_BASE)
#define INT_7XX_MPUIO_KEYPAD	(35 + IH2_BASE)
#define INT_7XX_SHA1_MD5	(36 + IH2_BASE)
#define INT_7XX_SPI_100K_2	(37 + IH2_BASE)
#define INT_7XX_RNG_IDLE	(38 + IH2_BASE)
#define INT_7XX_MPUIO		(39 + IH2_BASE)
#define INT_7XX_LLPC_LCD_CTRL_CAN_BE_OFF	(40 + IH2_BASE)
#define INT_7XX_LLPC_OE_FALLING (41 + IH2_BASE)
#define INT_7XX_LLPC_OE_RISING	(42 + IH2_BASE)
#define INT_7XX_LLPC_VSYNC	(43 + IH2_BASE)
#define INT_7XX_WAKE_UP_REQ	(46 + IH2_BASE)
#define INT_7XX_DMA_CH6		(53 + IH2_BASE)
#define INT_7XX_DMA_CH7		(54 + IH2_BASE)
#define INT_7XX_DMA_CH8		(55 + IH2_BASE)
#define INT_7XX_DMA_CH9		(56 + IH2_BASE)
#define INT_7XX_DMA_CH10	(57 + IH2_BASE)
#define INT_7XX_DMA_CH11	(58 + IH2_BASE)
#define INT_7XX_DMA_CH12	(59 + IH2_BASE)
#define INT_7XX_DMA_CH13	(60 + IH2_BASE)
#define INT_7XX_DMA_CH14	(61 + IH2_BASE)
#define INT_7XX_DMA_CH15	(62 + IH2_BASE)
#define INT_7XX_NAND		(63 + IH2_BASE)

#define INT_24XX_SYS_NIRQ	7
#define INT_24XX_SDMA_IRQ0	12
#define INT_24XX_SDMA_IRQ1	13
#define INT_24XX_SDMA_IRQ2	14
#define INT_24XX_SDMA_IRQ3	15
#define INT_24XX_CAM_IRQ	24
#define INT_24XX_DSS_IRQ	25
#define INT_24XX_MAIL_U0_MPU	26
#define INT_24XX_DSP_UMA	27
#define INT_24XX_DSP_MMU	28
#define INT_24XX_GPIO_BANK1	29
#define INT_24XX_GPIO_BANK2	30
#define INT_24XX_GPIO_BANK3	31
#define INT_24XX_GPIO_BANK4	32
#define INT_24XX_GPIO_BANK5	33
#define INT_24XX_MAIL_U3_MPU	34
#define INT_24XX_GPTIMER1	37
#define INT_24XX_GPTIMER2	38
#define INT_24XX_GPTIMER3	39
#define INT_24XX_GPTIMER4	40
#define INT_24XX_GPTIMER5	41
#define INT_24XX_GPTIMER6	42
#define INT_24XX_GPTIMER7	43
#define INT_24XX_GPTIMER8	44
#define INT_24XX_GPTIMER9	45
#define INT_24XX_GPTIMER10	46
#define INT_24XX_GPTIMER11	47
#define INT_24XX_GPTIMER12	48
#define INT_24XX_SHA1MD5	51
#define INT_24XX_MCBSP4_IRQ_TX	54
#define INT_24XX_MCBSP4_IRQ_RX	55
#define INT_24XX_I2C1_IRQ	56
#define INT_24XX_I2C2_IRQ	57
#define INT_24XX_HDQ_IRQ	58
#define INT_24XX_MCBSP1_IRQ_TX	59
#define INT_24XX_MCBSP1_IRQ_RX	60
#define INT_24XX_MCBSP2_IRQ_TX	62
#define INT_24XX_MCBSP2_IRQ_RX	63
#define INT_24XX_SPI1_IRQ	65
#define INT_24XX_SPI2_IRQ	66
#define INT_24XX_UART1_IRQ	72
#define INT_24XX_UART2_IRQ	73
#define INT_24XX_UART3_IRQ	74
#define INT_24XX_USB_IRQ_GEN	75
#define INT_24XX_USB_IRQ_NISO	76
#define INT_24XX_USB_IRQ_ISO	77
#define INT_24XX_USB_IRQ_HGEN	78
#define INT_24XX_USB_IRQ_HSOF	79
#define INT_24XX_USB_IRQ_OTG	80
#define INT_24XX_MCBSP5_IRQ_TX	81
#define INT_24XX_MCBSP5_IRQ_RX	82
#define INT_24XX_MMC_IRQ	83
#define INT_24XX_MMC2_IRQ	86
#define INT_24XX_MCBSP3_IRQ_TX	89
#define INT_24XX_MCBSP3_IRQ_RX	90
#define INT_24XX_SPI3_IRQ	91

#define INT_243X_MCBSP2_IRQ	16
#define INT_243X_MCBSP3_IRQ	17
#define INT_243X_MCBSP4_IRQ	18
#define INT_243X_MCBSP5_IRQ	19
#define INT_243X_MCBSP1_IRQ	64
#define INT_243X_HS_USB_MC	92
#define INT_243X_HS_USB_DMA	93
#define INT_243X_CARKIT_IRQ	94

#define INT_34XX_BENCH_MPU_EMUL	3
#define INT_34XX_ST_MCBSP2_IRQ	4
#define INT_34XX_ST_MCBSP3_IRQ	5
#define INT_34XX_SSM_ABORT_IRQ	6
#define INT_34XX_SYS_NIRQ	7
#define INT_34XX_D2D_FW_IRQ	8
#define INT_34XX_PRCM_MPU_IRQ	11
#define INT_34XX_MCBSP1_IRQ	16
#define INT_34XX_MCBSP2_IRQ	17
#define INT_34XX_GPMC_IRQ	20
#define INT_34XX_MCBSP3_IRQ	22
#define INT_34XX_MCBSP4_IRQ	23
#define INT_34XX_CAM_IRQ	24
#define INT_34XX_MCBSP5_IRQ	27
#define INT_34XX_GPIO_BANK1	29
#define INT_34XX_GPIO_BANK2	30
#define INT_34XX_GPIO_BANK3	31
#define INT_34XX_GPIO_BANK4	32
#define INT_34XX_GPIO_BANK5	33
#define INT_34XX_GPIO_BANK6	34
#define INT_34XX_USIM_IRQ	35
#define INT_34XX_WDT3_IRQ	36
#define INT_34XX_SPI4_IRQ	48
#define INT_34XX_SHA1MD52_IRQ	49
#define INT_34XX_FPKA_READY_IRQ	50
#define INT_34XX_SHA1MD51_IRQ	51
#define INT_34XX_RNG_IRQ	52
#define INT_34XX_I2C3_IRQ	61
#define INT_34XX_FPKA_ERROR_IRQ	64
#define INT_34XX_PBIAS_IRQ	75
#define INT_34XX_OHCI_IRQ	76
#define INT_34XX_EHCI_IRQ	77
#define INT_34XX_TLL_IRQ	78
#define INT_34XX_PARTHASH_IRQ	79
#define INT_34XX_MMC3_IRQ	94
#define INT_34XX_GPT12_IRQ	95

#define INT_36XX_UART4_IRQ	80

#define INT_35XX_HECC0_IRQ		24
#define INT_35XX_HECC1_IRQ		28
#define INT_35XX_EMAC_C0_RXTHRESH_IRQ	67
#define INT_35XX_EMAC_C0_RX_PULSE_IRQ	68
#define INT_35XX_EMAC_C0_TX_PULSE_IRQ	69
#define INT_35XX_EMAC_C0_MISC_PULSE_IRQ	70
#define INT_35XX_USBOTG_IRQ		71
#define INT_35XX_CCDC_VD0_IRQ		88
#define INT_35XX_CCDC_VD1_IRQ		92
#define INT_35XX_CCDC_VD2_IRQ		93

/* Max. 128 level 2 IRQs (OMAP1610), 192 GPIOs (OMAP730/850) and
 * 16 MPUIO lines */
#define OMAP_MAX_GPIO_LINES	192
#define IH_GPIO_BASE		(128 + IH2_BASE)
#define IH_MPUIO_BASE		(OMAP_MAX_GPIO_LINES + IH_GPIO_BASE)
#define OMAP_IRQ_END		(IH_MPUIO_BASE + 16)

/* External FPGA handles interrupts on Innovator boards */
#define	OMAP_FPGA_IRQ_BASE	(OMAP_IRQ_END)
#ifdef	CONFIG_MACH_OMAP_INNOVATOR
#define OMAP_FPGA_NR_IRQS	24
#else
#define OMAP_FPGA_NR_IRQS	0
#endif
#define OMAP_FPGA_IRQ_END	(OMAP_FPGA_IRQ_BASE + OMAP_FPGA_NR_IRQS)

/* External TWL4030 can handle interrupts on 2430 and 34xx boards */
#define	TWL4030_IRQ_BASE	(OMAP_FPGA_IRQ_END)
#ifdef	CONFIG_TWL4030_CORE
#define	TWL4030_BASE_NR_IRQS	8
#define	TWL4030_PWR_NR_IRQS	8
#else
#define	TWL4030_BASE_NR_IRQS	0
#define	TWL4030_PWR_NR_IRQS	0
#endif
#define TWL4030_IRQ_END		(TWL4030_IRQ_BASE + TWL4030_BASE_NR_IRQS)
#define TWL4030_PWR_IRQ_BASE	TWL4030_IRQ_END
#define	TWL4030_PWR_IRQ_END	(TWL4030_PWR_IRQ_BASE + TWL4030_PWR_NR_IRQS)

/* External TWL4030 gpio interrupts are optional */
#define TWL4030_GPIO_IRQ_BASE	TWL4030_PWR_IRQ_END
#ifdef	CONFIG_GPIO_TWL4030
#define TWL4030_GPIO_NR_IRQS	18
#else
#define	TWL4030_GPIO_NR_IRQS	0
#endif
#define TWL4030_GPIO_IRQ_END	(TWL4030_GPIO_IRQ_BASE + TWL4030_GPIO_NR_IRQS)

#define	TWL6030_IRQ_BASE	(OMAP_FPGA_IRQ_END)
#ifdef CONFIG_TWL4030_CORE
#define	TWL6030_BASE_NR_IRQS	20
#else
#define	TWL6030_BASE_NR_IRQS	0
#endif
#define TWL6030_IRQ_END		(TWL6030_IRQ_BASE + TWL6030_BASE_NR_IRQS)

/* Total number of interrupts depends on the enabled blocks above */
#if (TWL4030_GPIO_IRQ_END > TWL6030_IRQ_END)
#define TWL_IRQ_END 		TWL4030_GPIO_IRQ_END
#else
#define TWL_IRQ_END		TWL6030_IRQ_END
#endif

<<<<<<< HEAD
#define CBUS_RETU_IRQ_BASE	TWL_IRQ_END
#ifdef CONFIG_CBUS_RETU
#define CBUS_RETU_NR_IRQS	16
#else
#define CBUS_RETU_NR_IRQS	0
#endif
#define CBUS_RETU_IRQ_END	(CBUS_RETU_IRQ_BASE + CBUS_RETU_NR_IRQS)

#define NR_IRQS			CBUS_RETU_IRQ_END
=======
/* GPMC related */
#define OMAP_GPMC_IRQ_BASE	(TWL_IRQ_END)
#define OMAP_GPMC_NR_IRQS	7
#define OMAP_GPMC_IRQ_END	(OMAP_GPMC_IRQ_BASE + OMAP_GPMC_NR_IRQS)


#define NR_IRQS			OMAP_GPMC_IRQ_END
>>>>>>> 7cab8713

#define OMAP_IRQ_BIT(irq)	(1 << ((irq) % 32))

#define INTCPS_NR_MIR_REGS	3
#define INTCPS_NR_IRQS		96

#ifndef __ASSEMBLY__
extern void omap_init_irq(void);
extern int omap_irq_pending(void);
void omap_intc_save_context(void);
void omap_intc_restore_context(void);
void omap3_intc_suspend(void);
void omap3_intc_prepare_idle(void);
void omap3_intc_resume_idle(void);
#endif

#include <mach/hardware.h>

#ifdef CONFIG_FIQ
#define FIQ_START		1024
#endif

#endif<|MERGE_RESOLUTION|>--- conflicted
+++ resolved
@@ -412,25 +412,20 @@
 #define TWL_IRQ_END		TWL6030_IRQ_END
 #endif
 
-<<<<<<< HEAD
-#define CBUS_RETU_IRQ_BASE	TWL_IRQ_END
-#ifdef CONFIG_CBUS_RETU
-#define CBUS_RETU_NR_IRQS	16
-#else
-#define CBUS_RETU_NR_IRQS	0
-#endif
-#define CBUS_RETU_IRQ_END	(CBUS_RETU_IRQ_BASE + CBUS_RETU_NR_IRQS)
-
-#define NR_IRQS			CBUS_RETU_IRQ_END
-=======
 /* GPMC related */
 #define OMAP_GPMC_IRQ_BASE	(TWL_IRQ_END)
 #define OMAP_GPMC_NR_IRQS	7
 #define OMAP_GPMC_IRQ_END	(OMAP_GPMC_IRQ_BASE + OMAP_GPMC_NR_IRQS)
 
-
-#define NR_IRQS			OMAP_GPMC_IRQ_END
->>>>>>> 7cab8713
+#define CBUS_RETU_IRQ_BASE	OMAP_GPMC_IRQ_END
+#ifdef CONFIG_CBUS_RETU
+#define CBUS_RETU_NR_IRQS	16
+#else
+#define CBUS_RETU_NR_IRQS	0
+#endif
+#define CBUS_RETU_IRQ_END	(CBUS_RETU_IRQ_BASE + CBUS_RETU_NR_IRQS)
+
+#define NR_IRQS			CBUS_RETU_IRQ_END
 
 #define OMAP_IRQ_BIT(irq)	(1 << ((irq) % 32))
 
