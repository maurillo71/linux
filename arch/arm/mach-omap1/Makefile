#
# Makefile for the linux kernel.
#

# Common support
<<<<<<< HEAD
obj-y := io.o id.o sram.o irq.o mux.o flash.o serial.o devices.o
=======
obj-y := io.o id.o sram.o irq.o mux.o flash.o serial.o devices.o dma.o
>>>>>>> 3cbea436
obj-y += clock.o clock_data.o opp_data.o

obj-$(CONFIG_OMAP_MCBSP) += mcbsp.o

obj-$(CONFIG_OMAP_MPU_TIMER)	+= time.o
obj-$(CONFIG_OMAP_32K_TIMER)	+= timer32k.o

# Power Management
obj-$(CONFIG_PM) += pm.o sleep.o pm_bus.o

# DSP
obj-$(CONFIG_OMAP_MBOX_FWK)	+= mailbox_mach.o
mailbox_mach-objs		:= mailbox.o

i2c-omap-$(CONFIG_I2C_OMAP)		:= i2c.o
obj-y					+= $(i2c-omap-m) $(i2c-omap-y)

led-y := leds.o

usb-fs-$(CONFIG_USB)			:= usb.o
obj-y					+= $(usb-fs-m) $(usb-fs-y)

# Specific board support
obj-$(CONFIG_MACH_OMAP_H2)		+= board-h2.o board-h2-mmc.o
obj-$(CONFIG_MACH_OMAP_INNOVATOR)	+= board-innovator.o
obj-$(CONFIG_MACH_OMAP_GENERIC)		+= board-generic.o
obj-$(CONFIG_MACH_OMAP_PERSEUS2)	+= board-perseus2.o
obj-$(CONFIG_MACH_OMAP_FSAMPLE)		+= board-fsample.o
obj-$(CONFIG_MACH_OMAP_OSK)		+= board-osk.o
obj-$(CONFIG_MACH_OMAP_H3)		+= board-h3.o board-h3-mmc.o
obj-$(CONFIG_MACH_VOICEBLUE)		+= board-voiceblue.o
obj-$(CONFIG_MACH_OMAP_PALMTE)		+= board-palmte.o
obj-$(CONFIG_MACH_OMAP_PALMZ71)		+= board-palmz71.o
obj-$(CONFIG_MACH_OMAP_PALMTT)		+= board-palmtt.o
obj-$(CONFIG_MACH_NOKIA770)		+= board-nokia770.o
<<<<<<< HEAD
obj-$(CONFIG_MACH_AMS_DELTA)		+= board-ams-delta.o
obj-$(CONFIG_AMS_DELTA_FIQ)		+= ams-delta-fiq.o ams-delta-fiq-handler.o
=======
obj-$(CONFIG_MACH_AMS_DELTA)		+= board-ams-delta.o ams-delta-fiq.o \
					   ams-delta-fiq-handler.o
>>>>>>> 3cbea436
obj-$(CONFIG_MACH_SX1)			+= board-sx1.o board-sx1-mmc.o
obj-$(CONFIG_MACH_HERALD)		+= board-htcherald.o

ifeq ($(CONFIG_ARCH_OMAP15XX),y)
# Innovator-1510 FPGA
obj-$(CONFIG_MACH_OMAP_INNOVATOR)	+= fpga.o
endif

# GPIO
obj-$(CONFIG_ARCH_OMAP730)		+= gpio7xx.o
obj-$(CONFIG_ARCH_OMAP850)		+= gpio7xx.o
obj-$(CONFIG_ARCH_OMAP15XX)		+= gpio15xx.o
obj-$(CONFIG_ARCH_OMAP16XX)		+= gpio16xx.o

# LEDs support
led-$(CONFIG_MACH_OMAP_H2)		+= leds-h2p2-debug.o
led-$(CONFIG_MACH_OMAP_H3)		+= leds-h2p2-debug.o
led-$(CONFIG_MACH_OMAP_INNOVATOR)	+= leds-innovator.o
led-$(CONFIG_MACH_OMAP_PERSEUS2)	+= leds-h2p2-debug.o
led-$(CONFIG_MACH_OMAP_OSK)		+= leds-osk.o
obj-$(CONFIG_LEDS)			+= $(led-y)

ifneq ($(CONFIG_FB_OMAP),)
obj-y += lcd_dma.o
endif<|MERGE_RESOLUTION|>--- conflicted
+++ resolved
@@ -3,11 +3,7 @@
 #
 
 # Common support
-<<<<<<< HEAD
-obj-y := io.o id.o sram.o irq.o mux.o flash.o serial.o devices.o
-=======
 obj-y := io.o id.o sram.o irq.o mux.o flash.o serial.o devices.o dma.o
->>>>>>> 3cbea436
 obj-y += clock.o clock_data.o opp_data.o
 
 obj-$(CONFIG_OMAP_MCBSP) += mcbsp.o
@@ -43,13 +39,8 @@
 obj-$(CONFIG_MACH_OMAP_PALMZ71)		+= board-palmz71.o
 obj-$(CONFIG_MACH_OMAP_PALMTT)		+= board-palmtt.o
 obj-$(CONFIG_MACH_NOKIA770)		+= board-nokia770.o
-<<<<<<< HEAD
-obj-$(CONFIG_MACH_AMS_DELTA)		+= board-ams-delta.o
-obj-$(CONFIG_AMS_DELTA_FIQ)		+= ams-delta-fiq.o ams-delta-fiq-handler.o
-=======
 obj-$(CONFIG_MACH_AMS_DELTA)		+= board-ams-delta.o ams-delta-fiq.o \
 					   ams-delta-fiq-handler.o
->>>>>>> 3cbea436
 obj-$(CONFIG_MACH_SX1)			+= board-sx1.o board-sx1-mmc.o
 obj-$(CONFIG_MACH_HERALD)		+= board-htcherald.o
 
