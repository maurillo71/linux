--- conflicted
+++ resolved
@@ -40,15 +40,12 @@
 OBJS		+= head-sharpsl.o
 endif
 
-<<<<<<< HEAD
 ifeq ($(CONFIG_MACH_OMAP_PERSEUS2),y)
 OBJS		+= head-omap.o
 endif
 
-ifeq ($(CONFIG_CPU_BIG_ENDIAN),y)
-=======
 ifeq ($(CONFIG_CPU_ENDIAN_BE32),y)
->>>>>>> 28d0325c
+
 ifeq ($(CONFIG_CPU_CP15),y)
 OBJS		+= big-endian.o
 else
