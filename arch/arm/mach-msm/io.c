--- conflicted
+++ resolved
@@ -105,10 +105,7 @@
 	MSM_DEVICE(QGIC_DIST),
 	MSM_DEVICE(QGIC_CPU),
 	MSM_DEVICE(TMR),
-<<<<<<< HEAD
-=======
 	MSM_DEVICE(TMR0),
->>>>>>> 3cbea436
 	MSM_DEVICE(ACC),
 	MSM_DEVICE(GCC),
 };
@@ -166,9 +163,5 @@
 
 	return __arm_ioremap_caller(phys_addr, size, mtype,
 		__builtin_return_address(0));
-<<<<<<< HEAD
 }
-=======
-}
-EXPORT_SYMBOL(__msm_ioremap);
->>>>>>> 3cbea436
+EXPORT_SYMBOL(__msm_ioremap);