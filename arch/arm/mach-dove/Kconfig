--- conflicted
+++ resolved
@@ -9,11 +9,7 @@
 	  Say 'Y' here if you want your kernel to support the
 	  Marvell DB-MV88AP510 Development Board.
 
-<<<<<<< HEAD
- config MACH_CM_A510
-=======
 config MACH_CM_A510
->>>>>>> 105e53f8
 	bool "CompuLab CM-A510 Board"
 	help
 	  Say 'Y' here if you want your kernel to support the
