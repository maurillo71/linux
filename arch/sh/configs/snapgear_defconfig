--- conflicted
+++ resolved
@@ -1,10 +1,6 @@
 CONFIG_EXPERIMENTAL=y
 # CONFIG_SWAP is not set
 CONFIG_LOG_BUF_SHIFT=14
-<<<<<<< HEAD
-CONFIG_SYSFS_DEPRECATED_V2=y
-=======
->>>>>>> 45f53cc9
 CONFIG_BLK_DEV_INITRD=y
 # CONFIG_SYSCTL_SYSCALL is not set
 # CONFIG_HOTPLUG is not set
