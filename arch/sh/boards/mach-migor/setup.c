/*
 * Renesas System Solutions Asia Pte. Ltd - Migo-R
 *
 * Copyright (C) 2008 Magnus Damm
 *
 * This file is subject to the terms and conditions of the GNU General Public
 * License.  See the file "COPYING" in the main directory of this archive
 * for more details.
 */
#include <linux/init.h>
#include <linux/platform_device.h>
#include <linux/interrupt.h>
#include <linux/input.h>
#include <linux/input/sh_keysc.h>
#include <linux/mfd/sh_mobile_sdhi.h>
<<<<<<< HEAD
=======
#include <linux/mmc/host.h>
>>>>>>> 3cbea436
#include <linux/mtd/physmap.h>
#include <linux/mtd/nand.h>
#include <linux/i2c.h>
#include <linux/smc91x.h>
#include <linux/delay.h>
#include <linux/clk.h>
#include <linux/gpio.h>
#include <video/sh_mobile_lcdc.h>
#include <media/sh_mobile_ceu.h>
#include <media/ov772x.h>
#include <media/tw9910.h>
#include <asm/clock.h>
#include <asm/machvec.h>
#include <asm/io.h>
#include <asm/suspend.h>
#include <mach/migor.h>
#include <cpu/sh7722.h>

/* Address     IRQ  Size  Bus  Description
 * 0x00000000       64MB  16   NOR Flash (SP29PL256N)
 * 0x0c000000       64MB  64   SDRAM (2xK4M563233G)
 * 0x10000000  IRQ0       16   Ethernet (SMC91C111)
 * 0x14000000  IRQ4       16   USB 2.0 Host Controller (M66596)
 * 0x18000000       8GB    8   NAND Flash (K9K8G08U0A)
 */

static struct smc91x_platdata smc91x_info = {
	.flags = SMC91X_USE_16BIT | SMC91X_NOWAIT,
};

static struct resource smc91x_eth_resources[] = {
	[0] = {
		.name   = "SMC91C111" ,
		.start  = 0x10000300,
		.end    = 0x1000030f,
		.flags  = IORESOURCE_MEM,
	},
	[1] = {
		.start  = 32, /* IRQ0 */
		.flags  = IORESOURCE_IRQ | IORESOURCE_IRQ_HIGHLEVEL,
	},
};

static struct platform_device smc91x_eth_device = {
	.name           = "smc91x",
	.num_resources  = ARRAY_SIZE(smc91x_eth_resources),
	.resource       = smc91x_eth_resources,
	.dev	= {
		.platform_data	= &smc91x_info,
	},
};

static struct sh_keysc_info sh_keysc_info = {
	.mode = SH_KEYSC_MODE_2, /* KEYOUT0->4, KEYIN1->5 */
	.scan_timing = 3,
	.delay = 5,
	.keycodes = {
		0, KEY_UP, KEY_DOWN, KEY_LEFT, KEY_RIGHT, KEY_ENTER,
		0, KEY_F, KEY_C, KEY_D,	KEY_H, KEY_1,
		0, KEY_2, KEY_3, KEY_4,	KEY_5, KEY_6,
		0, KEY_7, KEY_8, KEY_9, KEY_S, KEY_0,
		0, KEY_P, KEY_STOP, KEY_REWIND, KEY_PLAY, KEY_FASTFORWARD,
	},
};

static struct resource sh_keysc_resources[] = {
	[0] = {
		.start  = 0x044b0000,
		.end    = 0x044b000f,
		.flags  = IORESOURCE_MEM,
	},
	[1] = {
		.start  = 79,
		.flags  = IORESOURCE_IRQ,
	},
};

static struct platform_device sh_keysc_device = {
	.name           = "sh_keysc",
	.id             = 0, /* "keysc0" clock */
	.num_resources  = ARRAY_SIZE(sh_keysc_resources),
	.resource       = sh_keysc_resources,
	.dev	= {
		.platform_data	= &sh_keysc_info,
	},
	.archdata = {
		.hwblk_id = HWBLK_KEYSC,
	},
};

static struct mtd_partition migor_nor_flash_partitions[] =
{
	{
		.name = "uboot",
		.offset = 0,
		.size = (1 * 1024 * 1024),
		.mask_flags = MTD_WRITEABLE,	/* Read-only */
	},
	{
		.name = "rootfs",
		.offset = MTDPART_OFS_APPEND,
		.size = (15 * 1024 * 1024),
	},
	{
		.name = "other",
		.offset = MTDPART_OFS_APPEND,
		.size = MTDPART_SIZ_FULL,
	},
};

static struct physmap_flash_data migor_nor_flash_data = {
	.width		= 2,
	.parts		= migor_nor_flash_partitions,
	.nr_parts	= ARRAY_SIZE(migor_nor_flash_partitions),
};

static struct resource migor_nor_flash_resources[] = {
	[0] = {
		.name		= "NOR Flash",
		.start		= 0x00000000,
		.end		= 0x03ffffff,
		.flags		= IORESOURCE_MEM,
	}
};

static struct platform_device migor_nor_flash_device = {
	.name		= "physmap-flash",
	.resource	= migor_nor_flash_resources,
	.num_resources	= ARRAY_SIZE(migor_nor_flash_resources),
	.dev		= {
		.platform_data = &migor_nor_flash_data,
	},
};

static struct mtd_partition migor_nand_flash_partitions[] = {
	{
		.name		= "nanddata1",
		.offset		= 0x0,
		.size		= 512 * 1024 * 1024,
	},
	{
		.name		= "nanddata2",
		.offset		= MTDPART_OFS_APPEND,
		.size		= 512 * 1024 * 1024,
	},
};

static void migor_nand_flash_cmd_ctl(struct mtd_info *mtd, int cmd,
				     unsigned int ctrl)
{
	struct nand_chip *chip = mtd->priv;

	if (cmd == NAND_CMD_NONE)
		return;

	if (ctrl & NAND_CLE)
		writeb(cmd, chip->IO_ADDR_W + 0x00400000);
	else if (ctrl & NAND_ALE)
		writeb(cmd, chip->IO_ADDR_W + 0x00800000);
	else
		writeb(cmd, chip->IO_ADDR_W);
}

static int migor_nand_flash_ready(struct mtd_info *mtd)
{
	return gpio_get_value(GPIO_PTA1); /* NAND_RBn */
}

static struct platform_nand_data migor_nand_flash_data = {
	.chip = {
		.nr_chips = 1,
		.partitions = migor_nand_flash_partitions,
		.nr_partitions = ARRAY_SIZE(migor_nand_flash_partitions),
		.chip_delay = 20,
		.part_probe_types = (const char *[]) { "cmdlinepart", NULL },
	},
	.ctrl = {
		.dev_ready = migor_nand_flash_ready,
		.cmd_ctrl = migor_nand_flash_cmd_ctl,
	},
};

static struct resource migor_nand_flash_resources[] = {
	[0] = {
		.name		= "NAND Flash",
		.start		= 0x18000000,
		.end		= 0x18ffffff,
		.flags		= IORESOURCE_MEM,
	},
};

static struct platform_device migor_nand_flash_device = {
	.name		= "gen_nand",
	.resource	= migor_nand_flash_resources,
	.num_resources	= ARRAY_SIZE(migor_nand_flash_resources),
	.dev		= {
		.platform_data = &migor_nand_flash_data,
	}
};

const static struct fb_videomode migor_lcd_modes[] = {
	{
#if defined(CONFIG_SH_MIGOR_RTA_WVGA)
		.name = "LB070WV1",
		.xres = 800,
		.yres = 480,
		.left_margin = 64,
		.right_margin = 16,
		.hsync_len = 120,
		.sync = 0,
#elif defined(CONFIG_SH_MIGOR_QVGA)
		.name = "PH240320T",
		.xres = 320,
		.yres = 240,
		.left_margin = 0,
		.right_margin = 16,
		.hsync_len = 8,
		.sync = FB_SYNC_HOR_HIGH_ACT,
#endif
		.upper_margin = 1,
		.lower_margin = 17,
		.vsync_len = 2,
	},
};

static struct sh_mobile_lcdc_info sh_mobile_lcdc_info = {
#if defined(CONFIG_SH_MIGOR_RTA_WVGA)
	.clock_source = LCDC_CLK_BUS,
	.ch[0] = {
		.chan = LCDC_CHAN_MAINLCD,
		.bpp = 16,
		.interface_type = RGB16,
		.clock_divider = 2,
		.lcd_cfg = migor_lcd_modes,
		.num_cfg = ARRAY_SIZE(migor_lcd_modes),
		.lcd_size_cfg = { /* 7.0 inch */
			.width = 152,
			.height = 91,
		},
	}
#elif defined(CONFIG_SH_MIGOR_QVGA)
	.clock_source = LCDC_CLK_PERIPHERAL,
	.ch[0] = {
		.chan = LCDC_CHAN_MAINLCD,
		.bpp = 16,
		.interface_type = SYS16A,
		.clock_divider = 10,
		.lcd_cfg = migor_lcd_modes,
		.num_cfg = ARRAY_SIZE(migor_lcd_modes),
		.lcd_size_cfg = { /* 2.4 inch */
			.width = 49,
			.height = 37,
		},
		.board_cfg = {
			.setup_sys = migor_lcd_qvga_setup,
		},
		.sys_bus_cfg = {
			.ldmt2r = 0x06000a09,
			.ldmt3r = 0x180e3418,
			/* set 1s delay to encourage fsync() */
			.deferred_io_msec = 1000,
		},
	}
#endif
};

static struct resource migor_lcdc_resources[] = {
	[0] = {
		.name	= "LCDC",
		.start	= 0xfe940000, /* P4-only space */
		.end	= 0xfe942fff,
		.flags	= IORESOURCE_MEM,
	},
	[1] = {
		.start	= 28,
		.flags	= IORESOURCE_IRQ,
	},
};

static struct platform_device migor_lcdc_device = {
	.name		= "sh_mobile_lcdc_fb",
	.num_resources	= ARRAY_SIZE(migor_lcdc_resources),
	.resource	= migor_lcdc_resources,
	.dev	= {
		.platform_data	= &sh_mobile_lcdc_info,
	},
	.archdata = {
		.hwblk_id = HWBLK_LCDC,
	},
};

static struct clk *camera_clk;
static DEFINE_MUTEX(camera_lock);

static void camera_power_on(int is_tw)
{
	mutex_lock(&camera_lock);

	/* Use 10 MHz VIO_CKO instead of 24 MHz to work
	 * around signal quality issues on Panel Board V2.1.
	 */
	camera_clk = clk_get(NULL, "video_clk");
	clk_set_rate(camera_clk, 10000000);
	clk_enable(camera_clk);	/* start VIO_CKO */

	/* use VIO_RST to take camera out of reset */
	mdelay(10);
	if (is_tw) {
		gpio_set_value(GPIO_PTT2, 0);
		gpio_set_value(GPIO_PTT0, 0);
	} else {
		gpio_set_value(GPIO_PTT0, 1);
	}
	gpio_set_value(GPIO_PTT3, 0);
	mdelay(10);
	gpio_set_value(GPIO_PTT3, 1);
	mdelay(10); /* wait to let chip come out of reset */
}

static void camera_power_off(void)
{
	clk_disable(camera_clk); /* stop VIO_CKO */
	clk_put(camera_clk);

	gpio_set_value(GPIO_PTT3, 0);
	mutex_unlock(&camera_lock);
}

static int ov7725_power(struct device *dev, int mode)
{
	if (mode)
		camera_power_on(0);
	else
		camera_power_off();

	return 0;
}

static int tw9910_power(struct device *dev, int mode)
{
	if (mode)
		camera_power_on(1);
	else
		camera_power_off();

	return 0;
}

static struct sh_mobile_ceu_info sh_mobile_ceu_info = {
	.flags = SH_CEU_FLAG_USE_8BIT_BUS,
};

static struct resource migor_ceu_resources[] = {
	[0] = {
		.name	= "CEU",
		.start	= 0xfe910000,
		.end	= 0xfe91009f,
		.flags	= IORESOURCE_MEM,
	},
	[1] = {
		.start  = 52,
		.flags  = IORESOURCE_IRQ,
	},
	[2] = {
		/* place holder for contiguous memory */
	},
};

static struct platform_device migor_ceu_device = {
	.name		= "sh_mobile_ceu",
	.id             = 0, /* "ceu0" clock */
	.num_resources	= ARRAY_SIZE(migor_ceu_resources),
	.resource	= migor_ceu_resources,
	.dev	= {
		.platform_data	= &sh_mobile_ceu_info,
	},
	.archdata = {
		.hwblk_id = HWBLK_CEU,
	},
};

static struct resource sdhi_cn9_resources[] = {
	[0] = {
		.name	= "SDHI",
		.start	= 0x04ce0000,
		.end	= 0x04ce01ff,
		.flags	= IORESOURCE_MEM,
	},
	[1] = {
		.start	= 100,
		.flags  = IORESOURCE_IRQ,
	},
};

static struct sh_mobile_sdhi_info sh7724_sdhi_data = {
	.dma_slave_tx	= SHDMA_SLAVE_SDHI0_TX,
	.dma_slave_rx	= SHDMA_SLAVE_SDHI0_RX,
<<<<<<< HEAD
=======
	.tmio_caps      = MMC_CAP_SDIO_IRQ,
>>>>>>> 3cbea436
};

static struct platform_device sdhi_cn9_device = {
	.name		= "sh_mobile_sdhi",
	.num_resources	= ARRAY_SIZE(sdhi_cn9_resources),
	.resource	= sdhi_cn9_resources,
	.dev = {
		.platform_data	= &sh7724_sdhi_data,
	},
	.archdata = {
		.hwblk_id = HWBLK_SDHI,
	},
};

static struct i2c_board_info migor_i2c_devices[] = {
	{
		I2C_BOARD_INFO("rs5c372b", 0x32),
	},
	{
		I2C_BOARD_INFO("migor_ts", 0x51),
		.irq = 38, /* IRQ6 */
	},
	{
		I2C_BOARD_INFO("wm8978", 0x1a),
	},
};

static struct i2c_board_info migor_i2c_camera[] = {
	{
		I2C_BOARD_INFO("ov772x", 0x21),
	},
	{
		I2C_BOARD_INFO("tw9910", 0x45),
	},
};

static struct ov772x_camera_info ov7725_info = {
	.flags		= OV772X_FLAG_8BIT,
};

static struct soc_camera_link ov7725_link = {
	.power		= ov7725_power,
	.board_info	= &migor_i2c_camera[0],
	.i2c_adapter_id	= 0,
	.priv		= &ov7725_info,
};

static struct tw9910_video_info tw9910_info = {
	.buswidth	= SOCAM_DATAWIDTH_8,
	.mpout		= TW9910_MPO_FIELD,
};

static struct soc_camera_link tw9910_link = {
	.power		= tw9910_power,
	.board_info	= &migor_i2c_camera[1],
	.i2c_adapter_id	= 0,
	.priv		= &tw9910_info,
};

static struct platform_device migor_camera[] = {
	{
		.name	= "soc-camera-pdrv",
		.id	= 0,
		.dev	= {
			.platform_data = &ov7725_link,
		},
	}, {
		.name	= "soc-camera-pdrv",
		.id	= 1,
		.dev	= {
			.platform_data = &tw9910_link,
		},
	},
};

static struct platform_device *migor_devices[] __initdata = {
	&smc91x_eth_device,
	&sh_keysc_device,
	&migor_lcdc_device,
	&migor_ceu_device,
	&migor_nor_flash_device,
	&migor_nand_flash_device,
	&sdhi_cn9_device,
	&migor_camera[0],
	&migor_camera[1],
};

extern char migor_sdram_enter_start;
extern char migor_sdram_enter_end;
extern char migor_sdram_leave_start;
extern char migor_sdram_leave_end;

static int __init migor_devices_setup(void)
{
	/* register board specific self-refresh code */
	sh_mobile_register_self_refresh(SUSP_SH_STANDBY | SUSP_SH_SF,
					&migor_sdram_enter_start,
					&migor_sdram_enter_end,
					&migor_sdram_leave_start,
					&migor_sdram_leave_end);
	/* Let D11 LED show STATUS0 */
	gpio_request(GPIO_FN_STATUS0, NULL);

	/* Lit D12 LED show PDSTATUS */
	gpio_request(GPIO_FN_PDSTATUS, NULL);

	/* SMC91C111 - Enable IRQ0, Setup CS4 for 16-bit fast access */
	gpio_request(GPIO_FN_IRQ0, NULL);
	__raw_writel(0x00003400, BSC_CS4BCR);
	__raw_writel(0x00110080, BSC_CS4WCR);

	/* KEYSC */
	gpio_request(GPIO_FN_KEYOUT0, NULL);
	gpio_request(GPIO_FN_KEYOUT1, NULL);
	gpio_request(GPIO_FN_KEYOUT2, NULL);
	gpio_request(GPIO_FN_KEYOUT3, NULL);
	gpio_request(GPIO_FN_KEYOUT4_IN6, NULL);
	gpio_request(GPIO_FN_KEYIN1, NULL);
	gpio_request(GPIO_FN_KEYIN2, NULL);
	gpio_request(GPIO_FN_KEYIN3, NULL);
	gpio_request(GPIO_FN_KEYIN4, NULL);
	gpio_request(GPIO_FN_KEYOUT5_IN5, NULL);

	/* NAND Flash */
	gpio_request(GPIO_FN_CS6A_CE2B, NULL);
	__raw_writel((__raw_readl(BSC_CS6ABCR) & ~0x0600) | 0x0200, BSC_CS6ABCR);
	gpio_request(GPIO_PTA1, NULL);
	gpio_direction_input(GPIO_PTA1);

	/* SDHI */
	gpio_request(GPIO_FN_SDHICD, NULL);
	gpio_request(GPIO_FN_SDHIWP, NULL);
	gpio_request(GPIO_FN_SDHID3, NULL);
	gpio_request(GPIO_FN_SDHID2, NULL);
	gpio_request(GPIO_FN_SDHID1, NULL);
	gpio_request(GPIO_FN_SDHID0, NULL);
	gpio_request(GPIO_FN_SDHICMD, NULL);
	gpio_request(GPIO_FN_SDHICLK, NULL);

	/* Touch Panel */
	gpio_request(GPIO_FN_IRQ6, NULL);

	/* LCD Panel */
#ifdef CONFIG_SH_MIGOR_QVGA /* LCDC - QVGA - Enable SYS Interface signals */
	gpio_request(GPIO_FN_LCDD17, NULL);
	gpio_request(GPIO_FN_LCDD16, NULL);
	gpio_request(GPIO_FN_LCDD15, NULL);
	gpio_request(GPIO_FN_LCDD14, NULL);
	gpio_request(GPIO_FN_LCDD13, NULL);
	gpio_request(GPIO_FN_LCDD12, NULL);
	gpio_request(GPIO_FN_LCDD11, NULL);
	gpio_request(GPIO_FN_LCDD10, NULL);
	gpio_request(GPIO_FN_LCDD8, NULL);
	gpio_request(GPIO_FN_LCDD7, NULL);
	gpio_request(GPIO_FN_LCDD6, NULL);
	gpio_request(GPIO_FN_LCDD5, NULL);
	gpio_request(GPIO_FN_LCDD4, NULL);
	gpio_request(GPIO_FN_LCDD3, NULL);
	gpio_request(GPIO_FN_LCDD2, NULL);
	gpio_request(GPIO_FN_LCDD1, NULL);
	gpio_request(GPIO_FN_LCDRS, NULL);
	gpio_request(GPIO_FN_LCDCS, NULL);
	gpio_request(GPIO_FN_LCDRD, NULL);
	gpio_request(GPIO_FN_LCDWR, NULL);
	gpio_request(GPIO_PTH2, NULL); /* LCD_DON */
	gpio_direction_output(GPIO_PTH2, 1);
#endif
#ifdef CONFIG_SH_MIGOR_RTA_WVGA /* LCDC - WVGA - Enable RGB Interface signals */
	gpio_request(GPIO_FN_LCDD15, NULL);
	gpio_request(GPIO_FN_LCDD14, NULL);
	gpio_request(GPIO_FN_LCDD13, NULL);
	gpio_request(GPIO_FN_LCDD12, NULL);
	gpio_request(GPIO_FN_LCDD11, NULL);
	gpio_request(GPIO_FN_LCDD10, NULL);
	gpio_request(GPIO_FN_LCDD9, NULL);
	gpio_request(GPIO_FN_LCDD8, NULL);
	gpio_request(GPIO_FN_LCDD7, NULL);
	gpio_request(GPIO_FN_LCDD6, NULL);
	gpio_request(GPIO_FN_LCDD5, NULL);
	gpio_request(GPIO_FN_LCDD4, NULL);
	gpio_request(GPIO_FN_LCDD3, NULL);
	gpio_request(GPIO_FN_LCDD2, NULL);
	gpio_request(GPIO_FN_LCDD1, NULL);
	gpio_request(GPIO_FN_LCDD0, NULL);
	gpio_request(GPIO_FN_LCDLCLK, NULL);
	gpio_request(GPIO_FN_LCDDCK, NULL);
	gpio_request(GPIO_FN_LCDVEPWC, NULL);
	gpio_request(GPIO_FN_LCDVCPWC, NULL);
	gpio_request(GPIO_FN_LCDVSYN, NULL);
	gpio_request(GPIO_FN_LCDHSYN, NULL);
	gpio_request(GPIO_FN_LCDDISP, NULL);
	gpio_request(GPIO_FN_LCDDON, NULL);
#endif

	/* CEU */
	gpio_request(GPIO_FN_VIO_CLK2, NULL);
	gpio_request(GPIO_FN_VIO_VD2, NULL);
	gpio_request(GPIO_FN_VIO_HD2, NULL);
	gpio_request(GPIO_FN_VIO_FLD, NULL);
	gpio_request(GPIO_FN_VIO_CKO, NULL);
	gpio_request(GPIO_FN_VIO_D15, NULL);
	gpio_request(GPIO_FN_VIO_D14, NULL);
	gpio_request(GPIO_FN_VIO_D13, NULL);
	gpio_request(GPIO_FN_VIO_D12, NULL);
	gpio_request(GPIO_FN_VIO_D11, NULL);
	gpio_request(GPIO_FN_VIO_D10, NULL);
	gpio_request(GPIO_FN_VIO_D9, NULL);
	gpio_request(GPIO_FN_VIO_D8, NULL);

	gpio_request(GPIO_PTT3, NULL); /* VIO_RST */
	gpio_direction_output(GPIO_PTT3, 0);
	gpio_request(GPIO_PTT2, NULL); /* TV_IN_EN */
	gpio_direction_output(GPIO_PTT2, 1);
	gpio_request(GPIO_PTT0, NULL); /* CAM_EN */
#ifdef CONFIG_SH_MIGOR_RTA_WVGA
	gpio_direction_output(GPIO_PTT0, 0);
#else
	gpio_direction_output(GPIO_PTT0, 1);
#endif
	__raw_writew(__raw_readw(PORT_MSELCRB) | 0x2000, PORT_MSELCRB); /* D15->D8 */

	platform_resource_setup_memory(&migor_ceu_device, "ceu", 4 << 20);

	/* SIU: Port B */
	gpio_request(GPIO_FN_SIUBOLR, NULL);
	gpio_request(GPIO_FN_SIUBOBT, NULL);
	gpio_request(GPIO_FN_SIUBISLD, NULL);
	gpio_request(GPIO_FN_SIUBOSLD, NULL);
	gpio_request(GPIO_FN_SIUMCKB, NULL);

	/*
	 * The original driver sets SIUB OLR/OBT, ILR/IBT, and SIUA OLR/OBT to
	 * output. Need only SIUB, set to output for master mode (table 34.2)
	 */
	__raw_writew(__raw_readw(PORT_MSELCRA) | 1, PORT_MSELCRA);

	i2c_register_board_info(0, migor_i2c_devices,
				ARRAY_SIZE(migor_i2c_devices));

	return platform_add_devices(migor_devices, ARRAY_SIZE(migor_devices));
}
arch_initcall(migor_devices_setup);

/* Return the board specific boot mode pin configuration */
static int migor_mode_pins(void)
{
	/* MD0=1, MD1=1, MD2=0: Clock Mode 3
	 * MD3=0: 16-bit Area0 Bus Width
	 * MD5=1: Little Endian
	 * TSTMD=1, MD8=0: Test Mode Disabled
	 */
	return MODE_PIN0 | MODE_PIN1 | MODE_PIN5;
}

/*
 * The Machine Vector
 */
static struct sh_machine_vector mv_migor __initmv = {
	.mv_name		= "Migo-R",
	.mv_mode_pins		= migor_mode_pins,
};<|MERGE_RESOLUTION|>--- conflicted
+++ resolved
@@ -13,10 +13,7 @@
 #include <linux/input.h>
 #include <linux/input/sh_keysc.h>
 #include <linux/mfd/sh_mobile_sdhi.h>
-<<<<<<< HEAD
-=======
 #include <linux/mmc/host.h>
->>>>>>> 3cbea436
 #include <linux/mtd/physmap.h>
 #include <linux/mtd/nand.h>
 #include <linux/i2c.h>
@@ -414,10 +411,7 @@
 static struct sh_mobile_sdhi_info sh7724_sdhi_data = {
 	.dma_slave_tx	= SHDMA_SLAVE_SDHI0_TX,
 	.dma_slave_rx	= SHDMA_SLAVE_SDHI0_RX,
-<<<<<<< HEAD
-=======
 	.tmio_caps      = MMC_CAP_SDIO_IRQ,
->>>>>>> 3cbea436
 };
 
 static struct platform_device sdhi_cn9_device = {
