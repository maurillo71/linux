--- conflicted
+++ resolved
@@ -140,11 +140,7 @@
 		goto out;
 	}
 
-<<<<<<< HEAD
-	err = may_open(&nd.path, MAY_READ, FMODE_READ);
-=======
 	err = may_open(&nd.path, MAY_READ, O_RDONLY);
->>>>>>> 55c63bd2
 	if (result) {
 		mconsole_reply(req, "Failed to open file", 1, 0);
 		path_put(&nd.path);
