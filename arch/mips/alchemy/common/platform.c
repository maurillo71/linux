--- conflicted
+++ resolved
@@ -27,10 +27,7 @@
 static void alchemy_8250_pm(struct uart_port *port, unsigned int state,
 			    unsigned int old_state)
 {
-<<<<<<< HEAD
-=======
 #ifdef CONFIG_SERIAL_8250
->>>>>>> 3cbea436
 	switch (state) {
 	case 0:
 		if ((__raw_readl(port->membase + UART_MOD_CNTRL) & 3) != 3) {
@@ -53,10 +50,7 @@
 		serial8250_do_pm(port, state, old_state);
 		break;
 	}
-<<<<<<< HEAD
-=======
-#endif
->>>>>>> 3cbea436
+#endif
 }
 
 #define PORT(_base, _irq)					\
