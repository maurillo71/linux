What:		/sys/class/leds/<led>/brightness
Date:		March 2006
KernelVersion:	2.6.17
Contact:	Richard Purdie <rpurdie@rpsys.net>
Description:
		Set the brightness of the LED. Most LEDs don't
		have hardware brightness support so will just be turned on for
		non-zero brightness settings. The value is between 0 and
		/sys/class/leds/<led>/max_brightness.

What:		/sys/class/leds/<led>/max_brightness
Date:		March 2006
KernelVersion:	2.6.17
Contact:	Richard Purdie <rpurdie@rpsys.net>
Description:
		Maximum brightness level for this led, default is 255 (LED_FULL).

What:		/sys/class/leds/<led>/trigger
Date:		March 2006
KernelVersion:	2.6.17
Contact:	Richard Purdie <rpurdie@rpsys.net>
Description:
		Set the trigger for this LED. A trigger is a kernel based source
		of led events.
		You can change triggers in a similar manner to the way an IO
		scheduler is chosen. Trigger specific parameters can appear in
		/sys/class/leds/<led> once a given trigger is selected.

What:		/sys/class/leds/<led>/inverted
Date:		January 2011
KernelVersion:	2.6.38
Contact:	Richard Purdie <rpurdie@rpsys.net>
Description:
		Invert the LED on/off state. This parameter is specific to
		gpio and backlight triggers. In case of the backlight trigger,
<<<<<<< HEAD
		it is usefull when driving a LED which is intended to indicate
=======
		it is useful when driving a LED which is intended to indicate
>>>>>>> 105e53f8
		a device in a standby like state.<|MERGE_RESOLUTION|>--- conflicted
+++ resolved
@@ -33,9 +33,5 @@
 Description:
 		Invert the LED on/off state. This parameter is specific to
 		gpio and backlight triggers. In case of the backlight trigger,
-<<<<<<< HEAD
-		it is usefull when driving a LED which is intended to indicate
-=======
 		it is useful when driving a LED which is intended to indicate
->>>>>>> 105e53f8
 		a device in a standby like state.