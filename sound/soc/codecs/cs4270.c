--- conflicted
+++ resolved
@@ -106,8 +106,6 @@
 #define CS4270_MUTE_DAC_A	0x01
 #define CS4270_MUTE_DAC_B	0x02
 
-<<<<<<< HEAD
-=======
 /* Power-on default values for the registers
  *
  * This array contains the power-on default values of the registers, with the
@@ -123,7 +121,6 @@
 	0x00, 0x00, 0x00, 0x30, 0x00, 0x60, 0x20, 0x00, 0x00
 };
 
->>>>>>> 3cbea436
 static const char *supply_names[] = {
 	"va", "vd", "vlc"
 };
@@ -132,10 +129,6 @@
 struct cs4270_private {
 	enum snd_soc_control_type control_type;
 	void *control_data;
-<<<<<<< HEAD
-	u8 reg_cache[CS4270_NUMREGS];
-=======
->>>>>>> 3cbea436
 	unsigned int mclk; /* Input frequency of the MCLK pin */
 	unsigned int mode; /* The mode (I2S or left-justified) */
 	unsigned int slave_mode;
@@ -493,78 +486,6 @@
  * instantiate a sound driver.
  */
 static int cs4270_probe(struct snd_soc_codec *codec)
-<<<<<<< HEAD
-{
-	struct cs4270_private *cs4270 = snd_soc_codec_get_drvdata(codec);
-	int i, ret, reg;
-
-	codec->control_data = cs4270->control_data;
-
-	/* The I2C interface is set up, so pre-fill our register cache */
-
-	ret = cs4270_fill_cache(codec);
-	if (ret < 0) {
-		dev_err(codec->dev, "failed to fill register cache\n");
-		return ret;
-	}
-
-	/* Disable auto-mute.  This feature appears to be buggy.  In some
-	 * situations, auto-mute will not deactivate when it should, so we want
-	 * this feature disabled by default.  An application (e.g. alsactl) can
-	 * re-enabled it by using the controls.
-	 */
-
-	reg = cs4270_read_reg_cache(codec, CS4270_MUTE);
-	reg &= ~CS4270_MUTE_AUTO;
-	ret = cs4270_i2c_write(codec, CS4270_MUTE, reg);
-	if (ret < 0) {
-		dev_err(codec->dev, "i2c write failed\n");
-		return ret;
-	}
-
-	/* Disable automatic volume control.  The hardware enables, and it
-	 * causes volume change commands to be delayed, sometimes until after
-	 * playback has started.  An application (e.g. alsactl) can
-	 * re-enabled it by using the controls.
-	 */
-
-	reg = cs4270_read_reg_cache(codec, CS4270_TRANS);
-	reg &= ~(CS4270_TRANS_SOFT | CS4270_TRANS_ZERO);
-	ret = cs4270_i2c_write(codec, CS4270_TRANS, reg);
-	if (ret < 0) {
-		dev_err(codec->dev, "i2c write failed\n");
-		return ret;
-	}
-
-	/* Add the non-DAPM controls */
-	ret = snd_soc_add_controls(codec, cs4270_snd_controls,
-				ARRAY_SIZE(cs4270_snd_controls));
-	if (ret < 0) {
-		dev_err(codec->dev, "failed to add controls\n");
-		return ret;
-	}
-
-	/* get the power supply regulators */
-	for (i = 0; i < ARRAY_SIZE(supply_names); i++)
-		cs4270->supplies[i].supply = supply_names[i];
-
-	ret = regulator_bulk_get(codec->dev, ARRAY_SIZE(cs4270->supplies),
-				 cs4270->supplies);
-	if (ret < 0)
-		return ret;
-
-	ret = regulator_bulk_enable(ARRAY_SIZE(cs4270->supplies),
-				    cs4270->supplies);
-	if (ret < 0)
-		goto error_free_regulators;
-
-	return 0;
-
-error_free_regulators:
-	regulator_bulk_free(ARRAY_SIZE(cs4270->supplies),
-			    cs4270->supplies);
-
-=======
 {
 	struct cs4270_private *cs4270 = snd_soc_codec_get_drvdata(codec);
 	int i, ret;
@@ -779,162 +700,6 @@
 			&soc_codec_device_cs4270, &cs4270_dai, 1);
 	if (ret < 0)
 		kfree(cs4270);
->>>>>>> 3cbea436
-	return ret;
-}
-
-/**
- * cs4270_remove - ASoC remove function
- * @pdev: platform device
- *
- * This function is the counterpart to cs4270_probe().
- */
-static int cs4270_remove(struct snd_soc_codec *codec)
-{
-<<<<<<< HEAD
-	struct cs4270_private *cs4270 = snd_soc_codec_get_drvdata(codec);
-
-	regulator_bulk_disable(ARRAY_SIZE(cs4270->supplies), cs4270->supplies);
-	regulator_bulk_free(ARRAY_SIZE(cs4270->supplies), cs4270->supplies);
-
-=======
-	snd_soc_unregister_codec(&i2c_client->dev);
-	kfree(i2c_get_clientdata(i2c_client));
->>>>>>> 3cbea436
-	return 0;
-};
-
-<<<<<<< HEAD
-#ifdef CONFIG_PM
-
-/* This suspend/resume implementation can handle both - a simple standby
- * where the codec remains powered, and a full suspend, where the voltage
- * domain the codec is connected to is teared down and/or any other hardware
- * reset condition is asserted.
- *
- * The codec's own power saving features are enabled in the suspend callback,
- * and all registers are written back to the hardware when resuming.
- */
-
-static int cs4270_soc_suspend(struct snd_soc_codec *codec, pm_message_t mesg)
-{
-	struct cs4270_private *cs4270 = snd_soc_codec_get_drvdata(codec);
-	int reg, ret;
-
-	reg = snd_soc_read(codec, CS4270_PWRCTL) | CS4270_PWRCTL_PDN_ALL;
-	if (reg < 0)
-		return reg;
-
-	ret = snd_soc_write(codec, CS4270_PWRCTL, reg);
-	if (ret < 0)
-		return ret;
-
-	regulator_bulk_disable(ARRAY_SIZE(cs4270->supplies),
-			       cs4270->supplies);
-
-	return 0;
-}
-
-static int cs4270_soc_resume(struct snd_soc_codec *codec)
-{
-	struct cs4270_private *cs4270 = snd_soc_codec_get_drvdata(codec);
-	struct i2c_client *i2c_client = codec->control_data;
-	int reg;
-
-	regulator_bulk_enable(ARRAY_SIZE(cs4270->supplies),
-			      cs4270->supplies);
-
-	/* In case the device was put to hard reset during sleep, we need to
-	 * wait 500ns here before any I2C communication. */
-	ndelay(500);
-
-	/* first restore the entire register cache ... */
-	for (reg = CS4270_FIRSTREG; reg <= CS4270_LASTREG; reg++) {
-		u8 val = snd_soc_read(codec, reg);
-
-		if (i2c_smbus_write_byte_data(i2c_client, reg, val)) {
-			dev_err(codec->dev, "i2c write failed\n");
-			return -EIO;
-		}
-	}
-
-	/* ... then disable the power-down bits */
-	reg = snd_soc_read(codec, CS4270_PWRCTL);
-	reg &= ~CS4270_PWRCTL_PDN_ALL;
-
-	return snd_soc_write(codec, CS4270_PWRCTL, reg);
-}
-#else
-#define cs4270_soc_suspend	NULL
-#define cs4270_soc_resume	NULL
-#endif /* CONFIG_PM */
-
-=======
->>>>>>> 3cbea436
-/*
- * ASoC codec device structure
- *
- * Assign this variable to the codec_dev field of the machine driver's
- * snd_soc_device structure.
- */
-static struct snd_soc_codec_driver soc_codec_device_cs4270 = {
-	.probe =	cs4270_probe,
-	.remove =	cs4270_remove,
-	.suspend =	cs4270_soc_suspend,
-	.resume =	cs4270_soc_resume,
-	.read = cs4270_read_reg_cache,
-	.write = cs4270_i2c_write,
-	.reg_cache_size = CS4270_NUMREGS,
-	.reg_word_size = sizeof(u8),
-};
-
-/**
- * cs4270_i2c_probe - initialize the I2C interface of the CS4270
- * @i2c_client: the I2C client object
- * @id: the I2C device ID (ignored)
- *
- * This function is called whenever the I2C subsystem finds a device that
- * matches the device ID given via a prior call to i2c_add_driver().
- */
-static int cs4270_i2c_probe(struct i2c_client *i2c_client,
-	const struct i2c_device_id *id)
-{
-	struct cs4270_private *cs4270;
-	int ret;
-
-	/* Verify that we have a CS4270 */
-
-	ret = i2c_smbus_read_byte_data(i2c_client, CS4270_CHIPID);
-	if (ret < 0) {
-		dev_err(&i2c_client->dev, "failed to read i2c at addr %X\n",
-		       i2c_client->addr);
-		return ret;
-	}
-	/* The top four bits of the chip ID should be 1100. */
-	if ((ret & 0xF0) != 0xC0) {
-		dev_err(&i2c_client->dev, "device at addr %X is not a CS4270\n",
-		       i2c_client->addr);
-		return -ENODEV;
-	}
-
-	dev_info(&i2c_client->dev, "found device at i2c address %X\n",
-		i2c_client->addr);
-	dev_info(&i2c_client->dev, "hardware revision %X\n", ret & 0xF);
-
-	cs4270 = kzalloc(sizeof(struct cs4270_private), GFP_KERNEL);
-	if (!cs4270) {
-		dev_err(&i2c_client->dev, "could not allocate codec\n");
-		return -ENOMEM;
-	}
-
-	i2c_set_clientdata(i2c_client, cs4270);
-	cs4270->control_data = i2c_client;
-	cs4270->control_type = SND_SOC_I2C;
-
-	ret = snd_soc_register_codec(&i2c_client->dev,
-			&soc_codec_device_cs4270, &cs4270_dai, 1);
-	if (ret < 0)
-		kfree(cs4270);
 	return ret;
 }
 
