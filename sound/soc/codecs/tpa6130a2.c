--- conflicted
+++ resolved
@@ -41,11 +41,7 @@
 	unsigned char regs[TPA6130A2_CACHEREGNUM];
 	struct regulator *supply;
 	int power_gpio;
-<<<<<<< HEAD
-	unsigned char power_state;
-=======
 	u8 power_state:1;
->>>>>>> 3cbea436
 	enum tpa_model id;
 };
 
@@ -120,11 +116,7 @@
 	return ret;
 }
 
-<<<<<<< HEAD
-static int tpa6130a2_power(int power)
-=======
 static int tpa6130a2_power(u8 power)
->>>>>>> 3cbea436
 {
 	struct	tpa6130a2_data *data;
 	u8	val;
@@ -134,9 +126,6 @@
 	data = i2c_get_clientdata(tpa6130a2_client);
 
 	mutex_lock(&data->mutex);
-<<<<<<< HEAD
-	if (power && !data->power_state) {
-=======
 	if (power == data->power_state)
 		goto exit;
 
@@ -147,37 +136,10 @@
 				"Failed to enable supply: %d\n", ret);
 			goto exit;
 		}
->>>>>>> 3cbea436
 		/* Power on */
 		if (data->power_gpio >= 0)
 			gpio_set_value(data->power_gpio, 1);
 
-<<<<<<< HEAD
-		ret = regulator_enable(data->supply);
-		if (ret != 0) {
-			dev_err(&tpa6130a2_client->dev,
-				"Failed to enable supply: %d\n", ret);
-			goto exit;
-		}
-
-		data->power_state = 1;
-		ret = tpa6130a2_initialize();
-		if (ret < 0) {
-			dev_err(&tpa6130a2_client->dev,
-				"Failed to initialize chip\n");
-			if (data->power_gpio >= 0)
-				gpio_set_value(data->power_gpio, 0);
-			regulator_disable(data->supply);
-			data->power_state = 0;
-			goto exit;
-		}
-
-		/* Clear SWS */
-		val = tpa6130a2_read(TPA6130A2_REG_CONTROL);
-		val &= ~TPA6130A2_SWS;
-		tpa6130a2_i2c_write(TPA6130A2_REG_CONTROL, val);
-	} else if (!power && data->power_state) {
-=======
 		data->power_state = 1;
 		ret = tpa6130a2_initialize();
 		if (ret < 0) {
@@ -190,7 +152,6 @@
 			goto exit;
 		}
 	} else {
->>>>>>> 3cbea436
 		/* set SWS */
 		val = tpa6130a2_read(TPA6130A2_REG_CONTROL);
 		val |= TPA6130A2_SWS;
@@ -371,79 +332,18 @@
 		ret = tpa6130a2_power(0);
 	}
 
-<<<<<<< HEAD
-static int tpa6130a2_supply_event(struct snd_soc_dapm_widget *w,
-		struct snd_kcontrol *kcontrol, int event)
-{
-	int ret = 0;
-
-	switch (event) {
-	case SND_SOC_DAPM_POST_PMU:
-		ret = tpa6130a2_power(1);
-		break;
-	case SND_SOC_DAPM_POST_PMD:
-		ret = tpa6130a2_power(0);
-		break;
-	}
 	return ret;
 }
-
-static const struct snd_soc_dapm_widget tpa6130a2_dapm_widgets[] = {
-	SND_SOC_DAPM_PGA_E("TPA6130A2 Left", SND_SOC_NOPM,
-			0, 0, NULL, 0, tpa6130a2_left_event,
-			SND_SOC_DAPM_POST_PMU|SND_SOC_DAPM_POST_PMD),
-	SND_SOC_DAPM_PGA_E("TPA6130A2 Right", SND_SOC_NOPM,
-			0, 0, NULL, 0, tpa6130a2_right_event,
-			SND_SOC_DAPM_POST_PMU|SND_SOC_DAPM_POST_PMD),
-	SND_SOC_DAPM_SUPPLY("TPA6130A2 Enable", SND_SOC_NOPM,
-			0, 0, tpa6130a2_supply_event,
-			SND_SOC_DAPM_POST_PMU|SND_SOC_DAPM_POST_PMD),
-	/* Outputs */
-	SND_SOC_DAPM_OUTPUT("TPA6130A2 Headphone Left"),
-	SND_SOC_DAPM_OUTPUT("TPA6130A2 Headphone Right"),
-};
-
-static const struct snd_soc_dapm_route audio_map[] = {
-	{"TPA6130A2 Headphone Left", NULL, "TPA6130A2 Left"},
-	{"TPA6130A2 Headphone Right", NULL, "TPA6130A2 Right"},
-
-	{"TPA6130A2 Headphone Left", NULL, "TPA6130A2 Enable"},
-	{"TPA6130A2 Headphone Right", NULL, "TPA6130A2 Enable"},
-};
-=======
-	return ret;
-}
 EXPORT_SYMBOL_GPL(tpa6130a2_stereo_enable);
->>>>>>> 3cbea436
 
 int tpa6130a2_add_controls(struct snd_soc_codec *codec)
 {
 	struct	tpa6130a2_data *data;
-<<<<<<< HEAD
 
 	if (tpa6130a2_client == NULL)
 		return -ENODEV;
 
 	data = i2c_get_clientdata(tpa6130a2_client);
-
-	snd_soc_dapm_new_controls(codec, tpa6130a2_dapm_widgets,
-				ARRAY_SIZE(tpa6130a2_dapm_widgets));
-=======
->>>>>>> 3cbea436
-
-	if (tpa6130a2_client == NULL)
-		return -ENODEV;
-
-<<<<<<< HEAD
-	if (data->id == TPA6140A2)
-		return snd_soc_add_controls(codec, tpa6140a2_controls,
-						ARRAY_SIZE(tpa6140a2_controls));
-	else
-		return snd_soc_add_controls(codec, tpa6130a2_controls,
-						ARRAY_SIZE(tpa6130a2_controls));
-=======
-	data = i2c_get_clientdata(tpa6130a2_client);
->>>>>>> 3cbea436
 
 	if (data->id == TPA6140A2)
 		return snd_soc_add_controls(codec, tpa6140a2_controls,
