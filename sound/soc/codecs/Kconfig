config SND_SOC_ALL_CODECS
	tristate "Build all ASoC CODEC drivers"
	depends on I2C
	select SPI
	select SPI_MASTER
	select SND_SOC_AD73311
	select SND_SOC_AK4535
	select SND_SOC_CS4270
	select SND_SOC_SSM2602
	select SND_SOC_TLV320AIC23
	select SND_SOC_TLV320AIC26
	select SND_SOC_TLV320AIC3X
	select SND_SOC_UDA1380
	select SND_SOC_WM8510
	select SND_SOC_WM8580
	select SND_SOC_WM8731
	select SND_SOC_WM8750
	select SND_SOC_WM8753
	select SND_SOC_WM8900
	select SND_SOC_WM8903
	select SND_SOC_WM8971
	select SND_SOC_WM8990
        help
          Normally ASoC codec drivers are only built if a machine driver which
          uses them is also built since they are only usable with a machine
          driver.  Selecting this option will allow these drivers to be built
          without an explicit machine driver for test and development purposes.

          If unsure select "N".


config SND_SOC_AC97_CODEC
	tristate
	select SND_AC97_CODEC

config SND_SOC_AD1980
	tristate

config SND_SOC_AD73311
	tristate

config SND_SOC_AK4535
	tristate

# Cirrus Logic CS4270 Codec
config SND_SOC_CS4270
	tristate

# Cirrus Logic CS4270 Codec Hardware Mute Support
# Select if you have external muting circuitry attached to your CS4270.
config SND_SOC_CS4270_HWMUTE
	bool
	depends on SND_SOC_CS4270

# Cirrus Logic CS4270 Codec VD = 3.3V Errata
# Select if you are affected by the errata where the part will not function
# if MCLK divide-by-1.5 is selected and VD is set to 3.3V.  The driver will
# not select any sample rates that require MCLK to be divided by 1.5.
config SND_SOC_CS4270_VD33_ERRATA
	bool
	depends on SND_SOC_CS4270

config SND_SOC_SSM2602
	tristate

config SND_SOC_TLV320AIC23
	tristate
	depends on I2C

config SND_SOC_TLV320AIC26
	tristate "TI TLV320AIC26 Codec support" if SND_SOC_OF_SIMPLE
	depends on SPI

config SND_SOC_TLV320AIC3X
	tristate
	depends on I2C

<<<<<<< HEAD
config SND_SOC_TWL4030
	tristate
	depends on SND_SOC && TWL4030_CORE
=======
config SND_SOC_UDA1380
        tristate

config SND_SOC_WM8510
	tristate

config SND_SOC_WM8580
	tristate

config SND_SOC_WM8731
	tristate

config SND_SOC_WM8750
	tristate

config SND_SOC_WM8753
	tristate

config SND_SOC_WM8900
	tristate

config SND_SOC_WM8903
	tristate

config SND_SOC_WM8971
	tristate

config SND_SOC_WM8990
	tristate

config SND_SOC_WM9712
	tristate

config SND_SOC_WM9713
	tristate
>>>>>>> 0173a326
<|MERGE_RESOLUTION|>--- conflicted
+++ resolved
@@ -75,11 +75,6 @@
 	tristate
 	depends on I2C
 
-<<<<<<< HEAD
-config SND_SOC_TWL4030
-	tristate
-	depends on SND_SOC && TWL4030_CORE
-=======
 config SND_SOC_UDA1380
         tristate
 
@@ -114,5 +109,4 @@
 	tristate
 
 config SND_SOC_WM9713
-	tristate
->>>>>>> 0173a326
+	tristate