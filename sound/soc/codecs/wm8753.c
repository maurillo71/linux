--- conflicted
+++ resolved
@@ -89,13 +89,10 @@
 	enum snd_soc_control_type control_type;
 	unsigned int sysclk;
 	unsigned int pcmclk;
-<<<<<<< HEAD
-=======
 
 	unsigned int voice_fmt;
 	unsigned int hifi_fmt;
 
->>>>>>> 105e53f8
 	int dai_func;
 };
 
@@ -179,11 +176,7 @@
 	struct snd_ctl_elem_value *ucontrol)
 {
 	struct snd_soc_codec *codec =  snd_kcontrol_chip(kcontrol);
-<<<<<<< HEAD
-	int mode = snd_soc_read(codec, WM8753_IOCTL);
-=======
 	struct wm8753_priv *wm8753 = snd_soc_codec_get_drvdata(codec);
->>>>>>> 105e53f8
 
 	ucontrol->value.integer.value[0] = wm8753->dai_func;
 	return 0;
@@ -193,10 +186,6 @@
 	struct snd_ctl_elem_value *ucontrol)
 {
 	struct snd_soc_codec *codec =  snd_kcontrol_chip(kcontrol);
-<<<<<<< HEAD
-	int mode = snd_soc_read(codec, WM8753_IOCTL);
-=======
->>>>>>> 105e53f8
 	struct wm8753_priv *wm8753 = snd_soc_codec_get_drvdata(codec);
 	u16 ioctl;
 
@@ -858,10 +847,6 @@
 static int wm8753_vdac_adc_set_dai_fmt(struct snd_soc_codec *codec,
 		unsigned int fmt)
 {
-<<<<<<< HEAD
-	struct snd_soc_codec *codec = codec_dai->codec;
-=======
->>>>>>> 105e53f8
 	u16 voice = snd_soc_read(codec, WM8753_PCM) & 0x01ec;
 
 	/* interface format */
@@ -885,16 +870,6 @@
 	}
 
 	snd_soc_write(codec, WM8753_PCM, voice);
-<<<<<<< HEAD
-	return 0;
-}
-
-static int wm8753_pcm_startup(struct snd_pcm_substream *substream,
-				struct snd_soc_dai *dai)
-{
-	wm8753_set_dai_mode(dai->codec, dai, 0);
-=======
->>>>>>> 105e53f8
 	return 0;
 }
 
@@ -1034,10 +1009,6 @@
 static int wm8753_hdac_set_dai_fmt(struct snd_soc_codec *codec,
 		unsigned int fmt)
 {
-<<<<<<< HEAD
-	struct snd_soc_codec *codec = codec_dai->codec;
-=======
->>>>>>> 105e53f8
 	u16 hifi = snd_soc_read(codec, WM8753_HIFI) & 0x01e0;
 
 	/* interface format */
@@ -1129,16 +1100,6 @@
 
 	snd_soc_write(codec, WM8753_HIFI, hifi);
 	snd_soc_write(codec, WM8753_IOCTL, ioctl);
-<<<<<<< HEAD
-	return 0;
-}
-
-static int wm8753_i2s_startup(struct snd_pcm_substream *substream,
-				struct snd_soc_dai *dai)
-{
-	wm8753_set_dai_mode(dai->codec, dai, 1);
-=======
->>>>>>> 105e53f8
 	return 0;
 }
 
@@ -1418,23 +1379,6 @@
 },
 };
 
-<<<<<<< HEAD
-static void wm8753_set_dai_mode(struct snd_soc_codec *codec,
-		struct snd_soc_dai *dai, unsigned int hifi)
-{
-	struct wm8753_priv *wm8753 = snd_soc_codec_get_drvdata(codec);
-
-	if (wm8753->dai_func < 4) {
-		if (hifi)
-			dai->driver = &wm8753_all_dai[wm8753->dai_func << 1];
-		else
-			dai->driver = &wm8753_all_dai[(wm8753->dai_func << 1) + 1];
-	}
-	snd_soc_write(codec, WM8753_IOCTL, wm8753->dai_func);
-}
-
-=======
->>>>>>> 105e53f8
 static void wm8753_work(struct work_struct *work)
 {
 	struct snd_soc_dapm_context *dapm =
