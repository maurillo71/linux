--- conflicted
+++ resolved
@@ -324,13 +324,10 @@
 	dac33_write(codec, DAC33_OUT_AMP_CTRL,
 		    dac33_read_reg_cache(codec, DAC33_OUT_AMP_CTRL));
 
-<<<<<<< HEAD
-=======
 	dac33_write(codec, DAC33_LDAC_PWR_CTRL,
 		    dac33_read_reg_cache(codec, DAC33_LDAC_PWR_CTRL));
 	dac33_write(codec, DAC33_RDAC_PWR_CTRL,
 		    dac33_read_reg_cache(codec, DAC33_RDAC_PWR_CTRL));
->>>>>>> 105e53f8
 }
 
 static inline int dac33_read_id(struct snd_soc_codec *codec)
