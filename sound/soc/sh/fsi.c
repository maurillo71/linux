/*
 * Fifo-attached Serial Interface (FSI) support for SH7724
 *
 * Copyright (C) 2009 Renesas Solutions Corp.
 * Kuninori Morimoto <morimoto.kuninori@renesas.com>
 *
 * Based on ssi.c
 * Copyright (c) 2007 Manuel Lauss <mano@roarinelk.homelinux.net>
 *
 * This program is free software; you can redistribute it and/or modify
 * it under the terms of the GNU General Public License version 2 as
 * published by the Free Software Foundation.
 */

#include <linux/init.h>
#include <linux/module.h>
#include <linux/platform_device.h>
#include <linux/delay.h>
#include <linux/list.h>
#include <linux/pm_runtime.h>
#include <linux/io.h>
#include <sound/core.h>
#include <sound/pcm.h>
#include <sound/initval.h>
#include <sound/soc.h>
#include <sound/pcm_params.h>
#include <sound/sh_fsi.h>
#include <asm/atomic.h>

#define DO_FMT		0x0000
#define DOFF_CTL	0x0004
#define DOFF_ST		0x0008
#define DI_FMT		0x000C
#define DIFF_CTL	0x0010
#define DIFF_ST		0x0014
#define CKG1		0x0018
#define CKG2		0x001C
#define DIDT		0x0020
#define DODT		0x0024
#define MUTE_ST		0x0028
#define REG_END		MUTE_ST

#define INT_ST		0x0200
#define IEMSK		0x0204
#define IMSK		0x0208
#define MUTE		0x020C
#define CLK_RST		0x0210
#define SOFT_RST	0x0214
#define MREG_START	INT_ST
#define MREG_END	SOFT_RST

/* DO_FMT */
/* DI_FMT */
#define CR_FMT(param) ((param) << 4)
# define CR_MONO	0x0
# define CR_MONO_D	0x1
# define CR_PCM		0x2
# define CR_I2S		0x3
# define CR_TDM		0x4
# define CR_TDM_D	0x5

/* DOFF_CTL */
/* DIFF_CTL */
#define IRQ_HALF	0x00100000
#define FIFO_CLR	0x00000001

/* DOFF_ST */
#define ERR_OVER	0x00000010
#define ERR_UNDER	0x00000001

/* CLK_RST */
#define B_CLK		0x00000010
#define A_CLK		0x00000001

/* INT_ST */
#define INT_B_IN	(1 << 12)
#define INT_B_OUT	(1 << 8)
#define INT_A_IN	(1 << 4)
#define INT_A_OUT	(1 << 0)

#define FSI_RATES SNDRV_PCM_RATE_8000_96000

#define FSI_FMTS (SNDRV_PCM_FMTBIT_S24_LE | SNDRV_PCM_FMTBIT_S16_LE)

/************************************************************************


		struct


************************************************************************/
struct fsi_priv {
	void __iomem *base;
	struct snd_pcm_substream *substream;

	int fifo_max;
	int chan;

	int byte_offset;
	int period_len;
	int buffer_len;
	int periods;
};

struct fsi_master {
	void __iomem *base;
	int irq;
	struct fsi_priv fsia;
	struct fsi_priv fsib;
	struct sh_fsi_platform_info *info;
};

static struct fsi_master *master;

/************************************************************************


		basic read write function


************************************************************************/
static int __fsi_reg_write(u32 reg, u32 data)
{
	/* valid data area is 24bit */
	data &= 0x00ffffff;

	return ctrl_outl(data, reg);
}

static u32 __fsi_reg_read(u32 reg)
{
	return ctrl_inl(reg);
}

static int __fsi_reg_mask_set(u32 reg, u32 mask, u32 data)
{
	u32 val = __fsi_reg_read(reg);

	val &= ~mask;
	val |= data & mask;

	return __fsi_reg_write(reg, val);
}

static int fsi_reg_write(struct fsi_priv *fsi, u32 reg, u32 data)
{
	if (reg > REG_END)
		return -1;

	return __fsi_reg_write((u32)(fsi->base + reg), data);
}

static u32 fsi_reg_read(struct fsi_priv *fsi, u32 reg)
{
	if (reg > REG_END)
		return 0;

	return __fsi_reg_read((u32)(fsi->base + reg));
}

static int fsi_reg_mask_set(struct fsi_priv *fsi, u32 reg, u32 mask, u32 data)
{
	if (reg > REG_END)
		return -1;

	return __fsi_reg_mask_set((u32)(fsi->base + reg), mask, data);
}

static int fsi_master_write(u32 reg, u32 data)
{
	if ((reg < MREG_START) ||
	    (reg > MREG_END))
		return -1;

	return __fsi_reg_write((u32)(master->base + reg), data);
}

static u32 fsi_master_read(u32 reg)
{
	if ((reg < MREG_START) ||
	    (reg > MREG_END))
		return 0;

	return __fsi_reg_read((u32)(master->base + reg));
}

static int fsi_master_mask_set(u32 reg, u32 mask, u32 data)
{
	if ((reg < MREG_START) ||
	    (reg > MREG_END))
		return -1;

	return __fsi_reg_mask_set((u32)(master->base + reg), mask, data);
}

/************************************************************************


		basic function


************************************************************************/
static struct fsi_priv *fsi_get(struct snd_pcm_substream *substream)
{
	struct snd_soc_pcm_runtime *rtd;
	struct fsi_priv *fsi = NULL;

	if (!substream || !master)
		return NULL;

	rtd = substream->private_data;
	switch (rtd->dai->cpu_dai->id) {
	case 0:
		fsi = &master->fsia;
		break;
	case 1:
		fsi = &master->fsib;
		break;
	}

	return fsi;
}

static int fsi_is_port_a(struct fsi_priv *fsi)
{
	/* return
	 * 1 : port a
	 * 0 : port b
	 */

	if (fsi == &master->fsia)
		return 1;

	return 0;
}

static u32 fsi_get_info_flags(struct fsi_priv *fsi)
{
	int is_porta = fsi_is_port_a(fsi);

	return is_porta ? master->info->porta_flags :
		master->info->portb_flags;
}

static int fsi_is_master_mode(struct fsi_priv *fsi, int is_play)
{
	u32 mode;
	u32 flags = fsi_get_info_flags(fsi);

	mode = is_play ? SH_FSI_OUT_SLAVE_MODE : SH_FSI_IN_SLAVE_MODE;

	/* return
	 * 1 : master mode
	 * 0 : slave mode
	 */

	return (mode & flags) != mode;
}

static u32 fsi_port_ab_io_bit(struct fsi_priv *fsi, int is_play)
{
	int is_porta = fsi_is_port_a(fsi);
	u32 data;

	if (is_porta)
		data = is_play ? (1 << 0) : (1 << 4);
	else
		data = is_play ? (1 << 8) : (1 << 12);

	return data;
}

static void fsi_stream_push(struct fsi_priv *fsi,
			    struct snd_pcm_substream *substream,
			    u32 buffer_len,
			    u32 period_len)
{
	fsi->substream		= substream;
	fsi->buffer_len		= buffer_len;
	fsi->period_len		= period_len;
	fsi->byte_offset	= 0;
	fsi->periods		= 0;
}

static void fsi_stream_pop(struct fsi_priv *fsi)
{
	fsi->substream		= NULL;
	fsi->buffer_len		= 0;
	fsi->period_len		= 0;
	fsi->byte_offset	= 0;
	fsi->periods		= 0;
}

static int fsi_get_fifo_residue(struct fsi_priv *fsi, int is_play)
{
	u32 status;
	u32 reg = is_play ? DOFF_ST : DIFF_ST;
	int residue;

	status = fsi_reg_read(fsi, reg);
	residue = 0x1ff & (status >> 8);
	residue *= fsi->chan;

	return residue;
}

/************************************************************************


		ctrl function


************************************************************************/
static void fsi_irq_enable(struct fsi_priv *fsi, int is_play)
{
	u32 data = fsi_port_ab_io_bit(fsi, is_play);

	fsi_master_mask_set(IMSK,  data, data);
	fsi_master_mask_set(IEMSK, data, data);
}

static void fsi_irq_disable(struct fsi_priv *fsi, int is_play)
{
	u32 data = fsi_port_ab_io_bit(fsi, is_play);

	fsi_master_mask_set(IMSK,  data, 0);
	fsi_master_mask_set(IEMSK, data, 0);
}

static void fsi_clk_ctrl(struct fsi_priv *fsi, int enable)
{
	u32 val = fsi_is_port_a(fsi) ? (1 << 0) : (1 << 4);

	if (enable)
		fsi_master_mask_set(CLK_RST, val, val);
	else
		fsi_master_mask_set(CLK_RST, val, 0);
}

static void fsi_irq_init(struct fsi_priv *fsi, int is_play)
{
	u32 data;
	u32 ctrl;

	data = fsi_port_ab_io_bit(fsi, is_play);
	ctrl = is_play ? DOFF_CTL : DIFF_CTL;

	/* set IMSK */
	fsi_irq_disable(fsi, is_play);

	/* set interrupt generation factor */
	fsi_reg_write(fsi, ctrl, IRQ_HALF);

	/* clear FIFO */
	fsi_reg_mask_set(fsi, ctrl, FIFO_CLR, FIFO_CLR);

	/* clear interrupt factor */
	fsi_master_mask_set(INT_ST, data, 0);
}

static void fsi_soft_all_reset(void)
{
	u32 status = fsi_master_read(SOFT_RST);

	/* port AB reset */
	status &= 0x000000ff;
	fsi_master_write(SOFT_RST, status);
	mdelay(10);

	/* soft reset */
	status &= 0x000000f0;
	fsi_master_write(SOFT_RST, status);
	status |= 0x00000001;
	fsi_master_write(SOFT_RST, status);
	mdelay(10);
}

/* playback interrupt */
static int fsi_data_push(struct fsi_priv *fsi)
{
	struct snd_pcm_runtime *runtime;
	struct snd_pcm_substream *substream = NULL;
	int send;
	int fifo_free;
	int width;
	u8 *start;
	int i;

	if (!fsi			||
	    !fsi->substream		||
	    !fsi->substream->runtime)
		return -EINVAL;

	runtime = fsi->substream->runtime;

	/* FSI FIFO has limit.
	 * So, this driver can not send periods data at a time
	 */
	if (fsi->byte_offset >=
	    fsi->period_len * (fsi->periods + 1)) {

		substream = fsi->substream;
		fsi->periods = (fsi->periods + 1) % runtime->periods;

		if (0 == fsi->periods)
			fsi->byte_offset = 0;
	}

	/* get 1 channel data width */
	width = frames_to_bytes(runtime, 1) / fsi->chan;

	/* get send size for alsa */
	send = (fsi->buffer_len - fsi->byte_offset) / width;

	/*  get FIFO free size */
	fifo_free = (fsi->fifo_max * fsi->chan) - fsi_get_fifo_residue(fsi, 1);

	/* size check */
	if (fifo_free < send)
		send = fifo_free;

	start = runtime->dma_area;
	start += fsi->byte_offset;

	switch (width) {
	case 2:
		for (i = 0; i < send; i++)
			fsi_reg_write(fsi, DODT,
				      ((u32)*((u16 *)start + i) << 8));
		break;
	case 4:
		for (i = 0; i < send; i++)
			fsi_reg_write(fsi, DODT, *((u32 *)start + i));
		break;
	default:
		return -EINVAL;
	}

	fsi->byte_offset += send * width;

	fsi_irq_enable(fsi, 1);

	if (substream)
		snd_pcm_period_elapsed(substream);

	return 0;
}

static int fsi_data_pop(struct fsi_priv *fsi)
{
	struct snd_pcm_runtime *runtime;
	struct snd_pcm_substream *substream = NULL;
	int free;
	int fifo_fill;
	int width;
	u8 *start;
	int i;

	if (!fsi			||
	    !fsi->substream		||
	    !fsi->substream->runtime)
		return -EINVAL;

	runtime = fsi->substream->runtime;

	/* FSI FIFO has limit.
	 * So, this driver can not send periods data at a time
	 */
	if (fsi->byte_offset >=
	    fsi->period_len * (fsi->periods + 1)) {

		substream = fsi->substream;
		fsi->periods = (fsi->periods + 1) % runtime->periods;

		if (0 == fsi->periods)
			fsi->byte_offset = 0;
	}

	/* get 1 channel data width */
	width = frames_to_bytes(runtime, 1) / fsi->chan;

	/* get free space for alsa */
	free = (fsi->buffer_len - fsi->byte_offset) / width;

	/* get recv size */
	fifo_fill = fsi_get_fifo_residue(fsi, 0);

	if (free < fifo_fill)
		fifo_fill = free;

	start = runtime->dma_area;
	start += fsi->byte_offset;

	switch (width) {
	case 2:
		for (i = 0; i < fifo_fill; i++)
			*((u16 *)start + i) =
				(u16)(fsi_reg_read(fsi, DIDT) >> 8);
		break;
	case 4:
		for (i = 0; i < fifo_fill; i++)
			*((u32 *)start + i) = fsi_reg_read(fsi, DIDT);
		break;
	default:
		return -EINVAL;
	}

	fsi->byte_offset += fifo_fill * width;

	fsi_irq_enable(fsi, 0);

	if (substream)
		snd_pcm_period_elapsed(substream);

	return 0;
}

static irqreturn_t fsi_interrupt(int irq, void *data)
{
	u32 status = fsi_master_read(SOFT_RST) & ~0x00000010;
	u32 int_st = fsi_master_read(INT_ST);

	/* clear irq status */
	fsi_master_write(SOFT_RST, status);
	fsi_master_write(SOFT_RST, status | 0x00000010);

	if (int_st & INT_A_OUT)
		fsi_data_push(&master->fsia);
	if (int_st & INT_B_OUT)
		fsi_data_push(&master->fsib);
	if (int_st & INT_A_IN)
		fsi_data_pop(&master->fsia);
	if (int_st & INT_B_IN)
		fsi_data_pop(&master->fsib);

	fsi_master_write(INT_ST, 0x0000000);

	return IRQ_HANDLED;
}

/************************************************************************


		dai ops


************************************************************************/
static int fsi_dai_startup(struct snd_pcm_substream *substream,
			   struct snd_soc_dai *dai)
{
	struct fsi_priv *fsi = fsi_get(substream);
	const char *msg;
	u32 flags = fsi_get_info_flags(fsi);
	u32 fmt;
	u32 reg;
	u32 data;
	int is_play = (substream->stream == SNDRV_PCM_STREAM_PLAYBACK);
	int is_master;
	int ret = 0;

	pm_runtime_get_sync(dai->dev);

	/* CKG1 */
	data = is_play ? (1 << 0) : (1 << 4);
	is_master = fsi_is_master_mode(fsi, is_play);
	if (is_master)
		fsi_reg_mask_set(fsi, CKG1, data, data);
	else
		fsi_reg_mask_set(fsi, CKG1, data, 0);

	/* clock inversion (CKG2) */
	data = 0;
	switch (SH_FSI_INVERSION_MASK & flags) {
	case SH_FSI_LRM_INV:
		data = 1 << 12;
		break;
	case SH_FSI_BRM_INV:
		data = 1 << 8;
		break;
	case SH_FSI_LRS_INV:
		data = 1 << 4;
		break;
	case SH_FSI_BRS_INV:
		data = 1 << 0;
		break;
	}
	fsi_reg_write(fsi, CKG2, data);

	/* do fmt, di fmt */
	data = 0;
	reg = is_play ? DO_FMT : DI_FMT;
	fmt = is_play ? SH_FSI_GET_OFMT(flags) : SH_FSI_GET_IFMT(flags);
	switch (fmt) {
	case SH_FSI_FMT_MONO:
		msg = "MONO";
		data = CR_FMT(CR_MONO);
		fsi->chan = 1;
		break;
	case SH_FSI_FMT_MONO_DELAY:
		msg = "MONO Delay";
		data = CR_FMT(CR_MONO_D);
		fsi->chan = 1;
		break;
	case SH_FSI_FMT_PCM:
		msg = "PCM";
		data = CR_FMT(CR_PCM);
		fsi->chan = 2;
		break;
	case SH_FSI_FMT_I2S:
		msg = "I2S";
		data = CR_FMT(CR_I2S);
		fsi->chan = 2;
		break;
	case SH_FSI_FMT_TDM:
		msg = "TDM";
		data = CR_FMT(CR_TDM) | (fsi->chan - 1);
		fsi->chan = is_play ?
			SH_FSI_GET_CH_O(flags) : SH_FSI_GET_CH_I(flags);
		break;
	case SH_FSI_FMT_TDM_DELAY:
		msg = "TDM Delay";
		data = CR_FMT(CR_TDM_D) | (fsi->chan - 1);
		fsi->chan = is_play ?
			SH_FSI_GET_CH_O(flags) : SH_FSI_GET_CH_I(flags);
		break;
	default:
		dev_err(dai->dev, "unknown format.\n");
		return -EINVAL;
	}

	switch (fsi->chan) {
	case 1:
		fsi->fifo_max = 256;
		break;
	case 2:
		fsi->fifo_max = 128;
		break;
	case 3:
	case 4:
		fsi->fifo_max = 64;
		break;
	case 5:
	case 6:
	case 7:
	case 8:
		fsi->fifo_max = 32;
		break;
	default:
		dev_err(dai->dev, "channel size error.\n");
		return -EINVAL;
	}

	fsi_reg_write(fsi, reg, data);

	/*
	 * clear clk reset if master mode
	 */
	if (is_master)
		fsi_clk_ctrl(fsi, 1);

	/* irq setting */
	fsi_irq_init(fsi, is_play);

	return ret;
}

static void fsi_dai_shutdown(struct snd_pcm_substream *substream,
			     struct snd_soc_dai *dai)
{
	struct fsi_priv *fsi = fsi_get(substream);
	int is_play = substream->stream == SNDRV_PCM_STREAM_PLAYBACK;

	fsi_irq_disable(fsi, is_play);
	fsi_clk_ctrl(fsi, 0);

	pm_runtime_put_sync(dai->dev);
}

static int fsi_dai_trigger(struct snd_pcm_substream *substream, int cmd,
			   struct snd_soc_dai *dai)
{
	struct fsi_priv *fsi = fsi_get(substream);
	struct snd_pcm_runtime *runtime = substream->runtime;
	int is_play = substream->stream == SNDRV_PCM_STREAM_PLAYBACK;
	int ret = 0;

	switch (cmd) {
	case SNDRV_PCM_TRIGGER_START:
		fsi_stream_push(fsi, substream,
				frames_to_bytes(runtime, runtime->buffer_size),
				frames_to_bytes(runtime, runtime->period_size));
		ret = is_play ? fsi_data_push(fsi) : fsi_data_pop(fsi);
		break;
	case SNDRV_PCM_TRIGGER_STOP:
		fsi_irq_disable(fsi, is_play);
		fsi_stream_pop(fsi);
		break;
	}

	return ret;
}

static struct snd_soc_dai_ops fsi_dai_ops = {
	.startup	= fsi_dai_startup,
	.shutdown	= fsi_dai_shutdown,
	.trigger	= fsi_dai_trigger,
};

/************************************************************************


		pcm ops


************************************************************************/
static struct snd_pcm_hardware fsi_pcm_hardware = {
	.info =		SNDRV_PCM_INFO_INTERLEAVED	|
			SNDRV_PCM_INFO_MMAP		|
			SNDRV_PCM_INFO_MMAP_VALID	|
			SNDRV_PCM_INFO_PAUSE,
	.formats		= FSI_FMTS,
	.rates			= FSI_RATES,
	.rate_min		= 8000,
	.rate_max		= 192000,
	.channels_min		= 1,
	.channels_max		= 2,
	.buffer_bytes_max	= 64 * 1024,
	.period_bytes_min	= 32,
	.period_bytes_max	= 8192,
	.periods_min		= 1,
	.periods_max		= 32,
	.fifo_size		= 256,
};

static int fsi_pcm_open(struct snd_pcm_substream *substream)
{
	struct snd_pcm_runtime *runtime = substream->runtime;
	int ret = 0;

	snd_soc_set_runtime_hwparams(substream, &fsi_pcm_hardware);

	ret = snd_pcm_hw_constraint_integer(runtime,
					    SNDRV_PCM_HW_PARAM_PERIODS);

	return ret;
}

static int fsi_hw_params(struct snd_pcm_substream *substream,
			 struct snd_pcm_hw_params *hw_params)
{
	return snd_pcm_lib_malloc_pages(substream,
					params_buffer_bytes(hw_params));
}

static int fsi_hw_free(struct snd_pcm_substream *substream)
{
	return snd_pcm_lib_free_pages(substream);
}

static snd_pcm_uframes_t fsi_pointer(struct snd_pcm_substream *substream)
{
	struct snd_pcm_runtime *runtime = substream->runtime;
	struct fsi_priv *fsi = fsi_get(substream);
	long location;

	location = (fsi->byte_offset - 1);
	if (location < 0)
		location = 0;

	return bytes_to_frames(runtime, location);
}

static struct snd_pcm_ops fsi_pcm_ops = {
	.open		= fsi_pcm_open,
	.ioctl		= snd_pcm_lib_ioctl,
	.hw_params	= fsi_hw_params,
	.hw_free	= fsi_hw_free,
	.pointer	= fsi_pointer,
};

/************************************************************************


		snd_soc_platform


************************************************************************/
#define PREALLOC_BUFFER		(32 * 1024)
#define PREALLOC_BUFFER_MAX	(32 * 1024)

static void fsi_pcm_free(struct snd_pcm *pcm)
{
	snd_pcm_lib_preallocate_free_for_all(pcm);
}

static int fsi_pcm_new(struct snd_card *card,
		       struct snd_soc_dai *dai,
		       struct snd_pcm *pcm)
{
	/*
	 * dont use SNDRV_DMA_TYPE_DEV, since it will oops the SH kernel
	 * in MMAP mode (i.e. aplay -M)
	 */
	return snd_pcm_lib_preallocate_pages_for_all(
		pcm,
		SNDRV_DMA_TYPE_CONTINUOUS,
		snd_dma_continuous_data(GFP_KERNEL),
		PREALLOC_BUFFER, PREALLOC_BUFFER_MAX);
}

/************************************************************************


		alsa struct


************************************************************************/
struct snd_soc_dai fsi_soc_dai[] = {
	{
		.name			= "FSIA",
		.id			= 0,
		.playback = {
			.rates		= FSI_RATES,
			.formats	= FSI_FMTS,
			.channels_min	= 1,
			.channels_max	= 8,
		},
		.capture = {
			.rates		= FSI_RATES,
			.formats	= FSI_FMTS,
			.channels_min	= 1,
			.channels_max	= 8,
		},
		.ops = &fsi_dai_ops,
	},
	{
		.name			= "FSIB",
		.id			= 1,
		.playback = {
			.rates		= FSI_RATES,
			.formats	= FSI_FMTS,
			.channels_min	= 1,
			.channels_max	= 8,
		},
		.capture = {
			.rates		= FSI_RATES,
			.formats	= FSI_FMTS,
			.channels_min	= 1,
			.channels_max	= 8,
		},
		.ops = &fsi_dai_ops,
	},
};
EXPORT_SYMBOL_GPL(fsi_soc_dai);

struct snd_soc_platform fsi_soc_platform = {
	.name		= "fsi-pcm",
	.pcm_ops 	= &fsi_pcm_ops,
	.pcm_new	= fsi_pcm_new,
	.pcm_free	= fsi_pcm_free,
};
EXPORT_SYMBOL_GPL(fsi_soc_platform);

/************************************************************************


		platform function


************************************************************************/
static int fsi_probe(struct platform_device *pdev)
{
	struct resource *res;
	unsigned int irq;
	int ret;

	res = platform_get_resource(pdev, IORESOURCE_MEM, 0);
	irq = platform_get_irq(pdev, 0);
	if (!res || !irq) {
		dev_err(&pdev->dev, "Not enough FSI platform resources.\n");
		ret = -ENODEV;
		goto exit;
	}

	master = kzalloc(sizeof(*master), GFP_KERNEL);
	if (!master) {
		dev_err(&pdev->dev, "Could not allocate master\n");
		ret = -ENOMEM;
		goto exit;
	}

	master->base = ioremap_nocache(res->start, resource_size(res));
	if (!master->base) {
		ret = -ENXIO;
		dev_err(&pdev->dev, "Unable to ioremap FSI registers.\n");
		goto exit_kfree;
	}

	master->irq		= irq;
	master->info		= pdev->dev.platform_data;
	master->fsia.base	= master->base;
	master->fsib.base	= master->base + 0x40;

<<<<<<< HEAD
	/* FSI is based on SPU mstp */
	snprintf(clk_name, sizeof(clk_name), "spu%d", pdev->id);
	master->clk = clk_get(NULL, clk_name);
	if (IS_ERR(master->clk)) {
		dev_err(&pdev->dev, "cannot get %s mstp\n", clk_name);
		ret = -EIO;
		goto exit_iounmap;
	}
=======
	pm_runtime_enable(&pdev->dev);
	pm_runtime_resume(&pdev->dev);
>>>>>>> a649d1fc

	fsi_soc_dai[0].dev		= &pdev->dev;
	fsi_soc_dai[1].dev		= &pdev->dev;

	fsi_soft_all_reset();

	ret = request_irq(irq, &fsi_interrupt, IRQF_DISABLED, "fsi", master);
	if (ret) {
		dev_err(&pdev->dev, "irq request err\n");
		goto exit_iounmap;
	}

	ret = snd_soc_register_platform(&fsi_soc_platform);
	if (ret < 0) {
		dev_err(&pdev->dev, "cannot snd soc register\n");
		goto exit_free_irq;
	}

	return snd_soc_register_dais(fsi_soc_dai, ARRAY_SIZE(fsi_soc_dai));

exit_free_irq:
	free_irq(irq, master);
exit_iounmap:
	iounmap(master->base);
	pm_runtime_disable(&pdev->dev);
exit_kfree:
	kfree(master);
	master = NULL;
exit:
	return ret;
}

static int fsi_remove(struct platform_device *pdev)
{
	snd_soc_unregister_dais(fsi_soc_dai, ARRAY_SIZE(fsi_soc_dai));
	snd_soc_unregister_platform(&fsi_soc_platform);

<<<<<<< HEAD
	clk_put(master->clk);
=======
	pm_runtime_disable(&pdev->dev);
>>>>>>> a649d1fc

	free_irq(master->irq, master);

	iounmap(master->base);
	kfree(master);
	master = NULL;
	return 0;
}

static int fsi_runtime_nop(struct device *dev)
{
	/* Runtime PM callback shared between ->runtime_suspend()
	 * and ->runtime_resume(). Simply returns success.
	 *
	 * This driver re-initializes all registers after
	 * pm_runtime_get_sync() anyway so there is no need
	 * to save and restore registers here.
	 */
	return 0;
}

static struct dev_pm_ops fsi_pm_ops = {
	.runtime_suspend	= fsi_runtime_nop,
	.runtime_resume		= fsi_runtime_nop,
};

static struct platform_driver fsi_driver = {
	.driver 	= {
		.name	= "sh_fsi",
		.pm	= &fsi_pm_ops,
	},
	.probe		= fsi_probe,
	.remove		= fsi_remove,
};

static int __init fsi_mobile_init(void)
{
	return platform_driver_register(&fsi_driver);
}

static void __exit fsi_mobile_exit(void)
{
	platform_driver_unregister(&fsi_driver);
}
module_init(fsi_mobile_init);
module_exit(fsi_mobile_exit);

MODULE_LICENSE("GPL");
MODULE_DESCRIPTION("SuperH onchip FSI audio driver");
MODULE_AUTHOR("Kuninori Morimoto <morimoto.kuninori@renesas.com>");<|MERGE_RESOLUTION|>--- conflicted
+++ resolved
@@ -901,19 +901,8 @@
 	master->fsia.base	= master->base;
 	master->fsib.base	= master->base + 0x40;
 
-<<<<<<< HEAD
-	/* FSI is based on SPU mstp */
-	snprintf(clk_name, sizeof(clk_name), "spu%d", pdev->id);
-	master->clk = clk_get(NULL, clk_name);
-	if (IS_ERR(master->clk)) {
-		dev_err(&pdev->dev, "cannot get %s mstp\n", clk_name);
-		ret = -EIO;
-		goto exit_iounmap;
-	}
-=======
 	pm_runtime_enable(&pdev->dev);
 	pm_runtime_resume(&pdev->dev);
->>>>>>> a649d1fc
 
 	fsi_soc_dai[0].dev		= &pdev->dev;
 	fsi_soc_dai[1].dev		= &pdev->dev;
@@ -951,11 +940,7 @@
 	snd_soc_unregister_dais(fsi_soc_dai, ARRAY_SIZE(fsi_soc_dai));
 	snd_soc_unregister_platform(&fsi_soc_platform);
 
-<<<<<<< HEAD
-	clk_put(master->clk);
-=======
 	pm_runtime_disable(&pdev->dev);
->>>>>>> a649d1fc
 
 	free_irq(master->irq, master);
 
