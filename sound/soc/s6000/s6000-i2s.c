/*
 * ALSA SoC I2S Audio Layer for the Stretch S6000 family
 *
 * Author:      Daniel Gloeckner, <dg@emlix.com>
 * Copyright:   (C) 2009 emlix GmbH <info@emlix.com>
 *
 * This program is free software; you can redistribute it and/or modify
 * it under the terms of the GNU General Public License version 2 as
 * published by the Free Software Foundation.
 */

#include <linux/init.h>
#include <linux/module.h>
#include <linux/device.h>
#include <linux/delay.h>
#include <linux/clk.h>
#include <linux/interrupt.h>
#include <linux/io.h>
#include <linux/slab.h>

#include <sound/core.h>
#include <sound/pcm.h>
#include <sound/pcm_params.h>
#include <sound/initval.h>
#include <sound/soc.h>

#include "s6000-i2s.h"
#include "s6000-pcm.h"

struct s6000_i2s_dev {
	dma_addr_t sifbase;
	u8 __iomem *scbbase;
	unsigned int wide;
	unsigned int channel_in;
	unsigned int channel_out;
	unsigned int lines_in;
	unsigned int lines_out;
	struct s6000_pcm_dma_params dma_params;
};

#define S6_I2S_INTERRUPT_STATUS	0x00
#define   S6_I2S_INT_OVERRUN	1
#define   S6_I2S_INT_UNDERRUN	2
#define   S6_I2S_INT_ALIGNMENT	4
#define S6_I2S_INTERRUPT_ENABLE	0x04
#define S6_I2S_INTERRUPT_RAW	0x08
#define S6_I2S_INTERRUPT_CLEAR	0x0C
#define S6_I2S_INTERRUPT_SET	0x10
#define S6_I2S_MODE		0x20
#define   S6_I2S_DUAL		0
#define   S6_I2S_WIDE		1
#define S6_I2S_TX_DEFAULT	0x24
#define S6_I2S_DATA_CFG(c)	(0x40 + 0x10 * (c))
#define   S6_I2S_IN		0
#define   S6_I2S_OUT		1
#define   S6_I2S_UNUSED		2
#define S6_I2S_INTERFACE_CFG(c)	(0x44 + 0x10 * (c))
#define   S6_I2S_DIV_MASK	0x001fff
#define   S6_I2S_16BIT		0x000000
#define   S6_I2S_20BIT		0x002000
#define   S6_I2S_24BIT		0x004000
#define   S6_I2S_32BIT		0x006000
#define   S6_I2S_BITS_MASK	0x006000
#define   S6_I2S_MEM_16BIT	0x000000
#define   S6_I2S_MEM_32BIT	0x008000
#define   S6_I2S_MEM_MASK	0x008000
#define   S6_I2S_CHANNELS_SHIFT	16
#define   S6_I2S_CHANNELS_MASK	0x030000
#define   S6_I2S_SCK_IN		0x000000
#define   S6_I2S_SCK_OUT	0x040000
#define   S6_I2S_SCK_DIR	0x040000
#define   S6_I2S_WS_IN		0x000000
#define   S6_I2S_WS_OUT		0x080000
#define   S6_I2S_WS_DIR		0x080000
#define   S6_I2S_LEFT_FIRST	0x000000
#define   S6_I2S_RIGHT_FIRST	0x100000
#define   S6_I2S_FIRST		0x100000
#define   S6_I2S_CUR_SCK	0x200000
#define   S6_I2S_CUR_WS		0x400000
#define S6_I2S_ENABLE(c)	(0x48 + 0x10 * (c))
#define   S6_I2S_DISABLE_IF	0x02
#define   S6_I2S_ENABLE_IF	0x03
#define   S6_I2S_IS_BUSY	0x04
#define   S6_I2S_DMA_ACTIVE	0x08
#define   S6_I2S_IS_ENABLED	0x10

#define S6_I2S_NUM_LINES	4

#define S6_I2S_SIF_PORT0	0x0000000
#define S6_I2S_SIF_PORT1	0x0000080 /* docs say 0x0000010 */

static inline void s6_i2s_write_reg(struct s6000_i2s_dev *dev, int reg, u32 val)
{
	writel(val, dev->scbbase + reg);
}

static inline u32 s6_i2s_read_reg(struct s6000_i2s_dev *dev, int reg)
{
	return readl(dev->scbbase + reg);
}

static inline void s6_i2s_mod_reg(struct s6000_i2s_dev *dev, int reg,
				  u32 mask, u32 val)
{
	val ^= s6_i2s_read_reg(dev, reg) & ~mask;
	s6_i2s_write_reg(dev, reg, val);
}

static void s6000_i2s_start_channel(struct s6000_i2s_dev *dev, int channel)
{
	int i, j, cur, prev;

	/*
	 * Wait for WCLK to toggle 5 times before enabling the channel
	 * s6000 Family Datasheet 3.6.4:
	 *   "At least two cycles of WS must occur between commands
	 *    to disable or enable the interface"
	 */
	j = 0;
	prev = ~S6_I2S_CUR_WS;
	for (i = 1000000; --i && j < 6; ) {
		cur = s6_i2s_read_reg(dev, S6_I2S_INTERFACE_CFG(channel))
		       & S6_I2S_CUR_WS;
		if (prev != cur) {
			prev = cur;
			j++;
		}
	}
	if (j < 6)
		printk(KERN_WARNING "s6000-i2s: timeout waiting for WCLK\n");

	s6_i2s_write_reg(dev, S6_I2S_ENABLE(channel), S6_I2S_ENABLE_IF);
}

static void s6000_i2s_stop_channel(struct s6000_i2s_dev *dev, int channel)
{
	s6_i2s_write_reg(dev, S6_I2S_ENABLE(channel), S6_I2S_DISABLE_IF);
}

static void s6000_i2s_start(struct snd_pcm_substream *substream)
{
	struct snd_soc_pcm_runtime *rtd = substream->private_data;
	struct s6000_i2s_dev *dev = snd_soc_dai_get_drvdata(rtd->cpu_dai);
	int channel;

	channel = (substream->stream == SNDRV_PCM_STREAM_PLAYBACK) ?
			dev->channel_out : dev->channel_in;

	s6000_i2s_start_channel(dev, channel);
}

static void s6000_i2s_stop(struct snd_pcm_substream *substream)
{
	struct snd_soc_pcm_runtime *rtd = substream->private_data;
	struct s6000_i2s_dev *dev = snd_soc_dai_get_drvdata(rtd->cpu_dai);
	int channel;

	channel = (substream->stream == SNDRV_PCM_STREAM_PLAYBACK) ?
			dev->channel_out : dev->channel_in;

	s6000_i2s_stop_channel(dev, channel);
}

static int s6000_i2s_trigger(struct snd_pcm_substream *substream, int cmd,
			     int after)
{
	switch (cmd) {
	case SNDRV_PCM_TRIGGER_START:
	case SNDRV_PCM_TRIGGER_RESUME:
	case SNDRV_PCM_TRIGGER_PAUSE_RELEASE:
		if ((substream->stream == SNDRV_PCM_STREAM_CAPTURE) ^ !after)
			s6000_i2s_start(substream);
		break;
	case SNDRV_PCM_TRIGGER_STOP:
	case SNDRV_PCM_TRIGGER_SUSPEND:
	case SNDRV_PCM_TRIGGER_PAUSE_PUSH:
		if (!after)
			s6000_i2s_stop(substream);
	}
	return 0;
}

static unsigned int s6000_i2s_int_sources(struct s6000_i2s_dev *dev)
{
	unsigned int pending;
	pending = s6_i2s_read_reg(dev, S6_I2S_INTERRUPT_RAW);
	pending &= S6_I2S_INT_ALIGNMENT |
		   S6_I2S_INT_UNDERRUN |
		   S6_I2S_INT_OVERRUN;
	s6_i2s_write_reg(dev, S6_I2S_INTERRUPT_CLEAR, pending);

	return pending;
}

static unsigned int s6000_i2s_check_xrun(struct snd_soc_dai *cpu_dai)
{
	struct s6000_i2s_dev *dev = snd_soc_dai_get_drvdata(cpu_dai);
	unsigned int errors;
	unsigned int ret;

	errors = s6000_i2s_int_sources(dev);
	if (likely(!errors))
		return 0;

	ret = 0;
	if (errors & S6_I2S_INT_ALIGNMENT)
		printk(KERN_ERR "s6000-i2s: WCLK misaligned\n");
	if (errors & S6_I2S_INT_UNDERRUN)
		ret |= 1 << SNDRV_PCM_STREAM_PLAYBACK;
	if (errors & S6_I2S_INT_OVERRUN)
		ret |= 1 << SNDRV_PCM_STREAM_CAPTURE;
	return ret;
}

static void s6000_i2s_wait_disabled(struct s6000_i2s_dev *dev)
{
	int channel;
	int n = 50;
	for (channel = 0; channel < 2; channel++) {
		while (--n >= 0) {
			int v = s6_i2s_read_reg(dev, S6_I2S_ENABLE(channel));
			if ((v & S6_I2S_IS_ENABLED)
			    || !(v & (S6_I2S_DMA_ACTIVE | S6_I2S_IS_BUSY)))
				break;
			udelay(20);
		}
	}
	if (n < 0)
		printk(KERN_WARNING "s6000-i2s: timeout disabling interfaces");
}

static int s6000_i2s_set_dai_fmt(struct snd_soc_dai *cpu_dai,
				   unsigned int fmt)
{
	struct s6000_i2s_dev *dev = snd_soc_dai_get_drvdata(cpu_dai);
	u32 w;

	switch (fmt & SND_SOC_DAIFMT_MASTER_MASK) {
	case SND_SOC_DAIFMT_CBM_CFM:
		w = S6_I2S_SCK_IN | S6_I2S_WS_IN;
		break;
	case SND_SOC_DAIFMT_CBS_CFM:
		w = S6_I2S_SCK_OUT | S6_I2S_WS_IN;
		break;
	case SND_SOC_DAIFMT_CBM_CFS:
		w = S6_I2S_SCK_IN | S6_I2S_WS_OUT;
		break;
	case SND_SOC_DAIFMT_CBS_CFS:
		w = S6_I2S_SCK_OUT | S6_I2S_WS_OUT;
		break;
	default:
		return -EINVAL;
	}

	switch (fmt & SND_SOC_DAIFMT_INV_MASK) {
	case SND_SOC_DAIFMT_NB_NF:
		w |= S6_I2S_LEFT_FIRST;
		break;
	case SND_SOC_DAIFMT_NB_IF:
		w |= S6_I2S_RIGHT_FIRST;
		break;
	default:
		return -EINVAL;
	}

	s6_i2s_mod_reg(dev, S6_I2S_INTERFACE_CFG(0),
		       S6_I2S_FIRST | S6_I2S_WS_DIR | S6_I2S_SCK_DIR, w);
	s6_i2s_mod_reg(dev, S6_I2S_INTERFACE_CFG(1),
		       S6_I2S_FIRST | S6_I2S_WS_DIR | S6_I2S_SCK_DIR, w);

	return 0;
}

static int s6000_i2s_set_clkdiv(struct snd_soc_dai *dai, int div_id, int div)
{
	struct s6000_i2s_dev *dev = snd_soc_dai_get_drvdata(dai);

	if (!div || (div & 1) || div > (S6_I2S_DIV_MASK + 1) * 2)
		return -EINVAL;

	s6_i2s_mod_reg(dev, S6_I2S_INTERFACE_CFG(div_id),
		       S6_I2S_DIV_MASK, div / 2 - 1);
	return 0;
}

static int s6000_i2s_hw_params(struct snd_pcm_substream *substream,
			       struct snd_pcm_hw_params *params,
			       struct snd_soc_dai *dai)
{
	struct s6000_i2s_dev *dev = snd_soc_dai_get_drvdata(dai);
	int interf;
	u32 w = 0;

	if (dev->wide)
		interf = 0;
	else {
		w |= (((params_channels(params) - 2) / 2)
		      << S6_I2S_CHANNELS_SHIFT) & S6_I2S_CHANNELS_MASK;
		interf = (substream->stream == SNDRV_PCM_STREAM_PLAYBACK)
				? dev->channel_out : dev->channel_in;
	}

	switch (params_format(params)) {
	case SNDRV_PCM_FORMAT_S16_LE:
		w |= S6_I2S_16BIT | S6_I2S_MEM_16BIT;
		break;
	case SNDRV_PCM_FORMAT_S32_LE:
		w |= S6_I2S_32BIT | S6_I2S_MEM_32BIT;
		break;
	default:
		printk(KERN_WARNING "s6000-i2s: unsupported PCM format %x\n",
		       params_format(params));
		return -EINVAL;
	}

	if (s6_i2s_read_reg(dev, S6_I2S_INTERFACE_CFG(interf))
	     & S6_I2S_IS_ENABLED) {
		printk(KERN_ERR "s6000-i2s: interface already enabled\n");
		return -EBUSY;
	}

	s6_i2s_mod_reg(dev, S6_I2S_INTERFACE_CFG(interf),
		       S6_I2S_CHANNELS_MASK|S6_I2S_MEM_MASK|S6_I2S_BITS_MASK,
		       w);

	return 0;
}

static int s6000_i2s_dai_probe(struct snd_soc_dai *dai)
{
	struct s6000_i2s_dev *dev = snd_soc_dai_get_drvdata(dai);
	struct s6000_snd_platform_data *pdata = dai->dev->platform_data;

	if (!pdata)
		return -EINVAL;

	dai->capture_dma_data = &dev->dma_params;
	dai->playback_dma_data = &dev->dma_params;

	dev->wide = pdata->wide;
	dev->channel_in = pdata->channel_in;
	dev->channel_out = pdata->channel_out;
	dev->lines_in = pdata->lines_in;
	dev->lines_out = pdata->lines_out;

	s6_i2s_write_reg(dev, S6_I2S_MODE,
			 dev->wide ? S6_I2S_WIDE : S6_I2S_DUAL);

	if (dev->wide) {
		int i;

		if (dev->lines_in + dev->lines_out > S6_I2S_NUM_LINES)
			return -EINVAL;

		dev->channel_in = 0;
		dev->channel_out = 1;
		dai->driver->capture.channels_min = 2 * dev->lines_in;
		dai->driver->capture.channels_max = dai->driver->capture.channels_min;
		dai->driver->playback.channels_min = 2 * dev->lines_out;
		dai->driver->playback.channels_max = dai->driver->playback.channels_min;

		for (i = 0; i < dev->lines_out; i++)
			s6_i2s_write_reg(dev, S6_I2S_DATA_CFG(i), S6_I2S_OUT);

		for (; i < S6_I2S_NUM_LINES - dev->lines_in; i++)
			s6_i2s_write_reg(dev, S6_I2S_DATA_CFG(i),
					 S6_I2S_UNUSED);

		for (; i < S6_I2S_NUM_LINES; i++)
			s6_i2s_write_reg(dev, S6_I2S_DATA_CFG(i), S6_I2S_IN);
	} else {
		unsigned int cfg[2] = {S6_I2S_UNUSED, S6_I2S_UNUSED};

		if (dev->lines_in > 1 || dev->lines_out > 1)
			return -EINVAL;

		dai->driver->capture.channels_min = 2 * dev->lines_in;
		dai->driver->capture.channels_max = 8 * dev->lines_in;
		dai->driver->playback.channels_min = 2 * dev->lines_out;
		dai->driver->playback.channels_max = 8 * dev->lines_out;

		if (dev->lines_in)
			cfg[dev->channel_in] = S6_I2S_IN;
		if (dev->lines_out)
			cfg[dev->channel_out] = S6_I2S_OUT;

		s6_i2s_write_reg(dev, S6_I2S_DATA_CFG(0), cfg[0]);
		s6_i2s_write_reg(dev, S6_I2S_DATA_CFG(1), cfg[1]);
	}

	if (dev->lines_out) {
		if (dev->lines_in) {
			if (!dev->dma_params.dma_out)
				return -ENODEV;
		} else {
			dev->dma_params.dma_out = dev->dma_params.dma_in;
			dev->dma_params.dma_in = 0;
		}
	}
	dev->dma_params.sif_in = dev->sifbase + (dev->channel_in ?
					S6_I2S_SIF_PORT1 : S6_I2S_SIF_PORT0);
	dev->dma_params.sif_out = dev->sifbase + (dev->channel_out ?
					S6_I2S_SIF_PORT1 : S6_I2S_SIF_PORT0);
	dev->dma_params.same_rate = pdata->same_rate | pdata->wide;
	return 0;
}

#define S6000_I2S_RATES	(SNDRV_PCM_RATE_CONTINUOUS | SNDRV_PCM_RATE_5512 | \
			 SNDRV_PCM_RATE_8000_192000)
#define S6000_I2S_FORMATS (SNDRV_PCM_FMTBIT_S16_LE | SNDRV_PCM_FMTBIT_S32_LE)

static struct snd_soc_dai_ops s6000_i2s_dai_ops = {
	.set_fmt = s6000_i2s_set_dai_fmt,
	.set_clkdiv = s6000_i2s_set_clkdiv,
	.hw_params = s6000_i2s_hw_params,
};

static struct snd_soc_dai_driver s6000_i2s_dai = {
	.probe = s6000_i2s_dai_probe,
	.playback = {
		.channels_min = 2,
		.channels_max = 8,
		.formats = S6000_I2S_FORMATS,
		.rates = S6000_I2S_RATES,
		.rate_min = 0,
		.rate_max = 1562500,
	},
	.capture = {
		.channels_min = 2,
		.channels_max = 8,
		.formats = S6000_I2S_FORMATS,
		.rates = S6000_I2S_RATES,
		.rate_min = 0,
		.rate_max = 1562500,
	},
	.ops = &s6000_i2s_dai_ops,
<<<<<<< HEAD
}
=======
};
>>>>>>> 3cbea436

static int __devinit s6000_i2s_probe(struct platform_device *pdev)
{
	struct s6000_i2s_dev *dev;
	struct resource *scbmem, *sifmem, *region, *dma1, *dma2;
	u8 __iomem *mmio;
	int ret;

	scbmem = platform_get_resource(pdev, IORESOURCE_MEM, 0);
	if (!scbmem) {
		dev_err(&pdev->dev, "no mem resource?\n");
		ret = -ENODEV;
		goto err_release_none;
	}

	region = request_mem_region(scbmem->start, resource_size(scbmem),
								pdev->name);
	if (!region) {
		dev_err(&pdev->dev, "I2S SCB region already claimed\n");
		ret = -EBUSY;
		goto err_release_none;
	}

	mmio = ioremap(scbmem->start, resource_size(scbmem));
	if (!mmio) {
		dev_err(&pdev->dev, "can't ioremap SCB region\n");
		ret = -ENOMEM;
		goto err_release_scb;
	}

	sifmem = platform_get_resource(pdev, IORESOURCE_MEM, 1);
	if (!sifmem) {
		dev_err(&pdev->dev, "no second mem resource?\n");
		ret = -ENODEV;
		goto err_release_map;
	}

	region = request_mem_region(sifmem->start, resource_size(sifmem),
								pdev->name);
	if (!region) {
		dev_err(&pdev->dev, "I2S SIF region already claimed\n");
		ret = -EBUSY;
		goto err_release_map;
	}

	dma1 = platform_get_resource(pdev, IORESOURCE_DMA, 0);
	if (!dma1) {
		dev_err(&pdev->dev, "no dma resource?\n");
		ret = -ENODEV;
		goto err_release_sif;
	}

	region = request_mem_region(dma1->start, resource_size(dma1),
								pdev->name);
	if (!region) {
		dev_err(&pdev->dev, "I2S DMA region already claimed\n");
		ret = -EBUSY;
		goto err_release_sif;
	}

	dma2 = platform_get_resource(pdev, IORESOURCE_DMA, 1);
	if (dma2) {
		region = request_mem_region(dma2->start, resource_size(dma2),
								pdev->name);
		if (!region) {
			dev_err(&pdev->dev,
				"I2S DMA region already claimed\n");
			ret = -EBUSY;
			goto err_release_dma1;
		}
	}

	dev = kzalloc(sizeof(struct s6000_i2s_dev), GFP_KERNEL);
	if (!dev) {
		ret = -ENOMEM;
		goto err_release_dma2;
	}
	dev_set_drvdata(&pdev->dev, dev);

	dev->sifbase = sifmem->start;
	dev->scbbase = mmio;

	s6_i2s_write_reg(dev, S6_I2S_INTERRUPT_ENABLE, 0);
	s6_i2s_write_reg(dev, S6_I2S_INTERRUPT_CLEAR,
			 S6_I2S_INT_ALIGNMENT |
			 S6_I2S_INT_UNDERRUN |
			 S6_I2S_INT_OVERRUN);

	s6000_i2s_stop_channel(dev, 0);
	s6000_i2s_stop_channel(dev, 1);
	s6000_i2s_wait_disabled(dev);

	dev->dma_params.check_xrun = s6000_i2s_check_xrun;
	dev->dma_params.trigger = s6000_i2s_trigger;
	dev->dma_params.dma_in = dma1->start;
	dev->dma_params.dma_out = dma2 ? dma2->start : 0;
	dev->dma_params.irq = platform_get_irq(pdev, 0);
	if (dev->dma_params.irq < 0) {
		dev_err(&pdev->dev, "no irq resource?\n");
		ret = -ENODEV;
		goto err_release_dev;
	}

	s6_i2s_write_reg(dev, S6_I2S_INTERRUPT_ENABLE,
			 S6_I2S_INT_ALIGNMENT |
			 S6_I2S_INT_UNDERRUN |
			 S6_I2S_INT_OVERRUN);

	ret = snd_soc_register_dai(&pdev->dev, &s6000_i2s_dai);
	if (ret)
		goto err_release_dev;

	return 0;

err_release_dev:
	kfree(dev);
err_release_dma2:
	if (dma2)
		release_mem_region(dma2->start, resource_size(dma2));
err_release_dma1:
	release_mem_region(dma1->start, resource_size(dma1));
err_release_sif:
	release_mem_region(sifmem->start, resource_size(sifmem));
err_release_map:
	iounmap(mmio);
err_release_scb:
	release_mem_region(scbmem->start, resource_size(scbmem));
err_release_none:
	return ret;
}

static void __devexit s6000_i2s_remove(struct platform_device *pdev)
{
	struct s6000_i2s_dev *dev = dev_get_drvdata(&pdev->dev);
	struct resource *region;
	void __iomem *mmio = dev->scbbase;

	snd_soc_unregister_dai(&pdev->dev);

	s6000_i2s_stop_channel(dev, 0);
	s6000_i2s_stop_channel(dev, 1);

	s6_i2s_write_reg(dev, S6_I2S_INTERRUPT_ENABLE, 0);
	kfree(dev);

	region = platform_get_resource(pdev, IORESOURCE_DMA, 0);
	release_mem_region(region->start, resource_size(region));

	region = platform_get_resource(pdev, IORESOURCE_DMA, 1);
	if (region)
		release_mem_region(region->start, resource_size(region));

	region = platform_get_resource(pdev, IORESOURCE_MEM, 0);
	release_mem_region(region->start, resource_size(region));

	iounmap(mmio);
	region = platform_get_resource(pdev, IORESOURCE_IO, 0);
	release_mem_region(region->start, resource_size(region));
}

static struct platform_driver s6000_i2s_driver = {
	.probe  = s6000_i2s_probe,
	.remove = __devexit_p(s6000_i2s_remove),
	.driver = {
		.name   = "s6000-i2s",
		.owner  = THIS_MODULE,
	},
};

static int __init s6000_i2s_init(void)
{
	return platform_driver_register(&s6000_i2s_driver);
}
module_init(s6000_i2s_init);

static void __exit s6000_i2s_exit(void)
{
	platform_driver_unregister(&s6000_i2s_driver);
}
module_exit(s6000_i2s_exit);

MODULE_AUTHOR("Daniel Gloeckner");
MODULE_DESCRIPTION("Stretch s6000 family I2S SoC Interface");
MODULE_LICENSE("GPL");<|MERGE_RESOLUTION|>--- conflicted
+++ resolved
@@ -434,11 +434,7 @@
 		.rate_max = 1562500,
 	},
 	.ops = &s6000_i2s_dai_ops,
-<<<<<<< HEAD
-}
-=======
 };
->>>>>>> 3cbea436
 
 static int __devinit s6000_i2s_probe(struct platform_device *pdev)
 {
