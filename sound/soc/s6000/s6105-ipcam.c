--- conflicted
+++ resolved
@@ -136,10 +136,7 @@
 static int s6105_aic3x_init(struct snd_soc_pcm_runtime *rtd)
 {
 	struct snd_soc_codec *codec = rtd->codec;
-<<<<<<< HEAD
-=======
 	struct snd_soc_dapm_context *dapm = &codec->dapm;
->>>>>>> 3cbea436
 
 	/* Add s6105 specific widgets */
 	snd_soc_dapm_new_controls(dapm, aic3x_dapm_widgets,
@@ -170,11 +167,7 @@
 
 	snd_soc_dapm_sync(dapm);
 
-<<<<<<< HEAD
-	snd_ctl_add(codec->snd_card, snd_ctl_new1(&audio_out_mux, codec));
-=======
 	snd_ctl_add(codec->card->snd_card, snd_ctl_new1(&audio_out_mux, codec));
->>>>>>> 3cbea436
 
 	return 0;
 }
