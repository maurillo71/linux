/*
 * ASoC driver for TI DAVINCI EVM platform
 *
 * Author:      Vladimir Barinov, <vbarinov@embeddedalley.com>
 * Copyright:   (C) 2007 MontaVista Software, Inc., <source@mvista.com>
 *
 * This program is free software; you can redistribute it and/or modify
 * it under the terms of the GNU General Public License version 2 as
 * published by the Free Software Foundation.
 */

#include <linux/module.h>
#include <linux/moduleparam.h>
#include <linux/timer.h>
#include <linux/interrupt.h>
#include <linux/platform_device.h>
#include <linux/i2c.h>
#include <sound/core.h>
#include <sound/pcm.h>
#include <sound/soc.h>

#include <asm/dma.h>
#include <asm/mach-types.h>

#include <mach/asp.h>
#include <mach/edma.h>
#include <mach/mux.h>

<<<<<<< HEAD
#include "../codecs/tlv320aic3x.h"
=======
>>>>>>> 3cbea436
#include "davinci-pcm.h"
#include "davinci-i2s.h"
#include "davinci-mcasp.h"

#define AUDIO_FORMAT (SND_SOC_DAIFMT_DSP_B | \
		SND_SOC_DAIFMT_CBM_CFM | SND_SOC_DAIFMT_IB_NF)
static int evm_hw_params(struct snd_pcm_substream *substream,
			 struct snd_pcm_hw_params *params)
{
	struct snd_soc_pcm_runtime *rtd = substream->private_data;
	struct snd_soc_dai *codec_dai = rtd->codec_dai;
	struct snd_soc_dai *cpu_dai = rtd->cpu_dai;
	int ret = 0;
	unsigned sysclk;

	/* ASP1 on DM355 EVM is clocked by an external oscillator */
	if (machine_is_davinci_dm355_evm() || machine_is_davinci_dm6467_evm() ||
	    machine_is_davinci_dm365_evm())
		sysclk = 27000000;

	/* ASP0 in DM6446 EVM is clocked by U55, as configured by
	 * board-dm644x-evm.c using GPIOs from U18.  There are six
	 * options; here we "know" we use a 48 KHz sample rate.
	 */
	else if (machine_is_davinci_evm())
		sysclk = 12288000;

	else if (machine_is_davinci_da830_evm() ||
				machine_is_davinci_da850_evm())
		sysclk = 24576000;

	else
		return -EINVAL;

	/* set codec DAI configuration */
	ret = snd_soc_dai_set_fmt(codec_dai, AUDIO_FORMAT);
	if (ret < 0)
		return ret;

	/* set cpu DAI configuration */
	ret = snd_soc_dai_set_fmt(cpu_dai, AUDIO_FORMAT);
	if (ret < 0)
		return ret;

	/* set the codec system clock */
	ret = snd_soc_dai_set_sysclk(codec_dai, 0, sysclk, SND_SOC_CLOCK_OUT);
	if (ret < 0)
		return ret;

	return 0;
}

static int evm_spdif_hw_params(struct snd_pcm_substream *substream,
				struct snd_pcm_hw_params *params)
{
	struct snd_soc_pcm_runtime *rtd = substream->private_data;
	struct snd_soc_dai *cpu_dai = rtd->cpu_dai;

	/* set cpu DAI configuration */
	return snd_soc_dai_set_fmt(cpu_dai, AUDIO_FORMAT);
}

static struct snd_soc_ops evm_ops = {
	.hw_params = evm_hw_params,
};

static struct snd_soc_ops evm_spdif_ops = {
	.hw_params = evm_spdif_hw_params,
};

/* davinci-evm machine dapm widgets */
static const struct snd_soc_dapm_widget aic3x_dapm_widgets[] = {
	SND_SOC_DAPM_HP("Headphone Jack", NULL),
	SND_SOC_DAPM_LINE("Line Out", NULL),
	SND_SOC_DAPM_MIC("Mic Jack", NULL),
	SND_SOC_DAPM_LINE("Line In", NULL),
};

/* davinci-evm machine audio_mapnections to the codec pins */
static const struct snd_soc_dapm_route audio_map[] = {
	/* Headphone connected to HPLOUT, HPROUT */
	{"Headphone Jack", NULL, "HPLOUT"},
	{"Headphone Jack", NULL, "HPROUT"},

	/* Line Out connected to LLOUT, RLOUT */
	{"Line Out", NULL, "LLOUT"},
	{"Line Out", NULL, "RLOUT"},

	/* Mic connected to (MIC3L | MIC3R) */
	{"MIC3L", NULL, "Mic Bias 2V"},
	{"MIC3R", NULL, "Mic Bias 2V"},
	{"Mic Bias 2V", NULL, "Mic Jack"},

	/* Line In connected to (LINE1L | LINE2L), (LINE1R | LINE2R) */
	{"LINE1L", NULL, "Line In"},
	{"LINE2L", NULL, "Line In"},
	{"LINE1R", NULL, "Line In"},
	{"LINE2R", NULL, "Line In"},
};

/* Logic for a aic3x as connected on a davinci-evm */
static int evm_aic3x_init(struct snd_soc_pcm_runtime *rtd)
{
	struct snd_soc_codec *codec = rtd->codec;
<<<<<<< HEAD
=======
	struct snd_soc_dapm_context *dapm = &codec->dapm;
>>>>>>> 3cbea436

	/* Add davinci-evm specific widgets */
	snd_soc_dapm_new_controls(dapm, aic3x_dapm_widgets,
				  ARRAY_SIZE(aic3x_dapm_widgets));

	/* Set up davinci-evm specific audio path audio_map */
	snd_soc_dapm_add_routes(dapm, audio_map, ARRAY_SIZE(audio_map));

	/* not connected */
	snd_soc_dapm_disable_pin(dapm, "MONO_LOUT");
	snd_soc_dapm_disable_pin(dapm, "HPLCOM");
	snd_soc_dapm_disable_pin(dapm, "HPRCOM");

	/* always connected */
	snd_soc_dapm_enable_pin(dapm, "Headphone Jack");
	snd_soc_dapm_enable_pin(dapm, "Line Out");
	snd_soc_dapm_enable_pin(dapm, "Mic Jack");
	snd_soc_dapm_enable_pin(dapm, "Line In");

	snd_soc_dapm_sync(dapm);

	return 0;
}

/* davinci-evm digital audio interface glue - connects codec <--> CPU */
static struct snd_soc_dai_link dm6446_evm_dai = {
	.name = "TLV320AIC3X",
	.stream_name = "AIC3X",
	.cpu_dai_name = "davinci-mcbsp",
	.codec_dai_name = "tlv320aic3x-hifi",
	.codec_name = "tlv320aic3x-codec.1-001b",
	.platform_name = "davinci-pcm-audio",
	.init = evm_aic3x_init,
	.ops = &evm_ops,
};

static struct snd_soc_dai_link dm355_evm_dai = {
	.name = "TLV320AIC3X",
	.stream_name = "AIC3X",
	.cpu_dai_name = "davinci-mcbsp.1",
	.codec_dai_name = "tlv320aic3x-hifi",
	.codec_name = "tlv320aic3x-codec.1-001b",
	.platform_name = "davinci-pcm-audio",
	.init = evm_aic3x_init,
	.ops = &evm_ops,
};

static struct snd_soc_dai_link dm365_evm_dai = {
#ifdef CONFIG_SND_DM365_AIC3X_CODEC
	.name = "TLV320AIC3X",
	.stream_name = "AIC3X",
<<<<<<< HEAD
	.cpu_dai_name = "davinci-mcasp.0",
	.codec_dai_name = "tlv320aic3x-hifi",
	.codec_name = "tlv320aic3x-codec.0-001a",
	.platform_name = "davinci-pcm-audio",
	.init = evm_aic3x_init,
	.ops = &evm_ops,
};

static struct snd_soc_dai_link dm365_evm_dai = {
#ifdef CONFIG_SND_DM365_AIC3X_CODEC
	.name = "TLV320AIC3X",
	.stream_name = "AIC3X",
	.cpu_dai_name = "davinci-i2s",
	.codec_dai_name = "tlv320aic3x-hifi",
	.init = evm_aic3x_init,
	.codec_name = "tlv320aic3x-codec.0-001a",
=======
	.cpu_dai_name = "davinci-mcbsp",
	.codec_dai_name = "tlv320aic3x-hifi",
	.init = evm_aic3x_init,
	.codec_name = "tlv320aic3x-codec.1-0018",
>>>>>>> 3cbea436
	.ops = &evm_ops,
#elif defined(CONFIG_SND_DM365_VOICE_CODEC)
	.name = "Voice Codec - CQ93VC",
	.stream_name = "CQ93",
	.cpu_dai_name = "davinci-vcif",
	.codec_dai_name = "cq93vc-hifi",
	.codec_name = "cq93vc-codec",
#endif
	.platform_name = "davinci-pcm-audio",
};

static struct snd_soc_dai_link dm6467_evm_dai[] = {
	{
		.name = "TLV320AIC3X",
		.stream_name = "AIC3X",
		.cpu_dai_name= "davinci-mcasp.0",
		.codec_dai_name = "tlv320aic3x-hifi",
		.platform_name ="davinci-pcm-audio",
		.codec_name = "tlv320aic3x-codec.0-001a",
		.init = evm_aic3x_init,
		.ops = &evm_ops,
	},
	{
		.name = "McASP",
		.stream_name = "spdif",
		.cpu_dai_name= "davinci-mcasp.1",
		.codec_dai_name = "dit-hifi",
		.codec_name = "spdif_dit",
		.platform_name = "davinci-pcm-audio",
		.ops = &evm_spdif_ops,
	},
};
static struct snd_soc_dai_link da8xx_evm_dai = {
	.name = "TLV320AIC3X",
	.stream_name = "AIC3X",
	.cpu_dai_name= "davinci-mcasp.0",
	.codec_dai_name = "tlv320aic3x-hifi",
	.codec_name = "tlv320aic3x-codec.0-001a",
	.platform_name = "davinci-pcm-audio",
	.init = evm_aic3x_init,
	.ops = &evm_ops,
};

<<<<<<< HEAD
/* davinci dm6446, dm355 evm audio machine driver */
static struct snd_soc_card snd_soc_card_evm = {
	.name = "DaVinci EVM",
	.dai_link = &evm_dai,
=======
/* davinci dm6446 evm audio machine driver */
static struct snd_soc_card dm6446_snd_soc_card_evm = {
	.name = "DaVinci DM6446 EVM",
	.dai_link = &dm6446_evm_dai,
	.num_links = 1,
};

/* davinci dm355 evm audio machine driver */
static struct snd_soc_card dm355_snd_soc_card_evm = {
	.name = "DaVinci DM355 EVM",
	.dai_link = &dm355_evm_dai,
	.num_links = 1,
};

/* davinci dm365 evm audio machine driver */
static struct snd_soc_card dm365_snd_soc_card_evm = {
	.name = "DaVinci DM365 EVM",
	.dai_link = &dm365_evm_dai,
>>>>>>> 3cbea436
	.num_links = 1,
};

/* davinci dm365 evm audio machine driver */
static struct snd_soc_card dm365_snd_soc_card_evm = {
	.name = "DaVinci DM365 EVM",
	.dai_link = &dm365_evm_dai,
	.num_links = 1,
};

/* davinci dm6467 evm audio machine driver */
static struct snd_soc_card dm6467_snd_soc_card_evm = {
	.name = "DaVinci DM6467 EVM",
	.dai_link = dm6467_evm_dai,
	.num_links = ARRAY_SIZE(dm6467_evm_dai),
};

static struct snd_soc_card da830_snd_soc_card = {
	.name = "DA830/OMAP-L137 EVM",
	.dai_link = &da8xx_evm_dai,
	.num_links = 1,
};

static struct snd_soc_card da850_snd_soc_card = {
	.name = "DA850/OMAP-L138 EVM",
	.dai_link = &da8xx_evm_dai,
	.num_links = 1,
};

static struct platform_device *evm_snd_device;

static int __init evm_init(void)
{
	struct snd_soc_card *evm_snd_dev_data;
	int index;
	int ret;

	if (machine_is_davinci_evm()) {
<<<<<<< HEAD
		evm_snd_dev_data = &snd_soc_card_evm;
		index = 0;
	} else if (machine_is_davinci_dm355_evm()) {
		evm_snd_dev_data = &snd_soc_card_evm;
=======
		evm_snd_dev_data = &dm6446_snd_soc_card_evm;
		index = 0;
	} else if (machine_is_davinci_dm355_evm()) {
		evm_snd_dev_data = &dm355_snd_soc_card_evm;
>>>>>>> 3cbea436
		index = 1;
	} else if (machine_is_davinci_dm365_evm()) {
		evm_snd_dev_data = &dm365_snd_soc_card_evm;
		index = 0;
	} else if (machine_is_davinci_dm6467_evm()) {
		evm_snd_dev_data = &dm6467_snd_soc_card_evm;
		index = 0;
	} else if (machine_is_davinci_da830_evm()) {
		evm_snd_dev_data = &da830_snd_soc_card;
		index = 1;
	} else if (machine_is_davinci_da850_evm()) {
		evm_snd_dev_data = &da850_snd_soc_card;
		index = 0;
	} else
		return -EINVAL;

	evm_snd_device = platform_device_alloc("soc-audio", index);
	if (!evm_snd_device)
		return -ENOMEM;

	platform_set_drvdata(evm_snd_device, evm_snd_dev_data);
	ret = platform_device_add(evm_snd_device);
	if (ret)
		platform_device_put(evm_snd_device);

	return ret;
}

static void __exit evm_exit(void)
{
	platform_device_unregister(evm_snd_device);
}

module_init(evm_init);
module_exit(evm_exit);

MODULE_AUTHOR("Vladimir Barinov");
MODULE_DESCRIPTION("TI DAVINCI EVM ASoC driver");
MODULE_LICENSE("GPL");<|MERGE_RESOLUTION|>--- conflicted
+++ resolved
@@ -26,10 +26,6 @@
 #include <mach/edma.h>
 #include <mach/mux.h>
 
-<<<<<<< HEAD
-#include "../codecs/tlv320aic3x.h"
-=======
->>>>>>> 3cbea436
 #include "davinci-pcm.h"
 #include "davinci-i2s.h"
 #include "davinci-mcasp.h"
@@ -134,10 +130,7 @@
 static int evm_aic3x_init(struct snd_soc_pcm_runtime *rtd)
 {
 	struct snd_soc_codec *codec = rtd->codec;
-<<<<<<< HEAD
-=======
 	struct snd_soc_dapm_context *dapm = &codec->dapm;
->>>>>>> 3cbea436
 
 	/* Add davinci-evm specific widgets */
 	snd_soc_dapm_new_controls(dapm, aic3x_dapm_widgets,
@@ -189,29 +182,10 @@
 #ifdef CONFIG_SND_DM365_AIC3X_CODEC
 	.name = "TLV320AIC3X",
 	.stream_name = "AIC3X",
-<<<<<<< HEAD
-	.cpu_dai_name = "davinci-mcasp.0",
-	.codec_dai_name = "tlv320aic3x-hifi",
-	.codec_name = "tlv320aic3x-codec.0-001a",
-	.platform_name = "davinci-pcm-audio",
-	.init = evm_aic3x_init,
-	.ops = &evm_ops,
-};
-
-static struct snd_soc_dai_link dm365_evm_dai = {
-#ifdef CONFIG_SND_DM365_AIC3X_CODEC
-	.name = "TLV320AIC3X",
-	.stream_name = "AIC3X",
-	.cpu_dai_name = "davinci-i2s",
-	.codec_dai_name = "tlv320aic3x-hifi",
-	.init = evm_aic3x_init,
-	.codec_name = "tlv320aic3x-codec.0-001a",
-=======
 	.cpu_dai_name = "davinci-mcbsp",
 	.codec_dai_name = "tlv320aic3x-hifi",
 	.init = evm_aic3x_init,
 	.codec_name = "tlv320aic3x-codec.1-0018",
->>>>>>> 3cbea436
 	.ops = &evm_ops,
 #elif defined(CONFIG_SND_DM365_VOICE_CODEC)
 	.name = "Voice Codec - CQ93VC",
@@ -255,12 +229,6 @@
 	.ops = &evm_ops,
 };
 
-<<<<<<< HEAD
-/* davinci dm6446, dm355 evm audio machine driver */
-static struct snd_soc_card snd_soc_card_evm = {
-	.name = "DaVinci EVM",
-	.dai_link = &evm_dai,
-=======
 /* davinci dm6446 evm audio machine driver */
 static struct snd_soc_card dm6446_snd_soc_card_evm = {
 	.name = "DaVinci DM6446 EVM",
@@ -272,14 +240,6 @@
 static struct snd_soc_card dm355_snd_soc_card_evm = {
 	.name = "DaVinci DM355 EVM",
 	.dai_link = &dm355_evm_dai,
-	.num_links = 1,
-};
-
-/* davinci dm365 evm audio machine driver */
-static struct snd_soc_card dm365_snd_soc_card_evm = {
-	.name = "DaVinci DM365 EVM",
-	.dai_link = &dm365_evm_dai,
->>>>>>> 3cbea436
 	.num_links = 1,
 };
 
@@ -318,17 +278,10 @@
 	int ret;
 
 	if (machine_is_davinci_evm()) {
-<<<<<<< HEAD
-		evm_snd_dev_data = &snd_soc_card_evm;
-		index = 0;
-	} else if (machine_is_davinci_dm355_evm()) {
-		evm_snd_dev_data = &snd_soc_card_evm;
-=======
 		evm_snd_dev_data = &dm6446_snd_soc_card_evm;
 		index = 0;
 	} else if (machine_is_davinci_dm355_evm()) {
 		evm_snd_dev_data = &dm355_snd_soc_card_evm;
->>>>>>> 3cbea436
 		index = 1;
 	} else if (machine_is_davinci_dm365_evm()) {
 		evm_snd_dev_data = &dm365_snd_soc_card_evm;
