/*
 * omap-mcbsp.h
 *
 * Copyright (C) 2008 Nokia Corporation
 *
 * Contact: Jarkko Nikula <jhnikula@gmail.com>
 *          Peter Ujfalusi <peter.ujfalusi@nokia.com>
 *
 * This program is free software; you can redistribute it and/or
 * modify it under the terms of the GNU General Public License
 * version 2 as published by the Free Software Foundation.
 *
 * This program is distributed in the hope that it will be useful, but
 * WITHOUT ANY WARRANTY; without even the implied warranty of
 * MERCHANTABILITY or FITNESS FOR A PARTICULAR PURPOSE.  See the GNU
 * General Public License for more details.
 *
 * You should have received a copy of the GNU General Public License
 * along with this program; if not, write to the Free Software
 * Foundation, Inc., 51 Franklin St, Fifth Floor, Boston, MA
 * 02110-1301 USA
 *
 */

#ifndef __OMAP_I2S_H__
#define __OMAP_I2S_H__

/* Source clocks for McBSP sample rate generator */
enum omap_mcbsp_clksrg_clk {
	OMAP_MCBSP_SYSCLK_CLKS_FCLK,	/* Internal FCLK */
	OMAP_MCBSP_SYSCLK_CLKS_EXT,	/* External CLKS pin */
	OMAP_MCBSP_SYSCLK_CLK,		/* Internal ICLK */
	OMAP_MCBSP_SYSCLK_CLKX_EXT,	/* External CLKX pin */
	OMAP_MCBSP_SYSCLK_CLKR_EXT,	/* External CLKR pin */
	OMAP_MCBSP_CLKR_SRC_CLKR,	/* CLKR from CLKR pin */
	OMAP_MCBSP_CLKR_SRC_CLKX,	/* CLKR from CLKX pin */
	OMAP_MCBSP_FSR_SRC_FSR,		/* FSR from FSR pin */
	OMAP_MCBSP_FSR_SRC_FSX,		/* FSR from FSX pin */
};

/* McBSP dividers */
enum omap_mcbsp_div {
	OMAP_MCBSP_CLKGDV,		/* Sample rate generator divider */
};

#if defined(CONFIG_SOC_OMAP2420)
#define NUM_LINKS	2
#endif
#if defined(CONFIG_ARCH_OMAP15XX) || defined(CONFIG_ARCH_OMAP16XX)
#undef  NUM_LINKS
#define NUM_LINKS	3
#endif
#if defined(CONFIG_ARCH_OMAP4)
#undef  NUM_LINKS
#define NUM_LINKS	4
#endif
<<<<<<< HEAD
#if defined(CONFIG_ARCH_OMAP2430) || defined(CONFIG_ARCH_OMAP3)
=======
#if defined(CONFIG_ARCH_OMAP3) || defined(CONFIG_SOC_OMAP2430)
>>>>>>> 105e53f8
#undef  NUM_LINKS
#define NUM_LINKS	5
#endif

int omap_mcbsp_st_add_controls(struct snd_soc_codec *codec, int mcbsp_id);

#endif<|MERGE_RESOLUTION|>--- conflicted
+++ resolved
@@ -54,11 +54,7 @@
 #undef  NUM_LINKS
 #define NUM_LINKS	4
 #endif
-<<<<<<< HEAD
-#if defined(CONFIG_ARCH_OMAP2430) || defined(CONFIG_ARCH_OMAP3)
-=======
 #if defined(CONFIG_ARCH_OMAP3) || defined(CONFIG_SOC_OMAP2430)
->>>>>>> 105e53f8
 #undef  NUM_LINKS
 #define NUM_LINKS	5
 #endif
