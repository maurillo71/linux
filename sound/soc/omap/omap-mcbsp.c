/*
 * omap-mcbsp.c  --  OMAP ALSA SoC DAI driver using McBSP port
 *
 * Copyright (C) 2008 Nokia Corporation
 *
 * Contact: Jarkko Nikula <jhnikula@gmail.com>
 *          Peter Ujfalusi <peter.ujfalusi@nokia.com>
 *
 * This program is free software; you can redistribute it and/or
 * modify it under the terms of the GNU General Public License
 * version 2 as published by the Free Software Foundation.
 *
 * This program is distributed in the hope that it will be useful, but
 * WITHOUT ANY WARRANTY; without even the implied warranty of
 * MERCHANTABILITY or FITNESS FOR A PARTICULAR PURPOSE.  See the GNU
 * General Public License for more details.
 *
 * You should have received a copy of the GNU General Public License
 * along with this program; if not, write to the Free Software
 * Foundation, Inc., 51 Franklin St, Fifth Floor, Boston, MA
 * 02110-1301 USA
 *
 */

#include <linux/init.h>
#include <linux/module.h>
#include <linux/device.h>
#include <sound/core.h>
#include <sound/pcm.h>
#include <sound/pcm_params.h>
#include <sound/initval.h>
#include <sound/soc.h>

#include <plat/dma.h>
#include <plat/mcbsp.h>
#include "omap-mcbsp.h"
#include "omap-pcm.h"

#define OMAP_MCBSP_RATES	(SNDRV_PCM_RATE_8000_96000)

#define OMAP_MCBSP_SOC_SINGLE_S16_EXT(xname, xmin, xmax, \
	xhandler_get, xhandler_put) \
{	.iface = SNDRV_CTL_ELEM_IFACE_MIXER, .name = xname, \
	.info = omap_mcbsp_st_info_volsw, \
	.get = xhandler_get, .put = xhandler_put, \
	.private_value = (unsigned long) &(struct soc_mixer_control) \
	{.min = xmin, .max = xmax} }

struct omap_mcbsp_data {
	unsigned int			bus_id;
	struct omap_mcbsp_reg_cfg	regs;
	unsigned int			fmt;
	/*
	 * Flags indicating is the bus already activated and configured by
	 * another substream
	 */
	int				active;
	int				configured;
	unsigned int			in_freq;
	int				clk_div;
	int				wlen;
};

static struct omap_mcbsp_data mcbsp_data[NUM_LINKS];

/*
 * Stream DMA parameters. DMA request line and port address are set runtime
 * since they are different between OMAP1 and later OMAPs
 */
static struct omap_pcm_dma_data omap_mcbsp_dai_dma_params[NUM_LINKS][2];

<<<<<<< HEAD
#if defined(CONFIG_ARCH_OMAP15XX) || defined(CONFIG_ARCH_OMAP16XX)
static const int omap1_dma_reqs[][2] = {
	{ OMAP_DMA_MCBSP1_TX, OMAP_DMA_MCBSP1_RX },
	{ OMAP_DMA_MCBSP2_TX, OMAP_DMA_MCBSP2_RX },
	{ OMAP_DMA_MCBSP3_TX, OMAP_DMA_MCBSP3_RX },
};
static const unsigned long omap1_mcbsp_port[][2] = {
	{ OMAP1510_MCBSP1_BASE + OMAP_MCBSP_REG_DXR1,
	  OMAP1510_MCBSP1_BASE + OMAP_MCBSP_REG_DRR1 },
	{ OMAP1510_MCBSP2_BASE + OMAP_MCBSP_REG_DXR1,
	  OMAP1510_MCBSP2_BASE + OMAP_MCBSP_REG_DRR1 },
	{ OMAP1510_MCBSP3_BASE + OMAP_MCBSP_REG_DXR1,
	  OMAP1510_MCBSP3_BASE + OMAP_MCBSP_REG_DRR1 },
};
#else
static const int omap1_dma_reqs[][2] = {};
static const unsigned long omap1_mcbsp_port[][2] = {};
#endif

#if defined(CONFIG_ARCH_OMAP2) || defined(CONFIG_ARCH_OMAP3)
static const int omap24xx_dma_reqs[][2] = {
	{ OMAP24XX_DMA_MCBSP1_TX, OMAP24XX_DMA_MCBSP1_RX },
	{ OMAP24XX_DMA_MCBSP2_TX, OMAP24XX_DMA_MCBSP2_RX },
#if defined(CONFIG_ARCH_OMAP2430) || defined(CONFIG_ARCH_OMAP3)
	{ OMAP24XX_DMA_MCBSP3_TX, OMAP24XX_DMA_MCBSP3_RX },
	{ OMAP24XX_DMA_MCBSP4_TX, OMAP24XX_DMA_MCBSP4_RX },
	{ OMAP24XX_DMA_MCBSP5_TX, OMAP24XX_DMA_MCBSP5_RX },
#endif
};
#else
static const int omap24xx_dma_reqs[][2] = {};
#endif

#if defined(CONFIG_ARCH_OMAP4)
static const int omap44xx_dma_reqs[][2] = {
	{ OMAP44XX_DMA_MCBSP1_TX, OMAP44XX_DMA_MCBSP1_RX },
	{ OMAP44XX_DMA_MCBSP2_TX, OMAP44XX_DMA_MCBSP2_RX },
	{ OMAP44XX_DMA_MCBSP3_TX, OMAP44XX_DMA_MCBSP3_RX },
	{ OMAP44XX_DMA_MCBSP4_TX, OMAP44XX_DMA_MCBSP4_RX },
};
#else
static const int omap44xx_dma_reqs[][2] = {};
#endif

#if defined(CONFIG_ARCH_OMAP2420)
static const unsigned long omap2420_mcbsp_port[][2] = {
	{ OMAP24XX_MCBSP1_BASE + OMAP_MCBSP_REG_DXR1,
	  OMAP24XX_MCBSP1_BASE + OMAP_MCBSP_REG_DRR1 },
	{ OMAP24XX_MCBSP2_BASE + OMAP_MCBSP_REG_DXR1,
	  OMAP24XX_MCBSP2_BASE + OMAP_MCBSP_REG_DRR1 },
};
#else
static const unsigned long omap2420_mcbsp_port[][2] = {};
#endif

#if defined(CONFIG_ARCH_OMAP2430)
static const unsigned long omap2430_mcbsp_port[][2] = {
	{ OMAP24XX_MCBSP1_BASE + OMAP_MCBSP_REG_DXR,
	  OMAP24XX_MCBSP1_BASE + OMAP_MCBSP_REG_DRR },
	{ OMAP24XX_MCBSP2_BASE + OMAP_MCBSP_REG_DXR,
	  OMAP24XX_MCBSP2_BASE + OMAP_MCBSP_REG_DRR },
	{ OMAP2430_MCBSP3_BASE + OMAP_MCBSP_REG_DXR,
	  OMAP2430_MCBSP3_BASE + OMAP_MCBSP_REG_DRR },
	{ OMAP2430_MCBSP4_BASE + OMAP_MCBSP_REG_DXR,
	  OMAP2430_MCBSP4_BASE + OMAP_MCBSP_REG_DRR },
	{ OMAP2430_MCBSP5_BASE + OMAP_MCBSP_REG_DXR,
	  OMAP2430_MCBSP5_BASE + OMAP_MCBSP_REG_DRR },
};
#else
static const unsigned long omap2430_mcbsp_port[][2] = {};
#endif

#if defined(CONFIG_ARCH_OMAP3)
static const unsigned long omap34xx_mcbsp_port[][2] = {
	{ OMAP34XX_MCBSP1_BASE + OMAP_MCBSP_REG_DXR,
	  OMAP34XX_MCBSP1_BASE + OMAP_MCBSP_REG_DRR },
	{ OMAP34XX_MCBSP2_BASE + OMAP_MCBSP_REG_DXR,
	  OMAP34XX_MCBSP2_BASE + OMAP_MCBSP_REG_DRR },
	{ OMAP34XX_MCBSP3_BASE + OMAP_MCBSP_REG_DXR,
	  OMAP34XX_MCBSP3_BASE + OMAP_MCBSP_REG_DRR },
	{ OMAP34XX_MCBSP4_BASE + OMAP_MCBSP_REG_DXR,
	  OMAP34XX_MCBSP4_BASE + OMAP_MCBSP_REG_DRR },
	{ OMAP34XX_MCBSP5_BASE + OMAP_MCBSP_REG_DXR,
	  OMAP34XX_MCBSP5_BASE + OMAP_MCBSP_REG_DRR },
};
#else
static const unsigned long omap34xx_mcbsp_port[][2] = {};
#endif

#if defined(CONFIG_ARCH_OMAP4)
static const unsigned long omap44xx_mcbsp_port[][2] = {
	{ OMAP44XX_MCBSP1_BASE + OMAP_MCBSP_REG_DXR,
	  OMAP44XX_MCBSP1_BASE + OMAP_MCBSP_REG_DRR },
	{ OMAP44XX_MCBSP2_BASE + OMAP_MCBSP_REG_DXR,
	  OMAP44XX_MCBSP2_BASE + OMAP_MCBSP_REG_DRR },
	{ OMAP44XX_MCBSP3_BASE + OMAP_MCBSP_REG_DXR,
	  OMAP44XX_MCBSP3_BASE + OMAP_MCBSP_REG_DRR },
	{ OMAP44XX_MCBSP4_BASE + OMAP_MCBSP_REG_DXR,
	  OMAP44XX_MCBSP4_BASE + OMAP_MCBSP_REG_DRR },
};
#else
static const unsigned long omap44xx_mcbsp_port[][2] = {};
#endif

=======
>>>>>>> 105e53f8
static void omap_mcbsp_set_threshold(struct snd_pcm_substream *substream)
{
	struct snd_soc_pcm_runtime *rtd = substream->private_data;
	struct snd_soc_dai *cpu_dai = rtd->cpu_dai;
	struct omap_mcbsp_data *mcbsp_data = snd_soc_dai_get_drvdata(cpu_dai);
	struct omap_pcm_dma_data *dma_data;
	int dma_op_mode = omap_mcbsp_get_dma_op_mode(mcbsp_data->bus_id);
	int words;

	dma_data = snd_soc_dai_get_dma_data(rtd->cpu_dai, substream);

	/* TODO: Currently, MODE_ELEMENT == MODE_FRAME */
	if (dma_op_mode == MCBSP_DMA_MODE_THRESHOLD)
		/*
		 * Configure McBSP threshold based on either:
		 * packet_size, when the sDMA is in packet mode, or
		 * based on the period size.
		 */
		if (dma_data->packet_size)
			words = dma_data->packet_size;
		else
			words = snd_pcm_lib_period_bytes(substream) /
							(mcbsp_data->wlen / 8);
	else
		words = 1;

	/* Configure McBSP internal buffer usage */
	if (substream->stream == SNDRV_PCM_STREAM_PLAYBACK)
		omap_mcbsp_set_tx_threshold(mcbsp_data->bus_id, words);
	else
		omap_mcbsp_set_rx_threshold(mcbsp_data->bus_id, words);
}

static int omap_mcbsp_hwrule_min_buffersize(struct snd_pcm_hw_params *params,
				    struct snd_pcm_hw_rule *rule)
{
	struct snd_interval *buffer_size = hw_param_interval(params,
					SNDRV_PCM_HW_PARAM_BUFFER_SIZE);
	struct snd_interval *channels = hw_param_interval(params,
					SNDRV_PCM_HW_PARAM_CHANNELS);
	struct omap_mcbsp_data *mcbsp_data = rule->private;
	struct snd_interval frames;
	int size;

	snd_interval_any(&frames);
	size = omap_mcbsp_get_fifo_size(mcbsp_data->bus_id);

	frames.min = size / channels->min;
	frames.integer = 1;
	return snd_interval_refine(buffer_size, &frames);
}

static int omap_mcbsp_dai_startup(struct snd_pcm_substream *substream,
				  struct snd_soc_dai *cpu_dai)
{
	struct omap_mcbsp_data *mcbsp_data = snd_soc_dai_get_drvdata(cpu_dai);
	int bus_id = mcbsp_data->bus_id;
	int err = 0;

	if (!cpu_dai->active)
		err = omap_mcbsp_request(bus_id);

	/*
	 * OMAP3 McBSP FIFO is word structured.
	 * McBSP2 has 1024 + 256 = 1280 word long buffer,
	 * McBSP1,3,4,5 has 128 word long buffer
	 * This means that the size of the FIFO depends on the sample format.
	 * For example on McBSP3:
	 * 16bit samples: size is 128 * 2 = 256 bytes
	 * 32bit samples: size is 128 * 4 = 512 bytes
	 * It is simpler to place constraint for buffer and period based on
	 * channels.
	 * McBSP3 as example again (16 or 32 bit samples):
	 * 1 channel (mono): size is 128 frames (128 words)
	 * 2 channels (stereo): size is 128 / 2 = 64 frames (2 * 64 words)
	 * 4 channels: size is 128 / 4 = 32 frames (4 * 32 words)
	 */
	if (cpu_is_omap343x() || cpu_is_omap44xx()) {
		/*
		* Rule for the buffer size. We should not allow
		* smaller buffer than the FIFO size to avoid underruns
		*/
		snd_pcm_hw_rule_add(substream->runtime, 0,
				    SNDRV_PCM_HW_PARAM_CHANNELS,
				    omap_mcbsp_hwrule_min_buffersize,
				    mcbsp_data,
				    SNDRV_PCM_HW_PARAM_BUFFER_SIZE, -1);

		/* Make sure, that the period size is always even */
		snd_pcm_hw_constraint_step(substream->runtime, 0,
					   SNDRV_PCM_HW_PARAM_PERIOD_SIZE, 2);
	}

	return err;
}

static void omap_mcbsp_dai_shutdown(struct snd_pcm_substream *substream,
				    struct snd_soc_dai *cpu_dai)
{
	struct omap_mcbsp_data *mcbsp_data = snd_soc_dai_get_drvdata(cpu_dai);

	if (!cpu_dai->active) {
		omap_mcbsp_free(mcbsp_data->bus_id);
		mcbsp_data->configured = 0;
	}
}

static int omap_mcbsp_dai_trigger(struct snd_pcm_substream *substream, int cmd,
				  struct snd_soc_dai *cpu_dai)
{
	struct omap_mcbsp_data *mcbsp_data = snd_soc_dai_get_drvdata(cpu_dai);
	int err = 0, play = (substream->stream == SNDRV_PCM_STREAM_PLAYBACK);

	switch (cmd) {
	case SNDRV_PCM_TRIGGER_START:
	case SNDRV_PCM_TRIGGER_RESUME:
	case SNDRV_PCM_TRIGGER_PAUSE_RELEASE:
		mcbsp_data->active++;
		omap_mcbsp_start(mcbsp_data->bus_id, play, !play);
		break;

	case SNDRV_PCM_TRIGGER_STOP:
	case SNDRV_PCM_TRIGGER_SUSPEND:
	case SNDRV_PCM_TRIGGER_PAUSE_PUSH:
		omap_mcbsp_stop(mcbsp_data->bus_id, play, !play);
		mcbsp_data->active--;
		break;
	default:
		err = -EINVAL;
	}

	return err;
}

static snd_pcm_sframes_t omap_mcbsp_dai_delay(
			struct snd_pcm_substream *substream,
			struct snd_soc_dai *dai)
{
	struct snd_soc_pcm_runtime *rtd = substream->private_data;
	struct snd_soc_dai *cpu_dai = rtd->cpu_dai;
	struct omap_mcbsp_data *mcbsp_data = snd_soc_dai_get_drvdata(cpu_dai);
	u16 fifo_use;
	snd_pcm_sframes_t delay;

	if (substream->stream == SNDRV_PCM_STREAM_PLAYBACK)
		fifo_use = omap_mcbsp_get_tx_delay(mcbsp_data->bus_id);
	else
		fifo_use = omap_mcbsp_get_rx_delay(mcbsp_data->bus_id);

	/*
	 * Divide the used locations with the channel count to get the
	 * FIFO usage in samples (don't care about partial samples in the
	 * buffer).
	 */
	delay = fifo_use / substream->runtime->channels;

	return delay;
}

static int omap_mcbsp_dai_hw_params(struct snd_pcm_substream *substream,
				    struct snd_pcm_hw_params *params,
				    struct snd_soc_dai *cpu_dai)
{
	struct omap_mcbsp_data *mcbsp_data = snd_soc_dai_get_drvdata(cpu_dai);
	struct omap_mcbsp_reg_cfg *regs = &mcbsp_data->regs;
	struct omap_pcm_dma_data *dma_data;
	int dma, bus_id = mcbsp_data->bus_id;
	int wlen, channels, wpf, sync_mode = OMAP_DMA_SYNC_ELEMENT;
	int pkt_size = 0;
	unsigned long port;
	unsigned int format, div, framesize, master;

	dma_data = &omap_mcbsp_dai_dma_params[cpu_dai->id][substream->stream];
<<<<<<< HEAD
	if (cpu_class_is_omap1()) {
		dma = omap1_dma_reqs[bus_id][substream->stream];
		port = omap1_mcbsp_port[bus_id][substream->stream];
	} else if (cpu_is_omap2420()) {
		dma = omap24xx_dma_reqs[bus_id][substream->stream];
		port = omap2420_mcbsp_port[bus_id][substream->stream];
	} else if (cpu_is_omap2430()) {
		dma = omap24xx_dma_reqs[bus_id][substream->stream];
		port = omap2430_mcbsp_port[bus_id][substream->stream];
	} else if (cpu_is_omap343x()) {
		dma = omap24xx_dma_reqs[bus_id][substream->stream];
		port = omap34xx_mcbsp_port[bus_id][substream->stream];
	 } else if (cpu_is_omap44xx()) {
		dma = omap44xx_dma_reqs[bus_id][substream->stream];
		port = omap44xx_mcbsp_port[bus_id][substream->stream];
	} else {
		return -ENODEV;
	}
=======

	dma = omap_mcbsp_dma_ch_params(bus_id, substream->stream);
	port = omap_mcbsp_dma_reg_params(bus_id, substream->stream);

>>>>>>> 105e53f8
	switch (params_format(params)) {
	case SNDRV_PCM_FORMAT_S16_LE:
		dma_data->data_type = OMAP_DMA_DATA_TYPE_S16;
		wlen = 16;
		break;
	case SNDRV_PCM_FORMAT_S32_LE:
		dma_data->data_type = OMAP_DMA_DATA_TYPE_S32;
		wlen = 32;
		break;
	default:
		return -EINVAL;
	}
	if (cpu_is_omap343x()) {
		dma_data->set_threshold = omap_mcbsp_set_threshold;
		/* TODO: Currently, MODE_ELEMENT == MODE_FRAME */
		if (omap_mcbsp_get_dma_op_mode(bus_id) ==
						MCBSP_DMA_MODE_THRESHOLD) {
			int period_words, max_thrsh;

			period_words = params_period_bytes(params) / (wlen / 8);
			if (substream->stream == SNDRV_PCM_STREAM_PLAYBACK)
				max_thrsh = omap_mcbsp_get_max_tx_threshold(
							    mcbsp_data->bus_id);
			else
				max_thrsh = omap_mcbsp_get_max_rx_threshold(
							    mcbsp_data->bus_id);
			/*
			 * If the period contains less or equal number of words,
			 * we are using the original threshold mode setup:
			 * McBSP threshold = sDMA frame size = period_size
			 * Otherwise we switch to sDMA packet mode:
			 * McBSP threshold = sDMA packet size
			 * sDMA frame size = period size
			 */
			if (period_words > max_thrsh) {
				int divider = 0;

				/*
				 * Look for the biggest threshold value, which
				 * divides the period size evenly.
				 */
				divider = period_words / max_thrsh;
				if (period_words % max_thrsh)
					divider++;
				while (period_words % divider &&
					divider < period_words)
					divider++;
				if (divider == period_words)
					return -EINVAL;

				pkt_size = period_words / divider;
				sync_mode = OMAP_DMA_SYNC_PACKET;
			} else {
				sync_mode = OMAP_DMA_SYNC_FRAME;
			}
		}
	}

	dma_data->name = substream->stream ? "Audio Capture" : "Audio Playback";
	dma_data->dma_req = dma;
	dma_data->port_addr = port;
	dma_data->sync_mode = sync_mode;
	dma_data->packet_size = pkt_size;

	snd_soc_dai_set_dma_data(cpu_dai, substream, dma_data);

	if (mcbsp_data->configured) {
		/* McBSP already configured by another stream */
		return 0;
	}

	format = mcbsp_data->fmt & SND_SOC_DAIFMT_FORMAT_MASK;
	wpf = channels = params_channels(params);
	if (channels == 2 && (format == SND_SOC_DAIFMT_I2S ||
			      format == SND_SOC_DAIFMT_LEFT_J)) {
		/* Use dual-phase frames */
		regs->rcr2	|= RPHASE;
		regs->xcr2	|= XPHASE;
		/* Set 1 word per (McBSP) frame for phase1 and phase2 */
		wpf--;
		regs->rcr2	|= RFRLEN2(wpf - 1);
		regs->xcr2	|= XFRLEN2(wpf - 1);
	}

	regs->rcr1	|= RFRLEN1(wpf - 1);
	regs->xcr1	|= XFRLEN1(wpf - 1);

	switch (params_format(params)) {
	case SNDRV_PCM_FORMAT_S16_LE:
		/* Set word lengths */
		regs->rcr2	|= RWDLEN2(OMAP_MCBSP_WORD_16);
		regs->rcr1	|= RWDLEN1(OMAP_MCBSP_WORD_16);
		regs->xcr2	|= XWDLEN2(OMAP_MCBSP_WORD_16);
		regs->xcr1	|= XWDLEN1(OMAP_MCBSP_WORD_16);
		break;
	case SNDRV_PCM_FORMAT_S32_LE:
		/* Set word lengths */
		regs->rcr2	|= RWDLEN2(OMAP_MCBSP_WORD_32);
		regs->rcr1	|= RWDLEN1(OMAP_MCBSP_WORD_32);
		regs->xcr2	|= XWDLEN2(OMAP_MCBSP_WORD_32);
		regs->xcr1	|= XWDLEN1(OMAP_MCBSP_WORD_32);
		break;
	default:
		/* Unsupported PCM format */
		return -EINVAL;
	}

	/* In McBSP master modes, FRAME (i.e. sample rate) is generated
	 * by _counting_ BCLKs. Calculate frame size in BCLKs */
	master = mcbsp_data->fmt & SND_SOC_DAIFMT_MASTER_MASK;
	if (master ==	SND_SOC_DAIFMT_CBS_CFS) {
		div = mcbsp_data->clk_div ? mcbsp_data->clk_div : 1;
		framesize = (mcbsp_data->in_freq / div) / params_rate(params);

		if (framesize < wlen * channels) {
			printk(KERN_ERR "%s: not enough bandwidth for desired rate and "
					"channels\n", __func__);
			return -EINVAL;
		}
	} else
		framesize = wlen * channels;

	/* Set FS period and length in terms of bit clock periods */
	switch (format) {
	case SND_SOC_DAIFMT_I2S:
	case SND_SOC_DAIFMT_LEFT_J:
		regs->srgr2	|= FPER(framesize - 1);
		regs->srgr1	|= FWID((framesize >> 1) - 1);
		break;
	case SND_SOC_DAIFMT_DSP_A:
	case SND_SOC_DAIFMT_DSP_B:
		regs->srgr2	|= FPER(framesize - 1);
		regs->srgr1	|= FWID(0);
		break;
	}

	omap_mcbsp_config(bus_id, &mcbsp_data->regs);
	mcbsp_data->wlen = wlen;
	mcbsp_data->configured = 1;

	return 0;
}

/*
 * This must be called before _set_clkdiv and _set_sysclk since McBSP register
 * cache is initialized here
 */
static int omap_mcbsp_dai_set_dai_fmt(struct snd_soc_dai *cpu_dai,
				      unsigned int fmt)
{
	struct omap_mcbsp_data *mcbsp_data = snd_soc_dai_get_drvdata(cpu_dai);
	struct omap_mcbsp_reg_cfg *regs = &mcbsp_data->regs;
	unsigned int temp_fmt = fmt;

	if (mcbsp_data->configured)
		return 0;

	mcbsp_data->fmt = fmt;
	memset(regs, 0, sizeof(*regs));
	/* Generic McBSP register settings */
	regs->spcr2	|= XINTM(3) | FREE;
	regs->spcr1	|= RINTM(3);
	/* RFIG and XFIG are not defined in 34xx */
	if (!cpu_is_omap34xx() && !cpu_is_omap44xx()) {
		regs->rcr2	|= RFIG;
		regs->xcr2	|= XFIG;
	}
	if (cpu_is_omap2430() || cpu_is_omap34xx() || cpu_is_omap44xx()) {
		regs->xccr = DXENDLY(1) | XDMAEN | XDISABLE;
		regs->rccr = RFULL_CYCLE | RDMAEN | RDISABLE;
	}

	switch (fmt & SND_SOC_DAIFMT_FORMAT_MASK) {
	case SND_SOC_DAIFMT_I2S:
		/* 1-bit data delay */
		regs->rcr2	|= RDATDLY(1);
		regs->xcr2	|= XDATDLY(1);
		break;
	case SND_SOC_DAIFMT_LEFT_J:
		/* 0-bit data delay */
		regs->rcr2	|= RDATDLY(0);
		regs->xcr2	|= XDATDLY(0);
		regs->spcr1	|= RJUST(2);
		/* Invert FS polarity configuration */
		temp_fmt ^= SND_SOC_DAIFMT_NB_IF;
		break;
	case SND_SOC_DAIFMT_DSP_A:
		/* 1-bit data delay */
		regs->rcr2      |= RDATDLY(1);
		regs->xcr2      |= XDATDLY(1);
		/* Invert FS polarity configuration */
		temp_fmt ^= SND_SOC_DAIFMT_NB_IF;
		break;
	case SND_SOC_DAIFMT_DSP_B:
		/* 0-bit data delay */
		regs->rcr2      |= RDATDLY(0);
		regs->xcr2      |= XDATDLY(0);
		/* Invert FS polarity configuration */
		temp_fmt ^= SND_SOC_DAIFMT_NB_IF;
		break;
	default:
		/* Unsupported data format */
		return -EINVAL;
	}

	switch (fmt & SND_SOC_DAIFMT_MASTER_MASK) {
	case SND_SOC_DAIFMT_CBS_CFS:
		/* McBSP master. Set FS and bit clocks as outputs */
		regs->pcr0	|= FSXM | FSRM |
				   CLKXM | CLKRM;
		/* Sample rate generator drives the FS */
		regs->srgr2	|= FSGM;
		break;
	case SND_SOC_DAIFMT_CBM_CFM:
		/* McBSP slave */
		break;
	default:
		/* Unsupported master/slave configuration */
		return -EINVAL;
	}

	/* Set bit clock (CLKX/CLKR) and FS polarities */
	switch (temp_fmt & SND_SOC_DAIFMT_INV_MASK) {
	case SND_SOC_DAIFMT_NB_NF:
		/*
		 * Normal BCLK + FS.
		 * FS active low. TX data driven on falling edge of bit clock
		 * and RX data sampled on rising edge of bit clock.
		 */
		regs->pcr0	|= FSXP | FSRP |
				   CLKXP | CLKRP;
		break;
	case SND_SOC_DAIFMT_NB_IF:
		regs->pcr0	|= CLKXP | CLKRP;
		break;
	case SND_SOC_DAIFMT_IB_NF:
		regs->pcr0	|= FSXP | FSRP;
		break;
	case SND_SOC_DAIFMT_IB_IF:
		break;
	default:
		return -EINVAL;
	}

	return 0;
}

static int omap_mcbsp_dai_set_clkdiv(struct snd_soc_dai *cpu_dai,
				     int div_id, int div)
{
	struct omap_mcbsp_data *mcbsp_data = snd_soc_dai_get_drvdata(cpu_dai);
	struct omap_mcbsp_reg_cfg *regs = &mcbsp_data->regs;

	if (div_id != OMAP_MCBSP_CLKGDV)
		return -ENODEV;

	mcbsp_data->clk_div = div;
	regs->srgr1	|= CLKGDV(div - 1);

	return 0;
}

static int omap_mcbsp_dai_set_dai_sysclk(struct snd_soc_dai *cpu_dai,
					 int clk_id, unsigned int freq,
					 int dir)
{
	struct omap_mcbsp_data *mcbsp_data = snd_soc_dai_get_drvdata(cpu_dai);
	struct omap_mcbsp_reg_cfg *regs = &mcbsp_data->regs;
	int err = 0;

	/* The McBSP signal muxing functions are only available on McBSP1 */
	if (clk_id == OMAP_MCBSP_CLKR_SRC_CLKR ||
	    clk_id == OMAP_MCBSP_CLKR_SRC_CLKX ||
	    clk_id == OMAP_MCBSP_FSR_SRC_FSR ||
	    clk_id == OMAP_MCBSP_FSR_SRC_FSX)
		if (cpu_class_is_omap1() || mcbsp_data->bus_id != 0)
			return -EINVAL;

	mcbsp_data->in_freq = freq;

	switch (clk_id) {
	case OMAP_MCBSP_SYSCLK_CLK:
		regs->srgr2	|= CLKSM;
		break;
	case OMAP_MCBSP_SYSCLK_CLKS_FCLK:
		if (cpu_class_is_omap1()) {
			err = -EINVAL;
			break;
		}
		err = omap2_mcbsp_set_clks_src(mcbsp_data->bus_id,
					       MCBSP_CLKS_PRCM_SRC);
		break;
	case OMAP_MCBSP_SYSCLK_CLKS_EXT:
		if (cpu_class_is_omap1()) {
			err = 0;
			break;
		}
		err = omap2_mcbsp_set_clks_src(mcbsp_data->bus_id,
					       MCBSP_CLKS_PAD_SRC);
		break;

	case OMAP_MCBSP_SYSCLK_CLKX_EXT:
		regs->srgr2	|= CLKSM;
	case OMAP_MCBSP_SYSCLK_CLKR_EXT:
		regs->pcr0	|= SCLKME;
		break;


	case OMAP_MCBSP_CLKR_SRC_CLKR:
		if (cpu_class_is_omap1())
			break;
		omap2_mcbsp1_mux_clkr_src(CLKR_SRC_CLKR);
		break;
	case OMAP_MCBSP_CLKR_SRC_CLKX:
		if (cpu_class_is_omap1())
			break;
		omap2_mcbsp1_mux_clkr_src(CLKR_SRC_CLKX);
		break;
	case OMAP_MCBSP_FSR_SRC_FSR:
		if (cpu_class_is_omap1())
			break;
		omap2_mcbsp1_mux_fsr_src(FSR_SRC_FSR);
		break;
	case OMAP_MCBSP_FSR_SRC_FSX:
		if (cpu_class_is_omap1())
			break;
		omap2_mcbsp1_mux_fsr_src(FSR_SRC_FSX);
		break;
	default:
		err = -ENODEV;
	}

	return err;
}

static struct snd_soc_dai_ops mcbsp_dai_ops = {
	.startup	= omap_mcbsp_dai_startup,
	.shutdown	= omap_mcbsp_dai_shutdown,
	.trigger	= omap_mcbsp_dai_trigger,
	.delay		= omap_mcbsp_dai_delay,
	.hw_params	= omap_mcbsp_dai_hw_params,
	.set_fmt	= omap_mcbsp_dai_set_dai_fmt,
	.set_clkdiv	= omap_mcbsp_dai_set_clkdiv,
	.set_sysclk	= omap_mcbsp_dai_set_dai_sysclk,
};

static int mcbsp_dai_probe(struct snd_soc_dai *dai)
{
	mcbsp_data[dai->id].bus_id = dai->id;
	snd_soc_dai_set_drvdata(dai, &mcbsp_data[dai->id].bus_id);
	return 0;
}

static struct snd_soc_dai_driver omap_mcbsp_dai =
{
	.probe = mcbsp_dai_probe,
	.playback = {
		.channels_min = 1,
		.channels_max = 16,
		.rates = OMAP_MCBSP_RATES,
		.formats = SNDRV_PCM_FMTBIT_S16_LE | SNDRV_PCM_FMTBIT_S32_LE,
	},
	.capture = {
		.channels_min = 1,
		.channels_max = 16,
		.rates = OMAP_MCBSP_RATES,
		.formats = SNDRV_PCM_FMTBIT_S16_LE | SNDRV_PCM_FMTBIT_S32_LE,
	},
	.ops = &mcbsp_dai_ops,
};

static int omap_mcbsp_st_info_volsw(struct snd_kcontrol *kcontrol,
			struct snd_ctl_elem_info *uinfo)
{
	struct soc_mixer_control *mc =
		(struct soc_mixer_control *)kcontrol->private_value;
	int max = mc->max;
	int min = mc->min;

	uinfo->type = SNDRV_CTL_ELEM_TYPE_INTEGER;
	uinfo->count = 1;
	uinfo->value.integer.min = min;
	uinfo->value.integer.max = max;
	return 0;
}

#define OMAP_MCBSP_ST_SET_CHANNEL_VOLUME(id, channel)			\
static int								\
omap_mcbsp##id##_set_st_ch##channel##_volume(struct snd_kcontrol *kc,	\
					struct snd_ctl_elem_value *uc)	\
{									\
	struct soc_mixer_control *mc =					\
		(struct soc_mixer_control *)kc->private_value;		\
	int max = mc->max;						\
	int min = mc->min;						\
	int val = uc->value.integer.value[0];				\
									\
	if (val < min || val > max)					\
		return -EINVAL;						\
									\
	/* OMAP McBSP implementation uses index values 0..4 */		\
	return omap_st_set_chgain((id)-1, channel, val);		\
}

#define OMAP_MCBSP_ST_GET_CHANNEL_VOLUME(id, channel)			\
static int								\
omap_mcbsp##id##_get_st_ch##channel##_volume(struct snd_kcontrol *kc,	\
					struct snd_ctl_elem_value *uc)	\
{									\
	s16 chgain;							\
									\
	if (omap_st_get_chgain((id)-1, channel, &chgain))		\
		return -EAGAIN;						\
									\
	uc->value.integer.value[0] = chgain;				\
	return 0;							\
}

OMAP_MCBSP_ST_SET_CHANNEL_VOLUME(2, 0)
OMAP_MCBSP_ST_SET_CHANNEL_VOLUME(2, 1)
OMAP_MCBSP_ST_SET_CHANNEL_VOLUME(3, 0)
OMAP_MCBSP_ST_SET_CHANNEL_VOLUME(3, 1)
OMAP_MCBSP_ST_GET_CHANNEL_VOLUME(2, 0)
OMAP_MCBSP_ST_GET_CHANNEL_VOLUME(2, 1)
OMAP_MCBSP_ST_GET_CHANNEL_VOLUME(3, 0)
OMAP_MCBSP_ST_GET_CHANNEL_VOLUME(3, 1)

static int omap_mcbsp_st_put_mode(struct snd_kcontrol *kcontrol,
				struct snd_ctl_elem_value *ucontrol)
{
	struct soc_mixer_control *mc =
		(struct soc_mixer_control *)kcontrol->private_value;
	u8 value = ucontrol->value.integer.value[0];

	if (value == omap_st_is_enabled(mc->reg))
		return 0;

	if (value)
		omap_st_enable(mc->reg);
	else
		omap_st_disable(mc->reg);

	return 1;
}

static int omap_mcbsp_st_get_mode(struct snd_kcontrol *kcontrol,
				struct snd_ctl_elem_value *ucontrol)
{
	struct soc_mixer_control *mc =
		(struct soc_mixer_control *)kcontrol->private_value;

	ucontrol->value.integer.value[0] = omap_st_is_enabled(mc->reg);
	return 0;
}

static const struct snd_kcontrol_new omap_mcbsp2_st_controls[] = {
	SOC_SINGLE_EXT("McBSP2 Sidetone Switch", 1, 0, 1, 0,
			omap_mcbsp_st_get_mode, omap_mcbsp_st_put_mode),
	OMAP_MCBSP_SOC_SINGLE_S16_EXT("McBSP2 Sidetone Channel 0 Volume",
				      -32768, 32767,
				      omap_mcbsp2_get_st_ch0_volume,
				      omap_mcbsp2_set_st_ch0_volume),
	OMAP_MCBSP_SOC_SINGLE_S16_EXT("McBSP2 Sidetone Channel 1 Volume",
				      -32768, 32767,
				      omap_mcbsp2_get_st_ch1_volume,
				      omap_mcbsp2_set_st_ch1_volume),
};

static const struct snd_kcontrol_new omap_mcbsp3_st_controls[] = {
	SOC_SINGLE_EXT("McBSP3 Sidetone Switch", 2, 0, 1, 0,
			omap_mcbsp_st_get_mode, omap_mcbsp_st_put_mode),
	OMAP_MCBSP_SOC_SINGLE_S16_EXT("McBSP3 Sidetone Channel 0 Volume",
				      -32768, 32767,
				      omap_mcbsp3_get_st_ch0_volume,
				      omap_mcbsp3_set_st_ch0_volume),
	OMAP_MCBSP_SOC_SINGLE_S16_EXT("McBSP3 Sidetone Channel 1 Volume",
				      -32768, 32767,
				      omap_mcbsp3_get_st_ch1_volume,
				      omap_mcbsp3_set_st_ch1_volume),
};

int omap_mcbsp_st_add_controls(struct snd_soc_codec *codec, int mcbsp_id)
{
	if (!cpu_is_omap34xx())
		return -ENODEV;

	switch (mcbsp_id) {
	case 1: /* McBSP 2 */
		return snd_soc_add_controls(codec, omap_mcbsp2_st_controls,
					ARRAY_SIZE(omap_mcbsp2_st_controls));
	case 2: /* McBSP 3 */
		return snd_soc_add_controls(codec, omap_mcbsp3_st_controls,
					ARRAY_SIZE(omap_mcbsp3_st_controls));
	default:
		break;
	}

	return -EINVAL;
}
EXPORT_SYMBOL_GPL(omap_mcbsp_st_add_controls);

static __devinit int asoc_mcbsp_probe(struct platform_device *pdev)
{
	return snd_soc_register_dai(&pdev->dev, &omap_mcbsp_dai);
}

static int __devexit asoc_mcbsp_remove(struct platform_device *pdev)
{
	snd_soc_unregister_dai(&pdev->dev);
	return 0;
}

static struct platform_driver asoc_mcbsp_driver = {
	.driver = {
			.name = "omap-mcbsp-dai",
			.owner = THIS_MODULE,
	},

	.probe = asoc_mcbsp_probe,
	.remove = __devexit_p(asoc_mcbsp_remove),
};

static int __init snd_omap_mcbsp_init(void)
{
	return platform_driver_register(&asoc_mcbsp_driver);
}
module_init(snd_omap_mcbsp_init);

static void __exit snd_omap_mcbsp_exit(void)
{
	platform_driver_unregister(&asoc_mcbsp_driver);
}
module_exit(snd_omap_mcbsp_exit);

MODULE_AUTHOR("Jarkko Nikula <jhnikula@gmail.com>");
MODULE_DESCRIPTION("OMAP I2S SoC Interface");
MODULE_LICENSE("GPL");<|MERGE_RESOLUTION|>--- conflicted
+++ resolved
@@ -69,113 +69,6 @@
  */
 static struct omap_pcm_dma_data omap_mcbsp_dai_dma_params[NUM_LINKS][2];
 
-<<<<<<< HEAD
-#if defined(CONFIG_ARCH_OMAP15XX) || defined(CONFIG_ARCH_OMAP16XX)
-static const int omap1_dma_reqs[][2] = {
-	{ OMAP_DMA_MCBSP1_TX, OMAP_DMA_MCBSP1_RX },
-	{ OMAP_DMA_MCBSP2_TX, OMAP_DMA_MCBSP2_RX },
-	{ OMAP_DMA_MCBSP3_TX, OMAP_DMA_MCBSP3_RX },
-};
-static const unsigned long omap1_mcbsp_port[][2] = {
-	{ OMAP1510_MCBSP1_BASE + OMAP_MCBSP_REG_DXR1,
-	  OMAP1510_MCBSP1_BASE + OMAP_MCBSP_REG_DRR1 },
-	{ OMAP1510_MCBSP2_BASE + OMAP_MCBSP_REG_DXR1,
-	  OMAP1510_MCBSP2_BASE + OMAP_MCBSP_REG_DRR1 },
-	{ OMAP1510_MCBSP3_BASE + OMAP_MCBSP_REG_DXR1,
-	  OMAP1510_MCBSP3_BASE + OMAP_MCBSP_REG_DRR1 },
-};
-#else
-static const int omap1_dma_reqs[][2] = {};
-static const unsigned long omap1_mcbsp_port[][2] = {};
-#endif
-
-#if defined(CONFIG_ARCH_OMAP2) || defined(CONFIG_ARCH_OMAP3)
-static const int omap24xx_dma_reqs[][2] = {
-	{ OMAP24XX_DMA_MCBSP1_TX, OMAP24XX_DMA_MCBSP1_RX },
-	{ OMAP24XX_DMA_MCBSP2_TX, OMAP24XX_DMA_MCBSP2_RX },
-#if defined(CONFIG_ARCH_OMAP2430) || defined(CONFIG_ARCH_OMAP3)
-	{ OMAP24XX_DMA_MCBSP3_TX, OMAP24XX_DMA_MCBSP3_RX },
-	{ OMAP24XX_DMA_MCBSP4_TX, OMAP24XX_DMA_MCBSP4_RX },
-	{ OMAP24XX_DMA_MCBSP5_TX, OMAP24XX_DMA_MCBSP5_RX },
-#endif
-};
-#else
-static const int omap24xx_dma_reqs[][2] = {};
-#endif
-
-#if defined(CONFIG_ARCH_OMAP4)
-static const int omap44xx_dma_reqs[][2] = {
-	{ OMAP44XX_DMA_MCBSP1_TX, OMAP44XX_DMA_MCBSP1_RX },
-	{ OMAP44XX_DMA_MCBSP2_TX, OMAP44XX_DMA_MCBSP2_RX },
-	{ OMAP44XX_DMA_MCBSP3_TX, OMAP44XX_DMA_MCBSP3_RX },
-	{ OMAP44XX_DMA_MCBSP4_TX, OMAP44XX_DMA_MCBSP4_RX },
-};
-#else
-static const int omap44xx_dma_reqs[][2] = {};
-#endif
-
-#if defined(CONFIG_ARCH_OMAP2420)
-static const unsigned long omap2420_mcbsp_port[][2] = {
-	{ OMAP24XX_MCBSP1_BASE + OMAP_MCBSP_REG_DXR1,
-	  OMAP24XX_MCBSP1_BASE + OMAP_MCBSP_REG_DRR1 },
-	{ OMAP24XX_MCBSP2_BASE + OMAP_MCBSP_REG_DXR1,
-	  OMAP24XX_MCBSP2_BASE + OMAP_MCBSP_REG_DRR1 },
-};
-#else
-static const unsigned long omap2420_mcbsp_port[][2] = {};
-#endif
-
-#if defined(CONFIG_ARCH_OMAP2430)
-static const unsigned long omap2430_mcbsp_port[][2] = {
-	{ OMAP24XX_MCBSP1_BASE + OMAP_MCBSP_REG_DXR,
-	  OMAP24XX_MCBSP1_BASE + OMAP_MCBSP_REG_DRR },
-	{ OMAP24XX_MCBSP2_BASE + OMAP_MCBSP_REG_DXR,
-	  OMAP24XX_MCBSP2_BASE + OMAP_MCBSP_REG_DRR },
-	{ OMAP2430_MCBSP3_BASE + OMAP_MCBSP_REG_DXR,
-	  OMAP2430_MCBSP3_BASE + OMAP_MCBSP_REG_DRR },
-	{ OMAP2430_MCBSP4_BASE + OMAP_MCBSP_REG_DXR,
-	  OMAP2430_MCBSP4_BASE + OMAP_MCBSP_REG_DRR },
-	{ OMAP2430_MCBSP5_BASE + OMAP_MCBSP_REG_DXR,
-	  OMAP2430_MCBSP5_BASE + OMAP_MCBSP_REG_DRR },
-};
-#else
-static const unsigned long omap2430_mcbsp_port[][2] = {};
-#endif
-
-#if defined(CONFIG_ARCH_OMAP3)
-static const unsigned long omap34xx_mcbsp_port[][2] = {
-	{ OMAP34XX_MCBSP1_BASE + OMAP_MCBSP_REG_DXR,
-	  OMAP34XX_MCBSP1_BASE + OMAP_MCBSP_REG_DRR },
-	{ OMAP34XX_MCBSP2_BASE + OMAP_MCBSP_REG_DXR,
-	  OMAP34XX_MCBSP2_BASE + OMAP_MCBSP_REG_DRR },
-	{ OMAP34XX_MCBSP3_BASE + OMAP_MCBSP_REG_DXR,
-	  OMAP34XX_MCBSP3_BASE + OMAP_MCBSP_REG_DRR },
-	{ OMAP34XX_MCBSP4_BASE + OMAP_MCBSP_REG_DXR,
-	  OMAP34XX_MCBSP4_BASE + OMAP_MCBSP_REG_DRR },
-	{ OMAP34XX_MCBSP5_BASE + OMAP_MCBSP_REG_DXR,
-	  OMAP34XX_MCBSP5_BASE + OMAP_MCBSP_REG_DRR },
-};
-#else
-static const unsigned long omap34xx_mcbsp_port[][2] = {};
-#endif
-
-#if defined(CONFIG_ARCH_OMAP4)
-static const unsigned long omap44xx_mcbsp_port[][2] = {
-	{ OMAP44XX_MCBSP1_BASE + OMAP_MCBSP_REG_DXR,
-	  OMAP44XX_MCBSP1_BASE + OMAP_MCBSP_REG_DRR },
-	{ OMAP44XX_MCBSP2_BASE + OMAP_MCBSP_REG_DXR,
-	  OMAP44XX_MCBSP2_BASE + OMAP_MCBSP_REG_DRR },
-	{ OMAP44XX_MCBSP3_BASE + OMAP_MCBSP_REG_DXR,
-	  OMAP44XX_MCBSP3_BASE + OMAP_MCBSP_REG_DRR },
-	{ OMAP44XX_MCBSP4_BASE + OMAP_MCBSP_REG_DXR,
-	  OMAP44XX_MCBSP4_BASE + OMAP_MCBSP_REG_DRR },
-};
-#else
-static const unsigned long omap44xx_mcbsp_port[][2] = {};
-#endif
-
-=======
->>>>>>> 105e53f8
 static void omap_mcbsp_set_threshold(struct snd_pcm_substream *substream)
 {
 	struct snd_soc_pcm_runtime *rtd = substream->private_data;
@@ -349,31 +242,10 @@
 	unsigned int format, div, framesize, master;
 
 	dma_data = &omap_mcbsp_dai_dma_params[cpu_dai->id][substream->stream];
-<<<<<<< HEAD
-	if (cpu_class_is_omap1()) {
-		dma = omap1_dma_reqs[bus_id][substream->stream];
-		port = omap1_mcbsp_port[bus_id][substream->stream];
-	} else if (cpu_is_omap2420()) {
-		dma = omap24xx_dma_reqs[bus_id][substream->stream];
-		port = omap2420_mcbsp_port[bus_id][substream->stream];
-	} else if (cpu_is_omap2430()) {
-		dma = omap24xx_dma_reqs[bus_id][substream->stream];
-		port = omap2430_mcbsp_port[bus_id][substream->stream];
-	} else if (cpu_is_omap343x()) {
-		dma = omap24xx_dma_reqs[bus_id][substream->stream];
-		port = omap34xx_mcbsp_port[bus_id][substream->stream];
-	 } else if (cpu_is_omap44xx()) {
-		dma = omap44xx_dma_reqs[bus_id][substream->stream];
-		port = omap44xx_mcbsp_port[bus_id][substream->stream];
-	} else {
-		return -ENODEV;
-	}
-=======
 
 	dma = omap_mcbsp_dma_ch_params(bus_id, substream->stream);
 	port = omap_mcbsp_dma_reg_params(bus_id, substream->stream);
 
->>>>>>> 105e53f8
 	switch (params_format(params)) {
 	case SNDRV_PCM_FORMAT_S16_LE:
 		dma_data->data_type = OMAP_DMA_DATA_TYPE_S16;
