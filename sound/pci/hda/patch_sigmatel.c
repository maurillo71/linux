--- conflicted
+++ resolved
@@ -382,22 +382,8 @@
 	0x03, 0x0c, 0x20, 0x40,
 };
 
-<<<<<<< HEAD
-#define STAC92HD83XXX_NUM_DMICS	 2
-static hda_nid_t stac92hd83xxx_dmic_nids[STAC92HD83XXX_NUM_DMICS + 1] = {
-	0x11, 0x20, 0
-};
-
-#define STAC92HD88XXX_NUM_DMICS	STAC92HD83XXX_NUM_DMICS
-#define stac92hd88xxx_dmic_nids	stac92hd83xxx_dmic_nids
-
-#define STAC92HD87B_NUM_DMICS	 1
-static hda_nid_t stac92hd87b_dmic_nids[STAC92HD87B_NUM_DMICS + 1] = {
-	0x11, 0
-=======
 static hda_nid_t stac92hd83xxx_dmic_nids[] = {
 		0x11, 0x20,
->>>>>>> 105e53f8
 };
 
 static hda_nid_t stac92hd71bxx_pwr_nids[3] = {
@@ -5451,12 +5437,9 @@
 	snd_hda_codec_write_cache(codec, codec->afg, 0, 0x7ED, 0);
 	codec->no_trigger_sense = 1;
 	codec->spec = spec;
-<<<<<<< HEAD
-=======
 
 	stac92hd8x_fill_auto_spec(codec);
 
->>>>>>> 105e53f8
 	spec->linear_tone_beep = 0;
 	codec->slave_dig_outs = stac92hd83xxx_slave_dig_outs;
 	spec->digbeep_nid = 0x21;
@@ -5481,35 +5464,12 @@
 	switch (codec->vendor_id) {
 	case 0x111d76d1:
 	case 0x111d76d9:
-<<<<<<< HEAD
-		spec->dmic_nids = stac92hd87b_dmic_nids;
-		spec->num_dmics = stac92xx_connected_ports(codec,
-				stac92hd87b_dmic_nids,
-				STAC92HD87B_NUM_DMICS);
-		spec->num_pins = ARRAY_SIZE(stac92hd88xxx_pin_nids);
-		spec->pin_nids = stac92hd88xxx_pin_nids;
-		spec->mono_nid = 0;
-		spec->num_pwrs = 0;
-		break;
-=======
 	case 0x111d76e5:
->>>>>>> 105e53f8
 	case 0x111d7666:
 	case 0x111d7667:
 	case 0x111d7668:
 	case 0x111d7669:
-<<<<<<< HEAD
-		spec->num_dmics = stac92xx_connected_ports(codec,
-				stac92hd88xxx_dmic_nids,
-				STAC92HD88XXX_NUM_DMICS);
-		spec->num_pins = ARRAY_SIZE(stac92hd88xxx_pin_nids);
-		spec->pin_nids = stac92hd88xxx_pin_nids;
-		spec->mono_nid = 0;
-		spec->num_pwrs = 0;
-		break;
-=======
 	case 0x111d76e3:
->>>>>>> 105e53f8
 	case 0x111d7604:
 	case 0x111d76d4:
 	case 0x111d7605:
