/*
 * builtin-buildid-list.c
 *
 * Builtin buildid-list command: list buildids in perf.data
 *
 * Copyright (C) 2009, Red Hat Inc.
 * Copyright (C) 2009, Arnaldo Carvalho de Melo <acme@redhat.com>
 */
#include "builtin.h"
#include "perf.h"
#include "util/build-id.h"
#include "util/cache.h"
#include "util/debug.h"
#include "util/parse-options.h"
#include "util/session.h"
#include "util/symbol.h"

static char const *input_name = "perf.data";
static bool force;
static bool with_hits;

static const char * const buildid_list_usage[] = {
	"perf buildid-list [<options>]",
	NULL
};

static const struct option options[] = {
	OPT_BOOLEAN('H', "with-hits", &with_hits, "Show only DSOs with hits"),
	OPT_STRING('i', "input", &input_name, "file",
		    "input file name"),
	OPT_BOOLEAN('f', "force", &force, "don't complain, do it"),
	OPT_INCR('v', "verbose", &verbose,
		    "be more verbose"),
	OPT_END()
};

static int __cmd_buildid_list(void)
{
	struct perf_session *session;

<<<<<<< HEAD
	session = perf_session__new(input_name, O_RDONLY, force, false);
=======
	session = perf_session__new(input_name, O_RDONLY, force, false,
				    &build_id__mark_dso_hit_ops);
>>>>>>> 3cbea436
	if (session == NULL)
		return -1;

	if (with_hits)
		perf_session__process_events(session, &build_id__mark_dso_hit_ops);

	perf_session__fprintf_dsos_buildid(session, stdout, with_hits);

	perf_session__delete(session);
	return 0;
}

int cmd_buildid_list(int argc, const char **argv, const char *prefix __used)
{
	argc = parse_options(argc, argv, options, buildid_list_usage, 0);
	setup_pager();
	return __cmd_buildid_list();
}<|MERGE_RESOLUTION|>--- conflicted
+++ resolved
@@ -38,12 +38,8 @@
 {
 	struct perf_session *session;
 
-<<<<<<< HEAD
-	session = perf_session__new(input_name, O_RDONLY, force, false);
-=======
 	session = perf_session__new(input_name, O_RDONLY, force, false,
 				    &build_id__mark_dso_hit_ops);
->>>>>>> 3cbea436
 	if (session == NULL)
 		return -1;
 
