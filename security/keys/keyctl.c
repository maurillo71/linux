--- conflicted
+++ resolved
@@ -913,17 +913,7 @@
 }
 
 /*
-<<<<<<< HEAD
- * Instantiate a key with the specified payload and link the key into the
- * destination keyring if one is given.
- *
- * The caller must have the appropriate instantiation permit set for this to
- * work (see keyctl_assume_authority).  No other permissions are required.
- *
- * If successful, 0 will be returned.
-=======
  * Copy the iovec data from userspace
->>>>>>> 0ce790e7
  */
 static long copy_from_user_iovec(void *buffer, const struct iovec *iov,
 				 unsigned ioc)
@@ -1021,9 +1011,6 @@
 error:
 	return ret;
 }
-<<<<<<< HEAD
-
-=======
 
 /*
  * Instantiate a key with the specified payload and link the key into the
@@ -1091,7 +1078,6 @@
 	return keyctl_instantiate_key_common(id, NULL, 0, 0, ringid);
 }
 
->>>>>>> 0ce790e7
 /*
  * Negatively instantiate the key with the given timeout (in seconds) and link
  * the key into the destination keyring if one is given.
