--- conflicted
+++ resolved
@@ -502,21 +502,12 @@
 		goto out;
 
 	rc = flex_array_prealloc(p->type_val_to_struct_array, 0,
-<<<<<<< HEAD
-				 p->p_types.nprim - 1, GFP_KERNEL | __GFP_ZERO);
+				 p->p_types.nprim, GFP_KERNEL | __GFP_ZERO);
 	if (rc)
 		goto out;
 
-	rc = -ENOMEM;
-	if (cond_init_bool_indexes(p))
-=======
-				 p->p_types.nprim, GFP_KERNEL | __GFP_ZERO);
-	if (rc)
-		goto out;
-
 	rc = cond_init_bool_indexes(p);
 	if (rc)
->>>>>>> 105e53f8
 		goto out;
 
 	for (i = 0; i < SYM_NUM; i++) {
@@ -528,11 +519,7 @@
 			goto out;
 
 		rc = flex_array_prealloc(p->sym_val_to_name[i],
-<<<<<<< HEAD
-					 0, p->symtab[i].nprim - 1,
-=======
 					 0, p->symtab[i].nprim,
->>>>>>> 105e53f8
 					 GFP_KERNEL | __GFP_ZERO);
 		if (rc)
 			goto out;
@@ -2349,13 +2336,10 @@
 		lra = ra;
 	}
 
-<<<<<<< HEAD
-=======
 	rc = filename_trans_read(p, fp);
 	if (rc)
 		goto bad;
 
->>>>>>> 105e53f8
 	rc = policydb_index(p);
 	if (rc)
 		goto bad;
