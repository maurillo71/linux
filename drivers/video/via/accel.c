/*
 * Copyright 1998-2008 VIA Technologies, Inc. All Rights Reserved.
 * Copyright 2001-2008 S3 Graphics, Inc. All Rights Reserved.

 * This program is free software; you can redistribute it and/or
 * modify it under the terms of the GNU General Public
 * License as published by the Free Software Foundation;
 * either version 2, or (at your option) any later version.

 * This program is distributed in the hope that it will be useful,
 * but WITHOUT ANY WARRANTIES OR REPRESENTATIONS; without even
 * the implied warranty of MERCHANTABILITY or FITNESS FOR
 * A PARTICULAR PURPOSE.See the GNU General Public License
 * for more details.

 * You should have received a copy of the GNU General Public License
 * along with this program; if not, write to the Free Software
 * Foundation, Inc.,
 * 59 Temple Place - Suite 330, Boston, MA 02111-1307, USA.
 */
#include <linux/via-core.h>
#include "global.h"

/*
 * Figure out an appropriate bytes-per-pixel setting.
 */
static int viafb_set_bpp(void __iomem *engine, u8 bpp)
{
	u32 gemode;

	/* Preserve the reserved bits */
	/* Lowest 2 bits to zero gives us no rotation */
	gemode = readl(engine + VIA_REG_GEMODE) & 0xfffffcfc;
	switch (bpp) {
	case 8:
		gemode |= VIA_GEM_8bpp;
		break;
	case 16:
		gemode |= VIA_GEM_16bpp;
		break;
	case 32:
		gemode |= VIA_GEM_32bpp;
		break;
	default:
		printk(KERN_WARNING "viafb_set_bpp: Unsupported bpp %d\n", bpp);
		return -EINVAL;
	}
	writel(gemode, engine + VIA_REG_GEMODE);
	return 0;
}


static int hw_bitblt_1(void __iomem *engine, u8 op, u32 width, u32 height,
	u8 dst_bpp, u32 dst_addr, u32 dst_pitch, u32 dst_x, u32 dst_y,
	u32 *src_mem, u32 src_addr, u32 src_pitch, u32 src_x, u32 src_y,
	u32 fg_color, u32 bg_color, u8 fill_rop)
{
	u32 ge_cmd = 0, tmp, i;
	int ret;

	if (!op || op > 3) {
		printk(KERN_WARNING "hw_bitblt_1: Invalid operation: %d\n", op);
		return -EINVAL;
	}

	if (op != VIA_BITBLT_FILL && !src_mem && src_addr == dst_addr) {
		if (src_x < dst_x) {
			ge_cmd |= 0x00008000;
			src_x += width - 1;
			dst_x += width - 1;
		}
		if (src_y < dst_y) {
			ge_cmd |= 0x00004000;
			src_y += height - 1;
			dst_y += height - 1;
		}
	}

	if (op == VIA_BITBLT_FILL) {
		switch (fill_rop) {
		case 0x00: /* blackness */
		case 0x5A: /* pattern inversion */
		case 0xF0: /* pattern copy */
		case 0xFF: /* whiteness */
			break;
		default:
			printk(KERN_WARNING "hw_bitblt_1: Invalid fill rop: "
				"%u\n", fill_rop);
			return -EINVAL;
		}
	}

	ret = viafb_set_bpp(engine, dst_bpp);
	if (ret)
		return ret;

	if (op != VIA_BITBLT_FILL) {
		if (src_x & (op == VIA_BITBLT_MONO ? 0xFFFF8000 : 0xFFFFF000)
			|| src_y & 0xFFFFF000) {
			printk(KERN_WARNING "hw_bitblt_1: Unsupported source "
				"x/y %d %d\n", src_x, src_y);
			return -EINVAL;
		}
		tmp = src_x | (src_y << 16);
		writel(tmp, engine + 0x08);
	}

	if (dst_x & 0xFFFFF000 || dst_y & 0xFFFFF000) {
		printk(KERN_WARNING "hw_bitblt_1: Unsupported destination x/y "
			"%d %d\n", dst_x, dst_y);
		return -EINVAL;
	}
	tmp = dst_x | (dst_y << 16);
	writel(tmp, engine + 0x0C);

	if ((width - 1) & 0xFFFFF000 || (height - 1) & 0xFFFFF000) {
		printk(KERN_WARNING "hw_bitblt_1: Unsupported width/height "
			"%d %d\n", width, height);
		return -EINVAL;
	}
	tmp = (width - 1) | ((height - 1) << 16);
	writel(tmp, engine + 0x10);

	if (op != VIA_BITBLT_COLOR)
		writel(fg_color, engine + 0x18);

	if (op == VIA_BITBLT_MONO)
		writel(bg_color, engine + 0x1C);

	if (op != VIA_BITBLT_FILL) {
		tmp = src_mem ? 0 : src_addr;
		if (dst_addr & 0xE0000007) {
			printk(KERN_WARNING "hw_bitblt_1: Unsupported source "
				"address %X\n", tmp);
			return -EINVAL;
		}
		tmp >>= 3;
		writel(tmp, engine + 0x30);
	}

	if (dst_addr & 0xE0000007) {
		printk(KERN_WARNING "hw_bitblt_1: Unsupported destination "
			"address %X\n", dst_addr);
		return -EINVAL;
	}
	tmp = dst_addr >> 3;
	writel(tmp, engine + 0x34);

	if (op == VIA_BITBLT_FILL)
		tmp = 0;
	else
		tmp = src_pitch;
	if (tmp & 0xFFFFC007 || dst_pitch & 0xFFFFC007) {
		printk(KERN_WARNING "hw_bitblt_1: Unsupported pitch %X %X\n",
			tmp, dst_pitch);
		return -EINVAL;
	}
	tmp = VIA_PITCH_ENABLE | (tmp >> 3) | (dst_pitch << (16 - 3));
	writel(tmp, engine + 0x38);

	if (op == VIA_BITBLT_FILL)
		ge_cmd |= fill_rop << 24 | 0x00002000 | 0x00000001;
	else {
		ge_cmd |= 0xCC000000; /* ROP=SRCCOPY */
		if (src_mem)
			ge_cmd |= 0x00000040;
		if (op == VIA_BITBLT_MONO)
			ge_cmd |= 0x00000002 | 0x00000100 | 0x00020000;
		else
			ge_cmd |= 0x00000001;
	}
	writel(ge_cmd, engine);

	if (op == VIA_BITBLT_FILL || !src_mem)
		return 0;

	tmp = (width * height * (op == VIA_BITBLT_MONO ? 1 : (dst_bpp >> 3)) +
		3) >> 2;

	for (i = 0; i < tmp; i++)
		writel(src_mem[i], engine + VIA_MMIO_BLTBASE);

	return 0;
}

static int hw_bitblt_2(void __iomem *engine, u8 op, u32 width, u32 height,
	u8 dst_bpp, u32 dst_addr, u32 dst_pitch, u32 dst_x, u32 dst_y,
	u32 *src_mem, u32 src_addr, u32 src_pitch, u32 src_x, u32 src_y,
	u32 fg_color, u32 bg_color, u8 fill_rop)
{
	u32 ge_cmd = 0, tmp, i;
	int ret;

	if (!op || op > 3) {
		printk(KERN_WARNING "hw_bitblt_2: Invalid operation: %d\n", op);
		return -EINVAL;
	}

	if (op != VIA_BITBLT_FILL && !src_mem && src_addr == dst_addr) {
		if (src_x < dst_x) {
			ge_cmd |= 0x00008000;
			src_x += width - 1;
			dst_x += width - 1;
		}
		if (src_y < dst_y) {
			ge_cmd |= 0x00004000;
			src_y += height - 1;
			dst_y += height - 1;
		}
	}

	if (op == VIA_BITBLT_FILL) {
		switch (fill_rop) {
		case 0x00: /* blackness */
		case 0x5A: /* pattern inversion */
		case 0xF0: /* pattern copy */
		case 0xFF: /* whiteness */
			break;
		default:
			printk(KERN_WARNING "hw_bitblt_2: Invalid fill rop: "
				"%u\n", fill_rop);
			return -EINVAL;
		}
	}

	ret = viafb_set_bpp(engine, dst_bpp);
	if (ret)
		return ret;

	if (op == VIA_BITBLT_FILL)
		tmp = 0;
	else
		tmp = src_pitch;
	if (tmp & 0xFFFFC007 || dst_pitch & 0xFFFFC007) {
		printk(KERN_WARNING "hw_bitblt_2: Unsupported pitch %X %X\n",
			tmp, dst_pitch);
		return -EINVAL;
	}
	tmp = (tmp >> 3) | (dst_pitch << (16 - 3));
	writel(tmp, engine + 0x08);

	if ((width - 1) & 0xFFFFF000 || (height - 1) & 0xFFFFF000) {
		printk(KERN_WARNING "hw_bitblt_2: Unsupported width/height "
			"%d %d\n", width, height);
		return -EINVAL;
	}
	tmp = (width - 1) | ((height - 1) << 16);
	writel(tmp, engine + 0x0C);

	if (dst_x & 0xFFFFF000 || dst_y & 0xFFFFF000) {
		printk(KERN_WARNING "hw_bitblt_2: Unsupported destination x/y "
			"%d %d\n", dst_x, dst_y);
		return -EINVAL;
	}
	tmp = dst_x | (dst_y << 16);
	writel(tmp, engine + 0x10);

	if (dst_addr & 0xE0000007) {
		printk(KERN_WARNING "hw_bitblt_2: Unsupported destination "
			"address %X\n", dst_addr);
		return -EINVAL;
	}
	tmp = dst_addr >> 3;
	writel(tmp, engine + 0x14);

	if (op != VIA_BITBLT_FILL) {
		if (src_x & (op == VIA_BITBLT_MONO ? 0xFFFF8000 : 0xFFFFF000)
			|| src_y & 0xFFFFF000) {
			printk(KERN_WARNING "hw_bitblt_2: Unsupported source "
				"x/y %d %d\n", src_x, src_y);
			return -EINVAL;
		}
		tmp = src_x | (src_y << 16);
		writel(tmp, engine + 0x18);

		tmp = src_mem ? 0 : src_addr;
		if (dst_addr & 0xE0000007) {
			printk(KERN_WARNING "hw_bitblt_2: Unsupported source "
				"address %X\n", tmp);
			return -EINVAL;
		}
		tmp >>= 3;
		writel(tmp, engine + 0x1C);
	}

	if (op != VIA_BITBLT_COLOR)
		writel(fg_color, engine + 0x4C);

	if (op == VIA_BITBLT_MONO)
		writel(bg_color, engine + 0x50);

	if (op == VIA_BITBLT_FILL)
		ge_cmd |= fill_rop << 24 | 0x00002000 | 0x00000001;
	else {
		ge_cmd |= 0xCC000000; /* ROP=SRCCOPY */
		if (src_mem)
			ge_cmd |= 0x00000040;
		if (op == VIA_BITBLT_MONO)
			ge_cmd |= 0x00000002 | 0x00000100 | 0x00020000;
		else
			ge_cmd |= 0x00000001;
	}
	writel(ge_cmd, engine);

	if (op == VIA_BITBLT_FILL || !src_mem)
		return 0;

	tmp = (width * height * (op == VIA_BITBLT_MONO ? 1 : (dst_bpp >> 3)) +
		3) >> 2;

	for (i = 0; i < tmp; i++)
		writel(src_mem[i], engine + VIA_MMIO_BLTBASE);

	return 0;
}

int viafb_init_engine(struct fb_info *info)
{
	struct viafb_par *viapar = info->par;
	void __iomem *engine;
	int highest_reg, i;
	u32 vq_start_addr, vq_end_addr, vq_start_low, vq_end_low, vq_high,
		vq_len, chip_name = viapar->shared->chip_info.gfx_chip_name;

	engine = viapar->shared->vdev->engine_mmio;
	if (!engine) {
		printk(KERN_WARNING "viafb_init_accel: ioremap failed, "
			"hardware acceleration disabled\n");
		return -ENOMEM;
	}

	/* Initialize registers to reset the 2D engine */
	switch (viapar->shared->chip_info.twod_engine) {
	case VIA_2D_ENG_M1:
		highest_reg = 0x5c;
		break;
	default:
		highest_reg = 0x40;
		break;
	}
	for (i = 0; i <= highest_reg; i += 4)
		writel(0x0, engine + i);

	switch (chip_name) {
	case UNICHROME_CLE266:
	case UNICHROME_K400:
	case UNICHROME_K800:
	case UNICHROME_PM800:
	case UNICHROME_CN700:
	case UNICHROME_CX700:
	case UNICHROME_CN750:
	case UNICHROME_K8M890:
	case UNICHROME_P4M890:
	case UNICHROME_P4M900:
		viapar->shared->hw_bitblt = hw_bitblt_1;
		break;
	case UNICHROME_VX800:
	case UNICHROME_VX855:
		viapar->shared->hw_bitblt = hw_bitblt_2;
		break;
	default:
		viapar->shared->hw_bitblt = NULL;
	}

	viapar->fbmem_free -= CURSOR_SIZE;
	viapar->shared->cursor_vram_addr = viapar->fbmem_free;
	viapar->fbmem_used += CURSOR_SIZE;

	viapar->fbmem_free -= VQ_SIZE;
	viapar->shared->vq_vram_addr = viapar->fbmem_free;
	viapar->fbmem_used += VQ_SIZE;

<<<<<<< HEAD
	/* Init 2D engine reg to reset 2D engine */
	writel(0x0, engine + VIA_REG_KEYCONTROL);
=======
#if defined(CONFIG_FB_VIA_CAMERA) || defined(CONFIG_FB_VIA_CAMERA_MODULE)
	/*
	 * Set aside a chunk of framebuffer memory for the camera
	 * driver.  Someday this driver probably needs a proper allocator
	 * for fbmem; for now, we just have to do this before the
	 * framebuffer initializes itself.
	 *
	 * As for the size: the engine can handle three frames,
	 * 16 bits deep, up to VGA resolution.
	 */
	viapar->shared->vdev->camera_fbmem_size = 3*VGA_HEIGHT*VGA_WIDTH*2;
	viapar->fbmem_free -= viapar->shared->vdev->camera_fbmem_size;
	viapar->fbmem_used += viapar->shared->vdev->camera_fbmem_size;
	viapar->shared->vdev->camera_fbmem_offset = viapar->fbmem_free;
#endif
>>>>>>> 2da30e70

	/* Init AGP and VQ regs */
	switch (chip_name) {
	case UNICHROME_K8M890:
	case UNICHROME_P4M900:
	case UNICHROME_VX800:
	case UNICHROME_VX855:
		writel(0x00100000, engine + VIA_REG_CR_TRANSET);
		writel(0x680A0000, engine + VIA_REG_CR_TRANSPACE);
		writel(0x02000000, engine + VIA_REG_CR_TRANSPACE);
		break;

	default:
		writel(0x00100000, engine + VIA_REG_TRANSET);
		writel(0x00000000, engine + VIA_REG_TRANSPACE);
		writel(0x00333004, engine + VIA_REG_TRANSPACE);
		writel(0x60000000, engine + VIA_REG_TRANSPACE);
		writel(0x61000000, engine + VIA_REG_TRANSPACE);
		writel(0x62000000, engine + VIA_REG_TRANSPACE);
		writel(0x63000000, engine + VIA_REG_TRANSPACE);
		writel(0x64000000, engine + VIA_REG_TRANSPACE);
		writel(0x7D000000, engine + VIA_REG_TRANSPACE);

		writel(0xFE020000, engine + VIA_REG_TRANSET);
		writel(0x00000000, engine + VIA_REG_TRANSPACE);
		break;
	}

	/* Enable VQ */
	vq_start_addr = viapar->shared->vq_vram_addr;
	vq_end_addr = viapar->shared->vq_vram_addr + VQ_SIZE - 1;

	vq_start_low = 0x50000000 | (vq_start_addr & 0xFFFFFF);
	vq_end_low = 0x51000000 | (vq_end_addr & 0xFFFFFF);
	vq_high = 0x52000000 | ((vq_start_addr & 0xFF000000) >> 24) |
		((vq_end_addr & 0xFF000000) >> 16);
	vq_len = 0x53000000 | (VQ_SIZE >> 3);

	switch (chip_name) {
	case UNICHROME_K8M890:
	case UNICHROME_P4M900:
	case UNICHROME_VX800:
	case UNICHROME_VX855:
		vq_start_low |= 0x20000000;
		vq_end_low |= 0x20000000;
		vq_high |= 0x20000000;
		vq_len |= 0x20000000;

		writel(0x00100000, engine + VIA_REG_CR_TRANSET);
		writel(vq_high, engine + VIA_REG_CR_TRANSPACE);
		writel(vq_start_low, engine + VIA_REG_CR_TRANSPACE);
		writel(vq_end_low, engine + VIA_REG_CR_TRANSPACE);
		writel(vq_len, engine + VIA_REG_CR_TRANSPACE);
		writel(0x74301001, engine + VIA_REG_CR_TRANSPACE);
		writel(0x00000000, engine + VIA_REG_CR_TRANSPACE);
		break;
	default:
		writel(0x00FE0000, engine + VIA_REG_TRANSET);
		writel(0x080003FE, engine + VIA_REG_TRANSPACE);
		writel(0x0A00027C, engine + VIA_REG_TRANSPACE);
		writel(0x0B000260, engine + VIA_REG_TRANSPACE);
		writel(0x0C000274, engine + VIA_REG_TRANSPACE);
		writel(0x0D000264, engine + VIA_REG_TRANSPACE);
		writel(0x0E000000, engine + VIA_REG_TRANSPACE);
		writel(0x0F000020, engine + VIA_REG_TRANSPACE);
		writel(0x1000027E, engine + VIA_REG_TRANSPACE);
		writel(0x110002FE, engine + VIA_REG_TRANSPACE);
		writel(0x200F0060, engine + VIA_REG_TRANSPACE);

		writel(0x00000006, engine + VIA_REG_TRANSPACE);
		writel(0x40008C0F, engine + VIA_REG_TRANSPACE);
		writel(0x44000000, engine + VIA_REG_TRANSPACE);
		writel(0x45080C04, engine + VIA_REG_TRANSPACE);
		writel(0x46800408, engine + VIA_REG_TRANSPACE);

		writel(vq_high, engine + VIA_REG_TRANSPACE);
		writel(vq_start_low, engine + VIA_REG_TRANSPACE);
		writel(vq_end_low, engine + VIA_REG_TRANSPACE);
		writel(vq_len, engine + VIA_REG_TRANSPACE);
		break;
	}

	/* Set Cursor Image Base Address */
	writel(viapar->shared->cursor_vram_addr, engine + VIA_REG_CURSOR_MODE);
	writel(0x0, engine + VIA_REG_CURSOR_POS);
	writel(0x0, engine + VIA_REG_CURSOR_ORG);
	writel(0x0, engine + VIA_REG_CURSOR_BG);
	writel(0x0, engine + VIA_REG_CURSOR_FG);
	return 0;
}

void viafb_show_hw_cursor(struct fb_info *info, int Status)
{
	struct viafb_par *viapar = info->par;
	u32 temp, iga_path = viapar->iga_path;

	temp = readl(viapar->shared->vdev->engine_mmio + VIA_REG_CURSOR_MODE);
	switch (Status) {
	case HW_Cursor_ON:
		temp |= 0x1;
		break;
	case HW_Cursor_OFF:
		temp &= 0xFFFFFFFE;
		break;
	}
	switch (iga_path) {
	case IGA2:
		temp |= 0x80000000;
		break;
	case IGA1:
	default:
		temp &= 0x7FFFFFFF;
	}
	writel(temp, viapar->shared->vdev->engine_mmio + VIA_REG_CURSOR_MODE);
}

void viafb_wait_engine_idle(struct fb_info *info)
{
	struct viafb_par *viapar = info->par;
	int loop = 0;
	u32 mask;
	void __iomem *engine = viapar->shared->vdev->engine_mmio;

	switch (viapar->shared->chip_info.twod_engine) {
	case VIA_2D_ENG_H5:
	case VIA_2D_ENG_M1:
		mask = VIA_CMD_RGTR_BUSY_M1 | VIA_2D_ENG_BUSY_M1 |
			      VIA_3D_ENG_BUSY_M1;
		break;
	default:
		while (!(readl(engine + VIA_REG_STATUS) &
				VIA_VR_QUEUE_BUSY) && (loop < MAXLOOP)) {
			loop++;
			cpu_relax();
		}
		mask = VIA_CMD_RGTR_BUSY | VIA_2D_ENG_BUSY | VIA_3D_ENG_BUSY;
		break;
	}

	while ((readl(engine + VIA_REG_STATUS) & mask) && (loop < MAXLOOP)) {
		loop++;
		cpu_relax();
	}

	if (loop >= MAXLOOP)
		printk(KERN_ERR "viafb_wait_engine_idle: not syncing\n");
}<|MERGE_RESOLUTION|>--- conflicted
+++ resolved
@@ -370,10 +370,6 @@
 	viapar->shared->vq_vram_addr = viapar->fbmem_free;
 	viapar->fbmem_used += VQ_SIZE;
 
-<<<<<<< HEAD
-	/* Init 2D engine reg to reset 2D engine */
-	writel(0x0, engine + VIA_REG_KEYCONTROL);
-=======
 #if defined(CONFIG_FB_VIA_CAMERA) || defined(CONFIG_FB_VIA_CAMERA_MODULE)
 	/*
 	 * Set aside a chunk of framebuffer memory for the camera
@@ -389,7 +385,6 @@
 	viapar->fbmem_used += viapar->shared->vdev->camera_fbmem_size;
 	viapar->shared->vdev->camera_fbmem_offset = viapar->fbmem_free;
 #endif
->>>>>>> 2da30e70
 
 	/* Init AGP and VQ regs */
 	switch (chip_name) {
