--- conflicted
+++ resolved
@@ -5560,49 +5560,16 @@
 		}
 	}
 
-<<<<<<< HEAD
-	SiS_SetReg(SISSR, 0x17, 0x00);
-=======
 	if (regb == 1)
 		SiS_SetReg(SISSR, 0x17, 0x80);		/* DDR2 */
 	else
 		SiS_SetReg(SISSR, 0x17, 0x00);		/* DDR1 */
->>>>>>> 105e53f8
 	SiS_SetReg(SISSR, 0x1a, 0x87);
 
 	if(ivideo->chip == XGI_20) {
 		SiS_SetReg(SISSR, 0x15, 0x00);
 		SiS_SetReg(SISSR, 0x1c, 0x00);
-<<<<<<< HEAD
-	}
-
-	ramtype = 0x00; v1 = 0x10;
-	if(ivideo->haveXGIROM) {
-		ramtype = bios[0x62];
-		v1 = bios[0x1d2];
-	}
-	if(!(ramtype & 0x80)) {
-		if(ivideo->chip == XGI_20) {
-			SiS_SetReg(SISCR, 0x97, v1);
-			reg = SiS_GetReg(SISCR, 0x97);
-			if(reg & 0x10) {
-				ramtype = (reg & 0x01) << 1;
-			}
-		} else {
-			reg = SiS_GetReg(SISSR, 0x39);
-			ramtype = reg & 0x02;
-			if(!(ramtype)) {
-				reg = SiS_GetReg(SISSR, 0x3a);
-				ramtype = (reg >> 1) & 0x01;
-			}
-		}
-	}
-	ramtype &= 0x07;
-
-	regb = 0;	/* ! */
-=======
-	}
->>>>>>> 105e53f8
+	}
 
 	switch(ramtype) {
 	case 0:
@@ -5689,65 +5656,7 @@
 		SiS_SetReg(SISSR, 0x1b, 0x00);
 		break;
 	case 1:
-<<<<<<< HEAD
-		SiS_SetReg(SISCR, 0x82, 0x77);
-		SiS_SetReg(SISCR, 0x86, 0x00);
-		reg = SiS_GetReg(SISCR, 0x86);
-		SiS_SetReg(SISCR, 0x86, 0x88);
-		reg = SiS_GetReg(SISCR, 0x86);
-		v1 = cs168[regb]; v2 = cs160[regb]; v3 = cs158[regb];
-		if(ivideo->haveXGIROM) {
-			v1 = bios[regb + 0x168];
-			v2 = bios[regb + 0x160];
-			v3 = bios[regb + 0x158];
-		}
-		SiS_SetReg(SISCR, 0x86, v1);
-		SiS_SetReg(SISCR, 0x82, 0x77);
-		SiS_SetReg(SISCR, 0x85, 0x00);
-		reg = SiS_GetReg(SISCR, 0x85);
-		SiS_SetReg(SISCR, 0x85, 0x88);
-		reg = SiS_GetReg(SISCR, 0x85);
-		SiS_SetReg(SISCR, 0x85, v2);
-		SiS_SetReg(SISCR, 0x82, v3);
-		SiS_SetReg(SISCR, 0x98, 0x01);
-		SiS_SetReg(SISCR, 0x9a, 0x02);
-
-		SiS_SetReg(SISSR, 0x28, 0x64);
-		SiS_SetReg(SISSR, 0x29, 0x63);
-		sisfb_post_xgi_delay(ivideo, 15);
-		SiS_SetReg(SISSR, 0x18, 0x00);
-		SiS_SetReg(SISSR, 0x19, 0x20);
-		SiS_SetReg(SISSR, 0x16, 0x00);
-		SiS_SetReg(SISSR, 0x16, 0x80);
-		SiS_SetReg(SISSR, 0x18, 0xc5);
-		SiS_SetReg(SISSR, 0x19, 0x23);
-		SiS_SetReg(SISSR, 0x16, 0x00);
-		SiS_SetReg(SISSR, 0x16, 0x80);
-		sisfb_post_xgi_delay(ivideo, 1);
-		SiS_SetReg(SISCR, 0x97, 0x11);
-		sisfb_post_xgi_setclocks(ivideo, regb);
-		sisfb_post_xgi_delay(ivideo, 0x46);
-		SiS_SetReg(SISSR, 0x18, 0xc5);
-		SiS_SetReg(SISSR, 0x19, 0x23);
-		SiS_SetReg(SISSR, 0x16, 0x00);
-		SiS_SetReg(SISSR, 0x16, 0x80);
-		sisfb_post_xgi_delay(ivideo, 1);
-		SiS_SetReg(SISSR, 0x1b, 0x04);
-		sisfb_post_xgi_delay(ivideo, 1);
-		SiS_SetReg(SISSR, 0x1b, 0x00);
-		sisfb_post_xgi_delay(ivideo, 1);
-		v1 = 0x31;
-		if(ivideo->haveXGIROM) {
-			v1 = bios[0xf0];
-		}
-		SiS_SetReg(SISSR, 0x18, v1);
-		SiS_SetReg(SISSR, 0x19, 0x06);
-		SiS_SetReg(SISSR, 0x16, 0x04);
-		SiS_SetReg(SISSR, 0x16, 0x84);
-		sisfb_post_xgi_delay(ivideo, 1);
-=======
 		sisfb_post_xgi_ddr2(ivideo, regb);
->>>>>>> 105e53f8
 		break;
 	default:
 		sisfb_post_xgi_setclocks(ivideo, regb);
@@ -5870,11 +5779,7 @@
 
 		/* Disable read-cache */
 		SiS_SetRegAND(SISSR, 0x21, 0xdf);
-<<<<<<< HEAD
-		sisfb_post_xgi_ramsize(ivideo);
-=======
 		err = sisfb_post_xgi_ramsize(ivideo);
->>>>>>> 105e53f8
 		/* Enable read-cache */
 		SiS_SetRegOR(SISSR, 0x21, 0x20);
 
