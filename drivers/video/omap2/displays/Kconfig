menu "OMAP2/3 Display Device Drivers"
        depends on OMAP2_DSS

config PANEL_GENERIC_DPI
        tristate "Generic DPI Panel"
        help
	  Generic DPI panel driver.
	  Supports DVI output for Beagle and OMAP3 SDP.
	  Supports LCD Panel used in TI SDP3430 and EVM boards,
	  OMAP3517 EVM boards and CM-T35.
<<<<<<< HEAD
=======

config PANEL_LGPHILIPS_LB035Q02
	tristate "LG.Philips LB035Q02 LCD Panel"
	depends on OMAP2_DSS && SPI
	help
	  LCD Panel used on the Gumstix Overo Palo35
>>>>>>> 105e53f8

config PANEL_SHARP_LS037V7DW01
        tristate "Sharp LS037V7DW01 LCD Panel"
        depends on OMAP2_DSS
        select BACKLIGHT_CLASS_DEVICE
        help
          LCD Panel used in TI's SDP3430 and EVM boards

config PANEL_NEC_NL8048HL11_01B
	tristate "NEC NL8048HL11-01B Panel"
	depends on OMAP2_DSS
	help
		This NEC NL8048HL11-01B panel is TFT LCD
		used in the Zoom2/3/3630 sdp boards.

config PANEL_TAAL
        tristate "Taal DSI Panel"
        depends on OMAP2_DSS_DSI
        help
          Taal DSI command mode panel from TPO.

config PANEL_TPO_TD043MTEA1
        tristate "TPO TD043MTEA1 LCD Panel"
        depends on OMAP2_DSS && SPI
        help
          LCD Panel used in OMAP3 Pandora

config PANEL_ACX565AKM
	tristate "ACX565AKM Panel"
	depends on OMAP2_DSS_SDI && SPI
	select BACKLIGHT_CLASS_DEVICE
	help
	  This is the LCD panel used on Nokia N900
endmenu<|MERGE_RESOLUTION|>--- conflicted
+++ resolved
@@ -8,15 +8,12 @@
 	  Supports DVI output for Beagle and OMAP3 SDP.
 	  Supports LCD Panel used in TI SDP3430 and EVM boards,
 	  OMAP3517 EVM boards and CM-T35.
-<<<<<<< HEAD
-=======
 
 config PANEL_LGPHILIPS_LB035Q02
 	tristate "LG.Philips LB035Q02 LCD Panel"
 	depends on OMAP2_DSS && SPI
 	help
 	  LCD Panel used on the Gumstix Overo Palo35
->>>>>>> 105e53f8
 
 config PANEL_SHARP_LS037V7DW01
         tristate "Sharp LS037V7DW01 LCD Panel"
