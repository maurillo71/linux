/*
 *
 *  Driver for Bluetooth PCMCIA cards with HCI UART interface
 *
 *  Copyright (C) 2001-2002  Marcel Holtmann <marcel@holtmann.org>
 *
 *
 *  This program is free software; you can redistribute it and/or modify
 *  it under the terms of the GNU General Public License version 2 as
 *  published by the Free Software Foundation;
 *
 *  Software distributed under the License is distributed on an "AS
 *  IS" basis, WITHOUT WARRANTY OF ANY KIND, either express or
 *  implied. See the License for the specific language governing
 *  rights and limitations under the License.
 *
 *  The initial developer of the original code is David A. Hinds
 *  <dahinds@users.sourceforge.net>.  Portions created by David A. Hinds
 *  are Copyright (C) 1999 David A. Hinds.  All Rights Reserved.
 *
 */

#include <linux/module.h>

#include <linux/kernel.h>
#include <linux/init.h>
#include <linux/slab.h>
#include <linux/types.h>
#include <linux/delay.h>
#include <linux/errno.h>
#include <linux/ptrace.h>
#include <linux/ioport.h>
#include <linux/spinlock.h>
#include <linux/moduleparam.h>

#include <linux/skbuff.h>
#include <linux/string.h>
#include <linux/serial.h>
#include <linux/serial_reg.h>
#include <linux/bitops.h>
#include <asm/system.h>
#include <asm/io.h>

<<<<<<< HEAD
#include <pcmcia/cs.h>
=======
>>>>>>> 45f53cc9
#include <pcmcia/cistpl.h>
#include <pcmcia/ciscode.h>
#include <pcmcia/ds.h>
#include <pcmcia/cisreg.h>

#include <net/bluetooth/bluetooth.h>
#include <net/bluetooth/hci_core.h>



/* ======================== Module parameters ======================== */


MODULE_AUTHOR("Marcel Holtmann <marcel@holtmann.org>");
MODULE_DESCRIPTION("Bluetooth driver for Bluetooth PCMCIA cards with HCI UART interface");
MODULE_LICENSE("GPL");



/* ======================== Local structures ======================== */


typedef struct btuart_info_t {
	struct pcmcia_device *p_dev;

	struct hci_dev *hdev;

	spinlock_t lock;	/* For serializing operations */

	struct sk_buff_head txq;
	unsigned long tx_state;

	unsigned long rx_state;
	unsigned long rx_count;
	struct sk_buff *rx_skb;
} btuart_info_t;


static int btuart_config(struct pcmcia_device *link);
static void btuart_release(struct pcmcia_device *link);

static void btuart_detach(struct pcmcia_device *p_dev);


/* Maximum baud rate */
#define SPEED_MAX  115200

/* Default baud rate: 57600, 115200, 230400 or 460800 */
#define DEFAULT_BAUD_RATE  115200


/* Transmit states  */
#define XMIT_SENDING	1
#define XMIT_WAKEUP	2
#define XMIT_WAITING	8

/* Receiver states */
#define RECV_WAIT_PACKET_TYPE	0
#define RECV_WAIT_EVENT_HEADER	1
#define RECV_WAIT_ACL_HEADER	2
#define RECV_WAIT_SCO_HEADER	3
#define RECV_WAIT_DATA		4



/* ======================== Interrupt handling ======================== */


static int btuart_write(unsigned int iobase, int fifo_size, __u8 *buf, int len)
{
	int actual = 0;

	/* Tx FIFO should be empty */
	if (!(inb(iobase + UART_LSR) & UART_LSR_THRE))
		return 0;

	/* Fill FIFO with current frame */
	while ((fifo_size-- > 0) && (actual < len)) {
		/* Transmit next byte */
		outb(buf[actual], iobase + UART_TX);
		actual++;
	}

	return actual;
}


static void btuart_write_wakeup(btuart_info_t *info)
{
	if (!info) {
		BT_ERR("Unknown device");
		return;
	}

	if (test_and_set_bit(XMIT_SENDING, &(info->tx_state))) {
		set_bit(XMIT_WAKEUP, &(info->tx_state));
		return;
	}

	do {
		register unsigned int iobase = info->p_dev->resource[0]->start;
		register struct sk_buff *skb;
		register int len;

		clear_bit(XMIT_WAKEUP, &(info->tx_state));

		if (!pcmcia_dev_present(info->p_dev))
			return;

		if (!(skb = skb_dequeue(&(info->txq))))
			break;

		/* Send frame */
		len = btuart_write(iobase, 16, skb->data, skb->len);
		set_bit(XMIT_WAKEUP, &(info->tx_state));

		if (len == skb->len) {
			kfree_skb(skb);
		} else {
			skb_pull(skb, len);
			skb_queue_head(&(info->txq), skb);
		}

		info->hdev->stat.byte_tx += len;

	} while (test_bit(XMIT_WAKEUP, &(info->tx_state)));

	clear_bit(XMIT_SENDING, &(info->tx_state));
}


static void btuart_receive(btuart_info_t *info)
{
	unsigned int iobase;
	int boguscount = 0;

	if (!info) {
		BT_ERR("Unknown device");
		return;
	}

	iobase = info->p_dev->resource[0]->start;

	do {
		info->hdev->stat.byte_rx++;

		/* Allocate packet */
		if (info->rx_skb == NULL) {
			info->rx_state = RECV_WAIT_PACKET_TYPE;
			info->rx_count = 0;
			if (!(info->rx_skb = bt_skb_alloc(HCI_MAX_FRAME_SIZE, GFP_ATOMIC))) {
				BT_ERR("Can't allocate mem for new packet");
				return;
			}
		}

		if (info->rx_state == RECV_WAIT_PACKET_TYPE) {

			info->rx_skb->dev = (void *) info->hdev;
			bt_cb(info->rx_skb)->pkt_type = inb(iobase + UART_RX);

			switch (bt_cb(info->rx_skb)->pkt_type) {

			case HCI_EVENT_PKT:
				info->rx_state = RECV_WAIT_EVENT_HEADER;
				info->rx_count = HCI_EVENT_HDR_SIZE;
				break;

			case HCI_ACLDATA_PKT:
				info->rx_state = RECV_WAIT_ACL_HEADER;
				info->rx_count = HCI_ACL_HDR_SIZE;
				break;

			case HCI_SCODATA_PKT:
				info->rx_state = RECV_WAIT_SCO_HEADER;
				info->rx_count = HCI_SCO_HDR_SIZE;
				break;

			default:
				/* Unknown packet */
				BT_ERR("Unknown HCI packet with type 0x%02x received", bt_cb(info->rx_skb)->pkt_type);
				info->hdev->stat.err_rx++;
				clear_bit(HCI_RUNNING, &(info->hdev->flags));

				kfree_skb(info->rx_skb);
				info->rx_skb = NULL;
				break;

			}

		} else {

			*skb_put(info->rx_skb, 1) = inb(iobase + UART_RX);
			info->rx_count--;

			if (info->rx_count == 0) {

				int dlen;
				struct hci_event_hdr *eh;
				struct hci_acl_hdr *ah;
				struct hci_sco_hdr *sh;


				switch (info->rx_state) {

				case RECV_WAIT_EVENT_HEADER:
					eh = hci_event_hdr(info->rx_skb);
					info->rx_state = RECV_WAIT_DATA;
					info->rx_count = eh->plen;
					break;

				case RECV_WAIT_ACL_HEADER:
					ah = hci_acl_hdr(info->rx_skb);
					dlen = __le16_to_cpu(ah->dlen);
					info->rx_state = RECV_WAIT_DATA;
					info->rx_count = dlen;
					break;

				case RECV_WAIT_SCO_HEADER:
					sh = hci_sco_hdr(info->rx_skb);
					info->rx_state = RECV_WAIT_DATA;
					info->rx_count = sh->dlen;
					break;

				case RECV_WAIT_DATA:
					hci_recv_frame(info->rx_skb);
					info->rx_skb = NULL;
					break;

				}

			}

		}

		/* Make sure we don't stay here too long */
		if (boguscount++ > 16)
			break;

	} while (inb(iobase + UART_LSR) & UART_LSR_DR);
}


static irqreturn_t btuart_interrupt(int irq, void *dev_inst)
{
	btuart_info_t *info = dev_inst;
	unsigned int iobase;
	int boguscount = 0;
	int iir, lsr;
	irqreturn_t r = IRQ_NONE;

	if (!info || !info->hdev)
		/* our irq handler is shared */
		return IRQ_NONE;

	iobase = info->p_dev->resource[0]->start;

	spin_lock(&(info->lock));

	iir = inb(iobase + UART_IIR) & UART_IIR_ID;
	while (iir) {
		r = IRQ_HANDLED;

		/* Clear interrupt */
		lsr = inb(iobase + UART_LSR);

		switch (iir) {
		case UART_IIR_RLSI:
			BT_ERR("RLSI");
			break;
		case UART_IIR_RDI:
			/* Receive interrupt */
			btuart_receive(info);
			break;
		case UART_IIR_THRI:
			if (lsr & UART_LSR_THRE) {
				/* Transmitter ready for data */
				btuart_write_wakeup(info);
			}
			break;
		default:
			BT_ERR("Unhandled IIR=%#x", iir);
			break;
		}

		/* Make sure we don't stay here too long */
		if (boguscount++ > 100)
			break;

		iir = inb(iobase + UART_IIR) & UART_IIR_ID;

	}

	spin_unlock(&(info->lock));

	return r;
}


static void btuart_change_speed(btuart_info_t *info, unsigned int speed)
{
	unsigned long flags;
	unsigned int iobase;
	int fcr;		/* FIFO control reg */
	int lcr;		/* Line control reg */
	int divisor;

	if (!info) {
		BT_ERR("Unknown device");
		return;
	}

	iobase = info->p_dev->resource[0]->start;

	spin_lock_irqsave(&(info->lock), flags);

	/* Turn off interrupts */
	outb(0, iobase + UART_IER);

	divisor = SPEED_MAX / speed;

	fcr = UART_FCR_ENABLE_FIFO | UART_FCR_CLEAR_RCVR | UART_FCR_CLEAR_XMIT;

	/* 
	 * Use trigger level 1 to avoid 3 ms. timeout delay at 9600 bps, and
	 * almost 1,7 ms at 19200 bps. At speeds above that we can just forget
	 * about this timeout since it will always be fast enough. 
	 */

	if (speed < 38400)
		fcr |= UART_FCR_TRIGGER_1;
	else
		fcr |= UART_FCR_TRIGGER_14;

	/* Bluetooth cards use 8N1 */
	lcr = UART_LCR_WLEN8;

	outb(UART_LCR_DLAB | lcr, iobase + UART_LCR);	/* Set DLAB */
	outb(divisor & 0xff, iobase + UART_DLL);	/* Set speed */
	outb(divisor >> 8, iobase + UART_DLM);
	outb(lcr, iobase + UART_LCR);	/* Set 8N1  */
	outb(fcr, iobase + UART_FCR);	/* Enable FIFO's */

	/* Turn on interrupts */
	outb(UART_IER_RLSI | UART_IER_RDI | UART_IER_THRI, iobase + UART_IER);

	spin_unlock_irqrestore(&(info->lock), flags);
}



/* ======================== HCI interface ======================== */


static int btuart_hci_flush(struct hci_dev *hdev)
{
	btuart_info_t *info = (btuart_info_t *)(hdev->driver_data);

	/* Drop TX queue */
	skb_queue_purge(&(info->txq));

	return 0;
}


static int btuart_hci_open(struct hci_dev *hdev)
{
	set_bit(HCI_RUNNING, &(hdev->flags));

	return 0;
}


static int btuart_hci_close(struct hci_dev *hdev)
{
	if (!test_and_clear_bit(HCI_RUNNING, &(hdev->flags)))
		return 0;

	btuart_hci_flush(hdev);

	return 0;
}


static int btuart_hci_send_frame(struct sk_buff *skb)
{
	btuart_info_t *info;
	struct hci_dev *hdev = (struct hci_dev *)(skb->dev);

	if (!hdev) {
		BT_ERR("Frame for unknown HCI device (hdev=NULL)");
		return -ENODEV;
	}

	info = (btuart_info_t *)(hdev->driver_data);

	switch (bt_cb(skb)->pkt_type) {
	case HCI_COMMAND_PKT:
		hdev->stat.cmd_tx++;
		break;
	case HCI_ACLDATA_PKT:
		hdev->stat.acl_tx++;
		break;
	case HCI_SCODATA_PKT:
		hdev->stat.sco_tx++;
		break;
	};

	/* Prepend skb with frame type */
	memcpy(skb_push(skb, 1), &bt_cb(skb)->pkt_type, 1);
	skb_queue_tail(&(info->txq), skb);

	btuart_write_wakeup(info);

	return 0;
}


static void btuart_hci_destruct(struct hci_dev *hdev)
{
}


static int btuart_hci_ioctl(struct hci_dev *hdev, unsigned int cmd, unsigned long arg)
{
	return -ENOIOCTLCMD;
}



/* ======================== Card services HCI interaction ======================== */


static int btuart_open(btuart_info_t *info)
{
	unsigned long flags;
	unsigned int iobase = info->p_dev->resource[0]->start;
	struct hci_dev *hdev;

	spin_lock_init(&(info->lock));

	skb_queue_head_init(&(info->txq));

	info->rx_state = RECV_WAIT_PACKET_TYPE;
	info->rx_count = 0;
	info->rx_skb = NULL;

	/* Initialize HCI device */
	hdev = hci_alloc_dev();
	if (!hdev) {
		BT_ERR("Can't allocate HCI device");
		return -ENOMEM;
	}

	info->hdev = hdev;

	hdev->bus = HCI_PCCARD;
	hdev->driver_data = info;
	SET_HCIDEV_DEV(hdev, &info->p_dev->dev);

	hdev->open     = btuart_hci_open;
	hdev->close    = btuart_hci_close;
	hdev->flush    = btuart_hci_flush;
	hdev->send     = btuart_hci_send_frame;
	hdev->destruct = btuart_hci_destruct;
	hdev->ioctl    = btuart_hci_ioctl;

	hdev->owner = THIS_MODULE;

	spin_lock_irqsave(&(info->lock), flags);

	/* Reset UART */
	outb(0, iobase + UART_MCR);

	/* Turn off interrupts */
	outb(0, iobase + UART_IER);

	/* Initialize UART */
	outb(UART_LCR_WLEN8, iobase + UART_LCR);	/* Reset DLAB */
	outb((UART_MCR_DTR | UART_MCR_RTS | UART_MCR_OUT2), iobase + UART_MCR);

	/* Turn on interrupts */
	// outb(UART_IER_RLSI | UART_IER_RDI | UART_IER_THRI, iobase + UART_IER);

	spin_unlock_irqrestore(&(info->lock), flags);

	btuart_change_speed(info, DEFAULT_BAUD_RATE);

	/* Timeout before it is safe to send the first HCI packet */
	msleep(1000);

	/* Register HCI device */
	if (hci_register_dev(hdev) < 0) {
		BT_ERR("Can't register HCI device");
		info->hdev = NULL;
		hci_free_dev(hdev);
		return -ENODEV;
	}

	return 0;
}


static int btuart_close(btuart_info_t *info)
{
	unsigned long flags;
	unsigned int iobase = info->p_dev->resource[0]->start;
	struct hci_dev *hdev = info->hdev;

	if (!hdev)
		return -ENODEV;

	btuart_hci_close(hdev);

	spin_lock_irqsave(&(info->lock), flags);

	/* Reset UART */
	outb(0, iobase + UART_MCR);

	/* Turn off interrupts */
	outb(0, iobase + UART_IER);

	spin_unlock_irqrestore(&(info->lock), flags);

	if (hci_unregister_dev(hdev) < 0)
		BT_ERR("Can't unregister HCI device %s", hdev->name);

	hci_free_dev(hdev);

	return 0;
}

static int btuart_probe(struct pcmcia_device *link)
{
	btuart_info_t *info;

	/* Create new info device */
	info = kzalloc(sizeof(*info), GFP_KERNEL);
	if (!info)
		return -ENOMEM;

	info->p_dev = link;
	link->priv = info;

<<<<<<< HEAD
	link->resource[0]->flags |= IO_DATA_PATH_WIDTH_8;
	link->resource[0]->end = 8;

	link->conf.Attributes = CONF_ENABLE_IRQ;
	link->conf.IntType = INT_MEMORY_AND_IO;
=======
	link->config_flags |= CONF_ENABLE_IRQ | CONF_AUTO_SET_VPP |
		CONF_AUTO_SET_IO;
>>>>>>> 45f53cc9

	return btuart_config(link);
}


static void btuart_detach(struct pcmcia_device *link)
{
	btuart_info_t *info = link->priv;

	btuart_release(link);
	kfree(info);
}

static int btuart_check_config(struct pcmcia_device *p_dev, void *priv_data)
{
	int *try = priv_data;

<<<<<<< HEAD
	p_dev->io_lines = (try == 0) ? 16 : cf->io.flags & CISTPL_IO_LINES_MASK;

	if (cf->vpp1.present & (1 << CISTPL_POWER_VNOM))
		p_dev->conf.Vpp = cf->vpp1.param[CISTPL_POWER_VNOM] / 10000;
	if ((cf->io.nwin > 0) && (cf->io.win[0].len == 8) &&
	    (cf->io.win[0].base != 0)) {
		p_dev->resource[0]->start = cf->io.win[0].base;
		if (!pcmcia_request_io(p_dev))
			return 0;
	}
	return -ENODEV;
=======
	if (try == 0)
		p_dev->io_lines = 16;

	if ((p_dev->resource[0]->end != 8) || (p_dev->resource[0]->start == 0))
		return -EINVAL;

	p_dev->resource[0]->end = 8;
	p_dev->resource[0]->flags &= ~IO_DATA_PATH_WIDTH;
	p_dev->resource[0]->flags |= IO_DATA_PATH_WIDTH_8;

	return pcmcia_request_io(p_dev);
>>>>>>> 45f53cc9
}

static int btuart_check_config_notpicky(struct pcmcia_device *p_dev,
					void *priv_data)
{
	static unsigned int base[5] = { 0x3f8, 0x2f8, 0x3e8, 0x2e8, 0x0 };
	int j;

<<<<<<< HEAD
	if ((cf->io.nwin > 0) && ((cf->io.flags & CISTPL_IO_LINES_MASK) <= 3)) {
		for (j = 0; j < 5; j++) {
			p_dev->resource[0]->start = base[j];
			p_dev->io_lines = base[j] ? 16 : 3;
			if (!pcmcia_request_io(p_dev))
				return 0;
		}
=======
	if (p_dev->io_lines > 3)
		return -ENODEV;

	p_dev->resource[0]->flags &= ~IO_DATA_PATH_WIDTH;
	p_dev->resource[0]->flags |= IO_DATA_PATH_WIDTH_8;
	p_dev->resource[0]->end = 8;

	for (j = 0; j < 5; j++) {
		p_dev->resource[0]->start = base[j];
		p_dev->io_lines = base[j] ? 16 : 3;
		if (!pcmcia_request_io(p_dev))
			return 0;
>>>>>>> 45f53cc9
	}
	return -ENODEV;
}

static int btuart_config(struct pcmcia_device *link)
{
	btuart_info_t *info = link->priv;
	int i;
	int try;

	/* First pass: look for a config entry that looks normal.
	   Two tries: without IO aliases, then with aliases */
	for (try = 0; try < 2; try++)
		if (!pcmcia_loop_config(link, btuart_check_config, &try))
			goto found_port;

	/* Second pass: try to find an entry that isn't picky about
	   its base address, then try to grab any standard serial port
	   address, and finally try to get any free port. */
	if (!pcmcia_loop_config(link, btuart_check_config_notpicky, NULL))
		goto found_port;

	BT_ERR("No usable port range found");
	goto failed;

found_port:
	i = pcmcia_request_irq(link, btuart_interrupt);
	if (i != 0)
		goto failed;

	i = pcmcia_enable_device(link);
	if (i != 0)
		goto failed;

	if (btuart_open(info) != 0)
		goto failed;

	return 0;

failed:
	btuart_release(link);
	return -ENODEV;
}


static void btuart_release(struct pcmcia_device *link)
{
	btuart_info_t *info = link->priv;

	btuart_close(info);

	pcmcia_disable_device(link);
}

static struct pcmcia_device_id btuart_ids[] = {
	/* don't use this driver. Use serial_cs + hci_uart instead */
	PCMCIA_DEVICE_NULL
};
MODULE_DEVICE_TABLE(pcmcia, btuart_ids);

static struct pcmcia_driver btuart_driver = {
	.owner		= THIS_MODULE,
	.name		= "btuart_cs",
	.probe		= btuart_probe,
	.remove		= btuart_detach,
	.id_table	= btuart_ids,
};

static int __init init_btuart_cs(void)
{
	return pcmcia_register_driver(&btuart_driver);
}


static void __exit exit_btuart_cs(void)
{
	pcmcia_unregister_driver(&btuart_driver);
}

module_init(init_btuart_cs);
module_exit(exit_btuart_cs);<|MERGE_RESOLUTION|>--- conflicted
+++ resolved
@@ -41,10 +41,6 @@
 #include <asm/system.h>
 #include <asm/io.h>
 
-<<<<<<< HEAD
-#include <pcmcia/cs.h>
-=======
->>>>>>> 45f53cc9
 #include <pcmcia/cistpl.h>
 #include <pcmcia/ciscode.h>
 #include <pcmcia/ds.h>
@@ -589,16 +585,8 @@
 	info->p_dev = link;
 	link->priv = info;
 
-<<<<<<< HEAD
-	link->resource[0]->flags |= IO_DATA_PATH_WIDTH_8;
-	link->resource[0]->end = 8;
-
-	link->conf.Attributes = CONF_ENABLE_IRQ;
-	link->conf.IntType = INT_MEMORY_AND_IO;
-=======
 	link->config_flags |= CONF_ENABLE_IRQ | CONF_AUTO_SET_VPP |
 		CONF_AUTO_SET_IO;
->>>>>>> 45f53cc9
 
 	return btuart_config(link);
 }
@@ -616,19 +604,6 @@
 {
 	int *try = priv_data;
 
-<<<<<<< HEAD
-	p_dev->io_lines = (try == 0) ? 16 : cf->io.flags & CISTPL_IO_LINES_MASK;
-
-	if (cf->vpp1.present & (1 << CISTPL_POWER_VNOM))
-		p_dev->conf.Vpp = cf->vpp1.param[CISTPL_POWER_VNOM] / 10000;
-	if ((cf->io.nwin > 0) && (cf->io.win[0].len == 8) &&
-	    (cf->io.win[0].base != 0)) {
-		p_dev->resource[0]->start = cf->io.win[0].base;
-		if (!pcmcia_request_io(p_dev))
-			return 0;
-	}
-	return -ENODEV;
-=======
 	if (try == 0)
 		p_dev->io_lines = 16;
 
@@ -640,7 +615,6 @@
 	p_dev->resource[0]->flags |= IO_DATA_PATH_WIDTH_8;
 
 	return pcmcia_request_io(p_dev);
->>>>>>> 45f53cc9
 }
 
 static int btuart_check_config_notpicky(struct pcmcia_device *p_dev,
@@ -649,15 +623,6 @@
 	static unsigned int base[5] = { 0x3f8, 0x2f8, 0x3e8, 0x2e8, 0x0 };
 	int j;
 
-<<<<<<< HEAD
-	if ((cf->io.nwin > 0) && ((cf->io.flags & CISTPL_IO_LINES_MASK) <= 3)) {
-		for (j = 0; j < 5; j++) {
-			p_dev->resource[0]->start = base[j];
-			p_dev->io_lines = base[j] ? 16 : 3;
-			if (!pcmcia_request_io(p_dev))
-				return 0;
-		}
-=======
 	if (p_dev->io_lines > 3)
 		return -ENODEV;
 
@@ -670,7 +635,6 @@
 		p_dev->io_lines = base[j] ? 16 : 3;
 		if (!pcmcia_request_io(p_dev))
 			return 0;
->>>>>>> 45f53cc9
 	}
 	return -ENODEV;
 }
