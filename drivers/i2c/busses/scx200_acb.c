--- conflicted
+++ resolved
@@ -532,39 +532,12 @@
 	return 0;
 }
 
-<<<<<<< HEAD
-/* Driver data is an index into the scx200_data array that indicates
- * the name and the BAR where the I/O address resource is located.  ISA
- * devices are flagged with a bar value of -1 */
-
-static const struct pci_device_id scx200_pci[] __initconst = {
-	{ PCI_DEVICE(PCI_VENDOR_ID_NS, PCI_DEVICE_ID_NS_SCx200_BRIDGE),
-	  .driver_data = 0 },
-	{ PCI_DEVICE(PCI_VENDOR_ID_NS, PCI_DEVICE_ID_NS_SC1100_BRIDGE),
-	  .driver_data = 0 },
-	{ PCI_DEVICE(PCI_VENDOR_ID_NS, PCI_DEVICE_ID_NS_CS5535_ISA),
-	  .driver_data = 1 },
-	{ PCI_DEVICE(PCI_VENDOR_ID_AMD, PCI_DEVICE_ID_AMD_CS5536_ISA),
-	  .driver_data = 2 },
-	{ 0, }
-};
-
-static struct {
-	const char *name;
-	int bar;
-} scx200_data[] = {
-	{ "SCx200", -1 },
-	{ "CS5535",  0 },
-	{ "CS5536",  0 }
-};
-=======
 static void __devexit scx200_cleanup_iface(struct scx200_acb_iface *iface)
 {
 	i2c_del_adapter(&iface->adapter);
 	release_region(iface->base, 8);
 	kfree(iface);
 }
->>>>>>> 3cbea436
 
 static int __devexit scx200_remove(struct platform_device *pdev)
 {
