--- conflicted
+++ resolved
@@ -165,10 +165,6 @@
 static irqreturn_t solos_irq(int irq, void *dev_id);
 static struct atm_vcc* find_vcc(struct atm_dev *dev, short vpi, int vci);
 static int list_vccs(int vci);
-<<<<<<< HEAD
-static void release_vccs(struct atm_dev *dev);
-=======
->>>>>>> 105e53f8
 static int atm_init(struct solos_card *, struct device *);
 static void atm_remove(struct solos_card *);
 static int send_command(struct solos_card *card, int dev, const char *buf, size_t size);
