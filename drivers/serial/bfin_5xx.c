/*
 * Blackfin On-Chip Serial Driver
 *
 * Copyright 2006-2010 Analog Devices Inc.
 *
 * Enter bugs at http://blackfin.uclinux.org/
 *
 * Licensed under the GPL-2 or later.
 */

#if defined(CONFIG_SERIAL_BFIN_CONSOLE) && defined(CONFIG_MAGIC_SYSRQ)
#define SUPPORT_SYSRQ
#endif

#define DRIVER_NAME "bfin-uart"
#define pr_fmt(fmt) DRIVER_NAME ": " fmt

#include <linux/module.h>
#include <linux/ioport.h>
#include <linux/gfp.h>
#include <linux/io.h>
#include <linux/init.h>
#include <linux/console.h>
#include <linux/sysrq.h>
#include <linux/platform_device.h>
#include <linux/tty.h>
#include <linux/tty_flip.h>
#include <linux/serial_core.h>
<<<<<<< HEAD
#include <linux/dma-mapping.h>

#if defined(CONFIG_KGDB_SERIAL_CONSOLE) || \
	defined(CONFIG_KGDB_SERIAL_CONSOLE_MODULE)
#include <linux/kgdb.h>
#include <asm/irq_regs.h>
#endif

#include <asm/gpio.h>
#include <mach/bfin_serial_5xx.h>

#include <asm/dma.h>
#include <asm/io.h>
#include <asm/irq.h>
#include <asm/cacheflush.h>
=======
#include <linux/gpio.h>
#include <linux/irq.h>
#include <linux/kgdb.h>
#include <linux/slab.h>
#include <linux/dma-mapping.h>

#include <asm/portmux.h>
#include <asm/cacheflush.h>
#include <asm/dma.h>

#define port_membase(uart)     (((struct bfin_serial_port *)(uart))->port.membase)
#define get_lsr_cache(uart)    (((struct bfin_serial_port *)(uart))->lsr)
#define put_lsr_cache(uart, v) (((struct bfin_serial_port *)(uart))->lsr = (v))
#include <asm/bfin_serial.h>
>>>>>>> 3cbea436

#ifdef CONFIG_SERIAL_BFIN_MODULE
# undef CONFIG_EARLY_PRINTK
#endif

#ifdef CONFIG_SERIAL_BFIN_MODULE
# undef CONFIG_EARLY_PRINTK
#endif

/* UART name and device definitions */
#define BFIN_SERIAL_DEV_NAME	"ttyBF"
#define BFIN_SERIAL_MAJOR	204
#define BFIN_SERIAL_MINOR	64

static struct bfin_serial_port *bfin_serial_ports[BFIN_UART_NR_PORTS];

#if defined(CONFIG_KGDB_SERIAL_CONSOLE) || \
	defined(CONFIG_KGDB_SERIAL_CONSOLE_MODULE)

# ifndef CONFIG_SERIAL_BFIN_PIO
#  error KGDB only support UART in PIO mode.
# endif

static int kgdboc_port_line;
static int kgdboc_break_enabled;
#endif
/*
 * Setup for console. Argument comes from the menuconfig
 */
#define DMA_RX_XCOUNT		512
#define DMA_RX_YCOUNT		(PAGE_SIZE / DMA_RX_XCOUNT)

#define DMA_RX_FLUSH_JIFFIES	(HZ / 50)

#ifdef CONFIG_SERIAL_BFIN_DMA
static void bfin_serial_dma_tx_chars(struct bfin_serial_port *uart);
#else
static void bfin_serial_tx_chars(struct bfin_serial_port *uart);
#endif

static void bfin_serial_reset_irda(struct uart_port *port);

#if defined(CONFIG_SERIAL_BFIN_CTSRTS) || \
	defined(CONFIG_SERIAL_BFIN_HARD_CTSRTS)
static unsigned int bfin_serial_get_mctrl(struct uart_port *port)
{
	struct bfin_serial_port *uart = (struct bfin_serial_port *)port;
	if (uart->cts_pin < 0)
		return TIOCM_CTS | TIOCM_DSR | TIOCM_CAR;

	/* CTS PIN is negative assertive. */
	if (UART_GET_CTS(uart))
		return TIOCM_CTS | TIOCM_DSR | TIOCM_CAR;
	else
		return TIOCM_DSR | TIOCM_CAR;
}

static void bfin_serial_set_mctrl(struct uart_port *port, unsigned int mctrl)
{
	struct bfin_serial_port *uart = (struct bfin_serial_port *)port;
	if (uart->rts_pin < 0)
		return;

	/* RTS PIN is negative assertive. */
	if (mctrl & TIOCM_RTS)
		UART_ENABLE_RTS(uart);
	else
		UART_DISABLE_RTS(uart);
}

/*
 * Handle any change of modem status signal.
 */
static irqreturn_t bfin_serial_mctrl_cts_int(int irq, void *dev_id)
{
	struct bfin_serial_port *uart = dev_id;
	unsigned int status;

	status = bfin_serial_get_mctrl(&uart->port);
	uart_handle_cts_change(&uart->port, status & TIOCM_CTS);
#ifdef CONFIG_SERIAL_BFIN_HARD_CTSRTS
	uart->scts = 1;
	UART_CLEAR_SCTS(uart);
	UART_CLEAR_IER(uart, EDSSI);
#endif

	return IRQ_HANDLED;
}
#else
static unsigned int bfin_serial_get_mctrl(struct uart_port *port)
{
	return TIOCM_CTS | TIOCM_DSR | TIOCM_CAR;
}

static void bfin_serial_set_mctrl(struct uart_port *port, unsigned int mctrl)
{
}
#endif

/*
 * interrupts are disabled on entry
 */
static void bfin_serial_stop_tx(struct uart_port *port)
{
	struct bfin_serial_port *uart = (struct bfin_serial_port *)port;
#ifdef CONFIG_SERIAL_BFIN_DMA
	struct circ_buf *xmit = &uart->port.state->xmit;
#endif

	while (!(UART_GET_LSR(uart) & TEMT))
		cpu_relax();

#ifdef CONFIG_SERIAL_BFIN_DMA
	disable_dma(uart->tx_dma_channel);
	xmit->tail = (xmit->tail + uart->tx_count) & (UART_XMIT_SIZE - 1);
	uart->port.icount.tx += uart->tx_count;
	uart->tx_count = 0;
	uart->tx_done = 1;
#else
#ifdef CONFIG_BF54x
	/* Clear TFI bit */
	UART_PUT_LSR(uart, TFI);
#endif
	UART_CLEAR_IER(uart, ETBEI);
#endif
}

/*
 * port is locked and interrupts are disabled
 */
static void bfin_serial_start_tx(struct uart_port *port)
{
	struct bfin_serial_port *uart = (struct bfin_serial_port *)port;
	struct tty_struct *tty = uart->port.state->port.tty;

#ifdef CONFIG_SERIAL_BFIN_HARD_CTSRTS
	if (uart->scts && !(bfin_serial_get_mctrl(&uart->port) & TIOCM_CTS)) {
		uart->scts = 0;
		uart_handle_cts_change(&uart->port, uart->scts);
	}
#endif

	/*
	 * To avoid losting RX interrupt, we reset IR function
	 * before sending data.
	 */
	if (tty->termios->c_line == N_IRDA)
		bfin_serial_reset_irda(port);

#ifdef CONFIG_SERIAL_BFIN_DMA
	if (uart->tx_done)
		bfin_serial_dma_tx_chars(uart);
#else
	UART_SET_IER(uart, ETBEI);
	bfin_serial_tx_chars(uart);
#endif
}

/*
 * Interrupts are enabled
 */
static void bfin_serial_stop_rx(struct uart_port *port)
{
	struct bfin_serial_port *uart = (struct bfin_serial_port *)port;

	UART_CLEAR_IER(uart, ERBFI);
}

/*
 * Set the modem control timer to fire immediately.
 */
static void bfin_serial_enable_ms(struct uart_port *port)
{
}


#if ANOMALY_05000363 && defined(CONFIG_SERIAL_BFIN_PIO)
# define UART_GET_ANOMALY_THRESHOLD(uart)    ((uart)->anomaly_threshold)
# define UART_SET_ANOMALY_THRESHOLD(uart, v) ((uart)->anomaly_threshold = (v))
#else
# define UART_GET_ANOMALY_THRESHOLD(uart)    0
# define UART_SET_ANOMALY_THRESHOLD(uart, v)
#endif

#ifdef CONFIG_SERIAL_BFIN_PIO
static void bfin_serial_rx_chars(struct bfin_serial_port *uart)
{
	struct tty_struct *tty = NULL;
	unsigned int status, ch, flg;
	static struct timeval anomaly_start = { .tv_sec = 0 };

	status = UART_GET_LSR(uart);
	UART_CLEAR_LSR(uart);

 	ch = UART_GET_CHAR(uart);
 	uart->port.icount.rx++;

#if defined(CONFIG_KGDB_SERIAL_CONSOLE) || \
	defined(CONFIG_KGDB_SERIAL_CONSOLE_MODULE)
	if (kgdb_connected && kgdboc_port_line == uart->port.line
		&& kgdboc_break_enabled)
		if (ch == 0x3) {/* Ctrl + C */
			kgdb_breakpoint();
			return;
		}

	if (!uart->port.state || !uart->port.state->port.tty)
		return;
#endif
	tty = uart->port.state->port.tty;

	if (ANOMALY_05000363) {
		/* The BF533 (and BF561) family of processors have a nice anomaly
		 * where they continuously generate characters for a "single" break.
		 * We have to basically ignore this flood until the "next" valid
		 * character comes across.  Due to the nature of the flood, it is
		 * not possible to reliably catch bytes that are sent too quickly
		 * after this break.  So application code talking to the Blackfin
		 * which sends a break signal must allow at least 1.5 character
		 * times after the end of the break for things to stabilize.  This
		 * timeout was picked as it must absolutely be larger than 1
		 * character time +/- some percent.  So 1.5 sounds good.  All other
		 * Blackfin families operate properly.  Woo.
		 */
		if (anomaly_start.tv_sec) {
			struct timeval curr;
			suseconds_t usecs;

			if ((~ch & (~ch + 1)) & 0xff)
				goto known_good_char;

			do_gettimeofday(&curr);
			if (curr.tv_sec - anomaly_start.tv_sec > 1)
				goto known_good_char;

			usecs = 0;
			if (curr.tv_sec != anomaly_start.tv_sec)
				usecs += USEC_PER_SEC;
			usecs += curr.tv_usec - anomaly_start.tv_usec;

			if (usecs > UART_GET_ANOMALY_THRESHOLD(uart))
				goto known_good_char;

			if (ch)
				anomaly_start.tv_sec = 0;
			else
				anomaly_start = curr;

			return;

 known_good_char:
			status &= ~BI;
			anomaly_start.tv_sec = 0;
		}
	}

	if (status & BI) {
		if (ANOMALY_05000363)
			if (bfin_revid() < 5)
				do_gettimeofday(&anomaly_start);
		uart->port.icount.brk++;
		if (uart_handle_break(&uart->port))
			goto ignore_char;
		status &= ~(PE | FE);
	}
	if (status & PE)
		uart->port.icount.parity++;
	if (status & OE)
		uart->port.icount.overrun++;
	if (status & FE)
		uart->port.icount.frame++;

	status &= uart->port.read_status_mask;

	if (status & BI)
		flg = TTY_BREAK;
	else if (status & PE)
		flg = TTY_PARITY;
	else if (status & FE)
		flg = TTY_FRAME;
	else
		flg = TTY_NORMAL;

	if (uart_handle_sysrq_char(&uart->port, ch))
		goto ignore_char;

	uart_insert_char(&uart->port, status, OE, ch, flg);

 ignore_char:
	tty_flip_buffer_push(tty);
}

static void bfin_serial_tx_chars(struct bfin_serial_port *uart)
{
	struct circ_buf *xmit = &uart->port.state->xmit;

	if (uart_circ_empty(xmit) || uart_tx_stopped(&uart->port)) {
#ifdef CONFIG_BF54x
		/* Clear TFI bit */
		UART_PUT_LSR(uart, TFI);
#endif
		/* Anomaly notes:
		 *  05000215 -	we always clear ETBEI within last UART TX
		 *		interrupt to end a string. It is always set
		 *		when start a new tx.
		 */
		UART_CLEAR_IER(uart, ETBEI);
		return;
	}

	if (uart->port.x_char) {
		UART_PUT_CHAR(uart, uart->port.x_char);
		uart->port.icount.tx++;
		uart->port.x_char = 0;
	}

	while ((UART_GET_LSR(uart) & THRE) && xmit->tail != xmit->head) {
		UART_PUT_CHAR(uart, xmit->buf[xmit->tail]);
		xmit->tail = (xmit->tail + 1) & (UART_XMIT_SIZE - 1);
		uart->port.icount.tx++;
	}

	if (uart_circ_chars_pending(xmit) < WAKEUP_CHARS)
		uart_write_wakeup(&uart->port);
}

static irqreturn_t bfin_serial_rx_int(int irq, void *dev_id)
{
	struct bfin_serial_port *uart = dev_id;

	spin_lock(&uart->port.lock);
	while (UART_GET_LSR(uart) & DR)
		bfin_serial_rx_chars(uart);
	spin_unlock(&uart->port.lock);

	return IRQ_HANDLED;
}

static irqreturn_t bfin_serial_tx_int(int irq, void *dev_id)
{
	struct bfin_serial_port *uart = dev_id;

#ifdef CONFIG_SERIAL_BFIN_HARD_CTSRTS
	if (uart->scts && !(bfin_serial_get_mctrl(&uart->port) & TIOCM_CTS)) {
		uart->scts = 0;
		uart_handle_cts_change(&uart->port, uart->scts);
	}
#endif
	spin_lock(&uart->port.lock);
	if (UART_GET_LSR(uart) & THRE)
		bfin_serial_tx_chars(uart);
	spin_unlock(&uart->port.lock);

	return IRQ_HANDLED;
}
#endif

#ifdef CONFIG_SERIAL_BFIN_DMA
static void bfin_serial_dma_tx_chars(struct bfin_serial_port *uart)
{
	struct circ_buf *xmit = &uart->port.state->xmit;

	uart->tx_done = 0;

	if (uart_circ_empty(xmit) || uart_tx_stopped(&uart->port)) {
		uart->tx_count = 0;
		uart->tx_done = 1;
		return;
	}

	if (uart->port.x_char) {
		UART_PUT_CHAR(uart, uart->port.x_char);
		uart->port.icount.tx++;
		uart->port.x_char = 0;
	}

	uart->tx_count = CIRC_CNT(xmit->head, xmit->tail, UART_XMIT_SIZE);
	if (uart->tx_count > (UART_XMIT_SIZE - xmit->tail))
		uart->tx_count = UART_XMIT_SIZE - xmit->tail;
	blackfin_dcache_flush_range((unsigned long)(xmit->buf+xmit->tail),
					(unsigned long)(xmit->buf+xmit->tail+uart->tx_count));
	set_dma_config(uart->tx_dma_channel,
		set_bfin_dma_config(DIR_READ, DMA_FLOW_STOP,
			INTR_ON_BUF,
			DIMENSION_LINEAR,
			DATA_SIZE_8,
			DMA_SYNC_RESTART));
	set_dma_start_addr(uart->tx_dma_channel, (unsigned long)(xmit->buf+xmit->tail));
	set_dma_x_count(uart->tx_dma_channel, uart->tx_count);
	set_dma_x_modify(uart->tx_dma_channel, 1);
	SSYNC();
	enable_dma(uart->tx_dma_channel);

	UART_SET_IER(uart, ETBEI);
}

static void bfin_serial_dma_rx_chars(struct bfin_serial_port *uart)
{
	struct tty_struct *tty = uart->port.state->port.tty;
	int i, flg, status;

	status = UART_GET_LSR(uart);
	UART_CLEAR_LSR(uart);

	uart->port.icount.rx +=
		CIRC_CNT(uart->rx_dma_buf.head, uart->rx_dma_buf.tail,
		UART_XMIT_SIZE);

	if (status & BI) {
		uart->port.icount.brk++;
		if (uart_handle_break(&uart->port))
			goto dma_ignore_char;
		status &= ~(PE | FE);
	}
	if (status & PE)
		uart->port.icount.parity++;
	if (status & OE)
		uart->port.icount.overrun++;
	if (status & FE)
		uart->port.icount.frame++;

	status &= uart->port.read_status_mask;

	if (status & BI)
		flg = TTY_BREAK;
	else if (status & PE)
		flg = TTY_PARITY;
	else if (status & FE)
		flg = TTY_FRAME;
	else
		flg = TTY_NORMAL;

	for (i = uart->rx_dma_buf.tail; ; i++) {
		if (i >= UART_XMIT_SIZE)
			i = 0;
		if (i == uart->rx_dma_buf.head)
			break;
		if (!uart_handle_sysrq_char(&uart->port, uart->rx_dma_buf.buf[i]))
			uart_insert_char(&uart->port, status, OE,
				uart->rx_dma_buf.buf[i], flg);
	}

 dma_ignore_char:
	tty_flip_buffer_push(tty);
}

void bfin_serial_rx_dma_timeout(struct bfin_serial_port *uart)
{
	int x_pos, pos;

	dma_disable_irq(uart->tx_dma_channel);
	dma_disable_irq(uart->rx_dma_channel);
	spin_lock_bh(&uart->port.lock);

	/* 2D DMA RX buffer ring is used. Because curr_y_count and
	 * curr_x_count can't be read as an atomic operation,
	 * curr_y_count should be read before curr_x_count. When
	 * curr_x_count is read, curr_y_count may already indicate
	 * next buffer line. But, the position calculated here is
	 * still indicate the old line. The wrong position data may
	 * be smaller than current buffer tail, which cause garbages
	 * are received if it is not prohibit.
	 */
	uart->rx_dma_nrows = get_dma_curr_ycount(uart->rx_dma_channel);
	x_pos = get_dma_curr_xcount(uart->rx_dma_channel);
	uart->rx_dma_nrows = DMA_RX_YCOUNT - uart->rx_dma_nrows;
	if (uart->rx_dma_nrows == DMA_RX_YCOUNT || x_pos == 0)
		uart->rx_dma_nrows = 0;
	x_pos = DMA_RX_XCOUNT - x_pos;
	if (x_pos == DMA_RX_XCOUNT)
		x_pos = 0;

	pos = uart->rx_dma_nrows * DMA_RX_XCOUNT + x_pos;
	/* Ignore receiving data if new position is in the same line of
	 * current buffer tail and small.
	 */
	if (pos > uart->rx_dma_buf.tail ||
		uart->rx_dma_nrows < (uart->rx_dma_buf.tail/DMA_RX_XCOUNT)) {
		uart->rx_dma_buf.head = pos;
		bfin_serial_dma_rx_chars(uart);
		uart->rx_dma_buf.tail = uart->rx_dma_buf.head;
	}

	spin_unlock_bh(&uart->port.lock);
	dma_enable_irq(uart->tx_dma_channel);
	dma_enable_irq(uart->rx_dma_channel);

	mod_timer(&(uart->rx_dma_timer), jiffies + DMA_RX_FLUSH_JIFFIES);
}

static irqreturn_t bfin_serial_dma_tx_int(int irq, void *dev_id)
{
	struct bfin_serial_port *uart = dev_id;
	struct circ_buf *xmit = &uart->port.state->xmit;

#ifdef CONFIG_SERIAL_BFIN_HARD_CTSRTS
	if (uart->scts && !(bfin_serial_get_mctrl(&uart->port)&TIOCM_CTS)) {
		uart->scts = 0;
		uart_handle_cts_change(&uart->port, uart->scts);
	}
#endif

	spin_lock(&uart->port.lock);
	if (!(get_dma_curr_irqstat(uart->tx_dma_channel)&DMA_RUN)) {
		disable_dma(uart->tx_dma_channel);
		clear_dma_irqstat(uart->tx_dma_channel);
		/* Anomaly notes:
		 *  05000215 -	we always clear ETBEI within last UART TX
		 *		interrupt to end a string. It is always set
		 *		when start a new tx.
		 */
		UART_CLEAR_IER(uart, ETBEI);
		xmit->tail = (xmit->tail + uart->tx_count) & (UART_XMIT_SIZE - 1);
		uart->port.icount.tx += uart->tx_count;

		if (uart_circ_chars_pending(xmit) < WAKEUP_CHARS)
			uart_write_wakeup(&uart->port);

		bfin_serial_dma_tx_chars(uart);
	}

	spin_unlock(&uart->port.lock);
	return IRQ_HANDLED;
}

static irqreturn_t bfin_serial_dma_rx_int(int irq, void *dev_id)
{
	struct bfin_serial_port *uart = dev_id;
	unsigned short irqstat;
	int x_pos, pos;

	spin_lock(&uart->port.lock);
	irqstat = get_dma_curr_irqstat(uart->rx_dma_channel);
	clear_dma_irqstat(uart->rx_dma_channel);

	uart->rx_dma_nrows = get_dma_curr_ycount(uart->rx_dma_channel);
	x_pos = get_dma_curr_xcount(uart->rx_dma_channel);
	uart->rx_dma_nrows = DMA_RX_YCOUNT - uart->rx_dma_nrows;
	if (uart->rx_dma_nrows == DMA_RX_YCOUNT || x_pos == 0)
		uart->rx_dma_nrows = 0;

	pos = uart->rx_dma_nrows * DMA_RX_XCOUNT;
	if (pos > uart->rx_dma_buf.tail ||
		uart->rx_dma_nrows < (uart->rx_dma_buf.tail/DMA_RX_XCOUNT)) {
		uart->rx_dma_buf.head = pos;
		bfin_serial_dma_rx_chars(uart);
		uart->rx_dma_buf.tail = uart->rx_dma_buf.head;
	}

	spin_unlock(&uart->port.lock);

	return IRQ_HANDLED;
}
#endif

/*
 * Return TIOCSER_TEMT when transmitter is not busy.
 */
static unsigned int bfin_serial_tx_empty(struct uart_port *port)
{
	struct bfin_serial_port *uart = (struct bfin_serial_port *)port;
	unsigned short lsr;

	lsr = UART_GET_LSR(uart);
	if (lsr & TEMT)
		return TIOCSER_TEMT;
	else
		return 0;
}

static void bfin_serial_break_ctl(struct uart_port *port, int break_state)
{
	struct bfin_serial_port *uart = (struct bfin_serial_port *)port;
	u16 lcr = UART_GET_LCR(uart);
	if (break_state)
		lcr |= SB;
	else
		lcr &= ~SB;
	UART_PUT_LCR(uart, lcr);
	SSYNC();
}

static int bfin_serial_startup(struct uart_port *port)
{
	struct bfin_serial_port *uart = (struct bfin_serial_port *)port;

#ifdef CONFIG_SERIAL_BFIN_DMA
	dma_addr_t dma_handle;

	if (request_dma(uart->rx_dma_channel, "BFIN_UART_RX") < 0) {
		printk(KERN_NOTICE "Unable to attach Blackfin UART RX DMA channel\n");
		return -EBUSY;
	}

	if (request_dma(uart->tx_dma_channel, "BFIN_UART_TX") < 0) {
		printk(KERN_NOTICE "Unable to attach Blackfin UART TX DMA channel\n");
		free_dma(uart->rx_dma_channel);
		return -EBUSY;
	}

	set_dma_callback(uart->rx_dma_channel, bfin_serial_dma_rx_int, uart);
	set_dma_callback(uart->tx_dma_channel, bfin_serial_dma_tx_int, uart);

	uart->rx_dma_buf.buf = (unsigned char *)dma_alloc_coherent(NULL, PAGE_SIZE, &dma_handle, GFP_DMA);
	uart->rx_dma_buf.head = 0;
	uart->rx_dma_buf.tail = 0;
	uart->rx_dma_nrows = 0;

	set_dma_config(uart->rx_dma_channel,
		set_bfin_dma_config(DIR_WRITE, DMA_FLOW_AUTO,
				INTR_ON_ROW, DIMENSION_2D,
				DATA_SIZE_8,
				DMA_SYNC_RESTART));
	set_dma_x_count(uart->rx_dma_channel, DMA_RX_XCOUNT);
	set_dma_x_modify(uart->rx_dma_channel, 1);
	set_dma_y_count(uart->rx_dma_channel, DMA_RX_YCOUNT);
	set_dma_y_modify(uart->rx_dma_channel, 1);
	set_dma_start_addr(uart->rx_dma_channel, (unsigned long)uart->rx_dma_buf.buf);
	enable_dma(uart->rx_dma_channel);

	uart->rx_dma_timer.data = (unsigned long)(uart);
	uart->rx_dma_timer.function = (void *)bfin_serial_rx_dma_timeout;
	uart->rx_dma_timer.expires = jiffies + DMA_RX_FLUSH_JIFFIES;
	add_timer(&(uart->rx_dma_timer));
#else
# if defined(CONFIG_KGDB_SERIAL_CONSOLE) || \
	defined(CONFIG_KGDB_SERIAL_CONSOLE_MODULE)
	if (kgdboc_port_line == uart->port.line && kgdboc_break_enabled)
		kgdboc_break_enabled = 0;
	else {
# endif
	if (request_irq(uart->port.irq, bfin_serial_rx_int, IRQF_DISABLED,
	     "BFIN_UART_RX", uart)) {
		printk(KERN_NOTICE "Unable to attach BlackFin UART RX interrupt\n");
		return -EBUSY;
	}

	if (request_irq
	    (uart->port.irq+1, bfin_serial_tx_int, IRQF_DISABLED,
	     "BFIN_UART_TX", uart)) {
		printk(KERN_NOTICE "Unable to attach BlackFin UART TX interrupt\n");
		free_irq(uart->port.irq, uart);
		return -EBUSY;
	}

# ifdef CONFIG_BF54x
	{
		/*
		 * UART2 and UART3 on BF548 share interrupt PINs and DMA
		 * controllers with SPORT2 and SPORT3. UART rx and tx
		 * interrupts are generated in PIO mode only when configure
		 * their peripheral mapping registers properly, which means
		 * request corresponding DMA channels in PIO mode as well.
		 */
		unsigned uart_dma_ch_rx, uart_dma_ch_tx;

		switch (uart->port.irq) {
		case IRQ_UART3_RX:
			uart_dma_ch_rx = CH_UART3_RX;
			uart_dma_ch_tx = CH_UART3_TX;
			break;
		case IRQ_UART2_RX:
			uart_dma_ch_rx = CH_UART2_RX;
			uart_dma_ch_tx = CH_UART2_TX;
			break;
		default:
			uart_dma_ch_rx = uart_dma_ch_tx = 0;
			break;
		};

		if (uart_dma_ch_rx &&
			request_dma(uart_dma_ch_rx, "BFIN_UART_RX") < 0) {
			printk(KERN_NOTICE"Fail to attach UART interrupt\n");
			free_irq(uart->port.irq, uart);
			free_irq(uart->port.irq + 1, uart);
			return -EBUSY;
		}
		if (uart_dma_ch_tx &&
			request_dma(uart_dma_ch_tx, "BFIN_UART_TX") < 0) {
			printk(KERN_NOTICE "Fail to attach UART interrupt\n");
			free_dma(uart_dma_ch_rx);
			free_irq(uart->port.irq, uart);
			free_irq(uart->port.irq + 1, uart);
			return -EBUSY;
		}
	}
# endif
# if defined(CONFIG_KGDB_SERIAL_CONSOLE) || \
	defined(CONFIG_KGDB_SERIAL_CONSOLE_MODULE)
	}
# endif
#endif

#ifdef CONFIG_SERIAL_BFIN_CTSRTS
	if (uart->cts_pin >= 0) {
		if (request_irq(gpio_to_irq(uart->cts_pin),
			bfin_serial_mctrl_cts_int,
			IRQF_TRIGGER_RISING | IRQF_TRIGGER_FALLING |
			IRQF_DISABLED, "BFIN_UART_CTS", uart)) {
			uart->cts_pin = -1;
			pr_info("Unable to attach BlackFin UART CTS interrupt. So, disable it.\n");
		}
	}
	if (uart->rts_pin >= 0) {
		gpio_direction_output(uart->rts_pin, 0);
	}
#endif
#ifdef CONFIG_SERIAL_BFIN_HARD_CTSRTS
	if (uart->cts_pin >= 0 && request_irq(uart->status_irq,
		bfin_serial_mctrl_cts_int,
		IRQF_DISABLED, "BFIN_UART_MODEM_STATUS", uart)) {
<<<<<<< HEAD
=======
		uart->cts_pin = -1;
>>>>>>> 3cbea436
		pr_info("Unable to attach BlackFin UART Modem Status interrupt.\n");
	}

	/* CTS RTS PINs are negative assertive. */
	UART_PUT_MCR(uart, ACTS);
	UART_SET_IER(uart, EDSSI);
#endif

	UART_SET_IER(uart, ERBFI);
	return 0;
}

static void bfin_serial_shutdown(struct uart_port *port)
{
	struct bfin_serial_port *uart = (struct bfin_serial_port *)port;

#ifdef CONFIG_SERIAL_BFIN_DMA
	disable_dma(uart->tx_dma_channel);
	free_dma(uart->tx_dma_channel);
	disable_dma(uart->rx_dma_channel);
	free_dma(uart->rx_dma_channel);
	del_timer(&(uart->rx_dma_timer));
	dma_free_coherent(NULL, PAGE_SIZE, uart->rx_dma_buf.buf, 0);
#else
#ifdef CONFIG_BF54x
	switch (uart->port.irq) {
	case IRQ_UART3_RX:
		free_dma(CH_UART3_RX);
		free_dma(CH_UART3_TX);
		break;
	case IRQ_UART2_RX:
		free_dma(CH_UART2_RX);
		free_dma(CH_UART2_TX);
		break;
	default:
		break;
	};
#endif
	free_irq(uart->port.irq, uart);
	free_irq(uart->port.irq+1, uart);
#endif

#ifdef CONFIG_SERIAL_BFIN_CTSRTS
	if (uart->cts_pin >= 0)
		free_irq(gpio_to_irq(uart->cts_pin), uart);
#endif
#ifdef CONFIG_SERIAL_BFIN_HARD_CTSRTS
<<<<<<< HEAD
	if (UART_GET_IER(uart) & EDSSI)
=======
	if (uart->cts_pin >= 0)
>>>>>>> 3cbea436
		free_irq(uart->status_irq, uart);
#endif
}

static void
bfin_serial_set_termios(struct uart_port *port, struct ktermios *termios,
		   struct ktermios *old)
{
	struct bfin_serial_port *uart = (struct bfin_serial_port *)port;
	unsigned long flags;
	unsigned int baud, quot;
	unsigned short val, ier, lcr = 0;

	switch (termios->c_cflag & CSIZE) {
	case CS8:
		lcr = WLS(8);
		break;
	case CS7:
		lcr = WLS(7);
		break;
	case CS6:
		lcr = WLS(6);
		break;
	case CS5:
		lcr = WLS(5);
		break;
	default:
		printk(KERN_ERR "%s: word lengh not supported\n",
			__func__);
	}

	/* Anomaly notes:
	 *  05000231 -  STOP bit is always set to 1 whatever the user is set.
	 */
	if (termios->c_cflag & CSTOPB) {
		if (ANOMALY_05000231)
			printk(KERN_WARNING "STOP bits other than 1 is not "
				"supported in case of anomaly 05000231.\n");
		else
			lcr |= STB;
	}
	if (termios->c_cflag & PARENB)
		lcr |= PEN;
	if (!(termios->c_cflag & PARODD))
		lcr |= EPS;
	if (termios->c_cflag & CMSPAR)
		lcr |= STP;

	spin_lock_irqsave(&uart->port.lock, flags);

	port->read_status_mask = OE;
	if (termios->c_iflag & INPCK)
		port->read_status_mask |= (FE | PE);
	if (termios->c_iflag & (BRKINT | PARMRK))
		port->read_status_mask |= BI;

	/*
	 * Characters to ignore
	 */
	port->ignore_status_mask = 0;
	if (termios->c_iflag & IGNPAR)
		port->ignore_status_mask |= FE | PE;
	if (termios->c_iflag & IGNBRK) {
		port->ignore_status_mask |= BI;
		/*
		 * If we're ignoring parity and break indicators,
		 * ignore overruns too (for real raw support).
		 */
		if (termios->c_iflag & IGNPAR)
			port->ignore_status_mask |= OE;
	}

	baud = uart_get_baud_rate(port, termios, old, 0, port->uartclk/16);
	quot = uart_get_divisor(port, baud);

	/* If discipline is not IRDA, apply ANOMALY_05000230 */
	if (termios->c_line != N_IRDA)
		quot -= ANOMALY_05000230;

	UART_SET_ANOMALY_THRESHOLD(uart, USEC_PER_SEC / baud * 15);

	/* Disable UART */
	ier = UART_GET_IER(uart);
	UART_DISABLE_INTS(uart);

	/* Set DLAB in LCR to Access DLL and DLH */
	UART_SET_DLAB(uart);

	UART_PUT_DLL(uart, quot & 0xFF);
	UART_PUT_DLH(uart, (quot >> 8) & 0xFF);
	SSYNC();

	/* Clear DLAB in LCR to Access THR RBR IER */
	UART_CLEAR_DLAB(uart);

	UART_PUT_LCR(uart, lcr);

	/* Enable UART */
	UART_ENABLE_INTS(uart, ier);

	val = UART_GET_GCTL(uart);
	val |= UCEN;
	UART_PUT_GCTL(uart, val);

	/* Port speed changed, update the per-port timeout. */
	uart_update_timeout(port, termios->c_cflag, baud);

	spin_unlock_irqrestore(&uart->port.lock, flags);
}

static const char *bfin_serial_type(struct uart_port *port)
{
	struct bfin_serial_port *uart = (struct bfin_serial_port *)port;

	return uart->port.type == PORT_BFIN ? "BFIN-UART" : NULL;
}

/*
 * Release the memory region(s) being used by 'port'.
 */
static void bfin_serial_release_port(struct uart_port *port)
{
}

/*
 * Request the memory region(s) being used by 'port'.
 */
static int bfin_serial_request_port(struct uart_port *port)
{
	return 0;
}

/*
 * Configure/autoconfigure the port.
 */
static void bfin_serial_config_port(struct uart_port *port, int flags)
{
	struct bfin_serial_port *uart = (struct bfin_serial_port *)port;

	if (flags & UART_CONFIG_TYPE &&
	    bfin_serial_request_port(&uart->port) == 0)
		uart->port.type = PORT_BFIN;
}

/*
 * Verify the new serial_struct (for TIOCSSERIAL).
 * The only change we allow are to the flags and type, and
 * even then only between PORT_BFIN and PORT_UNKNOWN
 */
static int
bfin_serial_verify_port(struct uart_port *port, struct serial_struct *ser)
{
	return 0;
}

/*
 * Enable the IrDA function if tty->ldisc.num is N_IRDA.
 * In other cases, disable IrDA function.
 */
static void bfin_serial_set_ldisc(struct uart_port *port, int ld)
{
	struct bfin_serial_port *uart = (struct bfin_serial_port *)port;
	unsigned short val;

	switch (ld) {
	case N_IRDA:
		val = UART_GET_GCTL(uart);
		val |= (IREN | RPOLC);
		UART_PUT_GCTL(uart, val);
		break;
	default:
		val = UART_GET_GCTL(uart);
		val &= ~(IREN | RPOLC);
		UART_PUT_GCTL(uart, val);
	}
}

static void bfin_serial_reset_irda(struct uart_port *port)
{
	struct bfin_serial_port *uart = (struct bfin_serial_port *)port;
	unsigned short val;

	val = UART_GET_GCTL(uart);
	val &= ~(IREN | RPOLC);
	UART_PUT_GCTL(uart, val);
	SSYNC();
	val |= (IREN | RPOLC);
	UART_PUT_GCTL(uart, val);
	SSYNC();
}

#ifdef CONFIG_CONSOLE_POLL
/* Anomaly notes:
 *  05000099 -  Because we only use THRE in poll_put and DR in poll_get,
 *		losing other bits of UART_LSR is not a problem here.
 */
static void bfin_serial_poll_put_char(struct uart_port *port, unsigned char chr)
{
	struct bfin_serial_port *uart = (struct bfin_serial_port *)port;

	while (!(UART_GET_LSR(uart) & THRE))
		cpu_relax();

	UART_CLEAR_DLAB(uart);
	UART_PUT_CHAR(uart, (unsigned char)chr);
}

static int bfin_serial_poll_get_char(struct uart_port *port)
{
	struct bfin_serial_port *uart = (struct bfin_serial_port *)port;
	unsigned char chr;

	while (!(UART_GET_LSR(uart) & DR))
		cpu_relax();

	UART_CLEAR_DLAB(uart);
	chr = UART_GET_CHAR(uart);

	return chr;
}
#endif

#if defined(CONFIG_KGDB_SERIAL_CONSOLE) || \
	defined(CONFIG_KGDB_SERIAL_CONSOLE_MODULE)
static void bfin_kgdboc_port_shutdown(struct uart_port *port)
{
	if (kgdboc_break_enabled) {
		kgdboc_break_enabled = 0;
		bfin_serial_shutdown(port);
	}
}

static int bfin_kgdboc_port_startup(struct uart_port *port)
{
	kgdboc_port_line = port->line;
	kgdboc_break_enabled = !bfin_serial_startup(port);
	return 0;
}
#endif

static struct uart_ops bfin_serial_pops = {
	.tx_empty	= bfin_serial_tx_empty,
	.set_mctrl	= bfin_serial_set_mctrl,
	.get_mctrl	= bfin_serial_get_mctrl,
	.stop_tx	= bfin_serial_stop_tx,
	.start_tx	= bfin_serial_start_tx,
	.stop_rx	= bfin_serial_stop_rx,
	.enable_ms	= bfin_serial_enable_ms,
	.break_ctl	= bfin_serial_break_ctl,
	.startup	= bfin_serial_startup,
	.shutdown	= bfin_serial_shutdown,
	.set_termios	= bfin_serial_set_termios,
	.set_ldisc	= bfin_serial_set_ldisc,
	.type		= bfin_serial_type,
	.release_port	= bfin_serial_release_port,
	.request_port	= bfin_serial_request_port,
	.config_port	= bfin_serial_config_port,
	.verify_port	= bfin_serial_verify_port,
#if defined(CONFIG_KGDB_SERIAL_CONSOLE) || \
	defined(CONFIG_KGDB_SERIAL_CONSOLE_MODULE)
	.kgdboc_port_startup	= bfin_kgdboc_port_startup,
	.kgdboc_port_shutdown	= bfin_kgdboc_port_shutdown,
#endif
#ifdef CONFIG_CONSOLE_POLL
	.poll_put_char	= bfin_serial_poll_put_char,
	.poll_get_char	= bfin_serial_poll_get_char,
#endif
};

#if defined(CONFIG_SERIAL_BFIN_CONSOLE) || defined(CONFIG_EARLY_PRINTK)
/*
 * If the port was already initialised (eg, by a boot loader),
 * try to determine the current setup.
 */
static void __init
bfin_serial_console_get_options(struct bfin_serial_port *uart, int *baud,
			   int *parity, int *bits)
{
	unsigned short status;

	status = UART_GET_IER(uart) & (ERBFI | ETBEI);
	if (status == (ERBFI | ETBEI)) {
		/* ok, the port was enabled */
		u16 lcr, dlh, dll;

		lcr = UART_GET_LCR(uart);

		*parity = 'n';
		if (lcr & PEN) {
			if (lcr & EPS)
				*parity = 'e';
			else
				*parity = 'o';
		}
		switch (lcr & 0x03) {
			case 0:	*bits = 5; break;
			case 1:	*bits = 6; break;
			case 2:	*bits = 7; break;
			case 3:	*bits = 8; break;
		}
		/* Set DLAB in LCR to Access DLL and DLH */
		UART_SET_DLAB(uart);

		dll = UART_GET_DLL(uart);
		dlh = UART_GET_DLH(uart);

		/* Clear DLAB in LCR to Access THR RBR IER */
		UART_CLEAR_DLAB(uart);

		*baud = get_sclk() / (16*(dll | dlh << 8));
	}
	pr_debug("%s:baud = %d, parity = %c, bits= %d\n", __func__, *baud, *parity, *bits);
}

static struct uart_driver bfin_serial_reg;

static void bfin_serial_console_putchar(struct uart_port *port, int ch)
{
	struct bfin_serial_port *uart = (struct bfin_serial_port *)port;
	while (!(UART_GET_LSR(uart) & THRE))
		barrier();
	UART_PUT_CHAR(uart, ch);
}

#endif /* defined (CONFIG_SERIAL_BFIN_CONSOLE) ||
		 defined (CONFIG_EARLY_PRINTK) */

#ifdef CONFIG_SERIAL_BFIN_CONSOLE
#define CLASS_BFIN_CONSOLE	"bfin-console"
/*
 * Interrupts are disabled on entering
 */
static void
bfin_serial_console_write(struct console *co, const char *s, unsigned int count)
{
	struct bfin_serial_port *uart = bfin_serial_ports[co->index];
	unsigned long flags;

	spin_lock_irqsave(&uart->port.lock, flags);
	uart_console_write(&uart->port, s, count, bfin_serial_console_putchar);
	spin_unlock_irqrestore(&uart->port.lock, flags);

}

static int __init
bfin_serial_console_setup(struct console *co, char *options)
{
	struct bfin_serial_port *uart;
	int baud = 57600;
	int bits = 8;
	int parity = 'n';
# if defined(CONFIG_SERIAL_BFIN_CTSRTS) || \
	defined(CONFIG_SERIAL_BFIN_HARD_CTSRTS)
	int flow = 'r';
# else
	int flow = 'n';
# endif

	/*
	 * Check whether an invalid uart number has been specified, and
	 * if so, search for the first available port that does have
	 * console support.
	 */
	if (co->index < 0 || co->index >= BFIN_UART_NR_PORTS)
		return -ENODEV;

	uart = bfin_serial_ports[co->index];
	if (!uart)
		return -ENODEV;

	if (options)
		uart_parse_options(options, &baud, &parity, &bits, &flow);
	else
		bfin_serial_console_get_options(uart, &baud, &parity, &bits);

	return uart_set_options(&uart->port, co, baud, parity, bits, flow);
}

static struct console bfin_serial_console = {
	.name		= BFIN_SERIAL_DEV_NAME,
	.write		= bfin_serial_console_write,
	.device		= uart_console_device,
	.setup		= bfin_serial_console_setup,
	.flags		= CON_PRINTBUFFER,
	.index		= -1,
	.data		= &bfin_serial_reg,
};
#define BFIN_SERIAL_CONSOLE	&bfin_serial_console
#else
#define BFIN_SERIAL_CONSOLE	NULL
#endif /* CONFIG_SERIAL_BFIN_CONSOLE */

#ifdef	CONFIG_EARLY_PRINTK
static struct bfin_serial_port bfin_earlyprintk_port;
#define CLASS_BFIN_EARLYPRINTK	"bfin-earlyprintk"

/*
 * Interrupts are disabled on entering
 */
static void
bfin_earlyprintk_console_write(struct console *co, const char *s, unsigned int count)
{
	unsigned long flags;

	if (bfin_earlyprintk_port.port.line != co->index)
		return;

	spin_lock_irqsave(&bfin_earlyprintk_port.port.lock, flags);
	uart_console_write(&bfin_earlyprintk_port.port, s, count,
		bfin_serial_console_putchar);
	spin_unlock_irqrestore(&bfin_earlyprintk_port.port.lock, flags);
}

/*
 * This should have a .setup or .early_setup in it, but then things get called
 * without the command line options, and the baud rate gets messed up - so
 * don't let the common infrastructure play with things. (see calls to setup
 * & earlysetup in ./kernel/printk.c:register_console()
 */
static struct __initdata console bfin_early_serial_console = {
	.name = "early_BFuart",
	.write = bfin_earlyprintk_console_write,
	.device = uart_console_device,
	.flags = CON_PRINTBUFFER,
	.index = -1,
	.data  = &bfin_serial_reg,
};
<<<<<<< HEAD

struct console __init *bfin_earlyserial_init(unsigned int port,
						unsigned int cflag)
{
	struct bfin_serial_port *uart;
	struct ktermios t;

#ifdef CONFIG_SERIAL_BFIN_CONSOLE
	/*
	 * If we are using early serial, don't let the normal console rewind
	 * log buffer, since that causes things to be printed multiple times
	 */
	bfin_serial_console.flags &= ~CON_PRINTBUFFER;
#endif

	if (port == -1 || port >= nr_active_ports)
		port = 0;
	bfin_serial_init_ports();
	bfin_early_serial_console.index = port;
	uart = &bfin_serial_ports[port];
	t.c_cflag = cflag;
	t.c_iflag = 0;
	t.c_oflag = 0;
	t.c_lflag = ICANON;
	t.c_line = port;
	bfin_serial_set_termios(&uart->port, &t, &t);
	return &bfin_early_serial_console;
}

#endif /* CONFIG_EARLY_PRINTK */
=======
#endif
>>>>>>> 3cbea436

static struct uart_driver bfin_serial_reg = {
	.owner			= THIS_MODULE,
	.driver_name		= DRIVER_NAME,
	.dev_name		= BFIN_SERIAL_DEV_NAME,
	.major			= BFIN_SERIAL_MAJOR,
	.minor			= BFIN_SERIAL_MINOR,
	.nr			= BFIN_UART_NR_PORTS,
	.cons			= BFIN_SERIAL_CONSOLE,
};

static int bfin_serial_suspend(struct platform_device *pdev, pm_message_t state)
{
	struct bfin_serial_port *uart = platform_get_drvdata(pdev);

	return uart_suspend_port(&bfin_serial_reg, &uart->port);
}

static int bfin_serial_resume(struct platform_device *pdev)
{
	struct bfin_serial_port *uart = platform_get_drvdata(pdev);

	return uart_resume_port(&bfin_serial_reg, &uart->port);
}

static int bfin_serial_probe(struct platform_device *pdev)
{
	struct resource *res;
	struct bfin_serial_port *uart = NULL;
	int ret = 0;

	if (pdev->id < 0 || pdev->id >= BFIN_UART_NR_PORTS) {
		dev_err(&pdev->dev, "Wrong bfin uart platform device id.\n");
		return -ENOENT;
	}

	if (bfin_serial_ports[pdev->id] == NULL) {

		uart = kzalloc(sizeof(*uart), GFP_KERNEL);
		if (!uart) {
			dev_err(&pdev->dev,
				"fail to malloc bfin_serial_port\n");
			return -ENOMEM;
		}
		bfin_serial_ports[pdev->id] = uart;

#ifdef CONFIG_EARLY_PRINTK
		if (!(bfin_earlyprintk_port.port.membase
			&& bfin_earlyprintk_port.port.line == pdev->id)) {
			/*
			 * If the peripheral PINs of current port is allocated
			 * in earlyprintk probe stage, don't do it again.
			 */
#endif
		ret = peripheral_request_list(
			(unsigned short *)pdev->dev.platform_data, DRIVER_NAME);
		if (ret) {
			dev_err(&pdev->dev,
				"fail to request bfin serial peripherals\n");
			goto out_error_free_mem;
		}
#ifdef CONFIG_EARLY_PRINTK
		}
#endif

		spin_lock_init(&uart->port.lock);
		uart->port.uartclk   = get_sclk();
		uart->port.fifosize  = BFIN_UART_TX_FIFO_SIZE;
		uart->port.ops       = &bfin_serial_pops;
		uart->port.line      = pdev->id;
		uart->port.iotype    = UPIO_MEM;
		uart->port.flags     = UPF_BOOT_AUTOCONF;

		res = platform_get_resource(pdev, IORESOURCE_MEM, 0);
		if (res == NULL) {
			dev_err(&pdev->dev, "Cannot get IORESOURCE_MEM\n");
			ret = -ENOENT;
			goto out_error_free_peripherals;
		}

		uart->port.membase = ioremap(res->start,
			res->end - res->start);
		if (!uart->port.membase) {
			dev_err(&pdev->dev, "Cannot map uart IO\n");
			ret = -ENXIO;
			goto out_error_free_peripherals;
		}
		uart->port.mapbase = res->start;

		uart->port.irq = platform_get_irq(pdev, 0);
		if (uart->port.irq < 0) {
			dev_err(&pdev->dev, "No uart RX/TX IRQ specified\n");
			ret = -ENOENT;
			goto out_error_unmap;
		}

		uart->status_irq = platform_get_irq(pdev, 1);
		if (uart->status_irq < 0) {
			dev_err(&pdev->dev, "No uart status IRQ specified\n");
			ret = -ENOENT;
			goto out_error_unmap;
		}

#ifdef CONFIG_SERIAL_BFIN_DMA
		uart->tx_done	    = 1;
		uart->tx_count	    = 0;

		res = platform_get_resource(pdev, IORESOURCE_DMA, 0);
		if (res == NULL) {
			dev_err(&pdev->dev, "No uart TX DMA channel specified\n");
			ret = -ENOENT;
			goto out_error_unmap;
		}
		uart->tx_dma_channel = res->start;

		res = platform_get_resource(pdev, IORESOURCE_DMA, 1);
		if (res == NULL) {
			dev_err(&pdev->dev, "No uart RX DMA channel specified\n");
			ret = -ENOENT;
			goto out_error_unmap;
		}
		uart->rx_dma_channel = res->start;

		init_timer(&(uart->rx_dma_timer));
#endif

#if defined(CONFIG_SERIAL_BFIN_CTSRTS) || \
	defined(CONFIG_SERIAL_BFIN_HARD_CTSRTS)
		res = platform_get_resource(pdev, IORESOURCE_IO, 0);
		if (res == NULL)
			uart->cts_pin = -1;
		else
			uart->cts_pin = res->start;

		res = platform_get_resource(pdev, IORESOURCE_IO, 1);
		if (res == NULL)
			uart->rts_pin = -1;
		else
			uart->rts_pin = res->start;
# if defined(CONFIG_SERIAL_BFIN_CTSRTS)
		if (uart->rts_pin >= 0)
			gpio_request(uart->rts_pin, DRIVER_NAME);
# endif
#endif
	}

#ifdef CONFIG_SERIAL_BFIN_CONSOLE
	if (!is_early_platform_device(pdev)) {
#endif
		uart = bfin_serial_ports[pdev->id];
		uart->port.dev = &pdev->dev;
		dev_set_drvdata(&pdev->dev, uart);
		ret = uart_add_one_port(&bfin_serial_reg, &uart->port);
#ifdef CONFIG_SERIAL_BFIN_CONSOLE
	}
#endif

	if (!ret)
		return 0;

	if (uart) {
out_error_unmap:
		iounmap(uart->port.membase);
out_error_free_peripherals:
		peripheral_free_list(
			(unsigned short *)pdev->dev.platform_data);
out_error_free_mem:
		kfree(uart);
		bfin_serial_ports[pdev->id] = NULL;
	}

	return ret;
}

static int __devexit bfin_serial_remove(struct platform_device *pdev)
{
	struct bfin_serial_port *uart = platform_get_drvdata(pdev);

<<<<<<< HEAD
	for (i = 0; i < nr_active_ports; i++) {
		if (bfin_serial_ports[i].port.dev != &dev->dev)
			continue;
		uart_remove_one_port(&bfin_serial_reg, &bfin_serial_ports[i].port);
		bfin_serial_ports[i].port.dev = NULL;
#if defined(CONFIG_SERIAL_BFIN_CTSRTS)
		gpio_free(bfin_serial_ports[i].cts_pin);
		gpio_free(bfin_serial_ports[i].rts_pin);
=======
	dev_set_drvdata(&pdev->dev, NULL);

	if (uart) {
		uart_remove_one_port(&bfin_serial_reg, &uart->port);
#ifdef CONFIG_SERIAL_BFIN_CTSRTS
		if (uart->rts_pin >= 0)
			gpio_free(uart->rts_pin);
>>>>>>> 3cbea436
#endif
		iounmap(uart->port.membase);
		peripheral_free_list(
			(unsigned short *)pdev->dev.platform_data);
		kfree(uart);
		bfin_serial_ports[pdev->id] = NULL;
	}

	return 0;
}

static struct platform_driver bfin_serial_driver = {
	.probe		= bfin_serial_probe,
	.remove		= __devexit_p(bfin_serial_remove),
	.suspend	= bfin_serial_suspend,
	.resume		= bfin_serial_resume,
	.driver		= {
		.name	= DRIVER_NAME,
		.owner	= THIS_MODULE,
	},
};

#if defined(CONFIG_SERIAL_BFIN_CONSOLE)
static __initdata struct early_platform_driver early_bfin_serial_driver = {
	.class_str = CLASS_BFIN_CONSOLE,
	.pdrv = &bfin_serial_driver,
	.requested_id = EARLY_PLATFORM_ID_UNSET,
};

static int __init bfin_serial_rs_console_init(void)
{
	early_platform_driver_register(&early_bfin_serial_driver, DRIVER_NAME);

	early_platform_driver_probe(CLASS_BFIN_CONSOLE, BFIN_UART_NR_PORTS, 0);

	register_console(&bfin_serial_console);

	return 0;
}
console_initcall(bfin_serial_rs_console_init);
#endif

#ifdef CONFIG_EARLY_PRINTK
/*
 * Memory can't be allocated dynamically during earlyprink init stage.
 * So, do individual probe for earlyprink with a static uart port variable.
 */
static int bfin_earlyprintk_probe(struct platform_device *pdev)
{
	struct resource *res;
	int ret;

	if (pdev->id < 0 || pdev->id >= BFIN_UART_NR_PORTS) {
		dev_err(&pdev->dev, "Wrong earlyprintk platform device id.\n");
		return -ENOENT;
	}

	ret = peripheral_request_list(
		(unsigned short *)pdev->dev.platform_data, DRIVER_NAME);
	if (ret) {
		dev_err(&pdev->dev,
				"fail to request bfin serial peripherals\n");
			return ret;
	}

	res = platform_get_resource(pdev, IORESOURCE_MEM, 0);
	if (res == NULL) {
		dev_err(&pdev->dev, "Cannot get IORESOURCE_MEM\n");
		ret = -ENOENT;
		goto out_error_free_peripherals;
	}

	bfin_earlyprintk_port.port.membase = ioremap(res->start,
			res->end - res->start);
	if (!bfin_earlyprintk_port.port.membase) {
		dev_err(&pdev->dev, "Cannot map uart IO\n");
		ret = -ENXIO;
		goto out_error_free_peripherals;
	}
	bfin_earlyprintk_port.port.mapbase = res->start;
	bfin_earlyprintk_port.port.line = pdev->id;
	bfin_earlyprintk_port.port.uartclk = get_sclk();
	bfin_earlyprintk_port.port.fifosize  = BFIN_UART_TX_FIFO_SIZE;
	spin_lock_init(&bfin_earlyprintk_port.port.lock);

	return 0;

out_error_free_peripherals:
	peripheral_free_list(
		(unsigned short *)pdev->dev.platform_data);

	return ret;
}

static struct platform_driver bfin_earlyprintk_driver = {
	.probe		= bfin_earlyprintk_probe,
	.driver		= {
		.name	= DRIVER_NAME,
		.owner	= THIS_MODULE,
	},
};

static __initdata struct early_platform_driver early_bfin_earlyprintk_driver = {
	.class_str = CLASS_BFIN_EARLYPRINTK,
	.pdrv = &bfin_earlyprintk_driver,
	.requested_id = EARLY_PLATFORM_ID_UNSET,
};

struct console __init *bfin_earlyserial_init(unsigned int port,
						unsigned int cflag)
{
	struct ktermios t;
	char port_name[20];

	if (port < 0 || port >= BFIN_UART_NR_PORTS)
		return NULL;

	/*
	 * Only probe resource of the given port in earlyprintk boot arg.
	 * The expected port id should be indicated in port name string.
	 */
	snprintf(port_name, 20, DRIVER_NAME ".%d", port);
	early_platform_driver_register(&early_bfin_earlyprintk_driver,
		port_name);
	early_platform_driver_probe(CLASS_BFIN_EARLYPRINTK, 1, 0);

	if (!bfin_earlyprintk_port.port.membase)
		return NULL;

#ifdef CONFIG_SERIAL_BFIN_CONSOLE
	/*
	 * If we are using early serial, don't let the normal console rewind
	 * log buffer, since that causes things to be printed multiple times
	 */
	bfin_serial_console.flags &= ~CON_PRINTBUFFER;
#endif

	bfin_early_serial_console.index = port;
	t.c_cflag = cflag;
	t.c_iflag = 0;
	t.c_oflag = 0;
	t.c_lflag = ICANON;
	t.c_line = port;
	bfin_serial_set_termios(&bfin_earlyprintk_port.port, &t, &t);

	return &bfin_early_serial_console;
}
#endif /* CONFIG_EARLY_PRINTK */

static int __init bfin_serial_init(void)
{
	int ret;

	pr_info("Blackfin serial driver\n");

	ret = uart_register_driver(&bfin_serial_reg);
	if (ret) {
		pr_err("failed to register %s:%d\n",
			bfin_serial_reg.driver_name, ret);
	}

	ret = platform_driver_register(&bfin_serial_driver);
	if (ret) {
		pr_err("fail to register bfin uart\n");
		uart_unregister_driver(&bfin_serial_reg);
	}

	return ret;
}

static void __exit bfin_serial_exit(void)
{
	platform_driver_unregister(&bfin_serial_driver);
	uart_unregister_driver(&bfin_serial_reg);
}


module_init(bfin_serial_init);
module_exit(bfin_serial_exit);

MODULE_AUTHOR("Sonic Zhang, Aubrey Li");
MODULE_DESCRIPTION("Blackfin generic serial port driver");
MODULE_LICENSE("GPL");
MODULE_ALIAS_CHARDEV_MAJOR(BFIN_SERIAL_MAJOR);
MODULE_ALIAS("platform:bfin-uart");<|MERGE_RESOLUTION|>--- conflicted
+++ resolved
@@ -26,23 +26,6 @@
 #include <linux/tty.h>
 #include <linux/tty_flip.h>
 #include <linux/serial_core.h>
-<<<<<<< HEAD
-#include <linux/dma-mapping.h>
-
-#if defined(CONFIG_KGDB_SERIAL_CONSOLE) || \
-	defined(CONFIG_KGDB_SERIAL_CONSOLE_MODULE)
-#include <linux/kgdb.h>
-#include <asm/irq_regs.h>
-#endif
-
-#include <asm/gpio.h>
-#include <mach/bfin_serial_5xx.h>
-
-#include <asm/dma.h>
-#include <asm/io.h>
-#include <asm/irq.h>
-#include <asm/cacheflush.h>
-=======
 #include <linux/gpio.h>
 #include <linux/irq.h>
 #include <linux/kgdb.h>
@@ -57,7 +40,6 @@
 #define get_lsr_cache(uart)    (((struct bfin_serial_port *)(uart))->lsr)
 #define put_lsr_cache(uart, v) (((struct bfin_serial_port *)(uart))->lsr = (v))
 #include <asm/bfin_serial.h>
->>>>>>> 3cbea436
 
 #ifdef CONFIG_SERIAL_BFIN_MODULE
 # undef CONFIG_EARLY_PRINTK
@@ -769,10 +751,7 @@
 	if (uart->cts_pin >= 0 && request_irq(uart->status_irq,
 		bfin_serial_mctrl_cts_int,
 		IRQF_DISABLED, "BFIN_UART_MODEM_STATUS", uart)) {
-<<<<<<< HEAD
-=======
 		uart->cts_pin = -1;
->>>>>>> 3cbea436
 		pr_info("Unable to attach BlackFin UART Modem Status interrupt.\n");
 	}
 
@@ -820,11 +799,7 @@
 		free_irq(gpio_to_irq(uart->cts_pin), uart);
 #endif
 #ifdef CONFIG_SERIAL_BFIN_HARD_CTSRTS
-<<<<<<< HEAD
-	if (UART_GET_IER(uart) & EDSSI)
-=======
 	if (uart->cts_pin >= 0)
->>>>>>> 3cbea436
 		free_irq(uart->status_irq, uart);
 #endif
 }
@@ -1252,40 +1227,7 @@
 	.index = -1,
 	.data  = &bfin_serial_reg,
 };
-<<<<<<< HEAD
-
-struct console __init *bfin_earlyserial_init(unsigned int port,
-						unsigned int cflag)
-{
-	struct bfin_serial_port *uart;
-	struct ktermios t;
-
-#ifdef CONFIG_SERIAL_BFIN_CONSOLE
-	/*
-	 * If we are using early serial, don't let the normal console rewind
-	 * log buffer, since that causes things to be printed multiple times
-	 */
-	bfin_serial_console.flags &= ~CON_PRINTBUFFER;
-#endif
-
-	if (port == -1 || port >= nr_active_ports)
-		port = 0;
-	bfin_serial_init_ports();
-	bfin_early_serial_console.index = port;
-	uart = &bfin_serial_ports[port];
-	t.c_cflag = cflag;
-	t.c_iflag = 0;
-	t.c_oflag = 0;
-	t.c_lflag = ICANON;
-	t.c_line = port;
-	bfin_serial_set_termios(&uart->port, &t, &t);
-	return &bfin_early_serial_console;
-}
-
-#endif /* CONFIG_EARLY_PRINTK */
-=======
-#endif
->>>>>>> 3cbea436
+#endif
 
 static struct uart_driver bfin_serial_reg = {
 	.owner			= THIS_MODULE,
@@ -1464,16 +1406,6 @@
 {
 	struct bfin_serial_port *uart = platform_get_drvdata(pdev);
 
-<<<<<<< HEAD
-	for (i = 0; i < nr_active_ports; i++) {
-		if (bfin_serial_ports[i].port.dev != &dev->dev)
-			continue;
-		uart_remove_one_port(&bfin_serial_reg, &bfin_serial_ports[i].port);
-		bfin_serial_ports[i].port.dev = NULL;
-#if defined(CONFIG_SERIAL_BFIN_CTSRTS)
-		gpio_free(bfin_serial_ports[i].cts_pin);
-		gpio_free(bfin_serial_ports[i].rts_pin);
-=======
 	dev_set_drvdata(&pdev->dev, NULL);
 
 	if (uart) {
@@ -1481,7 +1413,6 @@
 #ifdef CONFIG_SERIAL_BFIN_CTSRTS
 		if (uart->rts_pin >= 0)
 			gpio_free(uart->rts_pin);
->>>>>>> 3cbea436
 #endif
 		iounmap(uart->port.membase);
 		peripheral_free_list(
