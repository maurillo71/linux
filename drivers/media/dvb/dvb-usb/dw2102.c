/* DVB USB framework compliant Linux driver for the
 *	DVBWorld DVB-S 2101, 2102, DVB-S2 2104, DVB-C 3101,
 *	TeVii S600, S630, S650, S660, S480,
 *	Prof 1100, 7500,
 *	Geniatech SU3000 Cards
 * Copyright (C) 2008-2011 Igor M. Liplianin (liplianin@me.by)
 *
 *	This program is free software; you can redistribute it and/or modify it
 *	under the terms of the GNU General Public License as published by the
 *	Free Software Foundation, version 2.
 *
 * see Documentation/dvb/README.dvb-usb for more information
 */
#include "dw2102.h"
#include "si21xx.h"
#include "stv0299.h"
#include "z0194a.h"
#include "stv0288.h"
#include "stb6000.h"
#include "eds1547.h"
#include "cx24116.h"
#include "tda1002x.h"
#include "mt312.h"
#include "zl10039.h"
#include "ds3000.h"
#include "stv0900.h"
#include "stv6110.h"
#include "stb6100.h"
#include "stb6100_proc.h"

#ifndef USB_PID_DW2102
#define USB_PID_DW2102 0x2102
#endif

#ifndef USB_PID_DW2104
#define USB_PID_DW2104 0x2104
#endif

#ifndef USB_PID_DW3101
#define USB_PID_DW3101 0x3101
#endif

#ifndef USB_PID_CINERGY_S
#define USB_PID_CINERGY_S 0x0064
#endif

#ifndef USB_PID_TEVII_S630
#define USB_PID_TEVII_S630 0xd630
#endif

#ifndef USB_PID_TEVII_S650
#define USB_PID_TEVII_S650 0xd650
#endif

#ifndef USB_PID_TEVII_S660
#define USB_PID_TEVII_S660 0xd660
#endif

#ifndef USB_PID_TEVII_S480_1
#define USB_PID_TEVII_S480_1 0xd481
#endif

#ifndef USB_PID_TEVII_S480_2
#define USB_PID_TEVII_S480_2 0xd482
#endif

#ifndef USB_PID_PROF_1100
#define USB_PID_PROF_1100 0xb012
#endif

#define DW210X_READ_MSG 0
#define DW210X_WRITE_MSG 1

#define REG_1F_SYMBOLRATE_BYTE0 0x1f
#define REG_20_SYMBOLRATE_BYTE1 0x20
#define REG_21_SYMBOLRATE_BYTE2 0x21
/* on my own*/
#define DW2102_VOLTAGE_CTRL (0x1800)
#define SU3000_STREAM_CTRL (0x1900)
#define DW2102_RC_QUERY (0x1a00)
#define DW2102_LED_CTRL (0x1b00)

#define	err_str "did not find the firmware file. (%s) " \
		"Please see linux/Documentation/dvb/ for more details " \
		"on firmware-problems."

struct rc_map_dvb_usb_table_table {
	struct rc_map_table *rc_keys;
	int rc_keys_size;
};

struct su3000_state {
	u8 initialized;
};

struct s6x0_state {
	int (*old_set_voltage)(struct dvb_frontend *f, fe_sec_voltage_t v);
};

/* debug */
static int dvb_usb_dw2102_debug;
module_param_named(debug, dvb_usb_dw2102_debug, int, 0644);
MODULE_PARM_DESC(debug, "set debugging level (1=info 2=xfer 4=rc(or-able))."
						DVB_USB_DEBUG_STATUS);

/* keymaps */
static int ir_keymap;
module_param_named(keymap, ir_keymap, int, 0644);
MODULE_PARM_DESC(keymap, "set keymap 0=default 1=dvbworld 2=tevii 3=tbs  ..."
			" 256=none");

/* demod probe */
static int demod_probe = 1;
module_param_named(demod, demod_probe, int, 0644);
MODULE_PARM_DESC(demod, "demod to probe (1=cx24116 2=stv0903+stv6110 "
			"4=stv0903+stb6100(or-able)).");

DVB_DEFINE_MOD_OPT_ADAPTER_NR(adapter_nr);

static int dw210x_op_rw(struct usb_device *dev, u8 request, u16 value,
			u16 index, u8 * data, u16 len, int flags)
{
	int ret;
	u8 u8buf[len];

	unsigned int pipe = (flags == DW210X_READ_MSG) ?
				usb_rcvctrlpipe(dev, 0) : usb_sndctrlpipe(dev, 0);
	u8 request_type = (flags == DW210X_READ_MSG) ? USB_DIR_IN : USB_DIR_OUT;

	if (flags == DW210X_WRITE_MSG)
		memcpy(u8buf, data, len);
	ret = usb_control_msg(dev, pipe, request, request_type | USB_TYPE_VENDOR,
				value, index , u8buf, len, 2000);

	if (flags == DW210X_READ_MSG)
		memcpy(data, u8buf, len);
	return ret;
}

/* I2C */
static int dw2102_i2c_transfer(struct i2c_adapter *adap, struct i2c_msg msg[],
		int num)
{
	struct dvb_usb_device *d = i2c_get_adapdata(adap);
	int i = 0, ret = 0;
	u8 buf6[] = {0x2c, 0x05, 0xc0, 0, 0, 0, 0};
	u16 value;

	if (!d)
		return -ENODEV;
	if (mutex_lock_interruptible(&d->i2c_mutex) < 0)
		return -EAGAIN;

	switch (num) {
	case 2:
		/* read stv0299 register */
		value = msg[0].buf[0];/* register */
		for (i = 0; i < msg[1].len; i++) {
			ret = dw210x_op_rw(d->udev, 0xb5, value + i, 0,
					buf6, 2, DW210X_READ_MSG);
			msg[1].buf[i] = buf6[0];
		}
		break;
	case 1:
		switch (msg[0].addr) {
		case 0x68:
			/* write to stv0299 register */
			buf6[0] = 0x2a;
			buf6[1] = msg[0].buf[0];
			buf6[2] = msg[0].buf[1];
			ret = dw210x_op_rw(d->udev, 0xb2, 0, 0,
					buf6, 3, DW210X_WRITE_MSG);
			break;
		case 0x60:
			if (msg[0].flags == 0) {
			/* write to tuner pll */
				buf6[0] = 0x2c;
				buf6[1] = 5;
				buf6[2] = 0xc0;
				buf6[3] = msg[0].buf[0];
				buf6[4] = msg[0].buf[1];
				buf6[5] = msg[0].buf[2];
				buf6[6] = msg[0].buf[3];
				ret = dw210x_op_rw(d->udev, 0xb2, 0, 0,
						buf6, 7, DW210X_WRITE_MSG);
			} else {
			/* read from tuner */
				ret = dw210x_op_rw(d->udev, 0xb5, 0, 0,
						buf6, 1, DW210X_READ_MSG);
				msg[0].buf[0] = buf6[0];
			}
			break;
		case (DW2102_RC_QUERY):
			ret  = dw210x_op_rw(d->udev, 0xb8, 0, 0,
					buf6, 2, DW210X_READ_MSG);
			msg[0].buf[0] = buf6[0];
			msg[0].buf[1] = buf6[1];
			break;
		case (DW2102_VOLTAGE_CTRL):
			buf6[0] = 0x30;
			buf6[1] = msg[0].buf[0];
			ret = dw210x_op_rw(d->udev, 0xb2, 0, 0,
					buf6, 2, DW210X_WRITE_MSG);
			break;
		}

		break;
	}

	mutex_unlock(&d->i2c_mutex);
	return num;
}

static int dw2102_serit_i2c_transfer(struct i2c_adapter *adap,
						struct i2c_msg msg[], int num)
{
	struct dvb_usb_device *d = i2c_get_adapdata(adap);
	int ret = 0;
	u8 buf6[] = {0, 0, 0, 0, 0, 0, 0};

	if (!d)
		return -ENODEV;
	if (mutex_lock_interruptible(&d->i2c_mutex) < 0)
		return -EAGAIN;

	switch (num) {
	case 2:
		/* read si2109 register by number */
		buf6[0] = msg[0].addr << 1;
		buf6[1] = msg[0].len;
		buf6[2] = msg[0].buf[0];
		ret = dw210x_op_rw(d->udev, 0xc2, 0, 0,
				buf6, msg[0].len + 2, DW210X_WRITE_MSG);
		/* read si2109 register */
		ret = dw210x_op_rw(d->udev, 0xc3, 0xd0, 0,
				buf6, msg[1].len + 2, DW210X_READ_MSG);
		memcpy(msg[1].buf, buf6 + 2, msg[1].len);

		break;
	case 1:
		switch (msg[0].addr) {
		case 0x68:
			/* write to si2109 register */
			buf6[0] = msg[0].addr << 1;
			buf6[1] = msg[0].len;
			memcpy(buf6 + 2, msg[0].buf, msg[0].len);
			ret = dw210x_op_rw(d->udev, 0xc2, 0, 0, buf6,
					msg[0].len + 2, DW210X_WRITE_MSG);
			break;
		case(DW2102_RC_QUERY):
			ret  = dw210x_op_rw(d->udev, 0xb8, 0, 0,
					buf6, 2, DW210X_READ_MSG);
			msg[0].buf[0] = buf6[0];
			msg[0].buf[1] = buf6[1];
			break;
		case(DW2102_VOLTAGE_CTRL):
			buf6[0] = 0x30;
			buf6[1] = msg[0].buf[0];
			ret = dw210x_op_rw(d->udev, 0xb2, 0, 0,
					buf6, 2, DW210X_WRITE_MSG);
			break;
		}
		break;
	}

	mutex_unlock(&d->i2c_mutex);
	return num;
}

static int dw2102_earda_i2c_transfer(struct i2c_adapter *adap, struct i2c_msg msg[], int num)
{
	struct dvb_usb_device *d = i2c_get_adapdata(adap);
	int ret = 0;

	if (!d)
		return -ENODEV;
	if (mutex_lock_interruptible(&d->i2c_mutex) < 0)
		return -EAGAIN;

	switch (num) {
	case 2: {
		/* read */
		/* first write first register number */
		u8 ibuf[msg[1].len + 2], obuf[3];
		obuf[0] = msg[0].addr << 1;
		obuf[1] = msg[0].len;
		obuf[2] = msg[0].buf[0];
		ret = dw210x_op_rw(d->udev, 0xc2, 0, 0,
				obuf, msg[0].len + 2, DW210X_WRITE_MSG);
		/* second read registers */
		ret = dw210x_op_rw(d->udev, 0xc3, 0xd1 , 0,
				ibuf, msg[1].len + 2, DW210X_READ_MSG);
		memcpy(msg[1].buf, ibuf + 2, msg[1].len);

		break;
	}
	case 1:
		switch (msg[0].addr) {
		case 0x68: {
			/* write to register */
			u8 obuf[msg[0].len + 2];
			obuf[0] = msg[0].addr << 1;
			obuf[1] = msg[0].len;
			memcpy(obuf + 2, msg[0].buf, msg[0].len);
			ret = dw210x_op_rw(d->udev, 0xc2, 0, 0,
					obuf, msg[0].len + 2, DW210X_WRITE_MSG);
			break;
		}
		case 0x61: {
			/* write to tuner */
			u8 obuf[msg[0].len + 2];
			obuf[0] = msg[0].addr << 1;
			obuf[1] = msg[0].len;
			memcpy(obuf + 2, msg[0].buf, msg[0].len);
			ret = dw210x_op_rw(d->udev, 0xc2, 0, 0,
					obuf, msg[0].len + 2, DW210X_WRITE_MSG);
			break;
		}
		case(DW2102_RC_QUERY): {
			u8 ibuf[2];
			ret  = dw210x_op_rw(d->udev, 0xb8, 0, 0,
					ibuf, 2, DW210X_READ_MSG);
			memcpy(msg[0].buf, ibuf , 2);
			break;
		}
		case(DW2102_VOLTAGE_CTRL): {
			u8 obuf[2];
			obuf[0] = 0x30;
			obuf[1] = msg[0].buf[0];
			ret = dw210x_op_rw(d->udev, 0xb2, 0, 0,
					obuf, 2, DW210X_WRITE_MSG);
			break;
		}
		}

		break;
	}

	mutex_unlock(&d->i2c_mutex);
	return num;
}

static int dw2104_i2c_transfer(struct i2c_adapter *adap, struct i2c_msg msg[], int num)
{
	struct dvb_usb_device *d = i2c_get_adapdata(adap);
	int ret = 0;
	int len, i, j;

	if (!d)
		return -ENODEV;
	if (mutex_lock_interruptible(&d->i2c_mutex) < 0)
		return -EAGAIN;

	for (j = 0; j < num; j++) {
		switch (msg[j].addr) {
		case(DW2102_RC_QUERY): {
			u8 ibuf[2];
			ret  = dw210x_op_rw(d->udev, 0xb8, 0, 0,
					ibuf, 2, DW210X_READ_MSG);
			memcpy(msg[j].buf, ibuf , 2);
			break;
		}
		case(DW2102_VOLTAGE_CTRL): {
			u8 obuf[2];
			obuf[0] = 0x30;
			obuf[1] = msg[j].buf[0];
			ret = dw210x_op_rw(d->udev, 0xb2, 0, 0,
					obuf, 2, DW210X_WRITE_MSG);
			break;
		}
		/*case 0x55: cx24116
		case 0x6a: stv0903
		case 0x68: ds3000, stv0903
		case 0x60: ts2020, stv6110, stb6100 */
		default: {
			if (msg[j].flags == I2C_M_RD) {
				/* read registers */
				u8  ibuf[msg[j].len + 2];
				ret = dw210x_op_rw(d->udev, 0xc3,
						(msg[j].addr << 1) + 1, 0,
						ibuf, msg[j].len + 2,
						DW210X_READ_MSG);
				memcpy(msg[j].buf, ibuf + 2, msg[j].len);
			mdelay(10);
			} else if (((msg[j].buf[0] == 0xb0) &&
						(msg[j].addr == 0x68)) ||
						((msg[j].buf[0] == 0xf7) &&
						(msg[j].addr == 0x55))) {
				/* write firmware */
				u8 obuf[19];
				obuf[0] = msg[j].addr << 1;
				obuf[1] = (msg[j].len > 15 ? 17 : msg[j].len);
				obuf[2] = msg[j].buf[0];
				len = msg[j].len - 1;
				i = 1;
				do {
					memcpy(obuf + 3, msg[j].buf + i,
							(len > 16 ? 16 : len));
					ret = dw210x_op_rw(d->udev, 0xc2, 0, 0,
						obuf, (len > 16 ? 16 : len) + 3,
						DW210X_WRITE_MSG);
					i += 16;
					len -= 16;
				} while (len > 0);
			} else {
				/* write registers */
				u8 obuf[msg[j].len + 2];
				obuf[0] = msg[j].addr << 1;
				obuf[1] = msg[j].len;
				memcpy(obuf + 2, msg[j].buf, msg[j].len);
				ret = dw210x_op_rw(d->udev, 0xc2, 0, 0,
						obuf, msg[j].len + 2,
						DW210X_WRITE_MSG);
			}
			break;
		}
		}

	}

	mutex_unlock(&d->i2c_mutex);
	return num;
}

static int dw3101_i2c_transfer(struct i2c_adapter *adap, struct i2c_msg msg[],
								int num)
{
	struct dvb_usb_device *d = i2c_get_adapdata(adap);
	int ret = 0, i;

	if (!d)
		return -ENODEV;
	if (mutex_lock_interruptible(&d->i2c_mutex) < 0)
		return -EAGAIN;

	switch (num) {
	case 2: {
		/* read */
		/* first write first register number */
		u8 ibuf[msg[1].len + 2], obuf[3];
		obuf[0] = msg[0].addr << 1;
		obuf[1] = msg[0].len;
		obuf[2] = msg[0].buf[0];
		ret = dw210x_op_rw(d->udev, 0xc2, 0, 0,
				obuf, msg[0].len + 2, DW210X_WRITE_MSG);
		/* second read registers */
		ret = dw210x_op_rw(d->udev, 0xc3, 0x19 , 0,
				ibuf, msg[1].len + 2, DW210X_READ_MSG);
		memcpy(msg[1].buf, ibuf + 2, msg[1].len);

		break;
	}
	case 1:
		switch (msg[0].addr) {
		case 0x60:
		case 0x0c: {
			/* write to register */
			u8 obuf[msg[0].len + 2];
			obuf[0] = msg[0].addr << 1;
			obuf[1] = msg[0].len;
			memcpy(obuf + 2, msg[0].buf, msg[0].len);
			ret = dw210x_op_rw(d->udev, 0xc2, 0, 0,
					obuf, msg[0].len + 2, DW210X_WRITE_MSG);
			break;
		}
		case(DW2102_RC_QUERY): {
			u8 ibuf[2];
			ret  = dw210x_op_rw(d->udev, 0xb8, 0, 0,
					ibuf, 2, DW210X_READ_MSG);
			memcpy(msg[0].buf, ibuf , 2);
			break;
		}
		}

		break;
	}

	for (i = 0; i < num; i++) {
		deb_xfer("%02x:%02x: %s ", i, msg[i].addr,
				msg[i].flags == 0 ? ">>>" : "<<<");
		debug_dump(msg[i].buf, msg[i].len, deb_xfer);
	}

	mutex_unlock(&d->i2c_mutex);
	return num;
}

static int s6x0_i2c_transfer(struct i2c_adapter *adap, struct i2c_msg msg[],
								int num)
{
	struct dvb_usb_device *d = i2c_get_adapdata(adap);
	struct usb_device *udev;
	int ret = 0;
	int len, i, j;

	if (!d)
		return -ENODEV;
	udev = d->udev;
	if (mutex_lock_interruptible(&d->i2c_mutex) < 0)
		return -EAGAIN;

	for (j = 0; j < num; j++) {
		switch (msg[j].addr) {
		case (DW2102_RC_QUERY): {
			u8 ibuf[5];
			ret  = dw210x_op_rw(d->udev, 0xb8, 0, 0,
					ibuf, 5, DW210X_READ_MSG);
			memcpy(msg[j].buf, ibuf + 3, 2);
			break;
		}
		case (DW2102_VOLTAGE_CTRL): {
			u8 obuf[2];

			obuf[0] = 1;
			obuf[1] = msg[j].buf[1];/* off-on */
			ret = dw210x_op_rw(d->udev, 0x8a, 0, 0,
					obuf, 2, DW210X_WRITE_MSG);
			obuf[0] = 3;
			obuf[1] = msg[j].buf[0];/* 13v-18v */
			ret = dw210x_op_rw(d->udev, 0x8a, 0, 0,
					obuf, 2, DW210X_WRITE_MSG);
			break;
		}
		case (DW2102_LED_CTRL): {
			u8 obuf[2];

			obuf[0] = 5;
			obuf[1] = msg[j].buf[0];
			ret = dw210x_op_rw(d->udev, 0x8a, 0, 0,
					obuf, 2, DW210X_WRITE_MSG);
			break;
		}
		/*case 0x55: cx24116
		case 0x6a: stv0903
		case 0x68: ds3000, stv0903
		case 0x60: ts2020, stv6110, stb6100
		case 0xa0: eeprom */
		default: {
			if (msg[j].flags == I2C_M_RD) {
				/* read registers */
				u8 ibuf[msg[j].len];
				ret = dw210x_op_rw(d->udev, 0x91, 0, 0,
						ibuf, msg[j].len,
						DW210X_READ_MSG);
				memcpy(msg[j].buf, ibuf, msg[j].len);
				break;
			} else if ((msg[j].buf[0] == 0xb0) &&
						(msg[j].addr == 0x68)) {
				/* write firmware */
				u8 obuf[19];
				obuf[0] = (msg[j].len > 16 ?
						18 : msg[j].len + 1);
				obuf[1] = msg[j].addr << 1;
				obuf[2] = msg[j].buf[0];
				len = msg[j].len - 1;
				i = 1;
				do {
					memcpy(obuf + 3, msg[j].buf + i,
							(len > 16 ? 16 : len));
					ret = dw210x_op_rw(d->udev, 0x80, 0, 0,
						obuf, (len > 16 ? 16 : len) + 3,
						DW210X_WRITE_MSG);
					i += 16;
					len -= 16;
				} while (len > 0);
			} else if (j < (num - 1)) {
				/* write register addr before read */
				u8 obuf[msg[j].len + 2];
				obuf[0] = msg[j + 1].len;
				obuf[1] = (msg[j].addr << 1);
				memcpy(obuf + 2, msg[j].buf, msg[j].len);
				ret = dw210x_op_rw(d->udev,
						udev->descriptor.idProduct ==
						0x7500 ? 0x92 : 0x90, 0, 0,
						obuf, msg[j].len + 2,
						DW210X_WRITE_MSG);
				break;
			} else {
				/* write registers */
				u8 obuf[msg[j].len + 2];
				obuf[0] = msg[j].len + 1;
				obuf[1] = (msg[j].addr << 1);
				memcpy(obuf + 2, msg[j].buf, msg[j].len);
				ret = dw210x_op_rw(d->udev, 0x80, 0, 0,
						obuf, msg[j].len + 2,
						DW210X_WRITE_MSG);
				break;
			}
			break;
		}
		}
	}

	mutex_unlock(&d->i2c_mutex);
	return num;
}

static int su3000_i2c_transfer(struct i2c_adapter *adap, struct i2c_msg msg[],
								int num)
{
	struct dvb_usb_device *d = i2c_get_adapdata(adap);
	u8 obuf[0x40], ibuf[0x40];

	if (!d)
		return -ENODEV;
	if (mutex_lock_interruptible(&d->i2c_mutex) < 0)
		return -EAGAIN;

	switch (num) {
	case 1:
		switch (msg[0].addr) {
		case SU3000_STREAM_CTRL:
			obuf[0] = msg[0].buf[0] + 0x36;
			obuf[1] = 3;
			obuf[2] = 0;
			if (dvb_usb_generic_rw(d, obuf, 3, ibuf, 0, 0) < 0)
				err("i2c transfer failed.");
			break;
		case DW2102_RC_QUERY:
			obuf[0] = 0x10;
			if (dvb_usb_generic_rw(d, obuf, 1, ibuf, 2, 0) < 0)
				err("i2c transfer failed.");
			msg[0].buf[1] = ibuf[0];
			msg[0].buf[0] = ibuf[1];
			break;
		default:
			/* always i2c write*/
			obuf[0] = 0x08;
			obuf[1] = msg[0].addr;
			obuf[2] = msg[0].len;

			memcpy(&obuf[3], msg[0].buf, msg[0].len);

			if (dvb_usb_generic_rw(d, obuf, msg[0].len + 3,
						ibuf, 1, 0) < 0)
				err("i2c transfer failed.");

		}
		break;
	case 2:
		/* always i2c read */
		obuf[0] = 0x09;
		obuf[1] = msg[0].len;
		obuf[2] = msg[1].len;
		obuf[3] = msg[0].addr;
		memcpy(&obuf[4], msg[0].buf, msg[0].len);

		if (dvb_usb_generic_rw(d, obuf, msg[0].len + 4,
					ibuf, msg[1].len + 1, 0) < 0)
			err("i2c transfer failed.");

		memcpy(msg[1].buf, &ibuf[1], msg[1].len);
		break;
	default:
		warn("more than 2 i2c messages at a time is not handled yet.");
		break;
	}
	mutex_unlock(&d->i2c_mutex);
	return num;
}

static u32 dw210x_i2c_func(struct i2c_adapter *adapter)
{
	return I2C_FUNC_I2C;
}

static struct i2c_algorithm dw2102_i2c_algo = {
	.master_xfer = dw2102_i2c_transfer,
	.functionality = dw210x_i2c_func,
};

static struct i2c_algorithm dw2102_serit_i2c_algo = {
	.master_xfer = dw2102_serit_i2c_transfer,
	.functionality = dw210x_i2c_func,
};

static struct i2c_algorithm dw2102_earda_i2c_algo = {
	.master_xfer = dw2102_earda_i2c_transfer,
	.functionality = dw210x_i2c_func,
};

static struct i2c_algorithm dw2104_i2c_algo = {
	.master_xfer = dw2104_i2c_transfer,
	.functionality = dw210x_i2c_func,
};

static struct i2c_algorithm dw3101_i2c_algo = {
	.master_xfer = dw3101_i2c_transfer,
	.functionality = dw210x_i2c_func,
};

static struct i2c_algorithm s6x0_i2c_algo = {
	.master_xfer = s6x0_i2c_transfer,
	.functionality = dw210x_i2c_func,
};

static struct i2c_algorithm su3000_i2c_algo = {
	.master_xfer = su3000_i2c_transfer,
	.functionality = dw210x_i2c_func,
};

static int dw210x_read_mac_address(struct dvb_usb_device *d, u8 mac[6])
{
	int i;
	u8 ibuf[] = {0, 0};
	u8 eeprom[256], eepromline[16];

	for (i = 0; i < 256; i++) {
		if (dw210x_op_rw(d->udev, 0xb6, 0xa0 , i, ibuf, 2, DW210X_READ_MSG) < 0) {
			err("read eeprom failed.");
			return -1;
		} else {
			eepromline[i%16] = ibuf[0];
			eeprom[i] = ibuf[0];
		}
		if ((i % 16) == 15) {
			deb_xfer("%02x: ", i - 15);
			debug_dump(eepromline, 16, deb_xfer);
		}
	}

	memcpy(mac, eeprom + 8, 6);
	return 0;
};

static int s6x0_read_mac_address(struct dvb_usb_device *d, u8 mac[6])
{
	int i, ret;
	u8 ibuf[] = { 0 }, obuf[] = { 0 };
	u8 eeprom[256], eepromline[16];
	struct i2c_msg msg[] = {
		{
			.addr = 0xa0 >> 1,
			.flags = 0,
			.buf = obuf,
			.len = 1,
		}, {
			.addr = 0xa0 >> 1,
			.flags = I2C_M_RD,
			.buf = ibuf,
			.len = 1,
		}
	};

	for (i = 0; i < 256; i++) {
		obuf[0] = i;
		ret = s6x0_i2c_transfer(&d->i2c_adap, msg, 2);
		if (ret != 2) {
			err("read eeprom failed.");
			return -1;
		} else {
			eepromline[i % 16] = ibuf[0];
			eeprom[i] = ibuf[0];
		}

		if ((i % 16) == 15) {
			deb_xfer("%02x: ", i - 15);
			debug_dump(eepromline, 16, deb_xfer);
		}
	}

	memcpy(mac, eeprom + 16, 6);
	return 0;
};

static int su3000_streaming_ctrl(struct dvb_usb_adapter *adap, int onoff)
{
	static u8 command_start[] = {0x00};
	static u8 command_stop[] = {0x01};
	struct i2c_msg msg = {
		.addr = SU3000_STREAM_CTRL,
		.flags = 0,
		.buf = onoff ? command_start : command_stop,
		.len = 1
	};

	i2c_transfer(&adap->dev->i2c_adap, &msg, 1);

	return 0;
}

static int su3000_power_ctrl(struct dvb_usb_device *d, int i)
{
	struct su3000_state *state = (struct su3000_state *)d->priv;
	u8 obuf[] = {0xde, 0};

	info("%s: %d, initialized %d\n", __func__, i, state->initialized);

	if (i && !state->initialized) {
		state->initialized = 1;
		/* reset board */
		dvb_usb_generic_rw(d, obuf, 2, NULL, 0, 0);
	}

	return 0;
}

static int su3000_read_mac_address(struct dvb_usb_device *d, u8 mac[6])
{
	int i;
	u8 obuf[] = { 0x1f, 0xf0 };
	u8 ibuf[] = { 0 };
	struct i2c_msg msg[] = {
		{
			.addr = 0x51,
			.flags = 0,
			.buf = obuf,
			.len = 2,
		}, {
			.addr = 0x51,
			.flags = I2C_M_RD,
			.buf = ibuf,
			.len = 1,

		}
	};

	for (i = 0; i < 6; i++) {
		obuf[1] = 0xf0 + i;
		if (i2c_transfer(&d->i2c_adap, msg, 2) != 2)
			break;
		else
			mac[i] = ibuf[0];

		debug_dump(mac, 6, printk);
	}

	return 0;
}

static int su3000_identify_state(struct usb_device *udev,
				 struct dvb_usb_device_properties *props,
				 struct dvb_usb_device_description **desc,
				 int *cold)
{
	info("%s\n", __func__);

	*cold = 0;
	return 0;
}

static int dw210x_set_voltage(struct dvb_frontend *fe, fe_sec_voltage_t voltage)
{
	static u8 command_13v[] = {0x00, 0x01};
	static u8 command_18v[] = {0x01, 0x01};
	static u8 command_off[] = {0x00, 0x00};
	struct i2c_msg msg = {
		.addr = DW2102_VOLTAGE_CTRL,
		.flags = 0,
		.buf = command_off,
		.len = 2,
	};

	struct dvb_usb_adapter *udev_adap =
		(struct dvb_usb_adapter *)(fe->dvb->priv);
	if (voltage == SEC_VOLTAGE_18)
		msg.buf = command_18v;
	else if (voltage == SEC_VOLTAGE_13)
		msg.buf = command_13v;

	i2c_transfer(&udev_adap->dev->i2c_adap, &msg, 1);

	return 0;
}

static int s660_set_voltage(struct dvb_frontend *fe, fe_sec_voltage_t voltage)
{
	struct dvb_usb_adapter *d =
		(struct dvb_usb_adapter *)(fe->dvb->priv);
	struct s6x0_state *st = (struct s6x0_state *)d->dev->priv;

	dw210x_set_voltage(fe, voltage);
	if (st->old_set_voltage)
		st->old_set_voltage(fe, voltage);

	return 0;
}

static void dw210x_led_ctrl(struct dvb_frontend *fe, int offon)
{
	static u8 led_off[] = { 0 };
	static u8 led_on[] = { 1 };
	struct i2c_msg msg = {
		.addr = DW2102_LED_CTRL,
		.flags = 0,
		.buf = led_off,
		.len = 1
	};
	struct dvb_usb_adapter *udev_adap =
		(struct dvb_usb_adapter *)(fe->dvb->priv);

	if (offon)
		msg.buf = led_on;
	i2c_transfer(&udev_adap->dev->i2c_adap, &msg, 1);
}

static struct stv0299_config sharp_z0194a_config = {
	.demod_address = 0x68,
	.inittab = sharp_z0194a_inittab,
	.mclk = 88000000UL,
	.invert = 1,
	.skip_reinit = 0,
	.lock_output = STV0299_LOCKOUTPUT_1,
	.volt13_op0_op1 = STV0299_VOLT13_OP1,
	.min_delay_ms = 100,
	.set_symbol_rate = sharp_z0194a_set_symbol_rate,
};

static struct cx24116_config dw2104_config = {
	.demod_address = 0x55,
	.mpg_clk_pos_pol = 0x01,
};

static struct si21xx_config serit_sp1511lhb_config = {
	.demod_address = 0x68,
	.min_delay_ms = 100,

};

static struct tda10023_config dw3101_tda10023_config = {
	.demod_address = 0x0c,
	.invert = 1,
};

static struct mt312_config zl313_config = {
	.demod_address = 0x0e,
};

static struct ds3000_config dw2104_ds3000_config = {
	.demod_address = 0x68,
};

static struct stv0900_config dw2104a_stv0900_config = {
	.demod_address = 0x6a,
	.demod_mode = 0,
	.xtal = 27000000,
	.clkmode = 3,/* 0-CLKI, 2-XTALI, else AUTO */
	.diseqc_mode = 2,/* 2/3 PWM */
	.tun1_maddress = 0,/* 0x60 */
	.tun1_adc = 0,/* 2 Vpp */
	.path1_mode = 3,
};

static struct stb6100_config dw2104a_stb6100_config = {
	.tuner_address = 0x60,
	.refclock = 27000000,
};

static struct stv0900_config dw2104_stv0900_config = {
	.demod_address = 0x68,
	.demod_mode = 0,
	.xtal = 8000000,
	.clkmode = 3,
	.diseqc_mode = 2,
	.tun1_maddress = 0,
	.tun1_adc = 1,/* 1 Vpp */
	.path1_mode = 3,
};

static struct stv6110_config dw2104_stv6110_config = {
	.i2c_address = 0x60,
	.mclk = 16000000,
	.clk_div = 1,
};

static struct stv0900_config prof_7500_stv0900_config = {
	.demod_address = 0x6a,
	.demod_mode = 0,
	.xtal = 27000000,
	.clkmode = 3,/* 0-CLKI, 2-XTALI, else AUTO */
	.diseqc_mode = 2,/* 2/3 PWM */
	.tun1_maddress = 0,/* 0x60 */
	.tun1_adc = 0,/* 2 Vpp */
	.path1_mode = 3,
	.tun1_type = 3,
	.set_lock_led = dw210x_led_ctrl,
};

static struct ds3000_config su3000_ds3000_config = {
	.demod_address = 0x68,
	.ci_mode = 1,
};

static int dw2104_frontend_attach(struct dvb_usb_adapter *d)
{
	struct dvb_tuner_ops *tuner_ops = NULL;

	if (demod_probe & 4) {
		d->fe = dvb_attach(stv0900_attach, &dw2104a_stv0900_config,
				&d->dev->i2c_adap, 0);
		if (d->fe != NULL) {
			if (dvb_attach(stb6100_attach, d->fe,
					&dw2104a_stb6100_config,
					&d->dev->i2c_adap)) {
				tuner_ops = &d->fe->ops.tuner_ops;
				tuner_ops->set_frequency = stb6100_set_freq;
				tuner_ops->get_frequency = stb6100_get_freq;
				tuner_ops->set_bandwidth = stb6100_set_bandw;
				tuner_ops->get_bandwidth = stb6100_get_bandw;
				d->fe->ops.set_voltage = dw210x_set_voltage;
				info("Attached STV0900+STB6100!\n");
				return 0;
			}
		}
	}

	if (demod_probe & 2) {
		d->fe = dvb_attach(stv0900_attach, &dw2104_stv0900_config,
				&d->dev->i2c_adap, 0);
		if (d->fe != NULL) {
			if (dvb_attach(stv6110_attach, d->fe,
					&dw2104_stv6110_config,
					&d->dev->i2c_adap)) {
				d->fe->ops.set_voltage = dw210x_set_voltage;
				info("Attached STV0900+STV6110A!\n");
				return 0;
			}
		}
	}

	if (demod_probe & 1) {
		d->fe = dvb_attach(cx24116_attach, &dw2104_config,
				&d->dev->i2c_adap);
		if (d->fe != NULL) {
			d->fe->ops.set_voltage = dw210x_set_voltage;
			info("Attached cx24116!\n");
			return 0;
		}
	}

	d->fe = dvb_attach(ds3000_attach, &dw2104_ds3000_config,
			&d->dev->i2c_adap);
	if (d->fe != NULL) {
		d->fe->ops.set_voltage = dw210x_set_voltage;
		info("Attached DS3000!\n");
		return 0;
	}

	return -EIO;
}

static struct dvb_usb_device_properties dw2102_properties;
static struct dvb_usb_device_properties dw2104_properties;
static struct dvb_usb_device_properties s6x0_properties;

static int dw2102_frontend_attach(struct dvb_usb_adapter *d)
{
	if (dw2102_properties.i2c_algo == &dw2102_serit_i2c_algo) {
		/*dw2102_properties.adapter->tuner_attach = NULL;*/
		d->fe = dvb_attach(si21xx_attach, &serit_sp1511lhb_config,
					&d->dev->i2c_adap);
		if (d->fe != NULL) {
			d->fe->ops.set_voltage = dw210x_set_voltage;
			info("Attached si21xx!\n");
			return 0;
		}
	}

	if (dw2102_properties.i2c_algo == &dw2102_earda_i2c_algo) {
		d->fe = dvb_attach(stv0288_attach, &earda_config,
					&d->dev->i2c_adap);
		if (d->fe != NULL) {
			if (dvb_attach(stb6000_attach, d->fe, 0x61,
					&d->dev->i2c_adap)) {
				d->fe->ops.set_voltage = dw210x_set_voltage;
				info("Attached stv0288!\n");
				return 0;
			}
		}
	}

	if (dw2102_properties.i2c_algo == &dw2102_i2c_algo) {
		/*dw2102_properties.adapter->tuner_attach = dw2102_tuner_attach;*/
		d->fe = dvb_attach(stv0299_attach, &sharp_z0194a_config,
					&d->dev->i2c_adap);
		if (d->fe != NULL) {
			d->fe->ops.set_voltage = dw210x_set_voltage;
			info("Attached stv0299!\n");
			return 0;
		}
	}
	return -EIO;
}

static int dw3101_frontend_attach(struct dvb_usb_adapter *d)
{
	d->fe = dvb_attach(tda10023_attach, &dw3101_tda10023_config,
				&d->dev->i2c_adap, 0x48);
	if (d->fe != NULL) {
		info("Attached tda10023!\n");
		return 0;
	}
	return -EIO;
}

static int zl100313_frontend_attach(struct dvb_usb_adapter *d)
{
	d->fe = dvb_attach(mt312_attach, &zl313_config,
			&d->dev->i2c_adap);
	if (d->fe != NULL) {
		if (dvb_attach(zl10039_attach, d->fe, 0x60,
				&d->dev->i2c_adap)) {
			d->fe->ops.set_voltage = dw210x_set_voltage;
			info("Attached zl100313+zl10039!\n");
			return 0;
		}
	}

	return -EIO;
}

static int stv0288_frontend_attach(struct dvb_usb_adapter *d)
{
	u8 obuf[] = {7, 1};

	d->fe = dvb_attach(stv0288_attach, &earda_config,
			&d->dev->i2c_adap);

	if (d->fe == NULL)
		return -EIO;

	if (NULL == dvb_attach(stb6000_attach, d->fe, 0x61, &d->dev->i2c_adap))
		return -EIO;

	d->fe->ops.set_voltage = dw210x_set_voltage;

	dw210x_op_rw(d->dev->udev, 0x8a, 0, 0, obuf, 2, DW210X_WRITE_MSG);

	info("Attached stv0288+stb6000!\n");

	return 0;

}

static int ds3000_frontend_attach(struct dvb_usb_adapter *d)
{
	struct s6x0_state *st = (struct s6x0_state *)d->dev->priv;
	u8 obuf[] = {7, 1};

	d->fe = dvb_attach(ds3000_attach, &dw2104_ds3000_config,
			&d->dev->i2c_adap);

	if (d->fe == NULL)
		return -EIO;

	st->old_set_voltage = d->fe->ops.set_voltage;
	d->fe->ops.set_voltage = s660_set_voltage;

	dw210x_op_rw(d->dev->udev, 0x8a, 0, 0, obuf, 2, DW210X_WRITE_MSG);

	info("Attached ds3000+ds2020!\n");

	return 0;
}

static int prof_7500_frontend_attach(struct dvb_usb_adapter *d)
{
	u8 obuf[] = {7, 1};

	d->fe = dvb_attach(stv0900_attach, &prof_7500_stv0900_config,
					&d->dev->i2c_adap, 0);
	if (d->fe == NULL)
		return -EIO;

	d->fe->ops.set_voltage = dw210x_set_voltage;

	dw210x_op_rw(d->dev->udev, 0x8a, 0, 0, obuf, 2, DW210X_WRITE_MSG);

	info("Attached STV0900+STB6100A!\n");

	return 0;
}

static int su3000_frontend_attach(struct dvb_usb_adapter *d)
{
	u8 obuf[3] = { 0xe, 0x80, 0 };
	u8 ibuf[] = { 0 };

	if (dvb_usb_generic_rw(d->dev, obuf, 3, ibuf, 1, 0) < 0)
		err("command 0x0e transfer failed.");

	obuf[0] = 0xe;
	obuf[1] = 0x83;
	obuf[2] = 0;

	if (dvb_usb_generic_rw(d->dev, obuf, 3, ibuf, 1, 0) < 0)
		err("command 0x0e transfer failed.");

	obuf[0] = 0xe;
	obuf[1] = 0x83;
	obuf[2] = 1;

	if (dvb_usb_generic_rw(d->dev, obuf, 3, ibuf, 1, 0) < 0)
		err("command 0x0e transfer failed.");

	obuf[0] = 0x51;

	if (dvb_usb_generic_rw(d->dev, obuf, 1, ibuf, 1, 0) < 0)
		err("command 0x51 transfer failed.");

	d->fe = dvb_attach(ds3000_attach, &su3000_ds3000_config,
					&d->dev->i2c_adap);
	if (d->fe == NULL)
		return -EIO;

	info("Attached DS3000!\n");

	return 0;
}

static int dw2102_tuner_attach(struct dvb_usb_adapter *adap)
{
	dvb_attach(dvb_pll_attach, adap->fe, 0x60,
		&adap->dev->i2c_adap, DVB_PLL_OPERA1);
	return 0;
}

static int dw3101_tuner_attach(struct dvb_usb_adapter *adap)
{
	dvb_attach(dvb_pll_attach, adap->fe, 0x60,
		&adap->dev->i2c_adap, DVB_PLL_TUA6034);

	return 0;
}

static struct rc_map_table rc_map_dw210x_table[] = {
<<<<<<< HEAD
	{ 0xf80a, KEY_Q },		/*power*/
	{ 0xf80c, KEY_M },		/*mute*/
=======
	{ 0xf80a, KEY_POWER2 },		/*power*/
	{ 0xf80c, KEY_MUTE },		/*mute*/
>>>>>>> 105e53f8
	{ 0xf811, KEY_1 },
	{ 0xf812, KEY_2 },
	{ 0xf813, KEY_3 },
	{ 0xf814, KEY_4 },
	{ 0xf815, KEY_5 },
	{ 0xf816, KEY_6 },
	{ 0xf817, KEY_7 },
	{ 0xf818, KEY_8 },
	{ 0xf819, KEY_9 },
	{ 0xf810, KEY_0 },
	{ 0xf81c, KEY_CHANNELUP },	/*ch+*/
	{ 0xf80f, KEY_CHANNELDOWN },	/*ch-*/
	{ 0xf81a, KEY_VOLUMEUP },	/*vol+*/
	{ 0xf80e, KEY_VOLUMEDOWN },	/*vol-*/
	{ 0xf804, KEY_RECORD },		/*rec*/
	{ 0xf809, KEY_FAVORITES },	/*fav*/
	{ 0xf808, KEY_REWIND },		/*rewind*/
	{ 0xf807, KEY_FASTFORWARD },	/*fast*/
	{ 0xf80b, KEY_PAUSE },		/*pause*/
	{ 0xf802, KEY_ESC },		/*cancel*/
	{ 0xf803, KEY_TAB },		/*tab*/
	{ 0xf800, KEY_UP },		/*up*/
	{ 0xf81f, KEY_OK },		/*ok*/
	{ 0xf801, KEY_DOWN },		/*down*/
	{ 0xf805, KEY_CAMERA },		/*cap*/
	{ 0xf806, KEY_STOP },		/*stop*/
	{ 0xf840, KEY_ZOOM },		/*full*/
	{ 0xf81e, KEY_TV },		/*tvmode*/
	{ 0xf81b, KEY_LAST },		/*recall*/
};

static struct rc_map_table rc_map_tevii_table[] = {
	{ 0xf80a, KEY_POWER },
	{ 0xf80c, KEY_MUTE },
	{ 0xf811, KEY_1 },
	{ 0xf812, KEY_2 },
	{ 0xf813, KEY_3 },
	{ 0xf814, KEY_4 },
	{ 0xf815, KEY_5 },
	{ 0xf816, KEY_6 },
	{ 0xf817, KEY_7 },
	{ 0xf818, KEY_8 },
	{ 0xf819, KEY_9 },
	{ 0xf810, KEY_0 },
	{ 0xf81c, KEY_MENU },
	{ 0xf80f, KEY_VOLUMEDOWN },
	{ 0xf81a, KEY_LAST },
	{ 0xf80e, KEY_OPEN },
	{ 0xf804, KEY_RECORD },
	{ 0xf809, KEY_VOLUMEUP },
	{ 0xf808, KEY_CHANNELUP },
	{ 0xf807, KEY_PVR },
	{ 0xf80b, KEY_TIME },
	{ 0xf802, KEY_RIGHT },
	{ 0xf803, KEY_LEFT },
	{ 0xf800, KEY_UP },
	{ 0xf81f, KEY_OK },
	{ 0xf801, KEY_DOWN },
	{ 0xf805, KEY_TUNER },
	{ 0xf806, KEY_CHANNELDOWN },
	{ 0xf840, KEY_PLAYPAUSE },
	{ 0xf81e, KEY_REWIND },
	{ 0xf81b, KEY_FAVORITES },
	{ 0xf81d, KEY_BACK },
	{ 0xf84d, KEY_FASTFORWARD },
	{ 0xf844, KEY_EPG },
	{ 0xf84c, KEY_INFO },
	{ 0xf841, KEY_AB },
	{ 0xf843, KEY_AUDIO },
	{ 0xf845, KEY_SUBTITLE },
	{ 0xf84a, KEY_LIST },
	{ 0xf846, KEY_F1 },
	{ 0xf847, KEY_F2 },
	{ 0xf85e, KEY_F3 },
	{ 0xf85c, KEY_F4 },
	{ 0xf852, KEY_F5 },
	{ 0xf85a, KEY_F6 },
	{ 0xf856, KEY_MODE },
	{ 0xf858, KEY_SWITCHVIDEOMODE },
};

static struct rc_map_table rc_map_tbs_table[] = {
	{ 0xf884, KEY_POWER },
	{ 0xf894, KEY_MUTE },
	{ 0xf887, KEY_1 },
	{ 0xf886, KEY_2 },
	{ 0xf885, KEY_3 },
	{ 0xf88b, KEY_4 },
	{ 0xf88a, KEY_5 },
	{ 0xf889, KEY_6 },
	{ 0xf88f, KEY_7 },
	{ 0xf88e, KEY_8 },
	{ 0xf88d, KEY_9 },
	{ 0xf892, KEY_0 },
	{ 0xf896, KEY_CHANNELUP },
	{ 0xf891, KEY_CHANNELDOWN },
	{ 0xf893, KEY_VOLUMEUP },
	{ 0xf88c, KEY_VOLUMEDOWN },
	{ 0xf883, KEY_RECORD },
	{ 0xf898, KEY_PAUSE  },
	{ 0xf899, KEY_OK },
	{ 0xf89a, KEY_SHUFFLE },
	{ 0xf881, KEY_UP },
	{ 0xf890, KEY_LEFT },
	{ 0xf882, KEY_RIGHT },
	{ 0xf888, KEY_DOWN },
	{ 0xf895, KEY_FAVORITES },
	{ 0xf897, KEY_SUBTITLE },
	{ 0xf89d, KEY_ZOOM },
	{ 0xf89f, KEY_EXIT },
	{ 0xf89e, KEY_MENU },
	{ 0xf89c, KEY_EPG },
	{ 0xf880, KEY_PREVIOUS },
	{ 0xf89b, KEY_MODE }
};

<<<<<<< HEAD
=======
static struct rc_map_table rc_map_su3000_table[] = {
	{ 0x25, KEY_POWER },	/* right-bottom Red */
	{ 0x0a, KEY_MUTE },	/* -/-- */
	{ 0x01, KEY_1 },
	{ 0x02, KEY_2 },
	{ 0x03, KEY_3 },
	{ 0x04, KEY_4 },
	{ 0x05, KEY_5 },
	{ 0x06, KEY_6 },
	{ 0x07, KEY_7 },
	{ 0x08, KEY_8 },
	{ 0x09, KEY_9 },
	{ 0x00, KEY_0 },
	{ 0x20, KEY_UP },	/* CH+ */
	{ 0x21, KEY_DOWN },	/* CH+ */
	{ 0x12, KEY_VOLUMEUP },	/* Brightness Up */
	{ 0x13, KEY_VOLUMEDOWN },/* Brightness Down */
	{ 0x1f, KEY_RECORD },
	{ 0x17, KEY_PLAY },
	{ 0x16, KEY_PAUSE },
	{ 0x0b, KEY_STOP },
	{ 0x27, KEY_FASTFORWARD },/* >> */
	{ 0x26, KEY_REWIND },	/* << */
	{ 0x0d, KEY_OK },	/* Mute */
	{ 0x11, KEY_LEFT },	/* VOL- */
	{ 0x10, KEY_RIGHT },	/* VOL+ */
	{ 0x29, KEY_BACK },	/* button under 9 */
	{ 0x2c, KEY_MENU },	/* TTX */
	{ 0x2b, KEY_EPG },	/* EPG */
	{ 0x1e, KEY_RED },	/* OSD */
	{ 0x0e, KEY_GREEN },	/* Window */
	{ 0x2d, KEY_YELLOW },	/* button under << */
	{ 0x0f, KEY_BLUE },	/* bottom yellow button */
	{ 0x14, KEY_AUDIO },	/* Snapshot */
	{ 0x38, KEY_TV },	/* TV/Radio */
	{ 0x0c, KEY_ESC }	/* upper Red buttton */
};

>>>>>>> 105e53f8
static struct rc_map_dvb_usb_table_table keys_tables[] = {
	{ rc_map_dw210x_table, ARRAY_SIZE(rc_map_dw210x_table) },
	{ rc_map_tevii_table, ARRAY_SIZE(rc_map_tevii_table) },
	{ rc_map_tbs_table, ARRAY_SIZE(rc_map_tbs_table) },
<<<<<<< HEAD
=======
	{ rc_map_su3000_table, ARRAY_SIZE(rc_map_su3000_table) },
>>>>>>> 105e53f8
};

static int dw2102_rc_query(struct dvb_usb_device *d, u32 *event, int *state)
{
	struct rc_map_table *keymap = d->props.rc.legacy.rc_map_table;
	int keymap_size = d->props.rc.legacy.rc_map_size;
	u8 key[2];
	struct i2c_msg msg = {
		.addr = DW2102_RC_QUERY,
		.flags = I2C_M_RD,
		.buf = key,
		.len = 2
	};
	int i;
	/* override keymap */
	if ((ir_keymap > 0) && (ir_keymap <= ARRAY_SIZE(keys_tables))) {
		keymap = keys_tables[ir_keymap - 1].rc_keys ;
		keymap_size = keys_tables[ir_keymap - 1].rc_keys_size;
	} else if (ir_keymap > ARRAY_SIZE(keys_tables))
		return 0; /* none */

	*state = REMOTE_NO_KEY_PRESSED;
	if (d->props.i2c_algo->master_xfer(&d->i2c_adap, &msg, 1) == 1) {
		for (i = 0; i < keymap_size ; i++) {
			if (rc5_data(&keymap[i]) == msg.buf[0]) {
				*state = REMOTE_KEY_PRESSED;
				*event = keymap[i].keycode;
				break;
			}

		}

		if ((*state) == REMOTE_KEY_PRESSED)
			deb_rc("%s: found rc key: %x, %x, event: %x\n",
					__func__, key[0], key[1], (*event));
		else if (key[0] != 0xff)
			deb_rc("%s: unknown rc key: %x, %x\n",
					__func__, key[0], key[1]);

	}

	return 0;
}

static struct usb_device_id dw2102_table[] = {
	{USB_DEVICE(USB_VID_CYPRESS, USB_PID_DW2102)},
	{USB_DEVICE(USB_VID_CYPRESS, 0x2101)},
	{USB_DEVICE(USB_VID_CYPRESS, USB_PID_DW2104)},
	{USB_DEVICE(0x9022, USB_PID_TEVII_S650)},
	{USB_DEVICE(USB_VID_TERRATEC, USB_PID_CINERGY_S)},
	{USB_DEVICE(USB_VID_CYPRESS, USB_PID_DW3101)},
	{USB_DEVICE(0x9022, USB_PID_TEVII_S630)},
	{USB_DEVICE(0x3011, USB_PID_PROF_1100)},
	{USB_DEVICE(0x9022, USB_PID_TEVII_S660)},
	{USB_DEVICE(0x3034, 0x7500)},
	{USB_DEVICE(0x1f4d, 0x3000)},
	{USB_DEVICE(USB_VID_TERRATEC, 0x00a8)},
	{USB_DEVICE(0x9022, USB_PID_TEVII_S480_1)},
	{USB_DEVICE(0x9022, USB_PID_TEVII_S480_2)},
	{USB_DEVICE(0x1f4d, 0x3100)},
	{ }
};

MODULE_DEVICE_TABLE(usb, dw2102_table);

static int dw2102_load_firmware(struct usb_device *dev,
			const struct firmware *frmwr)
{
	u8 *b, *p;
	int ret = 0, i;
	u8 reset;
	u8 reset16[] = {0, 0, 0, 0, 0, 0, 0};
	const struct firmware *fw;
	const char *fw_2101 = "dvb-usb-dw2101.fw";

	switch (dev->descriptor.idProduct) {
	case 0x2101:
		ret = request_firmware(&fw, fw_2101, &dev->dev);
		if (ret != 0) {
			err(err_str, fw_2101);
			return ret;
		}
		break;
	default:
		fw = frmwr;
		break;
	}
	info("start downloading DW210X firmware");
	p = kmalloc(fw->size, GFP_KERNEL);
	reset = 1;
	/*stop the CPU*/
	dw210x_op_rw(dev, 0xa0, 0x7f92, 0, &reset, 1, DW210X_WRITE_MSG);
	dw210x_op_rw(dev, 0xa0, 0xe600, 0, &reset, 1, DW210X_WRITE_MSG);

	if (p != NULL) {
		memcpy(p, fw->data, fw->size);
		for (i = 0; i < fw->size; i += 0x40) {
			b = (u8 *) p + i;
			if (dw210x_op_rw(dev, 0xa0, i, 0, b , 0x40,
					DW210X_WRITE_MSG) != 0x40) {
				err("error while transferring firmware");
				ret = -EINVAL;
				break;
			}
		}
		/* restart the CPU */
		reset = 0;
		if (ret || dw210x_op_rw(dev, 0xa0, 0x7f92, 0, &reset, 1,
					DW210X_WRITE_MSG) != 1) {
			err("could not restart the USB controller CPU.");
			ret = -EINVAL;
		}
		if (ret || dw210x_op_rw(dev, 0xa0, 0xe600, 0, &reset, 1,
					DW210X_WRITE_MSG) != 1) {
			err("could not restart the USB controller CPU.");
			ret = -EINVAL;
		}
		/* init registers */
		switch (dev->descriptor.idProduct) {
<<<<<<< HEAD
		case USB_PID_PROF_1100:
			s6x0_properties.rc.legacy.rc_map_table = rc_map_tbs_table;
			s6x0_properties.rc.legacy.rc_map_size =
					ARRAY_SIZE(rc_map_tbs_table);
			break;
=======
>>>>>>> 105e53f8
		case USB_PID_TEVII_S650:
			dw2104_properties.rc.legacy.rc_map_table = rc_map_tevii_table;
			dw2104_properties.rc.legacy.rc_map_size =
					ARRAY_SIZE(rc_map_tevii_table);
		case USB_PID_DW2104:
			reset = 1;
			dw210x_op_rw(dev, 0xc4, 0x0000, 0, &reset, 1,
					DW210X_WRITE_MSG);
			/* break omitted intentionally */
		case USB_PID_DW3101:
			reset = 0;
			dw210x_op_rw(dev, 0xbf, 0x0040, 0, &reset, 0,
					DW210X_WRITE_MSG);
			break;
		case USB_PID_CINERGY_S:
		case USB_PID_DW2102:
			dw210x_op_rw(dev, 0xbf, 0x0040, 0, &reset, 0,
					DW210X_WRITE_MSG);
			dw210x_op_rw(dev, 0xb9, 0x0000, 0, &reset16[0], 2,
					DW210X_READ_MSG);
			/* check STV0299 frontend  */
			dw210x_op_rw(dev, 0xb5, 0, 0, &reset16[0], 2,
					DW210X_READ_MSG);
			if ((reset16[0] == 0xa1) || (reset16[0] == 0x80)) {
				dw2102_properties.i2c_algo = &dw2102_i2c_algo;
				dw2102_properties.adapter->tuner_attach = &dw2102_tuner_attach;
				break;
			} else {
				/* check STV0288 frontend  */
				reset16[0] = 0xd0;
				reset16[1] = 1;
				reset16[2] = 0;
				dw210x_op_rw(dev, 0xc2, 0, 0, &reset16[0], 3,
						DW210X_WRITE_MSG);
				dw210x_op_rw(dev, 0xc3, 0xd1, 0, &reset16[0], 3,
						DW210X_READ_MSG);
				if (reset16[2] == 0x11) {
					dw2102_properties.i2c_algo = &dw2102_earda_i2c_algo;
					break;
				}
			}
		case 0x2101:
			dw210x_op_rw(dev, 0xbc, 0x0030, 0, &reset16[0], 2,
					DW210X_READ_MSG);
			dw210x_op_rw(dev, 0xba, 0x0000, 0, &reset16[0], 7,
					DW210X_READ_MSG);
			dw210x_op_rw(dev, 0xba, 0x0000, 0, &reset16[0], 7,
					DW210X_READ_MSG);
			dw210x_op_rw(dev, 0xb9, 0x0000, 0, &reset16[0], 2,
					DW210X_READ_MSG);
			break;
		}

		msleep(100);
		kfree(p);
	}
	return ret;
}

static struct dvb_usb_device_properties dw2102_properties = {
	.caps = DVB_USB_IS_AN_I2C_ADAPTER,
	.usb_ctrl = DEVICE_SPECIFIC,
	.firmware = "dvb-usb-dw2102.fw",
	.no_reconnect = 1,

	.i2c_algo = &dw2102_serit_i2c_algo,

	.rc.legacy = {
		.rc_map_table = rc_map_dw210x_table,
		.rc_map_size = ARRAY_SIZE(rc_map_dw210x_table),
		.rc_interval = 150,
		.rc_query = dw2102_rc_query,
	},

	.generic_bulk_ctrl_endpoint = 0x81,
	/* parameter for the MPEG2-data transfer */
	.num_adapters = 1,
	.download_firmware = dw2102_load_firmware,
	.read_mac_address = dw210x_read_mac_address,
	.adapter = {
		{
			.frontend_attach = dw2102_frontend_attach,
			.stream = {
				.type = USB_BULK,
				.count = 8,
				.endpoint = 0x82,
				.u = {
					.bulk = {
						.buffersize = 4096,
					}
				}
			},
		}
	},
	.num_device_descs = 3,
	.devices = {
		{"DVBWorld DVB-S 2102 USB2.0",
			{&dw2102_table[0], NULL},
			{NULL},
		},
		{"DVBWorld DVB-S 2101 USB2.0",
			{&dw2102_table[1], NULL},
			{NULL},
		},
		{"TerraTec Cinergy S USB",
			{&dw2102_table[4], NULL},
			{NULL},
		},
	}
};

static struct dvb_usb_device_properties dw2104_properties = {
	.caps = DVB_USB_IS_AN_I2C_ADAPTER,
	.usb_ctrl = DEVICE_SPECIFIC,
	.firmware = "dvb-usb-dw2104.fw",
	.no_reconnect = 1,

	.i2c_algo = &dw2104_i2c_algo,
	.rc.legacy = {
		.rc_map_table = rc_map_dw210x_table,
		.rc_map_size = ARRAY_SIZE(rc_map_dw210x_table),
		.rc_interval = 150,
		.rc_query = dw2102_rc_query,
	},

	.generic_bulk_ctrl_endpoint = 0x81,
	/* parameter for the MPEG2-data transfer */
	.num_adapters = 1,
	.download_firmware = dw2102_load_firmware,
	.read_mac_address = dw210x_read_mac_address,
	.adapter = {
		{
			.frontend_attach = dw2104_frontend_attach,
			.stream = {
				.type = USB_BULK,
				.count = 8,
				.endpoint = 0x82,
				.u = {
					.bulk = {
						.buffersize = 4096,
					}
				}
			},
		}
	},
	.num_device_descs = 2,
	.devices = {
		{ "DVBWorld DW2104 USB2.0",
			{&dw2102_table[2], NULL},
			{NULL},
		},
		{ "TeVii S650 USB2.0",
			{&dw2102_table[3], NULL},
			{NULL},
		},
	}
};

static struct dvb_usb_device_properties dw3101_properties = {
	.caps = DVB_USB_IS_AN_I2C_ADAPTER,
	.usb_ctrl = DEVICE_SPECIFIC,
	.firmware = "dvb-usb-dw3101.fw",
	.no_reconnect = 1,

	.i2c_algo = &dw3101_i2c_algo,
	.rc.legacy = {
		.rc_map_table = rc_map_dw210x_table,
		.rc_map_size = ARRAY_SIZE(rc_map_dw210x_table),
		.rc_interval = 150,
		.rc_query = dw2102_rc_query,
	},

	.generic_bulk_ctrl_endpoint = 0x81,
	/* parameter for the MPEG2-data transfer */
	.num_adapters = 1,
	.download_firmware = dw2102_load_firmware,
	.read_mac_address = dw210x_read_mac_address,
	.adapter = {
		{
			.frontend_attach = dw3101_frontend_attach,
			.tuner_attach = dw3101_tuner_attach,
			.stream = {
				.type = USB_BULK,
				.count = 8,
				.endpoint = 0x82,
				.u = {
					.bulk = {
						.buffersize = 4096,
					}
				}
			},
		}
	},
	.num_device_descs = 1,
	.devices = {
		{ "DVBWorld DVB-C 3101 USB2.0",
			{&dw2102_table[5], NULL},
			{NULL},
		},
	}
};

static struct dvb_usb_device_properties s6x0_properties = {
	.caps = DVB_USB_IS_AN_I2C_ADAPTER,
	.usb_ctrl = DEVICE_SPECIFIC,
	.size_of_priv = sizeof(struct s6x0_state),
	.firmware = "dvb-usb-s630.fw",
	.no_reconnect = 1,

	.i2c_algo = &s6x0_i2c_algo,
	.rc.legacy = {
		.rc_map_table = rc_map_tevii_table,
		.rc_map_size = ARRAY_SIZE(rc_map_tevii_table),
		.rc_interval = 150,
		.rc_query = dw2102_rc_query,
	},

	.generic_bulk_ctrl_endpoint = 0x81,
	.num_adapters = 1,
	.download_firmware = dw2102_load_firmware,
	.read_mac_address = s6x0_read_mac_address,
	.adapter = {
		{
			.frontend_attach = zl100313_frontend_attach,
			.stream = {
				.type = USB_BULK,
				.count = 8,
				.endpoint = 0x82,
				.u = {
					.bulk = {
						.buffersize = 4096,
					}
				}
			},
		}
	},
	.num_device_descs = 1,
	.devices = {
		{"TeVii S630 USB",
			{&dw2102_table[6], NULL},
			{NULL},
		},
	}
};

struct dvb_usb_device_properties *p1100;
static struct dvb_usb_device_description d1100 = {
	"Prof 1100 USB ",
	{&dw2102_table[7], NULL},
	{NULL},
};

struct dvb_usb_device_properties *s660;
static struct dvb_usb_device_description d660 = {
	"TeVii S660 USB",
	{&dw2102_table[8], NULL},
	{NULL},
};

static struct dvb_usb_device_description d480_1 = {
	"TeVii S480.1 USB",
	{&dw2102_table[12], NULL},
	{NULL},
};

static struct dvb_usb_device_description d480_2 = {
	"TeVii S480.2 USB",
	{&dw2102_table[13], NULL},
	{NULL},
};

struct dvb_usb_device_properties *p7500;
static struct dvb_usb_device_description d7500 = {
	"Prof 7500 USB DVB-S2",
	{&dw2102_table[9], NULL},
	{NULL},
};

static struct dvb_usb_device_properties su3000_properties = {
	.caps = DVB_USB_IS_AN_I2C_ADAPTER,
	.usb_ctrl = DEVICE_SPECIFIC,
	.size_of_priv = sizeof(struct su3000_state),
	.power_ctrl = su3000_power_ctrl,
	.num_adapters = 1,
	.identify_state	= su3000_identify_state,
	.i2c_algo = &su3000_i2c_algo,

	.rc.legacy = {
		.rc_map_table = rc_map_su3000_table,
		.rc_map_size = ARRAY_SIZE(rc_map_su3000_table),
		.rc_interval = 150,
		.rc_query = dw2102_rc_query,
	},

	.read_mac_address = su3000_read_mac_address,

	.generic_bulk_ctrl_endpoint = 0x01,

	.adapter = {
		{
			.streaming_ctrl   = su3000_streaming_ctrl,
			.frontend_attach  = su3000_frontend_attach,
			.stream = {
				.type = USB_BULK,
				.count = 8,
				.endpoint = 0x82,
				.u = {
					.bulk = {
						.buffersize = 4096,
					}
				}
			}
		}
	},
	.num_device_descs = 3,
	.devices = {
		{ "SU3000HD DVB-S USB2.0",
			{ &dw2102_table[10], NULL },
			{ NULL },
		},
		{ "Terratec Cinergy S2 USB HD",
			{ &dw2102_table[11], NULL },
			{ NULL },
		},
		{ "X3M TV SPC1400HD PCI",
			{ &dw2102_table[14], NULL },
			{ NULL },
		},
	}
};

static int dw2102_probe(struct usb_interface *intf,
		const struct usb_device_id *id)
{
	p1100 = kzalloc(sizeof(struct dvb_usb_device_properties), GFP_KERNEL);
	if (!p1100)
		return -ENOMEM;
	/* copy default structure */
	memcpy(p1100, &s6x0_properties,
			sizeof(struct dvb_usb_device_properties));
	/* fill only different fields */
	p1100->firmware = "dvb-usb-p1100.fw";
	p1100->devices[0] = d1100;
	p1100->rc.legacy.rc_map_table = rc_map_tbs_table;
	p1100->rc.legacy.rc_map_size = ARRAY_SIZE(rc_map_tbs_table);
	p1100->adapter->frontend_attach = stv0288_frontend_attach;

	s660 = kzalloc(sizeof(struct dvb_usb_device_properties), GFP_KERNEL);
	if (!s660) {
		kfree(p1100);
		return -ENOMEM;
	}
	memcpy(s660, &s6x0_properties,
			sizeof(struct dvb_usb_device_properties));
	s660->firmware = "dvb-usb-s660.fw";
	s660->num_device_descs = 3;
	s660->devices[0] = d660;
	s660->devices[1] = d480_1;
	s660->devices[2] = d480_2;
	s660->adapter->frontend_attach = ds3000_frontend_attach;

	p7500 = kzalloc(sizeof(struct dvb_usb_device_properties), GFP_KERNEL);
	if (!p7500) {
		kfree(p1100);
		kfree(s660);
		return -ENOMEM;
	}
	memcpy(p7500, &s6x0_properties,
			sizeof(struct dvb_usb_device_properties));
	p7500->firmware = "dvb-usb-p7500.fw";
	p7500->devices[0] = d7500;
	p7500->rc.legacy.rc_map_table = rc_map_tbs_table;
	p7500->rc.legacy.rc_map_size = ARRAY_SIZE(rc_map_tbs_table);
	p7500->adapter->frontend_attach = prof_7500_frontend_attach;

	if (0 == dvb_usb_device_init(intf, &dw2102_properties,
			THIS_MODULE, NULL, adapter_nr) ||
	    0 == dvb_usb_device_init(intf, &dw2104_properties,
			THIS_MODULE, NULL, adapter_nr) ||
	    0 == dvb_usb_device_init(intf, &dw3101_properties,
			THIS_MODULE, NULL, adapter_nr) ||
	    0 == dvb_usb_device_init(intf, &s6x0_properties,
			THIS_MODULE, NULL, adapter_nr) ||
	    0 == dvb_usb_device_init(intf, p1100,
			THIS_MODULE, NULL, adapter_nr) ||
	    0 == dvb_usb_device_init(intf, s660,
			THIS_MODULE, NULL, adapter_nr) ||
	    0 == dvb_usb_device_init(intf, p7500,
			THIS_MODULE, NULL, adapter_nr) ||
	    0 == dvb_usb_device_init(intf, &su3000_properties,
				     THIS_MODULE, NULL, adapter_nr))
		return 0;

	return -ENODEV;
}

static struct usb_driver dw2102_driver = {
	.name = "dw2102",
	.probe = dw2102_probe,
	.disconnect = dvb_usb_device_exit,
	.id_table = dw2102_table,
};

static int __init dw2102_module_init(void)
{
	int ret =  usb_register(&dw2102_driver);
	if (ret)
		err("usb_register failed. Error number %d", ret);

	return ret;
}

static void __exit dw2102_module_exit(void)
{
	usb_deregister(&dw2102_driver);
}

module_init(dw2102_module_init);
module_exit(dw2102_module_exit);

MODULE_AUTHOR("Igor M. Liplianin (c) liplianin@me.by");
MODULE_DESCRIPTION("Driver for DVBWorld DVB-S 2101, 2102, DVB-S2 2104,"
				" DVB-C 3101 USB2.0,"
				" TeVii S600, S630, S650, S660, S480,"
				" Prof 1100, 7500 USB2.0,"
				" Geniatech SU3000 devices");
MODULE_VERSION("0.1");
MODULE_LICENSE("GPL");<|MERGE_RESOLUTION|>--- conflicted
+++ resolved
@@ -1224,13 +1224,8 @@
 }
 
 static struct rc_map_table rc_map_dw210x_table[] = {
-<<<<<<< HEAD
-	{ 0xf80a, KEY_Q },		/*power*/
-	{ 0xf80c, KEY_M },		/*mute*/
-=======
 	{ 0xf80a, KEY_POWER2 },		/*power*/
 	{ 0xf80c, KEY_MUTE },		/*mute*/
->>>>>>> 105e53f8
 	{ 0xf811, KEY_1 },
 	{ 0xf812, KEY_2 },
 	{ 0xf813, KEY_3 },
@@ -1347,8 +1342,6 @@
 	{ 0xf89b, KEY_MODE }
 };
 
-<<<<<<< HEAD
-=======
 static struct rc_map_table rc_map_su3000_table[] = {
 	{ 0x25, KEY_POWER },	/* right-bottom Red */
 	{ 0x0a, KEY_MUTE },	/* -/-- */
@@ -1387,15 +1380,11 @@
 	{ 0x0c, KEY_ESC }	/* upper Red buttton */
 };
 
->>>>>>> 105e53f8
 static struct rc_map_dvb_usb_table_table keys_tables[] = {
 	{ rc_map_dw210x_table, ARRAY_SIZE(rc_map_dw210x_table) },
 	{ rc_map_tevii_table, ARRAY_SIZE(rc_map_tevii_table) },
 	{ rc_map_tbs_table, ARRAY_SIZE(rc_map_tbs_table) },
-<<<<<<< HEAD
-=======
 	{ rc_map_su3000_table, ARRAY_SIZE(rc_map_su3000_table) },
->>>>>>> 105e53f8
 };
 
 static int dw2102_rc_query(struct dvb_usb_device *d, u32 *event, int *state)
@@ -1515,14 +1504,6 @@
 		}
 		/* init registers */
 		switch (dev->descriptor.idProduct) {
-<<<<<<< HEAD
-		case USB_PID_PROF_1100:
-			s6x0_properties.rc.legacy.rc_map_table = rc_map_tbs_table;
-			s6x0_properties.rc.legacy.rc_map_size =
-					ARRAY_SIZE(rc_map_tbs_table);
-			break;
-=======
->>>>>>> 105e53f8
 		case USB_PID_TEVII_S650:
 			dw2104_properties.rc.legacy.rc_map_table = rc_map_tevii_table;
 			dw2104_properties.rc.legacy.rc_map_size =
