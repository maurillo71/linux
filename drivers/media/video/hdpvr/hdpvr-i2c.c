--- conflicted
+++ resolved
@@ -30,56 +30,6 @@
 #define Z8F0811_IR_TX_I2C_ADDR	0x70
 #define Z8F0811_IR_RX_I2C_ADDR	0x71
 
-<<<<<<< HEAD
-static const u8 ir_i2c_addrs[] = {
-	Z8F0811_IR_TX_I2C_ADDR,
-	Z8F0811_IR_RX_I2C_ADDR,
-};
-
-static const char * const ir_devicenames[] = {
-	"ir_tx_z8f0811_hdpvr",
-	"ir_rx_z8f0811_hdpvr",
-};
-
-static int hdpvr_new_i2c_ir(struct hdpvr_device *dev, struct i2c_adapter *adap,
-			    const char *type, u8 addr)
-{
-	struct i2c_board_info info;
-	struct IR_i2c_init_data *init_data = &dev->ir_i2c_init_data;
-	unsigned short addr_list[2] = { addr, I2C_CLIENT_END };
-
-	memset(&info, 0, sizeof(struct i2c_board_info));
-	strlcpy(info.type, type, I2C_NAME_SIZE);
-
-	/* Our default information for ir-kbd-i2c.c to use */
-	switch (addr) {
-	case Z8F0811_IR_RX_I2C_ADDR:
-		init_data->ir_codes = RC_MAP_HAUPPAUGE_NEW;
-		init_data->internal_get_key_func = IR_KBD_GET_KEY_HAUP_XVR;
-		init_data->type = RC_TYPE_RC5;
-		init_data->name = "HD PVR";
-		info.platform_data = init_data;
-		break;
-	}
-
-	return i2c_new_probed_device(adap, &info, addr_list, NULL) == NULL ?
-	       -1 : 0;
-}
-
-int hdpvr_register_i2c_ir(struct hdpvr_device *dev)
-{
-	int i;
-	int ret = 0;
-
-	for (i = 0; i < ARRAY_SIZE(ir_i2c_addrs); i++)
-		ret += hdpvr_new_i2c_ir(dev, dev->i2c_adapter,
-					ir_devicenames[i], ir_i2c_addrs[i]);
-
-	return ret;
-}
-
-static int hdpvr_i2c_read(struct hdpvr_device *dev, unsigned char addr,
-=======
 
 struct i2c_client *hdpvr_register_ir_tx_i2c(struct hdpvr_device *dev)
 {
@@ -114,7 +64,6 @@
 
 static int hdpvr_i2c_read(struct hdpvr_device *dev, int bus,
 			  unsigned char addr, char *wdata, int wlen,
->>>>>>> 105e53f8
 			  char *data, int len)
 {
 	int ret;
