/*
 *  Driver for the NXP SAA7164 PCIe bridge
 *
 *  Copyright (c) 2010 Steven Toth <stoth@kernellabs.com>
 *
 *  This program is free software; you can redistribute it and/or modify
 *  it under the terms of the GNU General Public License as published by
 *  the Free Software Foundation; either version 2 of the License, or
 *  (at your option) any later version.
 *
 *  This program is distributed in the hope that it will be useful,
 *  but WITHOUT ANY WARRANTY; without even the implied warranty of
 *  MERCHANTABILITY or FITNESS FOR A PARTICULAR PURPOSE.  See the
 *
 *  GNU General Public License for more details.
 *
 *  You should have received a copy of the GNU General Public License
 *  along with this program; if not, write to the Free Software
 *  Foundation, Inc., 675 Mass Ave, Cambridge, MA 02139, USA.
 */

#include <linux/init.h>
#include <linux/list.h>
#include <linux/module.h>
#include <linux/moduleparam.h>
#include <linux/kmod.h>
#include <linux/kernel.h>
#include <linux/slab.h>
#include <linux/interrupt.h>
#include <linux/delay.h>
#include <asm/div64.h>

#ifdef CONFIG_PROC_FS
#include <linux/proc_fs.h>
#endif
#include "saa7164.h"

MODULE_DESCRIPTION("Driver for NXP SAA7164 based TV cards");
MODULE_AUTHOR("Steven Toth <stoth@kernellabs.com>");
MODULE_LICENSE("GPL");

/*
 *  1 Basic
 *  2
 *  4 i2c
 *  8 api
 * 16 cmd
 * 32 bus
 */

unsigned int saa_debug;
module_param_named(debug, saa_debug, int, 0644);
MODULE_PARM_DESC(debug, "enable debug messages");

unsigned int fw_debug;
module_param(fw_debug, int, 0644);
MODULE_PARM_DESC(fw_debug, "Firware debug level def:2");

unsigned int encoder_buffers = SAA7164_MAX_ENCODER_BUFFERS;
module_param(encoder_buffers, int, 0644);
MODULE_PARM_DESC(encoder_buffers, "Total buffers in read queue 16-512 def:64");

unsigned int vbi_buffers = SAA7164_MAX_VBI_BUFFERS;
module_param(vbi_buffers, int, 0644);
MODULE_PARM_DESC(vbi_buffers, "Total buffers in read queue 16-512 def:64");

unsigned int waitsecs = 10;
module_param(waitsecs, int, 0644);
MODULE_PARM_DESC(waitsecs, "timeout on firmware messages");

static unsigned int card[]  = {[0 ... (SAA7164_MAXBOARDS - 1)] = UNSET };
module_param_array(card,  int, NULL, 0444);
MODULE_PARM_DESC(card, "card type");

unsigned int print_histogram = 64;
module_param(print_histogram, int, 0644);
MODULE_PARM_DESC(print_histogram, "print histogram values once");

unsigned int crc_checking = 1;
module_param(crc_checking, int, 0644);
MODULE_PARM_DESC(crc_checking, "enable crc sanity checking on buffers");

unsigned int guard_checking = 1;
module_param(guard_checking, int, 0644);
<<<<<<< HEAD
MODULE_PARM_DESC(guard_checking, "enable dma sanity checking for buffer overruns");
=======
MODULE_PARM_DESC(guard_checking,
	"enable dma sanity checking for buffer overruns");
>>>>>>> 3cbea436

static unsigned int saa7164_devcount;

static DEFINE_MUTEX(devlist);
LIST_HEAD(saa7164_devlist);

#define INT_SIZE 16

void saa7164_dumphex16FF(struct saa7164_dev *dev, u8 *buf, int len)
{
	int i;
	u8 tmp[16];
	memset(&tmp[0], 0xff, sizeof(tmp));

	printk(KERN_INFO "--------------------> "
		"00 01 02 03 04 05 06 07 08 09 0a 0b 0c 0d 0e 0f\n");

	for (i = 0; i < len; i += 16) {
		if (memcmp(&tmp, buf + i, sizeof(tmp)) != 0) {
			printk(KERN_INFO "         [0x%08x] "
				"%02x %02x %02x %02x %02x %02x %02x %02x "
				"%02x %02x %02x %02x %02x %02x %02x %02x\n", i,
			*(buf+i+0), *(buf+i+1), *(buf+i+2), *(buf+i+3),
			*(buf+i+4), *(buf+i+5), *(buf+i+6), *(buf+i+7),
			*(buf+i+8), *(buf+i+9), *(buf+i+10), *(buf+i+11),
			*(buf+i+12), *(buf+i+13), *(buf+i+14), *(buf+i+15));
		}
	}
}

static void saa7164_pack_verifier(struct saa7164_buffer *buf)
{
	u8 *p = (u8 *)buf->cpu;
	int i;

	for (i = 0; i < buf->actual_size; i += 2048) {

		if ((*(p + i + 0) != 0x00) || (*(p + i + 1) != 0x00) ||
			(*(p + i + 2) != 0x01) || (*(p + i + 3) != 0xBA)) {
			printk(KERN_ERR "No pack at 0x%x\n", i);
<<<<<<< HEAD
//			saa7164_dumphex16FF(buf->port->dev, (p + i), 32);
=======
#if 0
			saa7164_dumphex16FF(buf->port->dev, (p + i), 32);
#endif
>>>>>>> 3cbea436
		}
	}
}

#define FIXED_VIDEO_PID 0xf1
#define FIXED_AUDIO_PID 0xf2

static void saa7164_ts_verifier(struct saa7164_buffer *buf)
{
	struct saa7164_port *port = buf->port;
	u32 i;
	u8 cc, a;
	u16 pid;
	u8 __iomem *bufcpu = (u8 *)buf->cpu;

	port->sync_errors = 0;
	port->v_cc_errors = 0;
	port->a_cc_errors = 0;

	for (i = 0; i < buf->actual_size; i += 188) {
		if (*(bufcpu + i) != 0x47)
			port->sync_errors++;

		/* TODO: Query pid lower 8 bits, ignoring upper bits intensionally */
		pid = ((*(bufcpu + i + 1) & 0x1f) << 8) | *(bufcpu + i + 2);
		cc = *(bufcpu + i + 3) & 0x0f;

		if (pid == FIXED_VIDEO_PID) {
			a = ((port->last_v_cc + 1) & 0x0f);
			if (a != cc) {
				printk(KERN_ERR "video cc last = %x current = %x i = %d\n",
					port->last_v_cc, cc, i);
				port->v_cc_errors++;
			}

			port->last_v_cc = cc;
		} else
		if (pid == FIXED_AUDIO_PID) {
			a = ((port->last_a_cc + 1) & 0x0f);
			if (a != cc) {
				printk(KERN_ERR "audio cc last = %x current = %x i = %d\n",
					port->last_a_cc, cc, i);
				port->a_cc_errors++;
			}

			port->last_a_cc = cc;
		}

	}

	/* Only report errors if we've been through this function atleast
	 * once already and the cached cc values are primed. First time through
	 * always generates errors.
	 */
	if (port->v_cc_errors && (port->done_first_interrupt > 1))
		printk(KERN_ERR "video pid cc, %d errors\n", port->v_cc_errors);

	if (port->a_cc_errors && (port->done_first_interrupt > 1))
		printk(KERN_ERR "audio pid cc, %d errors\n", port->a_cc_errors);

	if (port->sync_errors && (port->done_first_interrupt > 1))
		printk(KERN_ERR "sync_errors = %d\n", port->sync_errors);

	if (port->done_first_interrupt == 1)
		port->done_first_interrupt++;
}

static void saa7164_histogram_reset(struct saa7164_histogram *hg, char *name)
{
	int i;

	memset(hg, 0, sizeof(struct saa7164_histogram));
	strcpy(hg->name, name);

	/* First 30ms x 1ms */
<<<<<<< HEAD
	for (i = 0; i < 30; i++) {
		hg->counter1[0 + i].val = i;
	}

	/* 30 - 200ms x 10ms  */
	for (i = 0; i < 18; i++) {
		hg->counter1[30 + i].val = 30 + (i * 10);
	}

	/* 200 - 2000ms x 100ms  */
	for (i = 0; i < 15; i++) {
		hg->counter1[48 + i].val = 200 + (i * 200);
	}
=======
	for (i = 0; i < 30; i++)
		hg->counter1[0 + i].val = i;

	/* 30 - 200ms x 10ms  */
	for (i = 0; i < 18; i++)
		hg->counter1[30 + i].val = 30 + (i * 10);

	/* 200 - 2000ms x 100ms  */
	for (i = 0; i < 15; i++)
		hg->counter1[48 + i].val = 200 + (i * 200);
>>>>>>> 3cbea436

	/* Catch all massive value (2secs) */
	hg->counter1[55].val = 2000;

	/* Catch all massive value (4secs) */
	hg->counter1[56].val = 4000;

	/* Catch all massive value (8secs) */
	hg->counter1[57].val = 8000;

	/* Catch all massive value (15secs) */
	hg->counter1[58].val = 15000;

	/* Catch all massive value (30secs) */
	hg->counter1[59].val = 30000;

	/* Catch all massive value (60secs) */
	hg->counter1[60].val = 60000;

	/* Catch all massive value (5mins) */
	hg->counter1[61].val = 300000;

	/* Catch all massive value (15mins) */
	hg->counter1[62].val = 900000;

	/* Catch all massive values (1hr) */
	hg->counter1[63].val = 3600000;
}

void saa7164_histogram_update(struct saa7164_histogram *hg, u32 val)
{
	int i;
	for (i = 0; i < 64; i++) {
		if (val <= hg->counter1[i].val) {
			hg->counter1[i].count++;
			hg->counter1[i].update_time = jiffies;
			break;
		}
	}
}

static void saa7164_histogram_print(struct saa7164_port *port,
	struct saa7164_histogram *hg)
{
	u32 entries = 0;
	int i;

	printk(KERN_ERR "Histogram named %s (ms, count, last_update_jiffy)\n", hg->name);
	for (i = 0; i < 64; i++) {
		if (hg->counter1[i].count == 0)
			continue;

		printk(KERN_ERR " %4d %12d %Ld\n",
			hg->counter1[i].val,
			hg->counter1[i].count,
			hg->counter1[i].update_time);

		entries++;
	}
	printk(KERN_ERR "Total: %d\n", entries);
}

static void saa7164_work_enchandler_helper(struct saa7164_port *port, int bufnr)
{
	struct saa7164_dev *dev = port->dev;
	struct saa7164_buffer *buf = 0;
	struct saa7164_user_buffer *ubuf = 0;
	struct list_head *c, *n;
	int i = 0;
	u8 __iomem *p;

	mutex_lock(&port->dmaqueue_lock);
	list_for_each_safe(c, n, &port->dmaqueue.list) {

		buf = list_entry(c, struct saa7164_buffer, list);
		if (i++ > port->hwcfg.buffercount) {
			printk(KERN_ERR "%s() illegal i count %d\n",
				__func__, i);
			break;
		}

		if (buf->idx == bufnr) {

			/* Found the buffer, deal with it */
			dprintk(DBGLVL_IRQ, "%s() bufnr: %d\n", __func__, bufnr);

			if (crc_checking) {
				/* Throw a new checksum on the dma buffer */
				buf->crc = crc32(0, buf->cpu, buf->actual_size);
			}

			if (guard_checking) {
				p = (u8 *)buf->cpu;
				if ((*(p + buf->actual_size + 0) != 0xff) ||
					(*(p + buf->actual_size + 1) != 0xff) ||
					(*(p + buf->actual_size + 2) != 0xff) ||
					(*(p + buf->actual_size + 3) != 0xff) ||
					(*(p + buf->actual_size + 0x10) != 0xff) ||
					(*(p + buf->actual_size + 0x11) != 0xff) ||
					(*(p + buf->actual_size + 0x12) != 0xff) ||
					(*(p + buf->actual_size + 0x13) != 0xff)) {
						printk(KERN_ERR "%s() buf %p guard buffer breach\n",
							__func__, buf);
<<<<<<< HEAD
//						saa7164_dumphex16FF(dev, (p + buf->actual_size) - 32 , 64);
=======
#if 0
						saa7164_dumphex16FF(dev, (p + buf->actual_size) - 32 , 64);
#endif
>>>>>>> 3cbea436
				}
			}

			if ((port->nr != SAA7164_PORT_VBI1) && (port->nr != SAA7164_PORT_VBI2)) {
				/* Validate the incoming buffer content */
				if (port->encoder_params.stream_type == V4L2_MPEG_STREAM_TYPE_MPEG2_TS)
					saa7164_ts_verifier(buf);
				else if (port->encoder_params.stream_type == V4L2_MPEG_STREAM_TYPE_MPEG2_PS)
					saa7164_pack_verifier(buf);
			}

			/* find a free user buffer and clone to it */
			if (!list_empty(&port->list_buf_free.list)) {

				/* Pull the first buffer from the used list */
				ubuf = list_first_entry(&port->list_buf_free.list,
					struct saa7164_user_buffer, list);

				if (buf->actual_size <= ubuf->actual_size) {

					memcpy_fromio(ubuf->data, buf->cpu,
						ubuf->actual_size);

					if (crc_checking) {
						/* Throw a new checksum on the read buffer */
						ubuf->crc = crc32(0, ubuf->data, ubuf->actual_size);
					}

					/* Requeue the buffer on the free list */
					ubuf->pos = 0;

					list_move_tail(&ubuf->list,
						&port->list_buf_used.list);

					/* Flag any userland waiters */
					wake_up_interruptible(&port->wait_read);

				} else {
					printk(KERN_ERR "buf %p bufsize fails match\n", buf);
				}

			} else
				printk(KERN_ERR "encirq no free buffers, increase param encoder_buffers\n");

			/* Ensure offset into buffer remains 0, fill buffer
			 * with known bad data. We check for this data at a later point
			 * in time. */
			saa7164_buffer_zero_offsets(port, bufnr);
			memset_io(buf->cpu, 0xff, buf->pci_size);
			if (crc_checking) {
				/* Throw yet aanother new checksum on the dma buffer */
				buf->crc = crc32(0, buf->cpu, buf->actual_size);
			}

			break;
		}
	}
	mutex_unlock(&port->dmaqueue_lock);
}

static void saa7164_work_enchandler(struct work_struct *w)
{
	struct saa7164_port *port =
		container_of(w, struct saa7164_port, workenc);
	struct saa7164_dev *dev = port->dev;

	u32 wp, mcb, rp, cnt = 0;

	port->last_svc_msecs_diff = port->last_svc_msecs;
	port->last_svc_msecs = jiffies_to_msecs(jiffies);

	port->last_svc_msecs_diff = port->last_svc_msecs -
		port->last_svc_msecs_diff;

	saa7164_histogram_update(&port->svc_interval,
		port->last_svc_msecs_diff);

	port->last_irq_svc_msecs_diff = port->last_svc_msecs -
		port->last_irq_msecs;

	saa7164_histogram_update(&port->irq_svc_interval,
		port->last_irq_svc_msecs_diff);

	dprintk(DBGLVL_IRQ,
		"%s() %Ldms elapsed irq->deferred %Ldms wp: %d rp: %d\n",
		__func__,
		port->last_svc_msecs_diff,
		port->last_irq_svc_msecs_diff,
		port->last_svc_wp,
		port->last_svc_rp
		);

	/* Current write position */
	wp = saa7164_readl(port->bufcounter);
	if (wp > (port->hwcfg.buffercount - 1)) {
		printk(KERN_ERR "%s() illegal buf count %d\n", __func__, wp);
		return;
	}

	/* Most current complete buffer */
	if (wp == 0)
		mcb = (port->hwcfg.buffercount - 1);
	else
		mcb = wp - 1;

	while (1) {
		if (port->done_first_interrupt == 0) {
			port->done_first_interrupt++;
			rp = mcb;
		} else
			rp = (port->last_svc_rp + 1) % 8;

		if ((rp < 0) || (rp > (port->hwcfg.buffercount - 1))) {
			printk(KERN_ERR "%s() illegal rp count %d\n", __func__, rp);
			break;
		}

		saa7164_work_enchandler_helper(port, rp);
		port->last_svc_rp = rp;
		cnt++;

		if (rp == mcb)
			break;
	}

	/* TODO: Convert this into a /proc/saa7164 style readable file */
	if (print_histogram == port->nr) {
		saa7164_histogram_print(port, &port->irq_interval);
		saa7164_histogram_print(port, &port->svc_interval);
		saa7164_histogram_print(port, &port->irq_svc_interval);
		saa7164_histogram_print(port, &port->read_interval);
		saa7164_histogram_print(port, &port->poll_interval);
		/* TODO: fix this to preserve any previous state */
		print_histogram = 64 + port->nr;
	}
}

static void saa7164_work_vbihandler(struct work_struct *w)
{
	struct saa7164_port *port =
		container_of(w, struct saa7164_port, workenc);
	struct saa7164_dev *dev = port->dev;

	u32 wp, mcb, rp, cnt = 0;

	port->last_svc_msecs_diff = port->last_svc_msecs;
	port->last_svc_msecs = jiffies_to_msecs(jiffies);
	port->last_svc_msecs_diff = port->last_svc_msecs -
		port->last_svc_msecs_diff;

	saa7164_histogram_update(&port->svc_interval,
		port->last_svc_msecs_diff);

	port->last_irq_svc_msecs_diff = port->last_svc_msecs -
		port->last_irq_msecs;

	saa7164_histogram_update(&port->irq_svc_interval,
		port->last_irq_svc_msecs_diff);

	dprintk(DBGLVL_IRQ,
		"%s() %Ldms elapsed irq->deferred %Ldms wp: %d rp: %d\n",
		__func__,
		port->last_svc_msecs_diff,
		port->last_irq_svc_msecs_diff,
		port->last_svc_wp,
		port->last_svc_rp
		);

	/* Current write position */
	wp = saa7164_readl(port->bufcounter);
	if (wp > (port->hwcfg.buffercount - 1)) {
		printk(KERN_ERR "%s() illegal buf count %d\n", __func__, wp);
		return;
	}

	/* Most current complete buffer */
	if (wp == 0)
		mcb = (port->hwcfg.buffercount - 1);
	else
		mcb = wp - 1;

	while (1) {
		if (port->done_first_interrupt == 0) {
			port->done_first_interrupt++;
			rp = mcb;
		} else
			rp = (port->last_svc_rp + 1) % 8;

		if ((rp < 0) || (rp > (port->hwcfg.buffercount - 1))) {
			printk(KERN_ERR "%s() illegal rp count %d\n", __func__, rp);
			break;
		}

		saa7164_work_enchandler_helper(port, rp);
		port->last_svc_rp = rp;
		cnt++;

		if (rp == mcb)
			break;
	}

	/* TODO: Convert this into a /proc/saa7164 style readable file */
	if (print_histogram == port->nr) {
		saa7164_histogram_print(port, &port->irq_interval);
		saa7164_histogram_print(port, &port->svc_interval);
		saa7164_histogram_print(port, &port->irq_svc_interval);
		saa7164_histogram_print(port, &port->read_interval);
		saa7164_histogram_print(port, &port->poll_interval);
		/* TODO: fix this to preserve any previous state */
		print_histogram = 64 + port->nr;
	}
}

static void saa7164_work_cmdhandler(struct work_struct *w)
{
	struct saa7164_dev *dev = container_of(w, struct saa7164_dev, workcmd);

	/* Wake up any complete commands */
	saa7164_irq_dequeue(dev);
}

static void saa7164_buffer_deliver(struct saa7164_buffer *buf)
{
	struct saa7164_port *port = buf->port;

	/* Feed the transport payload into the kernel demux */
	dvb_dmx_swfilter_packets(&port->dvb.demux, (u8 *)buf->cpu,
		SAA7164_TS_NUMBER_OF_LINES);

}

static irqreturn_t saa7164_irq_vbi(struct saa7164_port *port)
{
	struct saa7164_dev *dev = port->dev;

	/* Store old time */
	port->last_irq_msecs_diff = port->last_irq_msecs;

	/* Collect new stats */
	port->last_irq_msecs = jiffies_to_msecs(jiffies);

	/* Calculate stats */
	port->last_irq_msecs_diff = port->last_irq_msecs -
		port->last_irq_msecs_diff;

	saa7164_histogram_update(&port->irq_interval,
		port->last_irq_msecs_diff);

	dprintk(DBGLVL_IRQ, "%s() %Ldms elapsed\n", __func__,
		port->last_irq_msecs_diff);

	/* Tis calls the vbi irq handler */
	schedule_work(&port->workenc);
	return 0;
}

static irqreturn_t saa7164_irq_encoder(struct saa7164_port *port)
{
	struct saa7164_dev *dev = port->dev;

	/* Store old time */
	port->last_irq_msecs_diff = port->last_irq_msecs;

	/* Collect new stats */
	port->last_irq_msecs = jiffies_to_msecs(jiffies);

	/* Calculate stats */
	port->last_irq_msecs_diff = port->last_irq_msecs -
		port->last_irq_msecs_diff;

	saa7164_histogram_update(&port->irq_interval,
		port->last_irq_msecs_diff);

	dprintk(DBGLVL_IRQ, "%s() %Ldms elapsed\n", __func__,
		port->last_irq_msecs_diff);

	schedule_work(&port->workenc);
	return 0;
}

static irqreturn_t saa7164_irq_ts(struct saa7164_port *port)
{
	struct saa7164_dev *dev = port->dev;
	struct saa7164_buffer *buf;
	struct list_head *c, *n;
	int wp, i = 0, rp;

	/* Find the current write point from the hardware */
	wp = saa7164_readl(port->bufcounter);
	if (wp > (port->hwcfg.buffercount - 1))
		BUG();

	/* Find the previous buffer to the current write point */
	if (wp == 0)
		rp = (port->hwcfg.buffercount - 1);
	else
		rp = wp - 1;

	/* Lookup the WP in the buffer list */
	/* TODO: turn this into a worker thread */
	list_for_each_safe(c, n, &port->dmaqueue.list) {
		buf = list_entry(c, struct saa7164_buffer, list);
		if (i++ > port->hwcfg.buffercount)
			BUG();

		if (buf->idx == rp) {
			/* Found the buffer, deal with it */
			dprintk(DBGLVL_IRQ, "%s() wp: %d processing: %d\n",
				__func__, wp, rp);
			saa7164_buffer_deliver(buf);
			break;
		}

	}
	return 0;
}

/* Primary IRQ handler and dispatch mechanism */
static irqreturn_t saa7164_irq(int irq, void *dev_id)
{
	struct saa7164_dev *dev = dev_id;
	struct saa7164_port *porta = &dev->ports[SAA7164_PORT_TS1];
	struct saa7164_port *portb = &dev->ports[SAA7164_PORT_TS2];
	struct saa7164_port *portc = &dev->ports[SAA7164_PORT_ENC1];
	struct saa7164_port *portd = &dev->ports[SAA7164_PORT_ENC2];
	struct saa7164_port *porte = &dev->ports[SAA7164_PORT_VBI1];
	struct saa7164_port *portf = &dev->ports[SAA7164_PORT_VBI2];

	u32 intid, intstat[INT_SIZE/4];
	int i, handled = 0, bit;

	if (dev == 0) {
		printk(KERN_ERR "%s() No device specified\n", __func__);
		handled = 0;
		goto out;
	}

	/* Check that the hardware is accessible. If the status bytes are
	 * 0xFF then the device is not accessible, the the IRQ belongs
	 * to another driver.
	 * 4 x u32 interrupt registers.
	 */
	for (i = 0; i < INT_SIZE/4; i++) {

		/* TODO: Convert into saa7164_readl() */
		/* Read the 4 hardware interrupt registers */
		intstat[i] = saa7164_readl(dev->int_status + (i * 4));

		if (intstat[i])
			handled = 1;
	}
	if (handled == 0)
		goto out;

	/* For each of the HW interrupt registers */
	for (i = 0; i < INT_SIZE/4; i++) {

		if (intstat[i]) {
			/* Each function of the board has it's own interruptid.
			 * Find the function that triggered then call
			 * it's handler.
			 */
			for (bit = 0; bit < 32; bit++) {

				if (((intstat[i] >> bit) & 0x00000001) == 0)
					continue;

				/* Calculate the interrupt id (0x00 to 0x7f) */

				intid = (i * 32) + bit;
				if (intid == dev->intfdesc.bInterruptId) {
					/* A response to an cmd/api call */
					schedule_work(&dev->workcmd);
				} else if (intid == porta->hwcfg.interruptid) {

					/* Transport path 1 */
					saa7164_irq_ts(porta);

				} else if (intid == portb->hwcfg.interruptid) {

					/* Transport path 2 */
					saa7164_irq_ts(portb);

				} else if (intid == portc->hwcfg.interruptid) {

					/* Encoder path 1 */
					saa7164_irq_encoder(portc);

				} else if (intid == portd->hwcfg.interruptid) {

					/* Encoder path 2 */
					saa7164_irq_encoder(portd);

				} else if (intid == porte->hwcfg.interruptid) {

					/* VBI path 1 */
					saa7164_irq_vbi(porte);

				} else if (intid == portf->hwcfg.interruptid) {

					/* VBI path 2 */
					saa7164_irq_vbi(portf);

				} else {
					/* Find the function */
					dprintk(DBGLVL_IRQ,
						"%s() unhandled interrupt "
						"reg 0x%x bit 0x%x "
						"intid = 0x%x\n",
						__func__, i, bit, intid);
				}
			}

			/* Ack it */
			saa7164_writel(dev->int_ack + (i * 4), intstat[i]);

		}
	}
out:
	return IRQ_RETVAL(handled);
}

void saa7164_getfirmwarestatus(struct saa7164_dev *dev)
{
	struct saa7164_fw_status *s = &dev->fw_status;

	dev->fw_status.status = saa7164_readl(SAA_DEVICE_SYSINIT_STATUS);
	dev->fw_status.mode = saa7164_readl(SAA_DEVICE_SYSINIT_MODE);
	dev->fw_status.spec = saa7164_readl(SAA_DEVICE_SYSINIT_SPEC);
	dev->fw_status.inst = saa7164_readl(SAA_DEVICE_SYSINIT_INST);
	dev->fw_status.cpuload = saa7164_readl(SAA_DEVICE_SYSINIT_CPULOAD);
	dev->fw_status.remainheap =
		saa7164_readl(SAA_DEVICE_SYSINIT_REMAINHEAP);

	dprintk(1, "Firmware status:\n");
	dprintk(1, " .status     = 0x%08x\n", s->status);
	dprintk(1, " .mode       = 0x%08x\n", s->mode);
	dprintk(1, " .spec       = 0x%08x\n", s->spec);
	dprintk(1, " .inst       = 0x%08x\n", s->inst);
	dprintk(1, " .cpuload    = 0x%08x\n", s->cpuload);
	dprintk(1, " .remainheap = 0x%08x\n", s->remainheap);
}

u32 saa7164_getcurrentfirmwareversion(struct saa7164_dev *dev)
{
	u32 reg;

	reg = saa7164_readl(SAA_DEVICE_VERSION);
	dprintk(1, "Device running firmware version %d.%d.%d.%d (0x%x)\n",
		(reg & 0x0000fc00) >> 10,
		(reg & 0x000003e0) >> 5,
		(reg & 0x0000001f),
		(reg & 0xffff0000) >> 16,
		reg);

	return reg;
}

/* TODO: Debugging func, remove */
void saa7164_dumphex16(struct saa7164_dev *dev, u8 *buf, int len)
{
	int i;

	printk(KERN_INFO "--------------------> "
		"00 01 02 03 04 05 06 07 08 09 0a 0b 0c 0d 0e 0f\n");

	for (i = 0; i < len; i += 16)
		printk(KERN_INFO "         [0x%08x] "
			"%02x %02x %02x %02x %02x %02x %02x %02x "
			"%02x %02x %02x %02x %02x %02x %02x %02x\n", i,
		*(buf+i+0), *(buf+i+1), *(buf+i+2), *(buf+i+3),
		*(buf+i+4), *(buf+i+5), *(buf+i+6), *(buf+i+7),
		*(buf+i+8), *(buf+i+9), *(buf+i+10), *(buf+i+11),
		*(buf+i+12), *(buf+i+13), *(buf+i+14), *(buf+i+15));
}

/* TODO: Debugging func, remove */
void saa7164_dumpregs(struct saa7164_dev *dev, u32 addr)
{
	int i;

	dprintk(1, "--------------------> "
		"00 01 02 03 04 05 06 07 08 09 0a 0b 0c 0d 0e 0f\n");

	for (i = 0; i < 0x100; i += 16)
		dprintk(1, "region0[0x%08x] = "
			"%02x %02x %02x %02x %02x %02x %02x %02x"
			" %02x %02x %02x %02x %02x %02x %02x %02x\n", i,
			(u8)saa7164_readb(addr + i + 0),
			(u8)saa7164_readb(addr + i + 1),
			(u8)saa7164_readb(addr + i + 2),
			(u8)saa7164_readb(addr + i + 3),
			(u8)saa7164_readb(addr + i + 4),
			(u8)saa7164_readb(addr + i + 5),
			(u8)saa7164_readb(addr + i + 6),
			(u8)saa7164_readb(addr + i + 7),
			(u8)saa7164_readb(addr + i + 8),
			(u8)saa7164_readb(addr + i + 9),
			(u8)saa7164_readb(addr + i + 10),
			(u8)saa7164_readb(addr + i + 11),
			(u8)saa7164_readb(addr + i + 12),
			(u8)saa7164_readb(addr + i + 13),
			(u8)saa7164_readb(addr + i + 14),
			(u8)saa7164_readb(addr + i + 15)
			);
}

static void saa7164_dump_hwdesc(struct saa7164_dev *dev)
{
	dprintk(1, "@0x%p hwdesc sizeof(struct tmComResHWDescr) = %d bytes\n",
		&dev->hwdesc, (u32)sizeof(struct tmComResHWDescr));

	dprintk(1, " .bLength = 0x%x\n", dev->hwdesc.bLength);
	dprintk(1, " .bDescriptorType = 0x%x\n", dev->hwdesc.bDescriptorType);
	dprintk(1, " .bDescriptorSubtype = 0x%x\n",
		dev->hwdesc.bDescriptorSubtype);

	dprintk(1, " .bcdSpecVersion = 0x%x\n", dev->hwdesc.bcdSpecVersion);
	dprintk(1, " .dwClockFrequency = 0x%x\n", dev->hwdesc.dwClockFrequency);
	dprintk(1, " .dwClockUpdateRes = 0x%x\n", dev->hwdesc.dwClockUpdateRes);
	dprintk(1, " .bCapabilities = 0x%x\n", dev->hwdesc.bCapabilities);
	dprintk(1, " .dwDeviceRegistersLocation = 0x%x\n",
		dev->hwdesc.dwDeviceRegistersLocation);

	dprintk(1, " .dwHostMemoryRegion = 0x%x\n",
		dev->hwdesc.dwHostMemoryRegion);

	dprintk(1, " .dwHostMemoryRegionSize = 0x%x\n",
		dev->hwdesc.dwHostMemoryRegionSize);

	dprintk(1, " .dwHostHibernatMemRegion = 0x%x\n",
		dev->hwdesc.dwHostHibernatMemRegion);

	dprintk(1, " .dwHostHibernatMemRegionSize = 0x%x\n",
		dev->hwdesc.dwHostHibernatMemRegionSize);
}

static void saa7164_dump_intfdesc(struct saa7164_dev *dev)
{
	dprintk(1, "@0x%p intfdesc "
		"sizeof(struct tmComResInterfaceDescr) = %d bytes\n",
		&dev->intfdesc, (u32)sizeof(struct tmComResInterfaceDescr));

	dprintk(1, " .bLength = 0x%x\n", dev->intfdesc.bLength);
	dprintk(1, " .bDescriptorType = 0x%x\n", dev->intfdesc.bDescriptorType);
	dprintk(1, " .bDescriptorSubtype = 0x%x\n",
		dev->intfdesc.bDescriptorSubtype);

	dprintk(1, " .bFlags = 0x%x\n", dev->intfdesc.bFlags);
	dprintk(1, " .bInterfaceType = 0x%x\n", dev->intfdesc.bInterfaceType);
	dprintk(1, " .bInterfaceId = 0x%x\n", dev->intfdesc.bInterfaceId);
	dprintk(1, " .bBaseInterface = 0x%x\n", dev->intfdesc.bBaseInterface);
	dprintk(1, " .bInterruptId = 0x%x\n", dev->intfdesc.bInterruptId);
	dprintk(1, " .bDebugInterruptId = 0x%x\n",
		dev->intfdesc.bDebugInterruptId);

	dprintk(1, " .BARLocation = 0x%x\n", dev->intfdesc.BARLocation);
}

static void saa7164_dump_busdesc(struct saa7164_dev *dev)
{
	dprintk(1, "@0x%p busdesc sizeof(struct tmComResBusDescr) = %d bytes\n",
		&dev->busdesc, (u32)sizeof(struct tmComResBusDescr));

	dprintk(1, " .CommandRing   = 0x%016Lx\n", dev->busdesc.CommandRing);
	dprintk(1, " .ResponseRing  = 0x%016Lx\n", dev->busdesc.ResponseRing);
	dprintk(1, " .CommandWrite  = 0x%x\n", dev->busdesc.CommandWrite);
	dprintk(1, " .CommandRead   = 0x%x\n", dev->busdesc.CommandRead);
	dprintk(1, " .ResponseWrite = 0x%x\n", dev->busdesc.ResponseWrite);
	dprintk(1, " .ResponseRead  = 0x%x\n", dev->busdesc.ResponseRead);
}

/* Much of the hardware configuration and PCI registers are configured
 * dynamically depending on firmware. We have to cache some initial
 * structures then use these to locate other important structures
 * from PCI space.
 */
static void saa7164_get_descriptors(struct saa7164_dev *dev)
{
	memcpy_fromio(&dev->hwdesc, dev->bmmio, sizeof(struct tmComResHWDescr));
	memcpy_fromio(&dev->intfdesc, dev->bmmio + sizeof(struct tmComResHWDescr),
		sizeof(struct tmComResInterfaceDescr));
	memcpy_fromio(&dev->busdesc, dev->bmmio + dev->intfdesc.BARLocation,
		sizeof(struct tmComResBusDescr));

	if (dev->hwdesc.bLength != sizeof(struct tmComResHWDescr)) {
		printk(KERN_ERR "Structure struct tmComResHWDescr is mangled\n");
		printk(KERN_ERR "Need %x got %d\n", dev->hwdesc.bLength,
			(u32)sizeof(struct tmComResHWDescr));
	} else
		saa7164_dump_hwdesc(dev);

	if (dev->intfdesc.bLength != sizeof(struct tmComResInterfaceDescr)) {
		printk(KERN_ERR "struct struct tmComResInterfaceDescr is mangled\n");
		printk(KERN_ERR "Need %x got %d\n", dev->intfdesc.bLength,
			(u32)sizeof(struct tmComResInterfaceDescr));
	} else
		saa7164_dump_intfdesc(dev);

	saa7164_dump_busdesc(dev);
}

static int saa7164_pci_quirks(struct saa7164_dev *dev)
{
	return 0;
}

static int get_resources(struct saa7164_dev *dev)
{
	if (request_mem_region(pci_resource_start(dev->pci, 0),
		pci_resource_len(dev->pci, 0), dev->name)) {

		if (request_mem_region(pci_resource_start(dev->pci, 2),
			pci_resource_len(dev->pci, 2), dev->name))
			return 0;
	}

	printk(KERN_ERR "%s: can't get MMIO memory @ 0x%llx or 0x%llx\n",
		dev->name,
		(u64)pci_resource_start(dev->pci, 0),
		(u64)pci_resource_start(dev->pci, 2));

	return -EBUSY;
}

static int saa7164_port_init(struct saa7164_dev *dev, int portnr)
{
	struct saa7164_port *port = 0;

	if ((portnr < 0) || (portnr >= SAA7164_MAX_PORTS))
		BUG();

	port = &dev->ports[portnr];

	port->dev = dev;
	port->nr = portnr;

	if ((portnr == SAA7164_PORT_TS1) || (portnr == SAA7164_PORT_TS2))
		port->type = SAA7164_MPEG_DVB;
	else
	if ((portnr == SAA7164_PORT_ENC1) || (portnr == SAA7164_PORT_ENC2)) {
		port->type = SAA7164_MPEG_ENCODER;

		/* We need a deferred interrupt handler for cmd handling */
		INIT_WORK(&port->workenc, saa7164_work_enchandler);
<<<<<<< HEAD
	}
	else
	if ((portnr == SAA7164_PORT_VBI1) || (portnr == SAA7164_PORT_VBI2)) {
=======
	} else if ((portnr == SAA7164_PORT_VBI1) || (portnr == SAA7164_PORT_VBI2)) {
>>>>>>> 3cbea436
		port->type = SAA7164_MPEG_VBI;

		/* We need a deferred interrupt handler for cmd handling */
		INIT_WORK(&port->workenc, saa7164_work_vbihandler);
	} else
		BUG();

	/* Init all the critical resources */
	mutex_init(&port->dvb.lock);
	INIT_LIST_HEAD(&port->dmaqueue.list);
	mutex_init(&port->dmaqueue_lock);

	INIT_LIST_HEAD(&port->list_buf_used.list);
	INIT_LIST_HEAD(&port->list_buf_free.list);
	init_waitqueue_head(&port->wait_read);


	saa7164_histogram_reset(&port->irq_interval, "irq intervals");
	saa7164_histogram_reset(&port->svc_interval, "deferred intervals");
	saa7164_histogram_reset(&port->irq_svc_interval,
		"irq to deferred intervals");
	saa7164_histogram_reset(&port->read_interval,
		"encoder/vbi read() intervals");
	saa7164_histogram_reset(&port->poll_interval,
		"encoder/vbi poll() intervals");

	return 0;
}

static int saa7164_dev_setup(struct saa7164_dev *dev)
{
	int i;

	mutex_init(&dev->lock);
	atomic_inc(&dev->refcount);
	dev->nr = saa7164_devcount++;

	snprintf(dev->name, sizeof(dev->name), "saa7164[%d]", dev->nr);

	mutex_lock(&devlist);
	list_add_tail(&dev->devlist, &saa7164_devlist);
	mutex_unlock(&devlist);

	/* board config */
	dev->board = UNSET;
	if (card[dev->nr] < saa7164_bcount)
		dev->board = card[dev->nr];

	for (i = 0; UNSET == dev->board  &&  i < saa7164_idcount; i++)
		if (dev->pci->subsystem_vendor == saa7164_subids[i].subvendor &&
			dev->pci->subsystem_device ==
				saa7164_subids[i].subdevice)
				dev->board = saa7164_subids[i].card;

	if (UNSET == dev->board) {
		dev->board = SAA7164_BOARD_UNKNOWN;
		saa7164_card_list(dev);
	}

	dev->pci_bus  = dev->pci->bus->number;
	dev->pci_slot = PCI_SLOT(dev->pci->devfn);

	/* I2C Defaults / setup */
	dev->i2c_bus[0].dev = dev;
	dev->i2c_bus[0].nr = 0;
	dev->i2c_bus[1].dev = dev;
	dev->i2c_bus[1].nr = 1;
	dev->i2c_bus[2].dev = dev;
	dev->i2c_bus[2].nr = 2;

	/* Transport + Encoder ports 1, 2, 3, 4 - Defaults / setup */
	saa7164_port_init(dev, SAA7164_PORT_TS1);
	saa7164_port_init(dev, SAA7164_PORT_TS2);
	saa7164_port_init(dev, SAA7164_PORT_ENC1);
	saa7164_port_init(dev, SAA7164_PORT_ENC2);
	saa7164_port_init(dev, SAA7164_PORT_VBI1);
	saa7164_port_init(dev, SAA7164_PORT_VBI2);

	if (get_resources(dev) < 0) {
		printk(KERN_ERR "CORE %s No more PCIe resources for "
		       "subsystem: %04x:%04x\n",
		       dev->name, dev->pci->subsystem_vendor,
		       dev->pci->subsystem_device);

		saa7164_devcount--;
		return -ENODEV;
	}

	/* PCI/e allocations */
	dev->lmmio = ioremap(pci_resource_start(dev->pci, 0),
			     pci_resource_len(dev->pci, 0));

	dev->lmmio2 = ioremap(pci_resource_start(dev->pci, 2),
			     pci_resource_len(dev->pci, 2));

	dev->bmmio = (u8 __iomem *)dev->lmmio;
	dev->bmmio2 = (u8 __iomem *)dev->lmmio2;

	/* Inerrupt and ack register locations offset of bmmio */
	dev->int_status = 0x183000 + 0xf80;
	dev->int_ack = 0x183000 + 0xf90;

	printk(KERN_INFO
		"CORE %s: subsystem: %04x:%04x, board: %s [card=%d,%s]\n",
	       dev->name, dev->pci->subsystem_vendor,
	       dev->pci->subsystem_device, saa7164_boards[dev->board].name,
	       dev->board, card[dev->nr] == dev->board ?
	       "insmod option" : "autodetected");

	saa7164_pci_quirks(dev);

	return 0;
}

static void saa7164_dev_unregister(struct saa7164_dev *dev)
{
	dprintk(1, "%s()\n", __func__);

	release_mem_region(pci_resource_start(dev->pci, 0),
		pci_resource_len(dev->pci, 0));

	release_mem_region(pci_resource_start(dev->pci, 2),
		pci_resource_len(dev->pci, 2));

	if (!atomic_dec_and_test(&dev->refcount))
		return;

	iounmap(dev->lmmio);
	iounmap(dev->lmmio2);

	return;
}

#ifdef CONFIG_PROC_FS
static int saa7164_proc_show(struct seq_file *m, void *v)
{
	struct saa7164_dev *dev;
	struct tmComResBusInfo *b;
	struct list_head *list;
	int i, c;

	if (saa7164_devcount == 0)
		return 0;

	list_for_each(list, &saa7164_devlist) {
		dev = list_entry(list, struct saa7164_dev, devlist);
		seq_printf(m, "%s = %p\n", dev->name, dev);

		/* Lock the bus from any other access */
		b = &dev->bus;
		mutex_lock(&b->lock);

		seq_printf(m, " .m_pdwSetWritePos = 0x%x (0x%08x)\n",
			b->m_dwSetReadPos, saa7164_readl(b->m_dwSetReadPos));

		seq_printf(m, " .m_pdwSetReadPos  = 0x%x (0x%08x)\n",
			b->m_dwSetWritePos, saa7164_readl(b->m_dwSetWritePos));

		seq_printf(m, " .m_pdwGetWritePos = 0x%x (0x%08x)\n",
			b->m_dwGetReadPos, saa7164_readl(b->m_dwGetReadPos));

		seq_printf(m, " .m_pdwGetReadPos  = 0x%x (0x%08x)\n",
			b->m_dwGetWritePos, saa7164_readl(b->m_dwGetWritePos));
		c = 0;
		seq_printf(m, "\n  Set Ring:\n");
		seq_printf(m, "\n addr  00 01 02 03 04 05 06 07 08 09 0a 0b 0c 0d 0e 0f\n");
		for (i = 0; i < b->m_dwSizeSetRing; i++) {
			if (c == 0)
				seq_printf(m, " %04x:", i);

			seq_printf(m, " %02x", *(b->m_pdwSetRing + i));

			if (++c == 16) {
				seq_printf(m, "\n");
				c = 0;
			}
		}

		c = 0;
		seq_printf(m, "\n  Get Ring:\n");
		seq_printf(m, "\n addr  00 01 02 03 04 05 06 07 08 09 0a 0b 0c 0d 0e 0f\n");
		for (i = 0; i < b->m_dwSizeGetRing; i++) {
			if (c == 0)
				seq_printf(m, " %04x:", i);

			seq_printf(m, " %02x", *(b->m_pdwGetRing + i));

			if (++c == 16) {
				seq_printf(m, "\n");
				c = 0;
			}
		}

		mutex_unlock(&b->lock);

	}

	return 0;
}

static int saa7164_proc_open(struct inode *inode, struct file *filp)
{
	return single_open(filp, saa7164_proc_show, NULL);
}

<<<<<<< HEAD
static struct file_operations saa7164_proc_fops = {
=======
static const struct file_operations saa7164_proc_fops = {
>>>>>>> 3cbea436
	.open		= saa7164_proc_open,
	.read		= seq_read,
	.llseek		= seq_lseek,
	.release	= single_release,
};

static int saa7164_proc_create(void)
{
	struct proc_dir_entry *pe;

	pe = proc_create("saa7164", S_IRUGO, NULL, &saa7164_proc_fops);
	if (!pe)
		return -ENOMEM;

	return 0;
}
#endif

static int saa7164_thread_function(void *data)
{
	struct saa7164_dev *dev = data;
	struct tmFwInfoStruct fwinfo;
	u64 last_poll_time = 0;

	dprintk(DBGLVL_THR, "thread started\n");

	set_freezable();

	while (1) {
		msleep_interruptible(100);
		if (kthread_should_stop())
			break;
		try_to_freeze();

		dprintk(DBGLVL_THR, "thread running\n");

		/* Dump the firmware debug message to console */
		/* Polling this costs us 1-2% of the arm CPU */
		/* convert this into a respnde to interrupt 0x7a */
		saa7164_api_collect_debug(dev);

		/* Monitor CPU load every 1 second */
		if ((last_poll_time + 1000 /* ms */) < jiffies_to_msecs(jiffies)) {
			saa7164_api_get_load_info(dev, &fwinfo);
			last_poll_time = jiffies_to_msecs(jiffies);
		}

	}

	dprintk(DBGLVL_THR, "thread exiting\n");
	return 0;
}

static int __devinit saa7164_initdev(struct pci_dev *pci_dev,
				     const struct pci_device_id *pci_id)
{
	struct saa7164_dev *dev;
	int err, i;
	u32 version;

	dev = kzalloc(sizeof(*dev), GFP_KERNEL);
	if (NULL == dev)
		return -ENOMEM;

	/* pci init */
	dev->pci = pci_dev;
	if (pci_enable_device(pci_dev)) {
		err = -EIO;
		goto fail_free;
	}

	if (saa7164_dev_setup(dev) < 0) {
		err = -EINVAL;
		goto fail_free;
	}

	/* print pci info */
	pci_read_config_byte(pci_dev, PCI_CLASS_REVISION, &dev->pci_rev);
	pci_read_config_byte(pci_dev, PCI_LATENCY_TIMER,  &dev->pci_lat);
	printk(KERN_INFO "%s/0: found at %s, rev: %d, irq: %d, "
	       "latency: %d, mmio: 0x%llx\n", dev->name,
	       pci_name(pci_dev), dev->pci_rev, pci_dev->irq,
	       dev->pci_lat,
		(unsigned long long)pci_resource_start(pci_dev, 0));

	pci_set_master(pci_dev);
	/* TODO */
	if (!pci_dma_supported(pci_dev, 0xffffffff)) {
		printk("%s/0: Oops: no 32bit PCI DMA ???\n", dev->name);
		err = -EIO;
		goto fail_irq;
	}

	err = request_irq(pci_dev->irq, saa7164_irq,
		IRQF_SHARED | IRQF_DISABLED, dev->name, dev);
	if (err < 0) {
		printk(KERN_ERR "%s: can't get IRQ %d\n", dev->name,
			pci_dev->irq);
		err = -EIO;
		goto fail_irq;
	}

	pci_set_drvdata(pci_dev, dev);

	/* Init the internal command list */
	for (i = 0; i < SAA_CMD_MAX_MSG_UNITS; i++) {
		dev->cmds[i].seqno = i;
		dev->cmds[i].inuse = 0;
		mutex_init(&dev->cmds[i].lock);
		init_waitqueue_head(&dev->cmds[i].wait);
	}

	/* We need a deferred interrupt handler for cmd handling */
	INIT_WORK(&dev->workcmd, saa7164_work_cmdhandler);

	/* Only load the firmware if we know the board */
	if (dev->board != SAA7164_BOARD_UNKNOWN) {

		err = saa7164_downloadfirmware(dev);
		if (err < 0) {
			printk(KERN_ERR
				"Failed to boot firmware, no features "
				"registered\n");
			goto fail_fw;
		}

		saa7164_get_descriptors(dev);
		saa7164_dumpregs(dev, 0);
		saa7164_getcurrentfirmwareversion(dev);
		saa7164_getfirmwarestatus(dev);
		err = saa7164_bus_setup(dev);
		if (err < 0)
			printk(KERN_ERR
				"Failed to setup the bus, will continue\n");
		saa7164_bus_dump(dev);

		/* Ping the running firmware via the command bus and get the
		 * firmware version, this checks the bus is running OK.
		 */
		version = 0;
		if (saa7164_api_get_fw_version(dev, &version) == SAA_OK)
			dprintk(1, "Bus is operating correctly using "
				"version %d.%d.%d.%d (0x%x)\n",
				(version & 0x0000fc00) >> 10,
				(version & 0x000003e0) >> 5,
				(version & 0x0000001f),
				(version & 0xffff0000) >> 16,
				version);
		else
			printk(KERN_ERR
				"Failed to communicate with the firmware\n");

		/* Bring up the I2C buses */
		saa7164_i2c_register(&dev->i2c_bus[0]);
		saa7164_i2c_register(&dev->i2c_bus[1]);
		saa7164_i2c_register(&dev->i2c_bus[2]);
		saa7164_gpio_setup(dev);
		saa7164_card_setup(dev);

		/* Parse the dynamic device configuration, find various
		 * media endpoints (MPEG, WMV, PS, TS) and cache their
		 * configuration details into the driver, so we can
		 * reference them later during simething_register() func,
		 * interrupt handlers, deferred work handlers etc.
		 */
		saa7164_api_enum_subdevs(dev);

		/* Begin to create the video sub-systems and register funcs */
		if (saa7164_boards[dev->board].porta == SAA7164_MPEG_DVB) {
			if (saa7164_dvb_register(&dev->ports[SAA7164_PORT_TS1]) < 0) {
				printk(KERN_ERR "%s() Failed to register "
					"dvb adapters on porta\n",
					__func__);
			}
		}

		if (saa7164_boards[dev->board].portb == SAA7164_MPEG_DVB) {
			if (saa7164_dvb_register(&dev->ports[SAA7164_PORT_TS2]) < 0) {
				printk(KERN_ERR"%s() Failed to register "
					"dvb adapters on portb\n",
					__func__);
			}
		}

		if (saa7164_boards[dev->board].portc == SAA7164_MPEG_ENCODER) {
			if (saa7164_encoder_register(&dev->ports[SAA7164_PORT_ENC1]) < 0) {
				printk(KERN_ERR"%s() Failed to register "
					"mpeg encoder\n", __func__);
			}
		}

		if (saa7164_boards[dev->board].portd == SAA7164_MPEG_ENCODER) {
			if (saa7164_encoder_register(&dev->ports[SAA7164_PORT_ENC2]) < 0) {
				printk(KERN_ERR"%s() Failed to register "
					"mpeg encoder\n", __func__);
			}
		}

		if (saa7164_boards[dev->board].porte == SAA7164_MPEG_VBI) {
			if (saa7164_vbi_register(&dev->ports[SAA7164_PORT_VBI1]) < 0) {
				printk(KERN_ERR"%s() Failed to register "
					"vbi device\n", __func__);
			}
		}

		if (saa7164_boards[dev->board].portf == SAA7164_MPEG_VBI) {
			if (saa7164_vbi_register(&dev->ports[SAA7164_PORT_VBI2]) < 0) {
				printk(KERN_ERR"%s() Failed to register "
					"vbi device\n", __func__);
			}
		}
		saa7164_api_set_debug(dev, fw_debug);

		if (fw_debug) {
			dev->kthread = kthread_run(saa7164_thread_function, dev,
				"saa7164 debug");
			if (!dev->kthread)
				printk(KERN_ERR "%s() Failed to create "
					"debug kernel thread\n", __func__);
		}

	} /* != BOARD_UNKNOWN */
	else
		printk(KERN_ERR "%s() Unsupported board detected, "
			"registering without firmware\n", __func__);

	dprintk(1, "%s() parameter debug = %d\n", __func__, saa_debug);
	dprintk(1, "%s() parameter waitsecs = %d\n", __func__, waitsecs);

fail_fw:
	return 0;

fail_irq:
	saa7164_dev_unregister(dev);
fail_free:
	kfree(dev);
	return err;
}

static void saa7164_shutdown(struct saa7164_dev *dev)
{
	dprintk(1, "%s()\n", __func__);
}

static void __devexit saa7164_finidev(struct pci_dev *pci_dev)
{
	struct saa7164_dev *dev = pci_get_drvdata(pci_dev);

	if (dev->board != SAA7164_BOARD_UNKNOWN) {
		if (fw_debug && dev->kthread) {
			kthread_stop(dev->kthread);
			dev->kthread = NULL;
		}
		if (dev->firmwareloaded)
			saa7164_api_set_debug(dev, 0x00);
	}

	saa7164_histogram_print(&dev->ports[SAA7164_PORT_ENC1],
		&dev->ports[SAA7164_PORT_ENC1].irq_interval);
	saa7164_histogram_print(&dev->ports[SAA7164_PORT_ENC1],
		&dev->ports[SAA7164_PORT_ENC1].svc_interval);
	saa7164_histogram_print(&dev->ports[SAA7164_PORT_ENC1],
		&dev->ports[SAA7164_PORT_ENC1].irq_svc_interval);
	saa7164_histogram_print(&dev->ports[SAA7164_PORT_ENC1],
		&dev->ports[SAA7164_PORT_ENC1].read_interval);
	saa7164_histogram_print(&dev->ports[SAA7164_PORT_ENC1],
		&dev->ports[SAA7164_PORT_ENC1].poll_interval);
	saa7164_histogram_print(&dev->ports[SAA7164_PORT_VBI1],
		&dev->ports[SAA7164_PORT_VBI1].read_interval);
	saa7164_histogram_print(&dev->ports[SAA7164_PORT_VBI2],
		&dev->ports[SAA7164_PORT_VBI2].poll_interval);

	saa7164_shutdown(dev);

	if (saa7164_boards[dev->board].porta == SAA7164_MPEG_DVB)
		saa7164_dvb_unregister(&dev->ports[SAA7164_PORT_TS1]);

	if (saa7164_boards[dev->board].portb == SAA7164_MPEG_DVB)
		saa7164_dvb_unregister(&dev->ports[SAA7164_PORT_TS2]);

	if (saa7164_boards[dev->board].portc == SAA7164_MPEG_ENCODER)
		saa7164_encoder_unregister(&dev->ports[SAA7164_PORT_ENC1]);

	if (saa7164_boards[dev->board].portd == SAA7164_MPEG_ENCODER)
		saa7164_encoder_unregister(&dev->ports[SAA7164_PORT_ENC2]);

	if (saa7164_boards[dev->board].porte == SAA7164_MPEG_VBI)
		saa7164_vbi_unregister(&dev->ports[SAA7164_PORT_VBI1]);

	if (saa7164_boards[dev->board].portf == SAA7164_MPEG_VBI)
		saa7164_vbi_unregister(&dev->ports[SAA7164_PORT_VBI2]);

	saa7164_i2c_unregister(&dev->i2c_bus[0]);
	saa7164_i2c_unregister(&dev->i2c_bus[1]);
	saa7164_i2c_unregister(&dev->i2c_bus[2]);

	pci_disable_device(pci_dev);

	/* unregister stuff */
	free_irq(pci_dev->irq, dev);
	pci_set_drvdata(pci_dev, NULL);

	mutex_lock(&devlist);
	list_del(&dev->devlist);
	mutex_unlock(&devlist);

	saa7164_dev_unregister(dev);
	kfree(dev);
}

static struct pci_device_id saa7164_pci_tbl[] = {
	{
		/* SAA7164 */
		.vendor       = 0x1131,
		.device       = 0x7164,
		.subvendor    = PCI_ANY_ID,
		.subdevice    = PCI_ANY_ID,
	}, {
		/* --- end of list --- */
	}
};
MODULE_DEVICE_TABLE(pci, saa7164_pci_tbl);

static struct pci_driver saa7164_pci_driver = {
	.name     = "saa7164",
	.id_table = saa7164_pci_tbl,
	.probe    = saa7164_initdev,
	.remove   = __devexit_p(saa7164_finidev),
	/* TODO */
	.suspend  = NULL,
	.resume   = NULL,
};

static int __init saa7164_init(void)
{
	printk(KERN_INFO "saa7164 driver loaded\n");

#ifdef CONFIG_PROC_FS
	saa7164_proc_create();
#endif
	return pci_register_driver(&saa7164_pci_driver);
}

static void __exit saa7164_fini(void)
{
#ifdef CONFIG_PROC_FS
	remove_proc_entry("saa7164", NULL);
#endif
	pci_unregister_driver(&saa7164_pci_driver);
}

module_init(saa7164_init);
module_exit(saa7164_fini);
<|MERGE_RESOLUTION|>--- conflicted
+++ resolved
@@ -82,12 +82,8 @@
 
 unsigned int guard_checking = 1;
 module_param(guard_checking, int, 0644);
-<<<<<<< HEAD
-MODULE_PARM_DESC(guard_checking, "enable dma sanity checking for buffer overruns");
-=======
 MODULE_PARM_DESC(guard_checking,
 	"enable dma sanity checking for buffer overruns");
->>>>>>> 3cbea436
 
 static unsigned int saa7164_devcount;
 
@@ -128,13 +124,9 @@
 		if ((*(p + i + 0) != 0x00) || (*(p + i + 1) != 0x00) ||
 			(*(p + i + 2) != 0x01) || (*(p + i + 3) != 0xBA)) {
 			printk(KERN_ERR "No pack at 0x%x\n", i);
-<<<<<<< HEAD
-//			saa7164_dumphex16FF(buf->port->dev, (p + i), 32);
-=======
 #if 0
 			saa7164_dumphex16FF(buf->port->dev, (p + i), 32);
 #endif
->>>>>>> 3cbea436
 		}
 	}
 }
@@ -210,21 +202,6 @@
 	strcpy(hg->name, name);
 
 	/* First 30ms x 1ms */
-<<<<<<< HEAD
-	for (i = 0; i < 30; i++) {
-		hg->counter1[0 + i].val = i;
-	}
-
-	/* 30 - 200ms x 10ms  */
-	for (i = 0; i < 18; i++) {
-		hg->counter1[30 + i].val = 30 + (i * 10);
-	}
-
-	/* 200 - 2000ms x 100ms  */
-	for (i = 0; i < 15; i++) {
-		hg->counter1[48 + i].val = 200 + (i * 200);
-	}
-=======
 	for (i = 0; i < 30; i++)
 		hg->counter1[0 + i].val = i;
 
@@ -235,7 +212,6 @@
 	/* 200 - 2000ms x 100ms  */
 	for (i = 0; i < 15; i++)
 		hg->counter1[48 + i].val = 200 + (i * 200);
->>>>>>> 3cbea436
 
 	/* Catch all massive value (2secs) */
 	hg->counter1[55].val = 2000;
@@ -339,13 +315,9 @@
 					(*(p + buf->actual_size + 0x13) != 0xff)) {
 						printk(KERN_ERR "%s() buf %p guard buffer breach\n",
 							__func__, buf);
-<<<<<<< HEAD
-//						saa7164_dumphex16FF(dev, (p + buf->actual_size) - 32 , 64);
-=======
 #if 0
 						saa7164_dumphex16FF(dev, (p + buf->actual_size) - 32 , 64);
 #endif
->>>>>>> 3cbea436
 				}
 			}
 
@@ -991,13 +963,7 @@
 
 		/* We need a deferred interrupt handler for cmd handling */
 		INIT_WORK(&port->workenc, saa7164_work_enchandler);
-<<<<<<< HEAD
-	}
-	else
-	if ((portnr == SAA7164_PORT_VBI1) || (portnr == SAA7164_PORT_VBI2)) {
-=======
 	} else if ((portnr == SAA7164_PORT_VBI1) || (portnr == SAA7164_PORT_VBI2)) {
->>>>>>> 3cbea436
 		port->type = SAA7164_MPEG_VBI;
 
 		/* We need a deferred interrupt handler for cmd handling */
@@ -1203,11 +1169,7 @@
 	return single_open(filp, saa7164_proc_show, NULL);
 }
 
-<<<<<<< HEAD
-static struct file_operations saa7164_proc_fops = {
-=======
 static const struct file_operations saa7164_proc_fops = {
->>>>>>> 3cbea436
 	.open		= saa7164_proc_open,
 	.read		= seq_read,
 	.llseek		= seq_lseek,
