--- conflicted
+++ resolved
@@ -64,10 +64,7 @@
 #define CX231XX_BOARD_HAUPPAUGE_EXETER  8
 #define CX231XX_BOARD_HAUPPAUGE_USBLIVE2 9
 #define CX231XX_BOARD_PV_PLAYTV_USB_HYBRID 10
-<<<<<<< HEAD
-=======
 #define CX231XX_BOARD_PV_XCAPTURE_USB 11
->>>>>>> 105e53f8
 
 /* Limits minimum and default number of buffers */
 #define CX231XX_MIN_BUF                 4
