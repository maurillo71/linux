--- conflicted
+++ resolved
@@ -56,11 +56,7 @@
 	{ SN9C102_USB_DEVICE(0x0c45, 0x6029, BRIDGE_SN9C102), },
 	{ SN9C102_USB_DEVICE(0x0c45, 0x602a, BRIDGE_SN9C102), },
 #endif
-<<<<<<< HEAD
-	{ SN9C102_USB_DEVICE(0x0c45, 0x602b, BRIDGE_SN9C102), },
-=======
 	{ SN9C102_USB_DEVICE(0x0c45, 0x602b, BRIDGE_SN9C102), }, /* not in sonixb */
->>>>>>> 105e53f8
 #if !defined CONFIG_USB_GSPCA_SONIXB && !defined CONFIG_USB_GSPCA_SONIXB_MODULE
 	{ SN9C102_USB_DEVICE(0x0c45, 0x602c, BRIDGE_SN9C102), },
 /*	{ SN9C102_USB_DEVICE(0x0c45, 0x602d, BRIDGE_SN9C102), }, HV7131R */
