/*
 * USB USBVISION Video device driver 0.9.10
 *
 *
 *
 * Copyright (c) 1999-2005 Joerg Heckenbach <joerg@heckenbach-aw.de>
 *
 * This module is part of usbvision driver project.
 *
 * This program is free software; you can redistribute it and/or modify
 * it under the terms of the GNU General Public License as published by
 * the Free Software Foundation; either version 2 of the License, or
 * (at your option) any later version.
 *
 * This program is distributed in the hope that it will be useful,
 * but WITHOUT ANY WARRANTY; without even the implied warranty of
 * MERCHANTABILITY or FITNESS FOR A PARTICULAR PURPOSE.  See the
 * GNU General Public License for more details.
 *
 * You should have received a copy of the GNU General Public License
 * along with this program; if not, write to the Free Software
 * Foundation, Inc., 675 Mass Ave, Cambridge, MA 02139, USA.
 *
 * Let's call the version 0.... until compression decoding is completely
 * implemented.
 *
 * This driver is written by Jose Ignacio Gijon and Joerg Heckenbach.
 * It was based on USB CPiA driver written by Peter Pregler,
 * Scott J. Bertin and Johannes Erdfelt
 * Ideas are taken from bttv driver by Ralph Metzler, Marcus Metzler &
 * Gerd Knorr and zoran 36120/36125 driver by Pauline Middelink
 * Updates to driver completed by Dwaine P. Garden
 *
 *
 * TODO:
 *     - use submit_urb for all setup packets
 *     - Fix memory settings for nt1004. It is 4 times as big as the
 *       nt1003 memory.
 *     - Add audio on endpoint 3 for nt1004 chip.
 *         Seems impossible, needs a codec interface.  Which one?
 *     - Clean up the driver.
 *     - optimization for performance.
 *     - Add Videotext capability (VBI).  Working on it.....
 *     - Check audio for other devices
 *
 */

#include <linux/version.h>
#include <linux/kernel.h>
#include <linux/list.h>
#include <linux/timer.h>
#include <linux/slab.h>
#include <linux/mm.h>
#include <linux/highmem.h>
#include <linux/vmalloc.h>
#include <linux/module.h>
#include <linux/init.h>
#include <linux/spinlock.h>
#include <linux/io.h>
#include <linux/videodev2.h>
#include <linux/i2c.h>

#include <media/saa7115.h>
#include <media/v4l2-common.h>
#include <media/v4l2-ioctl.h>
#include <media/tuner.h>

#include <linux/workqueue.h>

#include "usbvision.h"
#include "usbvision-cards.h"

#define DRIVER_AUTHOR "Joerg Heckenbach <joerg@heckenbach-aw.de>, \
Dwaine Garden <DwaineGarden@rogers.com>"
#define DRIVER_NAME "usbvision"
#define DRIVER_ALIAS "USBVision"
#define DRIVER_DESC "USBVision USB Video Device Driver for Linux"
#define DRIVER_LICENSE "GPL"
#define USBVISION_DRIVER_VERSION_MAJOR 0
#define USBVISION_DRIVER_VERSION_MINOR 9
#define USBVISION_DRIVER_VERSION_PATCHLEVEL 10
#define USBVISION_DRIVER_VERSION KERNEL_VERSION(USBVISION_DRIVER_VERSION_MAJOR,\
USBVISION_DRIVER_VERSION_MINOR,\
USBVISION_DRIVER_VERSION_PATCHLEVEL)
#define USBVISION_VERSION_STRING __stringify(USBVISION_DRIVER_VERSION_MAJOR) \
"." __stringify(USBVISION_DRIVER_VERSION_MINOR) \
"." __stringify(USBVISION_DRIVER_VERSION_PATCHLEVEL)

#define	ENABLE_HEXDUMP	0	/* Enable if you need it */


#ifdef USBVISION_DEBUG
	#define PDEBUG(level, fmt, args...) { \
		if (video_debug & (level)) \
			printk(KERN_INFO KBUILD_MODNAME ":[%s:%d] " fmt, \
				__func__, __LINE__ , ## args); \
	}
#else
	#define PDEBUG(level, fmt, args...) do {} while (0)
#endif

#define DBG_IO		(1 << 1)
#define DBG_PROBE	(1 << 2)
#define DBG_MMAP	(1 << 3)

/* String operations */
#define rmspace(str)	while (*str == ' ') str++;
#define goto2next(str)	while (*str != ' ') str++; while (*str == ' ') str++;


/* sequential number of usbvision device */
static int usbvision_nr;

static struct usbvision_v4l2_format_st usbvision_v4l2_format[] = {
	{ 1, 1,  8, V4L2_PIX_FMT_GREY    , "GREY" },
	{ 1, 2, 16, V4L2_PIX_FMT_RGB565  , "RGB565" },
	{ 1, 3, 24, V4L2_PIX_FMT_RGB24   , "RGB24" },
	{ 1, 4, 32, V4L2_PIX_FMT_RGB32   , "RGB32" },
	{ 1, 2, 16, V4L2_PIX_FMT_RGB555  , "RGB555" },
	{ 1, 2, 16, V4L2_PIX_FMT_YUYV    , "YUV422" },
	{ 1, 2, 12, V4L2_PIX_FMT_YVU420  , "YUV420P" }, /* 1.5 ! */
	{ 1, 2, 16, V4L2_PIX_FMT_YUV422P , "YUV422P" }
};

/* Function prototypes */
static void usbvision_release(struct usb_usbvision *usbvision);

/* Default initialization of device driver parameters */
/* Set the default format for ISOC endpoint */
static int isoc_mode = ISOC_MODE_COMPRESS;
/* Set the default Debug Mode of the device driver */
static int video_debug;
/* Set the default device to power on at startup */
static int power_on_at_open = 1;
/* Sequential Number of Video Device */
static int video_nr = -1;
/* Sequential Number of Radio Device */
static int radio_nr = -1;

/* Grab parameters for the device driver */

/* Showing parameters under SYSFS */
module_param(isoc_mode, int, 0444);
module_param(video_debug, int, 0444);
module_param(power_on_at_open, int, 0444);
module_param(video_nr, int, 0444);
module_param(radio_nr, int, 0444);

MODULE_PARM_DESC(isoc_mode, " Set the default format for ISOC endpoint.  Default: 0x60 (Compression On)");
MODULE_PARM_DESC(video_debug, " Set the default Debug Mode of the device driver.  Default: 0 (Off)");
MODULE_PARM_DESC(power_on_at_open, " Set the default device to power on when device is opened.  Default: 1 (On)");
MODULE_PARM_DESC(video_nr, "Set video device number (/dev/videoX).  Default: -1 (autodetect)");
MODULE_PARM_DESC(radio_nr, "Set radio device number (/dev/radioX).  Default: -1 (autodetect)");


/* Misc stuff */
MODULE_AUTHOR(DRIVER_AUTHOR);
MODULE_DESCRIPTION(DRIVER_DESC);
MODULE_LICENSE(DRIVER_LICENSE);
MODULE_VERSION(USBVISION_VERSION_STRING);
MODULE_ALIAS(DRIVER_ALIAS);


/*****************************************************************************/
/* SYSFS Code - Copied from the stv680.c usb module.			     */
/* Device information is located at /sys/class/video4linux/video0            */
/* Device parameters information is located at /sys/module/usbvision         */
/* Device USB Information is located at                                      */
/*   /sys/bus/usb/drivers/USBVision Video Grabber                            */
/*****************************************************************************/

#define YES_NO(x) ((x) ? "Yes" : "No")

static inline struct usb_usbvision *cd_to_usbvision(struct device *cd)
{
	struct video_device *vdev =
		container_of(cd, struct video_device, dev);
	return video_get_drvdata(vdev);
}

static ssize_t show_version(struct device *cd,
			    struct device_attribute *attr, char *buf)
{
	return sprintf(buf, "%s\n", USBVISION_VERSION_STRING);
}
static DEVICE_ATTR(version, S_IRUGO, show_version, NULL);

static ssize_t show_model(struct device *cd,
			  struct device_attribute *attr, char *buf)
{
	struct video_device *vdev =
		container_of(cd, struct video_device, dev);
	struct usb_usbvision *usbvision = video_get_drvdata(vdev);
	return sprintf(buf, "%s\n",
		       usbvision_device_data[usbvision->dev_model].model_string);
}
static DEVICE_ATTR(model, S_IRUGO, show_model, NULL);

static ssize_t show_hue(struct device *cd,
			struct device_attribute *attr, char *buf)
{
	struct video_device *vdev =
		container_of(cd, struct video_device, dev);
	struct usb_usbvision *usbvision = video_get_drvdata(vdev);
	struct v4l2_control ctrl;
	ctrl.id = V4L2_CID_HUE;
	ctrl.value = 0;
	if (usbvision->user)
		call_all(usbvision, core, g_ctrl, &ctrl);
	return sprintf(buf, "%d\n", ctrl.value);
}
static DEVICE_ATTR(hue, S_IRUGO, show_hue, NULL);

static ssize_t show_contrast(struct device *cd,
			     struct device_attribute *attr, char *buf)
{
	struct video_device *vdev =
		container_of(cd, struct video_device, dev);
	struct usb_usbvision *usbvision = video_get_drvdata(vdev);
	struct v4l2_control ctrl;
	ctrl.id = V4L2_CID_CONTRAST;
	ctrl.value = 0;
	if (usbvision->user)
		call_all(usbvision, core, g_ctrl, &ctrl);
	return sprintf(buf, "%d\n", ctrl.value);
}
static DEVICE_ATTR(contrast, S_IRUGO, show_contrast, NULL);

static ssize_t show_brightness(struct device *cd,
			       struct device_attribute *attr, char *buf)
{
	struct video_device *vdev =
		container_of(cd, struct video_device, dev);
	struct usb_usbvision *usbvision = video_get_drvdata(vdev);
	struct v4l2_control ctrl;
	ctrl.id = V4L2_CID_BRIGHTNESS;
	ctrl.value = 0;
	if (usbvision->user)
		call_all(usbvision, core, g_ctrl, &ctrl);
	return sprintf(buf, "%d\n", ctrl.value);
}
static DEVICE_ATTR(brightness, S_IRUGO, show_brightness, NULL);

static ssize_t show_saturation(struct device *cd,
			       struct device_attribute *attr, char *buf)
{
	struct video_device *vdev =
		container_of(cd, struct video_device, dev);
	struct usb_usbvision *usbvision = video_get_drvdata(vdev);
	struct v4l2_control ctrl;
	ctrl.id = V4L2_CID_SATURATION;
	ctrl.value = 0;
	if (usbvision->user)
		call_all(usbvision, core, g_ctrl, &ctrl);
	return sprintf(buf, "%d\n", ctrl.value);
}
static DEVICE_ATTR(saturation, S_IRUGO, show_saturation, NULL);

static ssize_t show_streaming(struct device *cd,
			      struct device_attribute *attr, char *buf)
{
	struct video_device *vdev =
		container_of(cd, struct video_device, dev);
	struct usb_usbvision *usbvision = video_get_drvdata(vdev);
	return sprintf(buf, "%s\n",
		       YES_NO(usbvision->streaming == stream_on ? 1 : 0));
}
static DEVICE_ATTR(streaming, S_IRUGO, show_streaming, NULL);

static ssize_t show_compression(struct device *cd,
				struct device_attribute *attr, char *buf)
{
	struct video_device *vdev =
		container_of(cd, struct video_device, dev);
	struct usb_usbvision *usbvision = video_get_drvdata(vdev);
	return sprintf(buf, "%s\n",
		       YES_NO(usbvision->isoc_mode == ISOC_MODE_COMPRESS));
}
static DEVICE_ATTR(compression, S_IRUGO, show_compression, NULL);

static ssize_t show_device_bridge(struct device *cd,
				  struct device_attribute *attr, char *buf)
{
	struct video_device *vdev =
		container_of(cd, struct video_device, dev);
	struct usb_usbvision *usbvision = video_get_drvdata(vdev);
	return sprintf(buf, "%d\n", usbvision->bridge_type);
}
static DEVICE_ATTR(bridge, S_IRUGO, show_device_bridge, NULL);

static void usbvision_create_sysfs(struct video_device *vdev)
{
	int res;

	if (!vdev)
		return;
	do {
		res = device_create_file(&vdev->dev, &dev_attr_version);
		if (res < 0)
			break;
		res = device_create_file(&vdev->dev, &dev_attr_model);
		if (res < 0)
			break;
		res = device_create_file(&vdev->dev, &dev_attr_hue);
		if (res < 0)
			break;
		res = device_create_file(&vdev->dev, &dev_attr_contrast);
		if (res < 0)
			break;
		res = device_create_file(&vdev->dev, &dev_attr_brightness);
		if (res < 0)
			break;
		res = device_create_file(&vdev->dev, &dev_attr_saturation);
		if (res < 0)
			break;
		res = device_create_file(&vdev->dev, &dev_attr_streaming);
		if (res < 0)
			break;
		res = device_create_file(&vdev->dev, &dev_attr_compression);
		if (res < 0)
			break;
		res = device_create_file(&vdev->dev, &dev_attr_bridge);
		if (res >= 0)
			return;
	} while (0);

	dev_err(&vdev->dev, "%s error: %d\n", __func__, res);
}

static void usbvision_remove_sysfs(struct video_device *vdev)
{
	if (vdev) {
		device_remove_file(&vdev->dev, &dev_attr_version);
		device_remove_file(&vdev->dev, &dev_attr_model);
		device_remove_file(&vdev->dev, &dev_attr_hue);
		device_remove_file(&vdev->dev, &dev_attr_contrast);
		device_remove_file(&vdev->dev, &dev_attr_brightness);
		device_remove_file(&vdev->dev, &dev_attr_saturation);
		device_remove_file(&vdev->dev, &dev_attr_streaming);
		device_remove_file(&vdev->dev, &dev_attr_compression);
		device_remove_file(&vdev->dev, &dev_attr_bridge);
	}
}

/*
 * usbvision_open()
 *
 * This is part of Video 4 Linux API. The driver can be opened by one
 * client only (checks internal counter 'usbvision->user'). The procedure
 * then allocates buffers needed for video processing.
 *
 */
static int usbvision_v4l2_open(struct file *file)
{
	struct usb_usbvision *usbvision = video_drvdata(file);
	int err_code = 0;

	PDEBUG(DBG_IO, "open");

<<<<<<< HEAD
	mutex_lock(&usbvision->lock);
	usbvision_reset_powerOffTimer(usbvision);
=======
	usbvision_reset_power_off_timer(usbvision);
>>>>>>> 3cbea436

	if (usbvision->user)
		err_code = -EBUSY;
	else {
		/* Allocate memory for the scratch ring buffer */
		err_code = usbvision_scratch_alloc(usbvision);
		if (isoc_mode == ISOC_MODE_COMPRESS) {
			/* Allocate intermediate decompression buffers
			   only if needed */
			err_code = usbvision_decompress_alloc(usbvision);
		}
		if (err_code) {
			/* Deallocate all buffers if trouble */
			usbvision_scratch_free(usbvision);
			usbvision_decompress_free(usbvision);
		}
	}

	/* If so far no errors then we shall start the camera */
<<<<<<< HEAD
	if (!errCode) {
=======
	if (!err_code) {
>>>>>>> 3cbea436
		if (usbvision->power == 0) {
			usbvision_power_on(usbvision);
			usbvision_i2c_register(usbvision);
		}

		/* Send init sequence only once, it's large! */
		if (!usbvision->initialized) {
			int setup_ok = 0;
			setup_ok = usbvision_setup(usbvision, isoc_mode);
			if (setup_ok)
				usbvision->initialized = 1;
			else
				err_code = -EBUSY;
		}

		if (!err_code) {
			usbvision_begin_streaming(usbvision);
			err_code = usbvision_init_isoc(usbvision);
			/* device must be initialized before isoc transfer */
			usbvision_muxsel(usbvision, 0);
			usbvision->user++;
		} else {
			if (power_on_at_open) {
				usbvision_i2c_unregister(usbvision);
				usbvision_power_off(usbvision);
				usbvision->initialized = 0;
			}
		}
	}

	/* prepare queues */
	usbvision_empty_framequeues(usbvision);

	PDEBUG(DBG_IO, "success");
<<<<<<< HEAD
	mutex_unlock(&usbvision->lock);
	return errCode;
=======
	return err_code;
>>>>>>> 3cbea436
}

/*
 * usbvision_v4l2_close()
 *
 * This is part of Video 4 Linux API. The procedure
 * stops streaming and deallocates all buffers that were earlier
 * allocated in usbvision_v4l2_open().
 *
 */
static int usbvision_v4l2_close(struct file *file)
{
	struct usb_usbvision *usbvision = video_drvdata(file);

	PDEBUG(DBG_IO, "close");

	usbvision_audio_off(usbvision);
	usbvision_restart_isoc(usbvision);
	usbvision_stop_isoc(usbvision);

	usbvision_decompress_free(usbvision);
	usbvision_frames_free(usbvision);
	usbvision_empty_framequeues(usbvision);
	usbvision_scratch_free(usbvision);

	usbvision->user--;

	if (power_on_at_open) {
		/* power off in a little while
		   to avoid off/on every close/open short sequences */
		usbvision_set_power_off_timer(usbvision);
		usbvision->initialized = 0;
	}

	if (usbvision->remove_pending) {
		printk(KERN_INFO "%s: Final disconnect\n", __func__);
		usbvision_release(usbvision);
	}

	PDEBUG(DBG_IO, "success");
	return 0;
}


/*
 * usbvision_ioctl()
 *
 * This is part of Video 4 Linux API. The procedure handles ioctl() calls.
 *
 */
#ifdef CONFIG_VIDEO_ADV_DEBUG
static int vidioc_g_register(struct file *file, void *priv,
				struct v4l2_dbg_register *reg)
{
	struct usb_usbvision *usbvision = video_drvdata(file);
	int err_code;

	if (!v4l2_chip_match_host(&reg->match))
		return -EINVAL;
	/* NT100x has a 8-bit register space */
	err_code = usbvision_read_reg(usbvision, reg->reg&0xff);
	if (err_code < 0) {
		dev_err(&usbvision->vdev->dev,
			"%s: VIDIOC_DBG_G_REGISTER failed: error %d\n",
				__func__, err_code);
		return err_code;
	}
	reg->val = err_code;
	reg->size = 1;
	return 0;
}

static int vidioc_s_register(struct file *file, void *priv,
				struct v4l2_dbg_register *reg)
{
	struct usb_usbvision *usbvision = video_drvdata(file);
	int err_code;

	if (!v4l2_chip_match_host(&reg->match))
		return -EINVAL;
	/* NT100x has a 8-bit register space */
	err_code = usbvision_write_reg(usbvision, reg->reg & 0xff, reg->val);
	if (err_code < 0) {
		dev_err(&usbvision->vdev->dev,
			"%s: VIDIOC_DBG_S_REGISTER failed: error %d\n",
				__func__, err_code);
		return err_code;
	}
	return 0;
}
#endif

static int vidioc_querycap(struct file *file, void  *priv,
					struct v4l2_capability *vc)
{
	struct usb_usbvision *usbvision = video_drvdata(file);

	strlcpy(vc->driver, "USBVision", sizeof(vc->driver));
	strlcpy(vc->card,
		usbvision_device_data[usbvision->dev_model].model_string,
		sizeof(vc->card));
	usb_make_path(usbvision->dev, vc->bus_info, sizeof(vc->bus_info));
	vc->version = USBVISION_DRIVER_VERSION;
	vc->capabilities = V4L2_CAP_VIDEO_CAPTURE |
		V4L2_CAP_AUDIO |
		V4L2_CAP_READWRITE |
		V4L2_CAP_STREAMING |
		(usbvision->have_tuner ? V4L2_CAP_TUNER : 0);
	return 0;
}

static int vidioc_enum_input(struct file *file, void *priv,
				struct v4l2_input *vi)
{
	struct usb_usbvision *usbvision = video_drvdata(file);
	int chan;

	if (vi->index >= usbvision->video_inputs)
		return -EINVAL;
	if (usbvision->have_tuner)
		chan = vi->index;
	else
		chan = vi->index + 1; /* skip Television string*/

	/* Determine the requested input characteristics
	   specific for each usbvision card model */
	switch (chan) {
	case 0:
		if (usbvision_device_data[usbvision->dev_model].video_channels == 4) {
			strcpy(vi->name, "White Video Input");
		} else {
			strcpy(vi->name, "Television");
			vi->type = V4L2_INPUT_TYPE_TUNER;
			vi->audioset = 1;
			vi->tuner = chan;
			vi->std = USBVISION_NORMS;
		}
		break;
	case 1:
		vi->type = V4L2_INPUT_TYPE_CAMERA;
		if (usbvision_device_data[usbvision->dev_model].video_channels == 4)
			strcpy(vi->name, "Green Video Input");
		else
			strcpy(vi->name, "Composite Video Input");
		vi->std = V4L2_STD_PAL;
		break;
	case 2:
		vi->type = V4L2_INPUT_TYPE_CAMERA;
		if (usbvision_device_data[usbvision->dev_model].video_channels == 4)
			strcpy(vi->name, "Yellow Video Input");
		else
			strcpy(vi->name, "S-Video Input");
		vi->std = V4L2_STD_PAL;
		break;
	case 3:
		vi->type = V4L2_INPUT_TYPE_CAMERA;
		strcpy(vi->name, "Red Video Input");
		vi->std = V4L2_STD_PAL;
		break;
	}
	return 0;
}

static int vidioc_g_input(struct file *file, void *priv, unsigned int *input)
{
	struct usb_usbvision *usbvision = video_drvdata(file);

	*input = usbvision->ctl_input;
	return 0;
}

static int vidioc_s_input(struct file *file, void *priv, unsigned int input)
{
	struct usb_usbvision *usbvision = video_drvdata(file);

	if (input >= usbvision->video_inputs)
		return -EINVAL;

	usbvision_muxsel(usbvision, input);
	usbvision_set_input(usbvision);
	usbvision_set_output(usbvision,
			     usbvision->curwidth,
			     usbvision->curheight);
	return 0;
}

static int vidioc_s_std(struct file *file, void *priv, v4l2_std_id *id)
{
	struct usb_usbvision *usbvision = video_drvdata(file);

	usbvision->tvnorm_id = *id;

	call_all(usbvision, core, s_std, usbvision->tvnorm_id);
	/* propagate the change to the decoder */
	usbvision_muxsel(usbvision, usbvision->ctl_input);

	return 0;
}

static int vidioc_g_tuner(struct file *file, void *priv,
				struct v4l2_tuner *vt)
{
	struct usb_usbvision *usbvision = video_drvdata(file);

	if (!usbvision->have_tuner || vt->index)	/* Only tuner 0 */
		return -EINVAL;
	if (usbvision->radio) {
		strcpy(vt->name, "Radio");
		vt->type = V4L2_TUNER_RADIO;
	} else {
		strcpy(vt->name, "Television");
	}
	/* Let clients fill in the remainder of this struct */
	call_all(usbvision, tuner, g_tuner, vt);

	return 0;
}

static int vidioc_s_tuner(struct file *file, void *priv,
				struct v4l2_tuner *vt)
{
	struct usb_usbvision *usbvision = video_drvdata(file);

	/* Only no or one tuner for now */
	if (!usbvision->have_tuner || vt->index)
		return -EINVAL;
	/* let clients handle this */
	call_all(usbvision, tuner, s_tuner, vt);

	return 0;
}

static int vidioc_g_frequency(struct file *file, void *priv,
				struct v4l2_frequency *freq)
{
	struct usb_usbvision *usbvision = video_drvdata(file);

	freq->tuner = 0; /* Only one tuner */
	if (usbvision->radio)
		freq->type = V4L2_TUNER_RADIO;
	else
		freq->type = V4L2_TUNER_ANALOG_TV;
	freq->frequency = usbvision->freq;

	return 0;
}

static int vidioc_s_frequency(struct file *file, void *priv,
				struct v4l2_frequency *freq)
{
	struct usb_usbvision *usbvision = video_drvdata(file);

	/* Only no or one tuner for now */
	if (!usbvision->have_tuner || freq->tuner)
		return -EINVAL;

	usbvision->freq = freq->frequency;
	call_all(usbvision, tuner, s_frequency, freq);

	return 0;
}

static int vidioc_g_audio(struct file *file, void *priv, struct v4l2_audio *a)
{
	struct usb_usbvision *usbvision = video_drvdata(file);

	if (usbvision->radio)
		strcpy(a->name, "Radio");
	else
		strcpy(a->name, "TV");

	return 0;
}

static int vidioc_s_audio(struct file *file, void *fh,
			  struct v4l2_audio *a)
{
	if (a->index)
		return -EINVAL;
	return 0;
}

static int vidioc_queryctrl(struct file *file, void *priv,
			    struct v4l2_queryctrl *ctrl)
{
	struct usb_usbvision *usbvision = video_drvdata(file);

	call_all(usbvision, core, queryctrl, ctrl);

	if (!ctrl->type)
		return -EINVAL;

	return 0;
}

static int vidioc_g_ctrl(struct file *file, void *priv,
				struct v4l2_control *ctrl)
{
	struct usb_usbvision *usbvision = video_drvdata(file);

	call_all(usbvision, core, g_ctrl, ctrl);
	return 0;
}

static int vidioc_s_ctrl(struct file *file, void *priv,
				struct v4l2_control *ctrl)
{
	struct usb_usbvision *usbvision = video_drvdata(file);

	call_all(usbvision, core, s_ctrl, ctrl);
	return 0;
}

static int vidioc_reqbufs(struct file *file,
			   void *priv, struct v4l2_requestbuffers *vr)
{
	struct usb_usbvision *usbvision = video_drvdata(file);
	int ret;

	RESTRICT_TO_RANGE(vr->count, 1, USBVISION_NUMFRAMES);

	/* Check input validity:
	   the user must do a VIDEO CAPTURE and MMAP method. */
	if (vr->memory != V4L2_MEMORY_MMAP)
		return -EINVAL;

	if (usbvision->streaming == stream_on) {
		ret = usbvision_stream_interrupt(usbvision);
		if (ret)
			return ret;
	}

	usbvision_frames_free(usbvision);
	usbvision_empty_framequeues(usbvision);
	vr->count = usbvision_frames_alloc(usbvision, vr->count);

	usbvision->cur_frame = NULL;

	return 0;
}

static int vidioc_querybuf(struct file *file,
			    void *priv, struct v4l2_buffer *vb)
{
	struct usb_usbvision *usbvision = video_drvdata(file);
	struct usbvision_frame *frame;

	/* FIXME : must control
	   that buffers are mapped (VIDIOC_REQBUFS has been called) */
	if (vb->index >= usbvision->num_frames)
		return -EINVAL;
	/* Updating the corresponding frame state */
	vb->flags = 0;
	frame = &usbvision->frame[vb->index];
	if (frame->grabstate >= frame_state_ready)
		vb->flags |= V4L2_BUF_FLAG_QUEUED;
	if (frame->grabstate >= frame_state_done)
		vb->flags |= V4L2_BUF_FLAG_DONE;
	if (frame->grabstate == frame_state_unused)
		vb->flags |= V4L2_BUF_FLAG_MAPPED;
	vb->memory = V4L2_MEMORY_MMAP;

	vb->m.offset = vb->index * PAGE_ALIGN(usbvision->max_frame_size);

	vb->memory = V4L2_MEMORY_MMAP;
	vb->field = V4L2_FIELD_NONE;
	vb->length = usbvision->curwidth *
		usbvision->curheight *
		usbvision->palette.bytes_per_pixel;
	vb->timestamp = usbvision->frame[vb->index].timestamp;
	vb->sequence = usbvision->frame[vb->index].sequence;
	return 0;
}

static int vidioc_qbuf(struct file *file, void *priv, struct v4l2_buffer *vb)
{
	struct usb_usbvision *usbvision = video_drvdata(file);
	struct usbvision_frame *frame;
	unsigned long lock_flags;

	/* FIXME : works only on VIDEO_CAPTURE MODE, MMAP. */
	if (vb->index >= usbvision->num_frames)
		return -EINVAL;

	frame = &usbvision->frame[vb->index];

	if (frame->grabstate != frame_state_unused)
		return -EAGAIN;

	/* Mark it as ready and enqueue frame */
	frame->grabstate = frame_state_ready;
	frame->scanstate = scan_state_scanning;
	frame->scanlength = 0;	/* Accumulated in usbvision_parse_data() */

	vb->flags &= ~V4L2_BUF_FLAG_DONE;

	/* set v4l2_format index */
	frame->v4l2_format = usbvision->palette;

	spin_lock_irqsave(&usbvision->queue_lock, lock_flags);
	list_add_tail(&usbvision->frame[vb->index].frame, &usbvision->inqueue);
	spin_unlock_irqrestore(&usbvision->queue_lock, lock_flags);

	return 0;
}

static int vidioc_dqbuf(struct file *file, void *priv, struct v4l2_buffer *vb)
{
	struct usb_usbvision *usbvision = video_drvdata(file);
	int ret;
	struct usbvision_frame *f;
	unsigned long lock_flags;

	if (list_empty(&(usbvision->outqueue))) {
		if (usbvision->streaming == stream_idle)
			return -EINVAL;
		ret = wait_event_interruptible
			(usbvision->wait_frame,
			 !list_empty(&(usbvision->outqueue)));
		if (ret)
			return ret;
	}

	spin_lock_irqsave(&usbvision->queue_lock, lock_flags);
	f = list_entry(usbvision->outqueue.next,
		       struct usbvision_frame, frame);
	list_del(usbvision->outqueue.next);
	spin_unlock_irqrestore(&usbvision->queue_lock, lock_flags);

	f->grabstate = frame_state_unused;

	vb->memory = V4L2_MEMORY_MMAP;
	vb->flags = V4L2_BUF_FLAG_MAPPED |
		V4L2_BUF_FLAG_QUEUED |
		V4L2_BUF_FLAG_DONE;
	vb->index = f->index;
	vb->sequence = f->sequence;
	vb->timestamp = f->timestamp;
	vb->field = V4L2_FIELD_NONE;
	vb->bytesused = f->scanlength;

	return 0;
}

static int vidioc_streamon(struct file *file, void *priv, enum v4l2_buf_type i)
{
	struct usb_usbvision *usbvision = video_drvdata(file);

	usbvision->streaming = stream_on;
	call_all(usbvision, video, s_stream, 1);

	return 0;
}

static int vidioc_streamoff(struct file *file,
			    void *priv, enum v4l2_buf_type type)
{
	struct usb_usbvision *usbvision = video_drvdata(file);

	if (type != V4L2_BUF_TYPE_VIDEO_CAPTURE)
		return -EINVAL;

	if (usbvision->streaming == stream_on) {
		usbvision_stream_interrupt(usbvision);
		/* Stop all video streamings */
		call_all(usbvision, video, s_stream, 0);
	}
	usbvision_empty_framequeues(usbvision);

	return 0;
}

static int vidioc_enum_fmt_vid_cap(struct file *file, void  *priv,
					struct v4l2_fmtdesc *vfd)
{
	if (vfd->index >= USBVISION_SUPPORTED_PALETTES - 1)
		return -EINVAL;
	strcpy(vfd->description, usbvision_v4l2_format[vfd->index].desc);
	vfd->pixelformat = usbvision_v4l2_format[vfd->index].format;
	return 0;
}

static int vidioc_g_fmt_vid_cap(struct file *file, void *priv,
					struct v4l2_format *vf)
{
	struct usb_usbvision *usbvision = video_drvdata(file);
	vf->fmt.pix.width = usbvision->curwidth;
	vf->fmt.pix.height = usbvision->curheight;
	vf->fmt.pix.pixelformat = usbvision->palette.format;
	vf->fmt.pix.bytesperline =
		usbvision->curwidth * usbvision->palette.bytes_per_pixel;
	vf->fmt.pix.sizeimage = vf->fmt.pix.bytesperline * usbvision->curheight;
	vf->fmt.pix.colorspace = V4L2_COLORSPACE_SMPTE170M;
	vf->fmt.pix.field = V4L2_FIELD_NONE; /* Always progressive image */

	return 0;
}

static int vidioc_try_fmt_vid_cap(struct file *file, void *priv,
			       struct v4l2_format *vf)
{
	struct usb_usbvision *usbvision = video_drvdata(file);
	int format_idx;

	/* Find requested format in available ones */
	for (format_idx = 0; format_idx < USBVISION_SUPPORTED_PALETTES; format_idx++) {
		if (vf->fmt.pix.pixelformat ==
		   usbvision_v4l2_format[format_idx].format) {
			usbvision->palette = usbvision_v4l2_format[format_idx];
			break;
		}
	}
	/* robustness */
	if (format_idx == USBVISION_SUPPORTED_PALETTES)
		return -EINVAL;
	RESTRICT_TO_RANGE(vf->fmt.pix.width, MIN_FRAME_WIDTH, MAX_FRAME_WIDTH);
	RESTRICT_TO_RANGE(vf->fmt.pix.height, MIN_FRAME_HEIGHT, MAX_FRAME_HEIGHT);

	vf->fmt.pix.bytesperline = vf->fmt.pix.width*
		usbvision->palette.bytes_per_pixel;
	vf->fmt.pix.sizeimage = vf->fmt.pix.bytesperline*vf->fmt.pix.height;

	return 0;
}

static int vidioc_s_fmt_vid_cap(struct file *file, void *priv,
			       struct v4l2_format *vf)
{
	struct usb_usbvision *usbvision = video_drvdata(file);
	int ret;

	ret = vidioc_try_fmt_vid_cap(file, priv, vf);
	if (ret)
		return ret;

	/* stop io in case it is already in progress */
	if (usbvision->streaming == stream_on) {
		ret = usbvision_stream_interrupt(usbvision);
		if (ret)
			return ret;
	}
	usbvision_frames_free(usbvision);
	usbvision_empty_framequeues(usbvision);

	usbvision->cur_frame = NULL;

	/* by now we are committed to the new data... */
	usbvision_set_output(usbvision, vf->fmt.pix.width, vf->fmt.pix.height);

	return 0;
}

static ssize_t usbvision_v4l2_read(struct file *file, char __user *buf,
		      size_t count, loff_t *ppos)
{
	struct usb_usbvision *usbvision = video_drvdata(file);
	int noblock = file->f_flags & O_NONBLOCK;
	unsigned long lock_flags;
	int ret, i;
	struct usbvision_frame *frame;

	PDEBUG(DBG_IO, "%s: %ld bytes, noblock=%d", __func__,
	       (unsigned long)count, noblock);

	if (!USBVISION_IS_OPERATIONAL(usbvision) || (buf == NULL))
		return -EFAULT;

	/* This entry point is compatible with the mmap routines
	   so that a user can do either VIDIOC_QBUF/VIDIOC_DQBUF
	   to get frames or call read on the device. */
	if (!usbvision->num_frames) {
		/* First, allocate some frames to work with
		   if this has not been done with VIDIOC_REQBUF */
		usbvision_frames_free(usbvision);
		usbvision_empty_framequeues(usbvision);
		usbvision_frames_alloc(usbvision, USBVISION_NUMFRAMES);
	}

	if (usbvision->streaming != stream_on) {
		/* no stream is running, make it running ! */
		usbvision->streaming = stream_on;
		call_all(usbvision, video, s_stream, 1);
	}

	/* Then, enqueue as many frames as possible
	   (like a user of VIDIOC_QBUF would do) */
	for (i = 0; i < usbvision->num_frames; i++) {
		frame = &usbvision->frame[i];
		if (frame->grabstate == frame_state_unused) {
			/* Mark it as ready and enqueue frame */
			frame->grabstate = frame_state_ready;
			frame->scanstate = scan_state_scanning;
			/* Accumulated in usbvision_parse_data() */
			frame->scanlength = 0;

			/* set v4l2_format index */
			frame->v4l2_format = usbvision->palette;

			spin_lock_irqsave(&usbvision->queue_lock, lock_flags);
			list_add_tail(&frame->frame, &usbvision->inqueue);
			spin_unlock_irqrestore(&usbvision->queue_lock,
					       lock_flags);
		}
	}

	/* Then try to steal a frame (like a VIDIOC_DQBUF would do) */
	if (list_empty(&(usbvision->outqueue))) {
		if (noblock)
			return -EAGAIN;

		ret = wait_event_interruptible
			(usbvision->wait_frame,
			 !list_empty(&(usbvision->outqueue)));
		if (ret)
			return ret;
	}

	spin_lock_irqsave(&usbvision->queue_lock, lock_flags);
	frame = list_entry(usbvision->outqueue.next,
			   struct usbvision_frame, frame);
	list_del(usbvision->outqueue.next);
	spin_unlock_irqrestore(&usbvision->queue_lock, lock_flags);

	/* An error returns an empty frame */
	if (frame->grabstate == frame_state_error) {
		frame->bytes_read = 0;
		return 0;
	}

	PDEBUG(DBG_IO, "%s: frmx=%d, bytes_read=%ld, scanlength=%ld",
	       __func__,
	       frame->index, frame->bytes_read, frame->scanlength);

	/* copy bytes to user space; we allow for partials reads */
	if ((count + frame->bytes_read) > (unsigned long)frame->scanlength)
		count = frame->scanlength - frame->bytes_read;

	if (copy_to_user(buf, frame->data + frame->bytes_read, count))
		return -EFAULT;

	frame->bytes_read += count;
	PDEBUG(DBG_IO, "%s: {copy} count used=%ld, new bytes_read=%ld",
	       __func__,
	       (unsigned long)count, frame->bytes_read);

	/* For now, forget the frame if it has not been read in one shot. */
/*	if (frame->bytes_read >= frame->scanlength) {*/ /* All data has been read */
		frame->bytes_read = 0;

		/* Mark it as available to be used again. */
		frame->grabstate = frame_state_unused;
/*	} */

	return count;
}

static int usbvision_v4l2_mmap(struct file *file, struct vm_area_struct *vma)
{
	unsigned long size = vma->vm_end - vma->vm_start,
		start = vma->vm_start;
	void *pos;
	u32 i;
	struct usb_usbvision *usbvision = video_drvdata(file);

	PDEBUG(DBG_MMAP, "mmap");

	if (!USBVISION_IS_OPERATIONAL(usbvision))
		return -EFAULT;

	if (!(vma->vm_flags & VM_WRITE) ||
	    size != PAGE_ALIGN(usbvision->max_frame_size)) {
		return -EINVAL;
	}

	for (i = 0; i < usbvision->num_frames; i++) {
		if (((PAGE_ALIGN(usbvision->max_frame_size)*i) >> PAGE_SHIFT) ==
		    vma->vm_pgoff)
			break;
	}
	if (i == usbvision->num_frames) {
		PDEBUG(DBG_MMAP,
		       "mmap: user supplied mapping address is out of range");
		return -EINVAL;
	}

	/* VM_IO is eventually going to replace PageReserved altogether */
	vma->vm_flags |= VM_IO;
	vma->vm_flags |= VM_RESERVED;	/* avoid to swap out this VMA */

	pos = usbvision->frame[i].data;
	while (size > 0) {
		if (vm_insert_page(vma, start, vmalloc_to_page(pos))) {
			PDEBUG(DBG_MMAP, "mmap: vm_insert_page failed");
			return -EAGAIN;
		}
		start += PAGE_SIZE;
		pos += PAGE_SIZE;
		size -= PAGE_SIZE;
	}

	return 0;
}


/*
 * Here comes the stuff for radio on usbvision based devices
 *
 */
static int usbvision_radio_open(struct file *file)
{
	struct usb_usbvision *usbvision = video_drvdata(file);
	int err_code = 0;

	PDEBUG(DBG_IO, "%s:", __func__);

	if (usbvision->user) {
		dev_err(&usbvision->rdev->dev,
			"%s: Someone tried to open an already opened USBVision Radio!\n",
				__func__);
		err_code = -EBUSY;
	} else {
		if (power_on_at_open) {
			usbvision_reset_power_off_timer(usbvision);
			if (usbvision->power == 0) {
				usbvision_power_on(usbvision);
				usbvision_i2c_register(usbvision);
			}
		}

		/* Alternate interface 1 is is the biggest frame size */
		err_code = usbvision_set_alternate(usbvision);
		if (err_code < 0) {
			usbvision->last_error = err_code;
			err_code = -EBUSY;
			goto out;
		}

		/* If so far no errors then we shall start the radio */
		usbvision->radio = 1;
		call_all(usbvision, tuner, s_radio);
		usbvision_set_audio(usbvision, USBVISION_AUDIO_RADIO);
		usbvision->user++;
	}

	if (err_code) {
		if (power_on_at_open) {
			usbvision_i2c_unregister(usbvision);
			usbvision_power_off(usbvision);
			usbvision->initialized = 0;
		}
	}
out:
	return err_code;
}


static int usbvision_radio_close(struct file *file)
{
	struct usb_usbvision *usbvision = video_drvdata(file);
	int err_code = 0;

	PDEBUG(DBG_IO, "");

	/* Set packet size to 0 */
	usbvision->iface_alt = 0;
	err_code = usb_set_interface(usbvision->dev, usbvision->iface,
				    usbvision->iface_alt);

	usbvision_audio_off(usbvision);
	usbvision->radio = 0;
	usbvision->user--;

	if (power_on_at_open) {
		usbvision_set_power_off_timer(usbvision);
		usbvision->initialized = 0;
	}

	if (usbvision->remove_pending) {
		printk(KERN_INFO "%s: Final disconnect\n", __func__);
		usbvision_release(usbvision);
	}

	PDEBUG(DBG_IO, "success");
	return err_code;
}

<<<<<<< HEAD
//
// Video registration stuff
//

// Video template
=======
/* Video registration stuff */

/* Video template */
>>>>>>> 3cbea436
static const struct v4l2_file_operations usbvision_fops = {
	.owner             = THIS_MODULE,
	.open		= usbvision_v4l2_open,
	.release	= usbvision_v4l2_close,
	.read		= usbvision_v4l2_read,
	.mmap		= usbvision_v4l2_mmap,
	.unlocked_ioctl	= video_ioctl2,
/*	.poll		= video_poll, */
};

static const struct v4l2_ioctl_ops usbvision_ioctl_ops = {
	.vidioc_querycap      = vidioc_querycap,
	.vidioc_enum_fmt_vid_cap  = vidioc_enum_fmt_vid_cap,
	.vidioc_g_fmt_vid_cap     = vidioc_g_fmt_vid_cap,
	.vidioc_try_fmt_vid_cap   = vidioc_try_fmt_vid_cap,
	.vidioc_s_fmt_vid_cap     = vidioc_s_fmt_vid_cap,
	.vidioc_reqbufs       = vidioc_reqbufs,
	.vidioc_querybuf      = vidioc_querybuf,
	.vidioc_qbuf          = vidioc_qbuf,
	.vidioc_dqbuf         = vidioc_dqbuf,
	.vidioc_s_std         = vidioc_s_std,
	.vidioc_enum_input    = vidioc_enum_input,
	.vidioc_g_input       = vidioc_g_input,
	.vidioc_s_input       = vidioc_s_input,
	.vidioc_queryctrl     = vidioc_queryctrl,
	.vidioc_g_audio       = vidioc_g_audio,
	.vidioc_s_audio       = vidioc_s_audio,
	.vidioc_g_ctrl        = vidioc_g_ctrl,
	.vidioc_s_ctrl        = vidioc_s_ctrl,
	.vidioc_streamon      = vidioc_streamon,
	.vidioc_streamoff     = vidioc_streamoff,
	.vidioc_g_tuner       = vidioc_g_tuner,
	.vidioc_s_tuner       = vidioc_s_tuner,
	.vidioc_g_frequency   = vidioc_g_frequency,
	.vidioc_s_frequency   = vidioc_s_frequency,
#ifdef CONFIG_VIDEO_ADV_DEBUG
	.vidioc_g_register    = vidioc_g_register,
	.vidioc_s_register    = vidioc_s_register,
#endif
};

static struct video_device usbvision_video_template = {
	.fops		= &usbvision_fops,
	.ioctl_ops	= &usbvision_ioctl_ops,
	.name           = "usbvision-video",
	.release	= video_device_release,
	.tvnorms        = USBVISION_NORMS,
	.current_norm   = V4L2_STD_PAL
};


/* Radio template */
static const struct v4l2_file_operations usbvision_radio_fops = {
	.owner             = THIS_MODULE,
	.open		= usbvision_radio_open,
	.release	= usbvision_radio_close,
	.unlocked_ioctl	= video_ioctl2,
};

static const struct v4l2_ioctl_ops usbvision_radio_ioctl_ops = {
	.vidioc_querycap      = vidioc_querycap,
	.vidioc_enum_input    = vidioc_enum_input,
	.vidioc_g_input       = vidioc_g_input,
	.vidioc_s_input       = vidioc_s_input,
	.vidioc_queryctrl     = vidioc_queryctrl,
	.vidioc_g_audio       = vidioc_g_audio,
	.vidioc_s_audio       = vidioc_s_audio,
	.vidioc_g_ctrl        = vidioc_g_ctrl,
	.vidioc_s_ctrl        = vidioc_s_ctrl,
	.vidioc_g_tuner       = vidioc_g_tuner,
	.vidioc_s_tuner       = vidioc_s_tuner,
	.vidioc_g_frequency   = vidioc_g_frequency,
	.vidioc_s_frequency   = vidioc_s_frequency,
};

static struct video_device usbvision_radio_template = {
	.fops		= &usbvision_radio_fops,
	.name		= "usbvision-radio",
	.release	= video_device_release,
	.ioctl_ops	= &usbvision_radio_ioctl_ops,

	.tvnorms              = USBVISION_NORMS,
	.current_norm         = V4L2_STD_PAL
};


static struct video_device *usbvision_vdev_init(struct usb_usbvision *usbvision,
					struct video_device *vdev_template,
					char *name)
{
	struct usb_device *usb_dev = usbvision->dev;
	struct video_device *vdev;

	if (usb_dev == NULL) {
		dev_err(&usbvision->dev->dev,
			"%s: usbvision->dev is not set\n", __func__);
		return NULL;
	}

	vdev = video_device_alloc();
	if (NULL == vdev)
		return NULL;
	*vdev = *vdev_template;
	vdev->lock = &usbvision->v4l2_lock;
	vdev->v4l2_dev = &usbvision->v4l2_dev;
	snprintf(vdev->name, sizeof(vdev->name), "%s", name);
	video_set_drvdata(vdev, usbvision);
	return vdev;
}

/* unregister video4linux devices */
static void usbvision_unregister_video(struct usb_usbvision *usbvision)
{
<<<<<<< HEAD
	// Radio Device:
=======
	/* Radio Device: */
>>>>>>> 3cbea436
	if (usbvision->rdev) {
		PDEBUG(DBG_PROBE, "unregister %s [v4l2]",
		       video_device_node_name(usbvision->rdev));
		if (video_is_registered(usbvision->rdev))
			video_unregister_device(usbvision->rdev);
		else
			video_device_release(usbvision->rdev);
		usbvision->rdev = NULL;
	}

	/* Video Device: */
	if (usbvision->vdev) {
		PDEBUG(DBG_PROBE, "unregister %s [v4l2]",
		       video_device_node_name(usbvision->vdev));
		if (video_is_registered(usbvision->vdev))
			video_unregister_device(usbvision->vdev);
		else
			video_device_release(usbvision->vdev);
		usbvision->vdev = NULL;
	}
}

/* register video4linux devices */
static int __devinit usbvision_register_video(struct usb_usbvision *usbvision)
{
	/* Video Device: */
	usbvision->vdev = usbvision_vdev_init(usbvision,
					      &usbvision_video_template,
					      "USBVision Video");
	if (usbvision->vdev == NULL)
		goto err_exit;
	if (video_register_device(usbvision->vdev, VFL_TYPE_GRABBER, video_nr) < 0)
		goto err_exit;
	printk(KERN_INFO "USBVision[%d]: registered USBVision Video device %s [v4l2]\n",
	       usbvision->nr, video_device_node_name(usbvision->vdev));

	/* Radio Device: */
	if (usbvision_device_data[usbvision->dev_model].radio) {
		/* usbvision has radio */
		usbvision->rdev = usbvision_vdev_init(usbvision,
						      &usbvision_radio_template,
						      "USBVision Radio");
		if (usbvision->rdev == NULL)
			goto err_exit;
		if (video_register_device(usbvision->rdev, VFL_TYPE_RADIO, radio_nr) < 0)
			goto err_exit;
		printk(KERN_INFO "USBVision[%d]: registered USBVision Radio device %s [v4l2]\n",
		       usbvision->nr, video_device_node_name(usbvision->rdev));
	}
<<<<<<< HEAD
	// all done
=======
	/* all done */
>>>>>>> 3cbea436
	return 0;

 err_exit:
	dev_err(&usbvision->dev->dev,
		"USBVision[%d]: video_register_device() failed\n",
			usbvision->nr);
	usbvision_unregister_video(usbvision);
	return -1;
}

/*
 * usbvision_alloc()
 *
 * This code allocates the struct usb_usbvision.
 * It is filled with default values.
 *
 * Returns NULL on error, a pointer to usb_usbvision else.
 *
 */
static struct usb_usbvision *usbvision_alloc(struct usb_device *dev,
					     struct usb_interface *intf)
{
	struct usb_usbvision *usbvision;

	usbvision = kzalloc(sizeof(struct usb_usbvision), GFP_KERNEL);
	if (usbvision == NULL)
		return NULL;

	usbvision->dev = dev;
	if (v4l2_device_register(&intf->dev, &usbvision->v4l2_dev))
		goto err_free;

	mutex_init(&usbvision->v4l2_lock);

	/* prepare control urb for control messages during interrupts */
	usbvision->ctrl_urb = usb_alloc_urb(USBVISION_URB_FRAMES, GFP_KERNEL);
	if (usbvision->ctrl_urb == NULL)
		goto err_unreg;
	init_waitqueue_head(&usbvision->ctrl_urb_wq);

	usbvision_init_power_off_timer(usbvision);

	return usbvision;

err_unreg:
	v4l2_device_unregister(&usbvision->v4l2_dev);
err_free:
	kfree(usbvision);
	return NULL;
}

/*
 * usbvision_release()
 *
 * This code does final release of struct usb_usbvision. This happens
 * after the device is disconnected -and- all clients closed their files.
 *
 */
static void usbvision_release(struct usb_usbvision *usbvision)
{
	PDEBUG(DBG_PROBE, "");

	usbvision_reset_power_off_timer(usbvision);

	usbvision->initialized = 0;

	usbvision_remove_sysfs(usbvision->vdev);
	usbvision_unregister_video(usbvision);

	usb_free_urb(usbvision->ctrl_urb);

	v4l2_device_unregister(&usbvision->v4l2_dev);
	kfree(usbvision);

	PDEBUG(DBG_PROBE, "success");
}


/*********************** usb interface **********************************/

static void usbvision_configure_video(struct usb_usbvision *usbvision)
{
	int model;

	if (usbvision == NULL)
		return;

	model = usbvision->dev_model;
	usbvision->palette = usbvision_v4l2_format[2]; /* V4L2_PIX_FMT_RGB24; */

	if (usbvision_device_data[usbvision->dev_model].vin_reg2_override) {
		usbvision->vin_reg2_preset =
			usbvision_device_data[usbvision->dev_model].vin_reg2;
	} else {
		usbvision->vin_reg2_preset = 0;
	}

	usbvision->tvnorm_id = usbvision_device_data[model].video_norm;

	usbvision->video_inputs = usbvision_device_data[model].video_channels;
	usbvision->ctl_input = 0;

	/* This should be here to make i2c clients to be able to register */
	/* first switch off audio */
	usbvision_audio_off(usbvision);
	if (!power_on_at_open) {
		/* and then power up the noisy tuner */
		usbvision_power_on(usbvision);
		usbvision_i2c_register(usbvision);
	}
}

/*
 * usbvision_probe()
 *
 * This procedure queries device descriptor and accepts the interface
 * if it looks like USBVISION video device
 *
 */
static int __devinit usbvision_probe(struct usb_interface *intf,
				     const struct usb_device_id *devid)
{
	struct usb_device *dev = usb_get_dev(interface_to_usbdev(intf));
	struct usb_interface *uif;
	__u8 ifnum = intf->altsetting->desc.bInterfaceNumber;
	const struct usb_host_interface *interface;
	struct usb_usbvision *usbvision = NULL;
	const struct usb_endpoint_descriptor *endpoint;
	int model, i;

	PDEBUG(DBG_PROBE, "VID=%#04x, PID=%#04x, ifnum=%u",
				dev->descriptor.idVendor,
				dev->descriptor.idProduct, ifnum);

	model = devid->driver_info;
	if (model < 0 || model >= usbvision_device_data_size) {
		PDEBUG(DBG_PROBE, "model out of bounds %d", model);
		return -ENODEV;
	}
	printk(KERN_INFO "%s: %s found\n", __func__,
				usbvision_device_data[model].model_string);

	if (usbvision_device_data[model].interface >= 0)
		interface = &dev->actconfig->interface[usbvision_device_data[model].interface]->altsetting[0];
	else
		interface = &dev->actconfig->interface[ifnum]->altsetting[0];
	endpoint = &interface->endpoint[1].desc;
	if (!usb_endpoint_xfer_isoc(endpoint)) {
		dev_err(&intf->dev, "%s: interface %d. has non-ISO endpoint!\n",
		    __func__, ifnum);
		dev_err(&intf->dev, "%s: Endpoint attributes %d",
		    __func__, endpoint->bmAttributes);
		return -ENODEV;
	}
	if (usb_endpoint_dir_out(endpoint)) {
		dev_err(&intf->dev, "%s: interface %d. has ISO OUT endpoint!\n",
		    __func__, ifnum);
		return -ENODEV;
	}

	usbvision = usbvision_alloc(dev, intf);
	if (usbvision == NULL) {
		dev_err(&intf->dev, "%s: couldn't allocate USBVision struct\n", __func__);
		return -ENOMEM;
	}

	if (dev->descriptor.bNumConfigurations > 1)
		usbvision->bridge_type = BRIDGE_NT1004;
	else if (model == DAZZLE_DVC_90_REV_1_SECAM)
		usbvision->bridge_type = BRIDGE_NT1005;
	else
		usbvision->bridge_type = BRIDGE_NT1003;
	PDEBUG(DBG_PROBE, "bridge_type %d", usbvision->bridge_type);

	/* compute alternate max packet sizes */
	uif = dev->actconfig->interface[0];

	usbvision->num_alt = uif->num_altsetting;
	PDEBUG(DBG_PROBE, "Alternate settings: %i", usbvision->num_alt);
	usbvision->alt_max_pkt_size = kmalloc(32 * usbvision->num_alt, GFP_KERNEL);
	if (usbvision->alt_max_pkt_size == NULL) {
		dev_err(&intf->dev, "usbvision: out of memory!\n");
		return -ENOMEM;
	}

	for (i = 0; i < usbvision->num_alt; i++) {
		u16 tmp = le16_to_cpu(uif->altsetting[i].endpoint[1].desc.
				      wMaxPacketSize);
		usbvision->alt_max_pkt_size[i] =
			(tmp & 0x07ff) * (((tmp & 0x1800) >> 11) + 1);
		PDEBUG(DBG_PROBE, "Alternate setting %i, max size= %i", i,
		       usbvision->alt_max_pkt_size[i]);
	}


	usbvision->nr = usbvision_nr++;

	usbvision->have_tuner = usbvision_device_data[model].tuner;
	if (usbvision->have_tuner)
		usbvision->tuner_type = usbvision_device_data[model].tuner_type;

	usbvision->dev_model = model;
	usbvision->remove_pending = 0;
	usbvision->iface = ifnum;
	usbvision->iface_alt = 0;
	usbvision->video_endp = endpoint->bEndpointAddress;
	usbvision->isoc_packet_size = 0;
	usbvision->usb_bandwidth = 0;
	usbvision->user = 0;
<<<<<<< HEAD
	usbvision->streaming = Stream_Off;
	usbvision_configure_video(usbvision);
	usbvision_register_video(usbvision);
	mutex_unlock(&usbvision->lock);
=======
	usbvision->streaming = stream_off;
	usbvision_configure_video(usbvision);
	usbvision_register_video(usbvision);
>>>>>>> 3cbea436

	usbvision_create_sysfs(usbvision->vdev);

	PDEBUG(DBG_PROBE, "success");
	return 0;
}


/*
 * usbvision_disconnect()
 *
 * This procedure stops all driver activity, deallocates interface-private
 * structure (pointed by 'ptr') and after that driver should be removable
 * with no ill consequences.
 *
 */
static void __devexit usbvision_disconnect(struct usb_interface *intf)
{
	struct usb_usbvision *usbvision = to_usbvision(usb_get_intfdata(intf));

	PDEBUG(DBG_PROBE, "");

	if (usbvision == NULL) {
		pr_err("%s: usb_get_intfdata() failed\n", __func__);
		return;
	}

	mutex_lock(&usbvision->v4l2_lock);

	/* At this time we ask to cancel outstanding URBs */
	usbvision_stop_isoc(usbvision);

	v4l2_device_disconnect(&usbvision->v4l2_dev);

	if (usbvision->power) {
		usbvision_i2c_unregister(usbvision);
		usbvision_power_off(usbvision);
	}
	usbvision->remove_pending = 1;	/* Now all ISO data will be ignored */

	usb_put_dev(usbvision->dev);
	usbvision->dev = NULL;	/* USB device is no more */

	mutex_unlock(&usbvision->v4l2_lock);

	if (usbvision->user) {
		printk(KERN_INFO "%s: In use, disconnect pending\n",
		       __func__);
		wake_up_interruptible(&usbvision->wait_frame);
		wake_up_interruptible(&usbvision->wait_stream);
	} else {
		usbvision_release(usbvision);
	}

	PDEBUG(DBG_PROBE, "success");
}

static struct usb_driver usbvision_driver = {
	.name		= "usbvision",
	.id_table	= usbvision_table,
	.probe		= usbvision_probe,
	.disconnect	= __devexit_p(usbvision_disconnect),
};

/*
 * usbvision_init()
 *
 * This code is run to initialize the driver.
 *
 */
static int __init usbvision_init(void)
{
	int err_code;

	PDEBUG(DBG_PROBE, "");

	PDEBUG(DBG_IO,  "IO      debugging is enabled [video]");
	PDEBUG(DBG_PROBE, "PROBE   debugging is enabled [video]");
	PDEBUG(DBG_MMAP, "MMAP    debugging is enabled [video]");

	/* disable planar mode support unless compression enabled */
	if (isoc_mode != ISOC_MODE_COMPRESS) {
		/* FIXME : not the right way to set supported flag */
		usbvision_v4l2_format[6].supported = 0; /* V4L2_PIX_FMT_YVU420 */
		usbvision_v4l2_format[7].supported = 0; /* V4L2_PIX_FMT_YUV422P */
	}

	err_code = usb_register(&usbvision_driver);

	if (err_code == 0) {
		printk(KERN_INFO DRIVER_DESC " : " USBVISION_VERSION_STRING "\n");
		PDEBUG(DBG_PROBE, "success");
	}
	return err_code;
}

static void __exit usbvision_exit(void)
{
	PDEBUG(DBG_PROBE, "");

	usb_deregister(&usbvision_driver);
	PDEBUG(DBG_PROBE, "success");
}

module_init(usbvision_init);
module_exit(usbvision_exit);

/*
 * Overrides for Emacs so that we follow Linus's tabbing style.
 * ---------------------------------------------------------------------------
 * Local variables:
 * c-basic-offset: 8
 * End:
 */<|MERGE_RESOLUTION|>--- conflicted
+++ resolved
@@ -357,12 +357,7 @@
 
 	PDEBUG(DBG_IO, "open");
 
-<<<<<<< HEAD
-	mutex_lock(&usbvision->lock);
-	usbvision_reset_powerOffTimer(usbvision);
-=======
 	usbvision_reset_power_off_timer(usbvision);
->>>>>>> 3cbea436
 
 	if (usbvision->user)
 		err_code = -EBUSY;
@@ -382,11 +377,7 @@
 	}
 
 	/* If so far no errors then we shall start the camera */
-<<<<<<< HEAD
-	if (!errCode) {
-=======
 	if (!err_code) {
->>>>>>> 3cbea436
 		if (usbvision->power == 0) {
 			usbvision_power_on(usbvision);
 			usbvision_i2c_register(usbvision);
@@ -421,12 +412,7 @@
 	usbvision_empty_framequeues(usbvision);
 
 	PDEBUG(DBG_IO, "success");
-<<<<<<< HEAD
-	mutex_unlock(&usbvision->lock);
-	return errCode;
-=======
 	return err_code;
->>>>>>> 3cbea436
 }
 
 /*
@@ -1213,17 +1199,9 @@
 	return err_code;
 }
 
-<<<<<<< HEAD
-//
-// Video registration stuff
-//
-
-// Video template
-=======
 /* Video registration stuff */
 
 /* Video template */
->>>>>>> 3cbea436
 static const struct v4l2_file_operations usbvision_fops = {
 	.owner             = THIS_MODULE,
 	.open		= usbvision_v4l2_open,
@@ -1337,11 +1315,7 @@
 /* unregister video4linux devices */
 static void usbvision_unregister_video(struct usb_usbvision *usbvision)
 {
-<<<<<<< HEAD
-	// Radio Device:
-=======
 	/* Radio Device: */
->>>>>>> 3cbea436
 	if (usbvision->rdev) {
 		PDEBUG(DBG_PROBE, "unregister %s [v4l2]",
 		       video_device_node_name(usbvision->rdev));
@@ -1391,11 +1365,7 @@
 		printk(KERN_INFO "USBVision[%d]: registered USBVision Radio device %s [v4l2]\n",
 		       usbvision->nr, video_device_node_name(usbvision->rdev));
 	}
-<<<<<<< HEAD
-	// all done
-=======
 	/* all done */
->>>>>>> 3cbea436
 	return 0;
 
  err_exit:
@@ -1605,16 +1575,9 @@
 	usbvision->isoc_packet_size = 0;
 	usbvision->usb_bandwidth = 0;
 	usbvision->user = 0;
-<<<<<<< HEAD
-	usbvision->streaming = Stream_Off;
-	usbvision_configure_video(usbvision);
-	usbvision_register_video(usbvision);
-	mutex_unlock(&usbvision->lock);
-=======
 	usbvision->streaming = stream_off;
 	usbvision_configure_video(usbvision);
 	usbvision_register_video(usbvision);
->>>>>>> 3cbea436
 
 	usbvision_create_sysfs(usbvision->vdev);
 
