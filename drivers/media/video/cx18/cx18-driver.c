--- conflicted
+++ resolved
@@ -158,10 +158,7 @@
 		 "\t\t\t 7 = Leadtek WinFast PVR2100\n"
 		 "\t\t\t 8 = Leadtek WinFast DVR3100 H\n"
 		 "\t\t\t 9 = GoTView PCI DVD3 Hybrid\n"
-<<<<<<< HEAD
-=======
 		 "\t\t\t 10 = Hauppauge HVR 1600 (S5H1411)\n"
->>>>>>> 105e53f8
 		 "\t\t\t 0 = Autodetect (default)\n"
 		 "\t\t\t-1 = Ignore this card\n\t\t");
 MODULE_PARM_DESC(pal, "Set PAL standard: B, G, H, D, K, I, M, N, Nc, 60");
