--- conflicted
+++ resolved
@@ -22,11 +22,8 @@
 #include <linux/clk.h>
 #include <linux/scatterlist.h>
 #include <linux/gpio.h>
-<<<<<<< HEAD
-=======
 #include <linux/amba/mmci.h>
 #include <linux/regulator/consumer.h>
->>>>>>> 71623855
 
 #include <asm/cacheflush.h>
 #include <asm/div64.h>
@@ -453,30 +450,8 @@
 static void mmci_set_ios(struct mmc_host *mmc, struct mmc_ios *ios)
 {
 	struct mmci_host *host = mmc_priv(mmc);
-<<<<<<< HEAD
-	u32 clk = 0, pwr = 0;
-
-	if (ios->clock) {
-		if (ios->clock >= host->mclk) {
-			clk = MCI_CLK_BYPASS;
-			host->cclk = host->mclk;
-		} else {
-			clk = host->mclk / (2 * ios->clock) - 1;
-			if (clk >= 256)
-				clk = 255;
-			host->cclk = host->mclk / (2 * (clk + 1));
-		}
-		if (host->hw_designer == AMBA_VENDOR_ST)
-			clk |= MCI_FCEN; /* Bug fix in ST IP block */
-		clk |= MCI_CLK_ENABLE;
-	}
-
-	if (host->plat->translate_vdd)
-		pwr |= host->plat->translate_vdd(mmc_dev(mmc), ios->vdd);
-=======
 	u32 pwr = 0;
 	unsigned long flags;
->>>>>>> 71623855
 
 	switch (ios->power_mode) {
 	case MMC_POWER_OFF:
@@ -557,29 +532,6 @@
 	return !status;
 }
 
-static int mmci_get_ro(struct mmc_host *mmc)
-{
-	struct mmci_host *host = mmc_priv(mmc);
-
-	if (host->gpio_wp == -ENOSYS)
-		return -ENOSYS;
-
-	return gpio_get_value(host->gpio_wp);
-}
-
-static int mmci_get_cd(struct mmc_host *mmc)
-{
-	struct mmci_host *host = mmc_priv(mmc);
-	unsigned int status;
-
-	if (host->gpio_cd == -ENOSYS)
-		status = host->plat->status(mmc_dev(host->mmc));
-	else
-		status = gpio_get_value(host->gpio_cd);
-
-	return !status;
-}
-
 static const struct mmc_host_ops mmci_ops = {
 	.request	= mmci_request,
 	.set_ios	= mmci_set_ios,
