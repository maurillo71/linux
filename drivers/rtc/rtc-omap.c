/*
 * TI OMAP1 Real Time Clock interface for Linux
 *
 * Copyright (C) 2003 MontaVista Software, Inc.
 * Author: George G. Davis <gdavis@mvista.com> or <source@mvista.com>
 *
 * Copyright (C) 2006 David Brownell (new RTC framework)
 *
 * This program is free software; you can redistribute it and/or
 * modify it under the terms of the GNU General Public License
 * as published by the Free Software Foundation; either version
 * 2 of the License, or (at your option) any later version.
 */

#include <linux/kernel.h>
#include <linux/init.h>
#include <linux/module.h>
#include <linux/ioport.h>
#include <linux/delay.h>
#include <linux/rtc.h>
#include <linux/bcd.h>
#include <linux/platform_device.h>

#include <asm/io.h>


/* The OMAP1 RTC is a year/month/day/hours/minutes/seconds BCD clock
 * with century-range alarm matching, driven by the 32kHz clock.
 *
 * The main user-visible ways it differs from PC RTCs are by omitting
 * "don't care" alarm fields and sub-second periodic IRQs, and having
 * an autoadjust mechanism to calibrate to the true oscillator rate.
 *
 * Board-specific wiring options include using split power mode with
 * RTC_OFF_NOFF used as the reset signal (so the RTC won't be reset),
 * and wiring RTC_WAKE_INT (so the RTC alarm can wake the system from
 * low power modes) for OMAP1 boards (OMAP-L138 has this built into
 * the SoC). See the BOARD-SPECIFIC CUSTOMIZATION comment.
 */

#define OMAP_RTC_BASE			0xfffb4800

/* RTC registers */
#define OMAP_RTC_SECONDS_REG		0x00
#define OMAP_RTC_MINUTES_REG		0x04
#define OMAP_RTC_HOURS_REG		0x08
#define OMAP_RTC_DAYS_REG		0x0C
#define OMAP_RTC_MONTHS_REG		0x10
#define OMAP_RTC_YEARS_REG		0x14
#define OMAP_RTC_WEEKS_REG		0x18

#define OMAP_RTC_ALARM_SECONDS_REG	0x20
#define OMAP_RTC_ALARM_MINUTES_REG	0x24
#define OMAP_RTC_ALARM_HOURS_REG	0x28
#define OMAP_RTC_ALARM_DAYS_REG		0x2c
#define OMAP_RTC_ALARM_MONTHS_REG	0x30
#define OMAP_RTC_ALARM_YEARS_REG	0x34

#define OMAP_RTC_CTRL_REG		0x40
#define OMAP_RTC_STATUS_REG		0x44
#define OMAP_RTC_INTERRUPTS_REG		0x48

#define OMAP_RTC_COMP_LSB_REG		0x4c
#define OMAP_RTC_COMP_MSB_REG		0x50
#define OMAP_RTC_OSC_REG		0x54

/* OMAP_RTC_CTRL_REG bit fields: */
#define OMAP_RTC_CTRL_SPLIT		(1<<7)
#define OMAP_RTC_CTRL_DISABLE		(1<<6)
#define OMAP_RTC_CTRL_SET_32_COUNTER	(1<<5)
#define OMAP_RTC_CTRL_TEST		(1<<4)
#define OMAP_RTC_CTRL_MODE_12_24	(1<<3)
#define OMAP_RTC_CTRL_AUTO_COMP		(1<<2)
#define OMAP_RTC_CTRL_ROUND_30S		(1<<1)
#define OMAP_RTC_CTRL_STOP		(1<<0)

/* OMAP_RTC_STATUS_REG bit fields: */
#define OMAP_RTC_STATUS_POWER_UP        (1<<7)
#define OMAP_RTC_STATUS_ALARM           (1<<6)
#define OMAP_RTC_STATUS_1D_EVENT        (1<<5)
#define OMAP_RTC_STATUS_1H_EVENT        (1<<4)
#define OMAP_RTC_STATUS_1M_EVENT        (1<<3)
#define OMAP_RTC_STATUS_1S_EVENT        (1<<2)
#define OMAP_RTC_STATUS_RUN             (1<<1)
#define OMAP_RTC_STATUS_BUSY            (1<<0)

/* OMAP_RTC_INTERRUPTS_REG bit fields: */
#define OMAP_RTC_INTERRUPTS_IT_ALARM    (1<<3)
#define OMAP_RTC_INTERRUPTS_IT_TIMER    (1<<2)

static void __iomem	*rtc_base;

#define rtc_read(addr)		__raw_readb(rtc_base + (addr))
#define rtc_write(val, addr)	__raw_writeb(val, rtc_base + (addr))


/* we rely on the rtc framework to handle locking (rtc->ops_lock),
 * so the only other requirement is that register accesses which
 * require BUSY to be clear are made with IRQs locally disabled
 */
static void rtc_wait_not_busy(void)
{
	int	count = 0;
	u8	status;

	/* BUSY may stay active for 1/32768 second (~30 usec) */
	for (count = 0; count < 50; count++) {
		status = rtc_read(OMAP_RTC_STATUS_REG);
		if ((status & (u8)OMAP_RTC_STATUS_BUSY) == 0)
			break;
		udelay(1);
	}
	/* now we have ~15 usec to read/write various registers */
}

static irqreturn_t rtc_irq(int irq, void *rtc)
{
	unsigned long		events = 0;
	u8			irq_data;

	irq_data = rtc_read(OMAP_RTC_STATUS_REG);

	/* alarm irq? */
	if (irq_data & OMAP_RTC_STATUS_ALARM) {
		rtc_write(OMAP_RTC_STATUS_ALARM, OMAP_RTC_STATUS_REG);
		events |= RTC_IRQF | RTC_AF;
	}

	/* 1/sec periodic/update irq? */
	if (irq_data & OMAP_RTC_STATUS_1S_EVENT)
		events |= RTC_IRQF | RTC_UF;

	rtc_update_irq(rtc, 1, events);

	return IRQ_HANDLED;
}

static int omap_rtc_alarm_irq_enable(struct device *dev, unsigned int enabled)
{
	u8 reg;

<<<<<<< HEAD
	switch (cmd) {
	case RTC_UIE_OFF:
	case RTC_UIE_ON:
		break;
	default:
		return -ENOIOCTLCMD;
	}

	local_irq_disable();
	rtc_wait_not_busy();
	reg = rtc_read(OMAP_RTC_INTERRUPTS_REG);
	switch (cmd) {
	/* UIE = Update Interrupt Enable (1/second) */
	case RTC_UIE_OFF:
		reg &= ~OMAP_RTC_INTERRUPTS_IT_TIMER;
		break;
	case RTC_UIE_ON:
		reg |= OMAP_RTC_INTERRUPTS_IT_TIMER;
		break;
	}
=======
	local_irq_disable();
	rtc_wait_not_busy();
	reg = rtc_read(OMAP_RTC_INTERRUPTS_REG);
	if (enabled)
		reg |= OMAP_RTC_INTERRUPTS_IT_ALARM;
	else
		reg &= ~OMAP_RTC_INTERRUPTS_IT_ALARM;
>>>>>>> 0ce790e7
	rtc_wait_not_busy();
	rtc_write(reg, OMAP_RTC_INTERRUPTS_REG);
	local_irq_enable();

	return 0;
}

<<<<<<< HEAD
#else
#define	omap_rtc_ioctl	NULL
#endif

static int omap_rtc_alarm_irq_enable(struct device *dev, unsigned int enabled)
{
	u8 reg;

	local_irq_disable();
	rtc_wait_not_busy();
	reg = rtc_read(OMAP_RTC_INTERRUPTS_REG);
	if (enabled)
		reg |= OMAP_RTC_INTERRUPTS_IT_ALARM;
	else
		reg &= ~OMAP_RTC_INTERRUPTS_IT_ALARM;
	rtc_wait_not_busy();
	rtc_write(reg, OMAP_RTC_INTERRUPTS_REG);
	local_irq_enable();

	return 0;
}

=======
>>>>>>> 0ce790e7
/* this hardware doesn't support "don't care" alarm fields */
static int tm2bcd(struct rtc_time *tm)
{
	if (rtc_valid_tm(tm) != 0)
		return -EINVAL;

	tm->tm_sec = bin2bcd(tm->tm_sec);
	tm->tm_min = bin2bcd(tm->tm_min);
	tm->tm_hour = bin2bcd(tm->tm_hour);
	tm->tm_mday = bin2bcd(tm->tm_mday);

	tm->tm_mon = bin2bcd(tm->tm_mon + 1);

	/* epoch == 1900 */
	if (tm->tm_year < 100 || tm->tm_year > 199)
		return -EINVAL;
	tm->tm_year = bin2bcd(tm->tm_year - 100);

	return 0;
}

static void bcd2tm(struct rtc_time *tm)
{
	tm->tm_sec = bcd2bin(tm->tm_sec);
	tm->tm_min = bcd2bin(tm->tm_min);
	tm->tm_hour = bcd2bin(tm->tm_hour);
	tm->tm_mday = bcd2bin(tm->tm_mday);
	tm->tm_mon = bcd2bin(tm->tm_mon) - 1;
	/* epoch == 1900 */
	tm->tm_year = bcd2bin(tm->tm_year) + 100;
}


static int omap_rtc_read_time(struct device *dev, struct rtc_time *tm)
{
	/* we don't report wday/yday/isdst ... */
	local_irq_disable();
	rtc_wait_not_busy();

	tm->tm_sec = rtc_read(OMAP_RTC_SECONDS_REG);
	tm->tm_min = rtc_read(OMAP_RTC_MINUTES_REG);
	tm->tm_hour = rtc_read(OMAP_RTC_HOURS_REG);
	tm->tm_mday = rtc_read(OMAP_RTC_DAYS_REG);
	tm->tm_mon = rtc_read(OMAP_RTC_MONTHS_REG);
	tm->tm_year = rtc_read(OMAP_RTC_YEARS_REG);

	local_irq_enable();

	bcd2tm(tm);
	return 0;
}

static int omap_rtc_set_time(struct device *dev, struct rtc_time *tm)
{
	if (tm2bcd(tm) < 0)
		return -EINVAL;
	local_irq_disable();
	rtc_wait_not_busy();

	rtc_write(tm->tm_year, OMAP_RTC_YEARS_REG);
	rtc_write(tm->tm_mon, OMAP_RTC_MONTHS_REG);
	rtc_write(tm->tm_mday, OMAP_RTC_DAYS_REG);
	rtc_write(tm->tm_hour, OMAP_RTC_HOURS_REG);
	rtc_write(tm->tm_min, OMAP_RTC_MINUTES_REG);
	rtc_write(tm->tm_sec, OMAP_RTC_SECONDS_REG);

	local_irq_enable();

	return 0;
}

static int omap_rtc_read_alarm(struct device *dev, struct rtc_wkalrm *alm)
{
	local_irq_disable();
	rtc_wait_not_busy();

	alm->time.tm_sec = rtc_read(OMAP_RTC_ALARM_SECONDS_REG);
	alm->time.tm_min = rtc_read(OMAP_RTC_ALARM_MINUTES_REG);
	alm->time.tm_hour = rtc_read(OMAP_RTC_ALARM_HOURS_REG);
	alm->time.tm_mday = rtc_read(OMAP_RTC_ALARM_DAYS_REG);
	alm->time.tm_mon = rtc_read(OMAP_RTC_ALARM_MONTHS_REG);
	alm->time.tm_year = rtc_read(OMAP_RTC_ALARM_YEARS_REG);

	local_irq_enable();

	bcd2tm(&alm->time);
	alm->enabled = !!(rtc_read(OMAP_RTC_INTERRUPTS_REG)
			& OMAP_RTC_INTERRUPTS_IT_ALARM);

	return 0;
}

static int omap_rtc_set_alarm(struct device *dev, struct rtc_wkalrm *alm)
{
	u8 reg;

	if (tm2bcd(&alm->time) < 0)
		return -EINVAL;

	local_irq_disable();
	rtc_wait_not_busy();

	rtc_write(alm->time.tm_year, OMAP_RTC_ALARM_YEARS_REG);
	rtc_write(alm->time.tm_mon, OMAP_RTC_ALARM_MONTHS_REG);
	rtc_write(alm->time.tm_mday, OMAP_RTC_ALARM_DAYS_REG);
	rtc_write(alm->time.tm_hour, OMAP_RTC_ALARM_HOURS_REG);
	rtc_write(alm->time.tm_min, OMAP_RTC_ALARM_MINUTES_REG);
	rtc_write(alm->time.tm_sec, OMAP_RTC_ALARM_SECONDS_REG);

	reg = rtc_read(OMAP_RTC_INTERRUPTS_REG);
	if (alm->enabled)
		reg |= OMAP_RTC_INTERRUPTS_IT_ALARM;
	else
		reg &= ~OMAP_RTC_INTERRUPTS_IT_ALARM;
	rtc_write(reg, OMAP_RTC_INTERRUPTS_REG);

	local_irq_enable();

	return 0;
}

static struct rtc_class_ops omap_rtc_ops = {
	.read_time	= omap_rtc_read_time,
	.set_time	= omap_rtc_set_time,
	.read_alarm	= omap_rtc_read_alarm,
	.set_alarm	= omap_rtc_set_alarm,
	.alarm_irq_enable = omap_rtc_alarm_irq_enable,
};

static int omap_rtc_alarm;
static int omap_rtc_timer;

static int __init omap_rtc_probe(struct platform_device *pdev)
{
	struct resource		*res, *mem;
	struct rtc_device	*rtc;
	u8			reg, new_ctrl;

	omap_rtc_timer = platform_get_irq(pdev, 0);
	if (omap_rtc_timer <= 0) {
		pr_debug("%s: no update irq?\n", pdev->name);
		return -ENOENT;
	}

	omap_rtc_alarm = platform_get_irq(pdev, 1);
	if (omap_rtc_alarm <= 0) {
		pr_debug("%s: no alarm irq?\n", pdev->name);
		return -ENOENT;
	}

	res = platform_get_resource(pdev, IORESOURCE_MEM, 0);
	if (!res) {
		pr_debug("%s: RTC resource data missing\n", pdev->name);
		return -ENOENT;
	}

	mem = request_mem_region(res->start, resource_size(res), pdev->name);
	if (!mem) {
		pr_debug("%s: RTC registers at %08x are not free\n",
			pdev->name, res->start);
		return -EBUSY;
	}

	rtc_base = ioremap(res->start, resource_size(res));
	if (!rtc_base) {
		pr_debug("%s: RTC registers can't be mapped\n", pdev->name);
		goto fail;
	}

	rtc = rtc_device_register(pdev->name, &pdev->dev,
			&omap_rtc_ops, THIS_MODULE);
	if (IS_ERR(rtc)) {
		pr_debug("%s: can't register RTC device, err %ld\n",
			pdev->name, PTR_ERR(rtc));
		goto fail0;
	}
	platform_set_drvdata(pdev, rtc);
	dev_set_drvdata(&rtc->dev, mem);

	/* clear pending irqs, and set 1/second periodic,
	 * which we'll use instead of update irqs
	 */
	rtc_write(0, OMAP_RTC_INTERRUPTS_REG);

	/* clear old status */
	reg = rtc_read(OMAP_RTC_STATUS_REG);
	if (reg & (u8) OMAP_RTC_STATUS_POWER_UP) {
		pr_info("%s: RTC power up reset detected\n",
			pdev->name);
		rtc_write(OMAP_RTC_STATUS_POWER_UP, OMAP_RTC_STATUS_REG);
	}
	if (reg & (u8) OMAP_RTC_STATUS_ALARM)
		rtc_write(OMAP_RTC_STATUS_ALARM, OMAP_RTC_STATUS_REG);

	/* handle periodic and alarm irqs */
	if (request_irq(omap_rtc_timer, rtc_irq, IRQF_DISABLED,
			dev_name(&rtc->dev), rtc)) {
		pr_debug("%s: RTC timer interrupt IRQ%d already claimed\n",
			pdev->name, omap_rtc_timer);
		goto fail1;
	}
	if ((omap_rtc_timer != omap_rtc_alarm) &&
		(request_irq(omap_rtc_alarm, rtc_irq, IRQF_DISABLED,
			dev_name(&rtc->dev), rtc))) {
		pr_debug("%s: RTC alarm interrupt IRQ%d already claimed\n",
			pdev->name, omap_rtc_alarm);
		goto fail2;
	}

	/* On boards with split power, RTC_ON_NOFF won't reset the RTC */
	reg = rtc_read(OMAP_RTC_CTRL_REG);
	if (reg & (u8) OMAP_RTC_CTRL_STOP)
		pr_info("%s: already running\n", pdev->name);

	/* force to 24 hour mode */
	new_ctrl = reg & ~(OMAP_RTC_CTRL_SPLIT|OMAP_RTC_CTRL_AUTO_COMP);
	new_ctrl |= OMAP_RTC_CTRL_STOP;

	/* BOARD-SPECIFIC CUSTOMIZATION CAN GO HERE:
	 *
	 *  - Device wake-up capability setting should come through chip
	 *    init logic. OMAP1 boards should initialize the "wakeup capable"
	 *    flag in the platform device if the board is wired right for
	 *    being woken up by RTC alarm. For OMAP-L138, this capability
	 *    is built into the SoC by the "Deep Sleep" capability.
	 *
	 *  - Boards wired so RTC_ON_nOFF is used as the reset signal,
	 *    rather than nPWRON_RESET, should forcibly enable split
	 *    power mode.  (Some chip errata report that RTC_CTRL_SPLIT
	 *    is write-only, and always reads as zero...)
	 */

	if (new_ctrl & (u8) OMAP_RTC_CTRL_SPLIT)
		pr_info("%s: split power mode\n", pdev->name);

	if (reg != new_ctrl)
		rtc_write(new_ctrl, OMAP_RTC_CTRL_REG);

	return 0;

fail2:
	free_irq(omap_rtc_timer, NULL);
fail1:
	rtc_device_unregister(rtc);
fail0:
	iounmap(rtc_base);
fail:
	release_mem_region(mem->start, resource_size(mem));
	return -EIO;
}

static int __exit omap_rtc_remove(struct platform_device *pdev)
{
	struct rtc_device	*rtc = platform_get_drvdata(pdev);
	struct resource		*mem = dev_get_drvdata(&rtc->dev);

	device_init_wakeup(&pdev->dev, 0);

	/* leave rtc running, but disable irqs */
	rtc_write(0, OMAP_RTC_INTERRUPTS_REG);

	free_irq(omap_rtc_timer, rtc);

	if (omap_rtc_timer != omap_rtc_alarm)
		free_irq(omap_rtc_alarm, rtc);

	rtc_device_unregister(rtc);
	iounmap(rtc_base);
	release_mem_region(mem->start, resource_size(mem));
	return 0;
}

#ifdef CONFIG_PM

static u8 irqstat;

static int omap_rtc_suspend(struct platform_device *pdev, pm_message_t state)
{
	irqstat = rtc_read(OMAP_RTC_INTERRUPTS_REG);

	/* FIXME the RTC alarm is not currently acting as a wakeup event
	 * source, and in fact this enable() call is just saving a flag
	 * that's never used...
	 */
	if (device_may_wakeup(&pdev->dev))
		enable_irq_wake(omap_rtc_alarm);
	else
		rtc_write(0, OMAP_RTC_INTERRUPTS_REG);

	return 0;
}

static int omap_rtc_resume(struct platform_device *pdev)
{
	if (device_may_wakeup(&pdev->dev))
		disable_irq_wake(omap_rtc_alarm);
	else
		rtc_write(irqstat, OMAP_RTC_INTERRUPTS_REG);
	return 0;
}

#else
#define omap_rtc_suspend NULL
#define omap_rtc_resume  NULL
#endif

static void omap_rtc_shutdown(struct platform_device *pdev)
{
	rtc_write(0, OMAP_RTC_INTERRUPTS_REG);
}

MODULE_ALIAS("platform:omap_rtc");
static struct platform_driver omap_rtc_driver = {
	.remove		= __exit_p(omap_rtc_remove),
	.suspend	= omap_rtc_suspend,
	.resume		= omap_rtc_resume,
	.shutdown	= omap_rtc_shutdown,
	.driver		= {
		.name	= "omap_rtc",
		.owner	= THIS_MODULE,
	},
};

static int __init rtc_init(void)
{
	return platform_driver_probe(&omap_rtc_driver, omap_rtc_probe);
}
module_init(rtc_init);

static void __exit rtc_exit(void)
{
	platform_driver_unregister(&omap_rtc_driver);
}
module_exit(rtc_exit);

MODULE_AUTHOR("George G. Davis (and others)");
MODULE_LICENSE("GPL");<|MERGE_RESOLUTION|>--- conflicted
+++ resolved
@@ -139,28 +139,6 @@
 {
 	u8 reg;
 
-<<<<<<< HEAD
-	switch (cmd) {
-	case RTC_UIE_OFF:
-	case RTC_UIE_ON:
-		break;
-	default:
-		return -ENOIOCTLCMD;
-	}
-
-	local_irq_disable();
-	rtc_wait_not_busy();
-	reg = rtc_read(OMAP_RTC_INTERRUPTS_REG);
-	switch (cmd) {
-	/* UIE = Update Interrupt Enable (1/second) */
-	case RTC_UIE_OFF:
-		reg &= ~OMAP_RTC_INTERRUPTS_IT_TIMER;
-		break;
-	case RTC_UIE_ON:
-		reg |= OMAP_RTC_INTERRUPTS_IT_TIMER;
-		break;
-	}
-=======
 	local_irq_disable();
 	rtc_wait_not_busy();
 	reg = rtc_read(OMAP_RTC_INTERRUPTS_REG);
@@ -168,7 +146,6 @@
 		reg |= OMAP_RTC_INTERRUPTS_IT_ALARM;
 	else
 		reg &= ~OMAP_RTC_INTERRUPTS_IT_ALARM;
->>>>>>> 0ce790e7
 	rtc_wait_not_busy();
 	rtc_write(reg, OMAP_RTC_INTERRUPTS_REG);
 	local_irq_enable();
@@ -176,31 +153,6 @@
 	return 0;
 }
 
-<<<<<<< HEAD
-#else
-#define	omap_rtc_ioctl	NULL
-#endif
-
-static int omap_rtc_alarm_irq_enable(struct device *dev, unsigned int enabled)
-{
-	u8 reg;
-
-	local_irq_disable();
-	rtc_wait_not_busy();
-	reg = rtc_read(OMAP_RTC_INTERRUPTS_REG);
-	if (enabled)
-		reg |= OMAP_RTC_INTERRUPTS_IT_ALARM;
-	else
-		reg &= ~OMAP_RTC_INTERRUPTS_IT_ALARM;
-	rtc_wait_not_busy();
-	rtc_write(reg, OMAP_RTC_INTERRUPTS_REG);
-	local_irq_enable();
-
-	return 0;
-}
-
-=======
->>>>>>> 0ce790e7
 /* this hardware doesn't support "don't care" alarm fields */
 static int tm2bcd(struct rtc_time *tm)
 {
