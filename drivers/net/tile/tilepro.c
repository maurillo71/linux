/*
 * Copyright 2011 Tilera Corporation. All Rights Reserved.
 *
 *   This program is free software; you can redistribute it and/or
 *   modify it under the terms of the GNU General Public License
 *   as published by the Free Software Foundation, version 2.
 *
 *   This program is distributed in the hope that it will be useful, but
 *   WITHOUT ANY WARRANTY; without even the implied warranty of
 *   MERCHANTABILITY OR FITNESS FOR A PARTICULAR PURPOSE, GOOD TITLE or
 *   NON INFRINGEMENT.  See the GNU General Public License for
 *   more details.
 */

#include <linux/module.h>
#include <linux/init.h>
#include <linux/moduleparam.h>
#include <linux/sched.h>
#include <linux/kernel.h>      /* printk() */
#include <linux/slab.h>        /* kmalloc() */
#include <linux/errno.h>       /* error codes */
#include <linux/types.h>       /* size_t */
#include <linux/interrupt.h>
#include <linux/in.h>
#include <linux/netdevice.h>   /* struct device, and other headers */
#include <linux/etherdevice.h> /* eth_type_trans */
#include <linux/skbuff.h>
#include <linux/ioctl.h>
#include <linux/cdev.h>
#include <linux/hugetlb.h>
#include <linux/in6.h>
#include <linux/timer.h>
#include <linux/io.h>
#include <asm/checksum.h>
#include <asm/homecache.h>

#include <hv/drv_xgbe_intf.h>
#include <hv/drv_xgbe_impl.h>
#include <hv/hypervisor.h>
#include <hv/netio_intf.h>

/* For TSO */
#include <linux/ip.h>
#include <linux/tcp.h>


/*
 * First, "tile_net_init_module()" initializes all four "devices" which
 * can be used by linux.
 *
 * Then, "ifconfig DEVICE up" calls "tile_net_open()", which analyzes
 * the network cpus, then uses "tile_net_open_aux()" to initialize
 * LIPP/LEPP, and then uses "tile_net_open_inner()" to register all
 * the tiles, provide buffers to LIPP, allow ingress to start, and
 * turn on hypervisor interrupt handling (and NAPI) on all tiles.
 *
 * If registration fails due to the link being down, then "retry_work"
 * is used to keep calling "tile_net_open_inner()" until it succeeds.
 *
 * If "ifconfig DEVICE down" is called, it uses "tile_net_stop()" to
 * stop egress, drain the LIPP buffers, unregister all the tiles, stop
 * LIPP/LEPP, and wipe the LEPP queue.
 *
 * We start out with the ingress interrupt enabled on each CPU.  When
 * this interrupt fires, we disable it, and call "napi_schedule()".
 * This will cause "tile_net_poll()" to be called, which will pull
 * packets from the netio queue, filtering them out, or passing them
 * to "netif_receive_skb()".  If our budget is exhausted, we will
 * return, knowing we will be called again later.  Otherwise, we
 * reenable the ingress interrupt, and call "napi_complete()".
 *
 * HACK: Since disabling the ingress interrupt is not reliable, we
 * ignore the interrupt if the global "active" flag is false.
 *
 *
 * NOTE: The use of "native_driver" ensures that EPP exists, and that
 * we are using "LIPP" and "LEPP".
 *
 * NOTE: Failing to free completions for an arbitrarily long time
 * (which is defined to be illegal) does in fact cause bizarre
 * problems.  The "egress_timer" helps prevent this from happening.
 */


/* HACK: Allow use of "jumbo" packets. */
/* This should be 1500 if "jumbo" is not set in LIPP. */
/* This should be at most 10226 (10240 - 14) if "jumbo" is set in LIPP. */
/* ISSUE: This has not been thoroughly tested (except at 1500). */
#define TILE_NET_MTU 1500

/* HACK: Define to support GSO. */
/* ISSUE: This may actually hurt performance of the TCP blaster. */
/* #define TILE_NET_GSO */

/* Define this to collapse "duplicate" acks. */
/* #define IGNORE_DUP_ACKS */

/* HACK: Define this to verify incoming packets. */
/* #define TILE_NET_VERIFY_INGRESS */

/* Use 3000 to enable the Linux Traffic Control (QoS) layer, else 0. */
#define TILE_NET_TX_QUEUE_LEN 0

/* Define to dump packets (prints out the whole packet on tx and rx). */
/* #define TILE_NET_DUMP_PACKETS */

/* Define to enable debug spew (all PDEBUG's are enabled). */
/* #define TILE_NET_DEBUG */


/* Define to activate paranoia checks. */
/* #define TILE_NET_PARANOIA */

/* Default transmit lockup timeout period, in jiffies. */
#define TILE_NET_TIMEOUT (5 * HZ)

/* Default retry interval for bringing up the NetIO interface, in jiffies. */
#define TILE_NET_RETRY_INTERVAL (5 * HZ)

/* Number of ports (xgbe0, xgbe1, gbe0, gbe1). */
#define TILE_NET_DEVS 4



/* Paranoia. */
#if NET_IP_ALIGN != LIPP_PACKET_PADDING
#error "NET_IP_ALIGN must match LIPP_PACKET_PADDING."
#endif


/* Debug print. */
#ifdef TILE_NET_DEBUG
#define PDEBUG(fmt, args...) net_printk(fmt, ## args)
#else
#define PDEBUG(fmt, args...)
#endif


MODULE_AUTHOR("Tilera");
MODULE_LICENSE("GPL");

<<<<<<< HEAD
=======

>>>>>>> 105e53f8
/*
 * Queue of incoming packets for a specific cpu and device.
 *
 * Includes a pointer to the "system" data, and the actual "user" data.
 */
struct tile_netio_queue {
	netio_queue_impl_t *__system_part;
	netio_queue_user_impl_t __user_part;

};


/*
 * Statistics counters for a specific cpu and device.
 */
struct tile_net_stats_t {
	u32 rx_packets;
	u32 rx_bytes;
	u32 tx_packets;
	u32 tx_bytes;
};


/*
 * Info for a specific cpu and device.
 *
 * ISSUE: There is a "dev" pointer in "napi" as well.
 */
struct tile_net_cpu {
	/* The NAPI struct. */
	struct napi_struct napi;
	/* Packet queue. */
	struct tile_netio_queue queue;
	/* Statistics. */
	struct tile_net_stats_t stats;
	/* True iff NAPI is enabled. */
	bool napi_enabled;
	/* True if this tile has succcessfully registered with the IPP. */
	bool registered;
	/* True if the link was down last time we tried to register. */
	bool link_down;
	/* True if "egress_timer" is scheduled. */
	bool egress_timer_scheduled;
	/* Number of small sk_buffs which must still be provided. */
	unsigned int num_needed_small_buffers;
	/* Number of large sk_buffs which must still be provided. */
	unsigned int num_needed_large_buffers;
	/* A timer for handling egress completions. */
	struct timer_list egress_timer;
};


/*
 * Info for a specific device.
 */
struct tile_net_priv {
	/* Our network device. */
	struct net_device *dev;
	/* Pages making up the egress queue. */
	struct page *eq_pages;
	/* Address of the actual egress queue. */
	lepp_queue_t *eq;
	/* Protects "eq". */
	spinlock_t eq_lock;
	/* The hypervisor handle for this interface. */
	int hv_devhdl;
	/* The intr bit mask that IDs this device. */
	u32 intr_id;
	/* True iff "tile_net_open_aux()" has succeeded. */
	bool partly_opened;
	/* True iff the device is "active". */
	bool active;
	/* Effective network cpus. */
	struct cpumask network_cpus_map;
	/* Number of network cpus. */
	int network_cpus_count;
	/* Credits per network cpu. */
	int network_cpus_credits;
	/* Network stats. */
	struct net_device_stats stats;
	/* For NetIO bringup retries. */
	struct delayed_work retry_work;
	/* Quick access to per cpu data. */
	struct tile_net_cpu *cpu[NR_CPUS];
};

/* Log2 of the number of small pages needed for the egress queue. */
#define EQ_ORDER  get_order(sizeof(lepp_queue_t))
/* Size of the egress queue's pages. */
#define EQ_SIZE   (1 << (PAGE_SHIFT + EQ_ORDER))

/*
 * The actual devices (xgbe0, xgbe1, gbe0, gbe1).
 */
static struct net_device *tile_net_devs[TILE_NET_DEVS];

/*
 * The "tile_net_cpu" structures for each device.
 */
static DEFINE_PER_CPU(struct tile_net_cpu, hv_xgbe0);
static DEFINE_PER_CPU(struct tile_net_cpu, hv_xgbe1);
static DEFINE_PER_CPU(struct tile_net_cpu, hv_gbe0);
static DEFINE_PER_CPU(struct tile_net_cpu, hv_gbe1);


/*
 * True if "network_cpus" was specified.
 */
static bool network_cpus_used;

/*
 * The actual cpus in "network_cpus".
 */
static struct cpumask network_cpus_map;



#ifdef TILE_NET_DEBUG
/*
 * printk with extra stuff.
 *
 * We print the CPU we're running in brackets.
 */
static void net_printk(char *fmt, ...)
{
	int i;
	int len;
	va_list args;
	static char buf[256];

	len = sprintf(buf, "tile_net[%2.2d]: ", smp_processor_id());
	va_start(args, fmt);
	i = vscnprintf(buf + len, sizeof(buf) - len - 1, fmt, args);
	va_end(args);
	buf[255] = '\0';
	pr_notice(buf);
}
#endif


#ifdef TILE_NET_DUMP_PACKETS
/*
 * Dump a packet.
 */
static void dump_packet(unsigned char *data, unsigned long length, char *s)
{
	int my_cpu = smp_processor_id();

	unsigned long i;
	char buf[128];

	static unsigned int count;

	pr_info("dump_packet(data %p, length 0x%lx s %s count 0x%x)\n",
	       data, length, s, count++);

	pr_info("\n");

	for (i = 0; i < length; i++) {
		if ((i & 0xf) == 0)
			sprintf(buf, "[%02d] %8.8lx:", my_cpu, i);
		sprintf(buf + strlen(buf), " %2.2x", data[i]);
		if ((i & 0xf) == 0xf || i == length - 1) {
			strcat(buf, "\n");
			pr_info("%s", buf);
		}
	}
}
#endif


/*
 * Provide support for the __netio_fastio1() swint
 * (see <hv/drv_xgbe_intf.h> for how it is used).
 *
 * The fastio swint2 call may clobber all the caller-saved registers.
 * It rarely clobbers memory, but we allow for the possibility in
 * the signature just to be on the safe side.
 *
 * Also, gcc doesn't seem to allow an input operand to be
 * clobbered, so we fake it with dummy outputs.
 *
 * This function can't be static because of the way it is declared
 * in the netio header.
 */
inline int __netio_fastio1(u32 fastio_index, u32 arg0)
{
	long result, clobber_r1, clobber_r10;
	asm volatile("swint2"
		     : "=R00" (result),
		       "=R01" (clobber_r1), "=R10" (clobber_r10)
		     : "R10" (fastio_index), "R01" (arg0)
		     : "memory", "r2", "r3", "r4",
		       "r5", "r6", "r7", "r8", "r9",
		       "r11", "r12", "r13", "r14",
		       "r15", "r16", "r17", "r18", "r19",
		       "r20", "r21", "r22", "r23", "r24",
		       "r25", "r26", "r27", "r28", "r29");
	return result;
}


/*
 * Provide a linux buffer to LIPP.
 */
static void tile_net_provide_linux_buffer(struct tile_net_cpu *info,
					  void *va, bool small)
{
	struct tile_netio_queue *queue = &info->queue;

	/* Convert "va" and "small" to "linux_buffer_t". */
	unsigned int buffer = ((unsigned int)(__pa(va) >> 7) << 1) + small;

	__netio_fastio_free_buffer(queue->__user_part.__fastio_index, buffer);
}


/*
 * Provide a linux buffer for LIPP.
 *
 * Note that the ACTUAL allocation for each buffer is a "struct sk_buff",
 * plus a chunk of memory that includes not only the requested bytes, but
 * also NET_SKB_PAD bytes of initial padding, and a "struct skb_shared_info".
 *
 * Note that "struct skb_shared_info" is 88 bytes with 64K pages and
 * 268 bytes with 4K pages (since the frags[] array needs 18 entries).
 *
 * Without jumbo packets, the maximum packet size will be 1536 bytes,
 * and we use 2 bytes (NET_IP_ALIGN) of padding.  ISSUE: If we told
 * the hardware to clip at 1518 bytes instead of 1536 bytes, then we
 * could save an entire cache line, but in practice, we don't need it.
 *
 * Since CPAs are 38 bits, and we can only encode the high 31 bits in
 * a "linux_buffer_t", the low 7 bits must be zero, and thus, we must
 * align the actual "va" mod 128.
 *
 * We assume that the underlying "head" will be aligned mod 64.  Note
 * that in practice, we have seen "head" NOT aligned mod 128 even when
 * using 2048 byte allocations, which is surprising.
 *
 * If "head" WAS always aligned mod 128, we could change LIPP to
 * assume that the low SIX bits are zero, and the 7th bit is one, that
 * is, align the actual "va" mod 128 plus 64, which would be "free".
 *
 * For now, the actual "head" pointer points at NET_SKB_PAD bytes of
 * padding, plus 28 or 92 bytes of extra padding, plus the sk_buff
 * pointer, plus the NET_IP_ALIGN padding, plus 126 or 1536 bytes for
 * the actual packet, plus 62 bytes of empty padding, plus some
 * padding and the "struct skb_shared_info".
 *
 * With 64K pages, a large buffer thus needs 32+92+4+2+1536+62+88
 * bytes, or 1816 bytes, which fits comfortably into 2048 bytes.
 *
 * With 64K pages, a small buffer thus needs 32+92+4+2+126+88
 * bytes, or 344 bytes, which means we are wasting 64+ bytes, and
 * could presumably increase the size of small buffers.
 *
 * With 4K pages, a large buffer thus needs 32+92+4+2+1536+62+268
 * bytes, or 1996 bytes, which fits comfortably into 2048 bytes.
 *
 * With 4K pages, a small buffer thus needs 32+92+4+2+126+268
 * bytes, or 524 bytes, which is annoyingly wasteful.
 *
 * Maybe we should increase LIPP_SMALL_PACKET_SIZE to 192?
 *
 * ISSUE: Maybe we should increase "NET_SKB_PAD" to 64?
 */
static bool tile_net_provide_needed_buffer(struct tile_net_cpu *info,
					   bool small)
{
#if TILE_NET_MTU <= 1536
	/* Without "jumbo", 2 + 1536 should be sufficient. */
	unsigned int large_size = NET_IP_ALIGN + 1536;
#else
	/* ISSUE: This has not been tested. */
	unsigned int large_size = NET_IP_ALIGN + TILE_NET_MTU + 100;
#endif

	/* Avoid "false sharing" with last cache line. */
	/* ISSUE: This is already done by "dev_alloc_skb()". */
	unsigned int len =
		 (((small ? LIPP_SMALL_PACKET_SIZE : large_size) +
		   CHIP_L2_LINE_SIZE() - 1) & -CHIP_L2_LINE_SIZE());

	unsigned int padding = 128 - NET_SKB_PAD;
	unsigned int align;

	struct sk_buff *skb;
	void *va;

	struct sk_buff **skb_ptr;

	/* Request 96 extra bytes for alignment purposes. */
	skb = dev_alloc_skb(len + padding);
	if (skb == NULL)
		return false;

	/* Skip 32 or 96 bytes to align "data" mod 128. */
	align = -(long)skb->data & (128 - 1);
	BUG_ON(align > padding);
	skb_reserve(skb, align);

	/* This address is given to IPP. */
	va = skb->data;

	/* Buffers must not span a huge page. */
	BUG_ON(((((long)va & ~HPAGE_MASK) + len) & HPAGE_MASK) != 0);

#ifdef TILE_NET_PARANOIA
#if CHIP_HAS_CBOX_HOME_MAP()
	if (hash_default) {
		HV_PTE pte = *virt_to_pte(current->mm, (unsigned long)va);
		if (hv_pte_get_mode(pte) != HV_PTE_MODE_CACHE_HASH_L3)
			panic("Non-HFH ingress buffer! VA=%p Mode=%d PTE=%llx",
			      va, hv_pte_get_mode(pte), hv_pte_val(pte));
	}
#endif
#endif

	/* Invalidate the packet buffer. */
	if (!hash_default)
		__inv_buffer(va, len);

	/* Skip two bytes to satisfy LIPP assumptions. */
	/* Note that this aligns IP on a 16 byte boundary. */
	/* ISSUE: Do this when the packet arrives? */
	skb_reserve(skb, NET_IP_ALIGN);

	/* Save a back-pointer to 'skb'. */
	skb_ptr = va - sizeof(*skb_ptr);
	*skb_ptr = skb;

	/* Make sure "skb_ptr" has been flushed. */
	__insn_mf();

	/* Provide the new buffer. */
	tile_net_provide_linux_buffer(info, va, small);

	return true;
}


/*
 * Provide linux buffers for LIPP.
 */
static void tile_net_provide_needed_buffers(struct tile_net_cpu *info)
{
	while (info->num_needed_small_buffers != 0) {
		if (!tile_net_provide_needed_buffer(info, true))
			goto oops;
		info->num_needed_small_buffers--;
	}

	while (info->num_needed_large_buffers != 0) {
		if (!tile_net_provide_needed_buffer(info, false))
			goto oops;
		info->num_needed_large_buffers--;
	}

	return;

oops:

	/* Add a description to the page allocation failure dump. */
	pr_notice("Could not provide a linux buffer to LIPP.\n");
}


/*
 * Grab some LEPP completions, and store them in "comps", of size
 * "comps_size", and return the number of completions which were
 * stored, so the caller can free them.
 */
static unsigned int tile_net_lepp_grab_comps(lepp_queue_t *eq,
					     struct sk_buff *comps[],
					     unsigned int comps_size,
					     unsigned int min_size)
{
	unsigned int n = 0;

	unsigned int comp_head = eq->comp_head;
	unsigned int comp_busy = eq->comp_busy;

	while (comp_head != comp_busy && n < comps_size) {
		comps[n++] = eq->comps[comp_head];
		LEPP_QINC(comp_head);
	}

	if (n < min_size)
		return 0;

	eq->comp_head = comp_head;

	return n;
}


/*
 * Free some comps, and return true iff there are still some pending.
 */
static bool tile_net_lepp_free_comps(struct net_device *dev, bool all)
{
	struct tile_net_priv *priv = netdev_priv(dev);

	lepp_queue_t *eq = priv->eq;

	struct sk_buff *olds[64];
	unsigned int wanted = 64;
	unsigned int i, n;
	bool pending;

	spin_lock(&priv->eq_lock);

	if (all)
		eq->comp_busy = eq->comp_tail;

	n = tile_net_lepp_grab_comps(eq, olds, wanted, 0);

	pending = (eq->comp_head != eq->comp_tail);

	spin_unlock(&priv->eq_lock);

	for (i = 0; i < n; i++)
		kfree_skb(olds[i]);

	return pending;
}


/*
 * Make sure the egress timer is scheduled.
 *
 * Note that we use "schedule if not scheduled" logic instead of the more
 * obvious "reschedule" logic, because "reschedule" is fairly expensive.
 */
static void tile_net_schedule_egress_timer(struct tile_net_cpu *info)
{
	if (!info->egress_timer_scheduled) {
		mod_timer_pinned(&info->egress_timer, jiffies + 1);
		info->egress_timer_scheduled = true;
	}
}


/*
 * The "function" for "info->egress_timer".
 *
 * This timer will reschedule itself as long as there are any pending
 * completions expected (on behalf of any tile).
 *
 * ISSUE: Realistically, will the timer ever stop scheduling itself?
 *
 * ISSUE: This timer is almost never actually needed, so just use a global
 * timer that can run on any tile.
 *
 * ISSUE: Maybe instead track number of expected completions, and free
 * only that many, resetting to zero if "pending" is ever false.
 */
static void tile_net_handle_egress_timer(unsigned long arg)
{
	struct tile_net_cpu *info = (struct tile_net_cpu *)arg;
	struct net_device *dev = info->napi.dev;

	/* The timer is no longer scheduled. */
	info->egress_timer_scheduled = false;

	/* Free comps, and reschedule timer if more are pending. */
	if (tile_net_lepp_free_comps(dev, false))
		tile_net_schedule_egress_timer(info);
}


#ifdef IGNORE_DUP_ACKS

/*
 * Help detect "duplicate" ACKs.  These are sequential packets (for a
 * given flow) which are exactly 66 bytes long, sharing everything but
 * ID=2@0x12, Hsum=2@0x18, Ack=4@0x2a, WinSize=2@0x30, Csum=2@0x32,
 * Tstamps=10@0x38.  The ID's are +1, the Hsum's are -1, the Ack's are
 * +N, and the Tstamps are usually identical.
 *
 * NOTE: Apparently truly duplicate acks (with identical "ack" values),
 * should not be collapsed, as they are used for some kind of flow control.
 */
static bool is_dup_ack(char *s1, char *s2, unsigned int len)
{
	int i;

	unsigned long long ignorable = 0;

	/* Identification. */
	ignorable |= (1ULL << 0x12);
	ignorable |= (1ULL << 0x13);

	/* Header checksum. */
	ignorable |= (1ULL << 0x18);
	ignorable |= (1ULL << 0x19);

	/* ACK. */
	ignorable |= (1ULL << 0x2a);
	ignorable |= (1ULL << 0x2b);
	ignorable |= (1ULL << 0x2c);
	ignorable |= (1ULL << 0x2d);

	/* WinSize. */
	ignorable |= (1ULL << 0x30);
	ignorable |= (1ULL << 0x31);

	/* Checksum. */
	ignorable |= (1ULL << 0x32);
	ignorable |= (1ULL << 0x33);

	for (i = 0; i < len; i++, ignorable >>= 1) {

		if ((ignorable & 1) || (s1[i] == s2[i]))
			continue;

#ifdef TILE_NET_DEBUG
		/* HACK: Mention non-timestamp diffs. */
		if (i < 0x38 && i != 0x2f &&
		    net_ratelimit())
			pr_info("Diff at 0x%x\n", i);
#endif

		return false;
	}

#ifdef TILE_NET_NO_SUPPRESS_DUP_ACKS
	/* HACK: Do not suppress truly duplicate ACKs. */
	/* ISSUE: Is this actually necessary or helpful? */
	if (s1[0x2a] == s2[0x2a] &&
	    s1[0x2b] == s2[0x2b] &&
	    s1[0x2c] == s2[0x2c] &&
	    s1[0x2d] == s2[0x2d]) {
		return false;
	}
#endif

	return true;
}

#endif



static void tile_net_discard_aux(struct tile_net_cpu *info, int index)
{
	struct tile_netio_queue *queue = &info->queue;
	netio_queue_impl_t *qsp = queue->__system_part;
	netio_queue_user_impl_t *qup = &queue->__user_part;

	int index2_aux = index + sizeof(netio_pkt_t);
	int index2 =
		((index2_aux ==
		  qsp->__packet_receive_queue.__last_packet_plus_one) ?
		 0 : index2_aux);

	netio_pkt_t *pkt = (netio_pkt_t *)((unsigned long) &qsp[1] + index);

	/* Extract the "linux_buffer_t". */
	unsigned int buffer = pkt->__packet.word;

	/* Convert "linux_buffer_t" to "va". */
	void *va = __va((phys_addr_t)(buffer >> 1) << 7);

	/* Acquire the associated "skb". */
	struct sk_buff **skb_ptr = va - sizeof(*skb_ptr);
	struct sk_buff *skb = *skb_ptr;

	kfree_skb(skb);

	/* Consume this packet. */
	qup->__packet_receive_read = index2;
}


/*
 * Like "tile_net_poll()", but just discard packets.
 */
static void tile_net_discard_packets(struct net_device *dev)
{
	struct tile_net_priv *priv = netdev_priv(dev);
	int my_cpu = smp_processor_id();
	struct tile_net_cpu *info = priv->cpu[my_cpu];
	struct tile_netio_queue *queue = &info->queue;
	netio_queue_impl_t *qsp = queue->__system_part;
	netio_queue_user_impl_t *qup = &queue->__user_part;

	while (qup->__packet_receive_read !=
	       qsp->__packet_receive_queue.__packet_write) {
		int index = qup->__packet_receive_read;
		tile_net_discard_aux(info, index);
	}
}


/*
 * Handle the next packet.  Return true if "processed", false if "filtered".
 */
static bool tile_net_poll_aux(struct tile_net_cpu *info, int index)
{
	struct net_device *dev = info->napi.dev;

	struct tile_netio_queue *queue = &info->queue;
	netio_queue_impl_t *qsp = queue->__system_part;
	netio_queue_user_impl_t *qup = &queue->__user_part;
	struct tile_net_stats_t *stats = &info->stats;

	int filter;

	int index2_aux = index + sizeof(netio_pkt_t);
	int index2 =
		((index2_aux ==
		  qsp->__packet_receive_queue.__last_packet_plus_one) ?
		 0 : index2_aux);

	netio_pkt_t *pkt = (netio_pkt_t *)((unsigned long) &qsp[1] + index);

	netio_pkt_metadata_t *metadata = NETIO_PKT_METADATA(pkt);

	/* Extract the packet size.  FIXME: Shouldn't the second line */
	/* get subtracted?  Mostly moot, since it should be "zero". */
	unsigned long len =
		(NETIO_PKT_CUSTOM_LENGTH(pkt) +
		 NET_IP_ALIGN - NETIO_PACKET_PADDING);

	/* Extract the "linux_buffer_t". */
	unsigned int buffer = pkt->__packet.word;

	/* Extract "small" (vs "large"). */
	bool small = ((buffer & 1) != 0);

	/* Convert "linux_buffer_t" to "va". */
	void *va = __va((phys_addr_t)(buffer >> 1) << 7);

	/* Extract the packet data pointer. */
	/* Compare to "NETIO_PKT_CUSTOM_DATA(pkt)". */
	unsigned char *buf = va + NET_IP_ALIGN;

	/* Invalidate the packet buffer. */
	if (!hash_default)
		__inv_buffer(buf, len);

	/* ISSUE: Is this needed? */
	dev->last_rx = jiffies;

#ifdef TILE_NET_DUMP_PACKETS
	dump_packet(buf, len, "rx");
#endif /* TILE_NET_DUMP_PACKETS */

#ifdef TILE_NET_VERIFY_INGRESS
	if (!NETIO_PKT_L4_CSUM_CORRECT_M(metadata, pkt) &&
	    NETIO_PKT_L4_CSUM_CALCULATED_M(metadata, pkt)) {
		/* Bug 6624: Includes UDP packets with a "zero" checksum. */
		pr_warning("Bad L4 checksum on %d byte packet.\n", len);
	}
	if (!NETIO_PKT_L3_CSUM_CORRECT_M(metadata, pkt) &&
	    NETIO_PKT_L3_CSUM_CALCULATED_M(metadata, pkt)) {
		dump_packet(buf, len, "rx");
		panic("Bad L3 checksum.");
	}
	switch (NETIO_PKT_STATUS_M(metadata, pkt)) {
	case NETIO_PKT_STATUS_OVERSIZE:
		if (len >= 64) {
			dump_packet(buf, len, "rx");
			panic("Unexpected OVERSIZE.");
		}
		break;
	case NETIO_PKT_STATUS_BAD:
		pr_warning("Unexpected BAD %ld byte packet.\n", len);
	}
#endif

	filter = 0;

	/* ISSUE: Filter TCP packets with "bad" checksums? */

	if (!(dev->flags & IFF_UP)) {
		/* Filter packets received before we're up. */
		filter = 1;
	} else if (NETIO_PKT_STATUS_M(metadata, pkt) == NETIO_PKT_STATUS_BAD) {
		/* Filter "truncated" packets. */
		filter = 1;
	} else if (!(dev->flags & IFF_PROMISC)) {
<<<<<<< HEAD
		/*
		 * FIXME: Implement HW multicast filter.
		 */
		if (is_unicast_ether_addr(buf)) {
=======
		/* FIXME: Implement HW multicast filter. */
		if (!is_multicast_ether_addr(buf)) {
>>>>>>> 105e53f8
			/* Filter packets not for our address. */
			const u8 *mine = dev->dev_addr;
			filter = compare_ether_addr(mine, buf);
		}
	}

	if (filter) {

		/* ISSUE: Update "drop" statistics? */

		tile_net_provide_linux_buffer(info, va, small);

	} else {

		/* Acquire the associated "skb". */
		struct sk_buff **skb_ptr = va - sizeof(*skb_ptr);
		struct sk_buff *skb = *skb_ptr;

		/* Paranoia. */
		if (skb->data != buf)
			panic("Corrupt linux buffer from LIPP! "
			      "VA=%p, skb=%p, skb->data=%p\n",
			      va, skb, skb->data);

		/* Encode the actual packet length. */
		skb_put(skb, len);

		/* NOTE: This call also sets "skb->dev = dev". */
		skb->protocol = eth_type_trans(skb, dev);

		/* Avoid recomputing "good" TCP/UDP checksums. */
		if (NETIO_PKT_L4_CSUM_CORRECT_M(metadata, pkt))
			skb->ip_summed = CHECKSUM_UNNECESSARY;

		netif_receive_skb(skb);

		stats->rx_packets++;
		stats->rx_bytes += len;

		if (small)
			info->num_needed_small_buffers++;
		else
			info->num_needed_large_buffers++;
	}

	/* Return four credits after every fourth packet. */
	if (--qup->__receive_credit_remaining == 0) {
		u32 interval = qup->__receive_credit_interval;
		qup->__receive_credit_remaining = interval;
		__netio_fastio_return_credits(qup->__fastio_index, interval);
	}

	/* Consume this packet. */
	qup->__packet_receive_read = index2;

	return !filter;
}


/*
 * Handle some packets for the given device on the current CPU.
 *
 * If "tile_net_stop()" is called on some other tile while this
 * function is running, we will return, hopefully before that
 * other tile asks us to call "napi_disable()".
 *
 * The "rotting packet" race condition occurs if a packet arrives
 * during the extremely narrow window between the queue appearing to
 * be empty, and the ingress interrupt being re-enabled.  This happens
 * a LOT under heavy network load.
 */
static int tile_net_poll(struct napi_struct *napi, int budget)
{
	struct net_device *dev = napi->dev;
	struct tile_net_priv *priv = netdev_priv(dev);
	int my_cpu = smp_processor_id();
	struct tile_net_cpu *info = priv->cpu[my_cpu];
	struct tile_netio_queue *queue = &info->queue;
	netio_queue_impl_t *qsp = queue->__system_part;
	netio_queue_user_impl_t *qup = &queue->__user_part;

	unsigned int work = 0;

	while (priv->active) {
		int index = qup->__packet_receive_read;
		if (index == qsp->__packet_receive_queue.__packet_write)
			break;

		if (tile_net_poll_aux(info, index)) {
			if (++work >= budget)
				goto done;
		}
	}

	napi_complete(&info->napi);

	if (!priv->active)
		goto done;

	/* Re-enable the ingress interrupt. */
	enable_percpu_irq(priv->intr_id);

	/* HACK: Avoid the "rotting packet" problem (see above). */
	if (qup->__packet_receive_read !=
	    qsp->__packet_receive_queue.__packet_write) {
		/* ISSUE: Sometimes this returns zero, presumably */
		/* because an interrupt was handled for this tile. */
		(void)napi_reschedule(&info->napi);
	}

done:

	if (priv->active)
		tile_net_provide_needed_buffers(info);

	return work;
}


/*
 * Handle an ingress interrupt for the given device on the current cpu.
 *
 * ISSUE: Sometimes this gets called after "disable_percpu_irq()" has
 * been called!  This is probably due to "pending hypervisor downcalls".
 *
 * ISSUE: Is there any race condition between the "napi_schedule()" here
 * and the "napi_complete()" call above?
 */
static irqreturn_t tile_net_handle_ingress_interrupt(int irq, void *dev_ptr)
{
	struct net_device *dev = (struct net_device *)dev_ptr;
	struct tile_net_priv *priv = netdev_priv(dev);
	int my_cpu = smp_processor_id();
	struct tile_net_cpu *info = priv->cpu[my_cpu];

	/* Disable the ingress interrupt. */
	disable_percpu_irq(priv->intr_id);

	/* Ignore unwanted interrupts. */
	if (!priv->active)
		return IRQ_HANDLED;

	/* ISSUE: Sometimes "info->napi_enabled" is false here. */

	napi_schedule(&info->napi);

	return IRQ_HANDLED;
}


/*
 * One time initialization per interface.
 */
static int tile_net_open_aux(struct net_device *dev)
{
	struct tile_net_priv *priv = netdev_priv(dev);

	int ret;
	int dummy;
	unsigned int epp_lotar;

	/*
	 * Find out where EPP memory should be homed.
	 */
	ret = hv_dev_pread(priv->hv_devhdl, 0,
			   (HV_VirtAddr)&epp_lotar, sizeof(epp_lotar),
			   NETIO_EPP_SHM_OFF);
	if (ret < 0) {
		pr_err("could not read epp_shm_queue lotar.\n");
		return -EIO;
	}

	/*
	 * Home the page on the EPP.
	 */
	{
		int epp_home = hv_lotar_to_cpu(epp_lotar);
		homecache_change_page_home(priv->eq_pages, EQ_ORDER, epp_home);
	}

	/*
	 * Register the EPP shared memory queue.
	 */
	{
		netio_ipp_address_t ea = {
			.va = 0,
			.pa = __pa(priv->eq),
			.pte = hv_pte(0),
			.size = EQ_SIZE,
		};
		ea.pte = hv_pte_set_lotar(ea.pte, epp_lotar);
		ea.pte = hv_pte_set_mode(ea.pte, HV_PTE_MODE_CACHE_TILE_L3);
		ret = hv_dev_pwrite(priv->hv_devhdl, 0,
				    (HV_VirtAddr)&ea,
				    sizeof(ea),
				    NETIO_EPP_SHM_OFF);
		if (ret < 0)
			return -EIO;
	}

	/*
	 * Start LIPP/LEPP.
	 */
	if (hv_dev_pwrite(priv->hv_devhdl, 0, (HV_VirtAddr)&dummy,
			  sizeof(dummy), NETIO_IPP_START_SHIM_OFF) < 0) {
		pr_warning("Failed to start LIPP/LEPP.\n");
		return -EIO;
	}

	return 0;
}


/*
 * Register with hypervisor on the current CPU.
 *
 * Strangely, this function does important things even if it "fails",
 * which is especially common if the link is not up yet.  Hopefully
 * these things are all "harmless" if done twice!
 */
static void tile_net_register(void *dev_ptr)
{
	struct net_device *dev = (struct net_device *)dev_ptr;
	struct tile_net_priv *priv = netdev_priv(dev);
	int my_cpu = smp_processor_id();
	struct tile_net_cpu *info;

	struct tile_netio_queue *queue;

	/* Only network cpus can receive packets. */
	int queue_id =
		cpumask_test_cpu(my_cpu, &priv->network_cpus_map) ? 0 : 255;

	netio_input_config_t config = {
		.flags = 0,
		.num_receive_packets = priv->network_cpus_credits,
		.queue_id = queue_id
	};

	int ret = 0;
	netio_queue_impl_t *queuep;

	PDEBUG("tile_net_register(queue_id %d)\n", queue_id);

	if (!strcmp(dev->name, "xgbe0"))
		info = &__get_cpu_var(hv_xgbe0);
	else if (!strcmp(dev->name, "xgbe1"))
		info = &__get_cpu_var(hv_xgbe1);
	else if (!strcmp(dev->name, "gbe0"))
		info = &__get_cpu_var(hv_gbe0);
	else if (!strcmp(dev->name, "gbe1"))
		info = &__get_cpu_var(hv_gbe1);
	else
		BUG();

	/* Initialize the egress timer. */
	init_timer(&info->egress_timer);
	info->egress_timer.data = (long)info;
	info->egress_timer.function = tile_net_handle_egress_timer;

	priv->cpu[my_cpu] = info;

	/*
	 * Register ourselves with LIPP.  This does a lot of stuff,
	 * including invoking the LIPP registration code.
	 */
	ret = hv_dev_pwrite(priv->hv_devhdl, 0,
			    (HV_VirtAddr)&config,
			    sizeof(netio_input_config_t),
			    NETIO_IPP_INPUT_REGISTER_OFF);
	PDEBUG("hv_dev_pwrite(NETIO_IPP_INPUT_REGISTER_OFF) returned %d\n",
	       ret);
	if (ret < 0) {
		if (ret != NETIO_LINK_DOWN) {
			printk(KERN_DEBUG "hv_dev_pwrite "
			       "NETIO_IPP_INPUT_REGISTER_OFF failure %d\n",
			       ret);
		}
		info->link_down = (ret == NETIO_LINK_DOWN);
		return;
	}

	/*
	 * Get the pointer to our queue's system part.
	 */

	ret = hv_dev_pread(priv->hv_devhdl, 0,
			   (HV_VirtAddr)&queuep,
			   sizeof(netio_queue_impl_t *),
			   NETIO_IPP_INPUT_REGISTER_OFF);
	PDEBUG("hv_dev_pread(NETIO_IPP_INPUT_REGISTER_OFF) returned %d\n",
	       ret);
	PDEBUG("queuep %p\n", queuep);
	if (ret <= 0) {
		/* ISSUE: Shouldn't this be a fatal error? */
		pr_err("hv_dev_pread NETIO_IPP_INPUT_REGISTER_OFF failure\n");
		return;
	}

	queue = &info->queue;

	queue->__system_part = queuep;

	memset(&queue->__user_part, 0, sizeof(netio_queue_user_impl_t));

	/* This is traditionally "config.num_receive_packets / 2". */
	queue->__user_part.__receive_credit_interval = 4;
	queue->__user_part.__receive_credit_remaining =
		queue->__user_part.__receive_credit_interval;

	/*
	 * Get a fastio index from the hypervisor.
	 * ISSUE: Shouldn't this check the result?
	 */
	ret = hv_dev_pread(priv->hv_devhdl, 0,
			   (HV_VirtAddr)&queue->__user_part.__fastio_index,
			   sizeof(queue->__user_part.__fastio_index),
			   NETIO_IPP_GET_FASTIO_OFF);
	PDEBUG("hv_dev_pread(NETIO_IPP_GET_FASTIO_OFF) returned %d\n", ret);

	/* Now we are registered. */
	info->registered = true;
}


/*
 * Deregister with hypervisor on the current CPU.
 *
 * This simply discards all our credits, so no more packets will be
 * delivered to this tile.  There may still be packets in our queue.
 *
 * Also, disable the ingress interrupt.
 */
static void tile_net_deregister(void *dev_ptr)
{
	struct net_device *dev = (struct net_device *)dev_ptr;
	struct tile_net_priv *priv = netdev_priv(dev);
	int my_cpu = smp_processor_id();
	struct tile_net_cpu *info = priv->cpu[my_cpu];

	/* Disable the ingress interrupt. */
	disable_percpu_irq(priv->intr_id);

	/* Do nothing else if not registered. */
	if (info == NULL || !info->registered)
		return;

	{
		struct tile_netio_queue *queue = &info->queue;
		netio_queue_user_impl_t *qup = &queue->__user_part;

		/* Discard all our credits. */
		__netio_fastio_return_credits(qup->__fastio_index, -1);
	}
}


/*
 * Unregister with hypervisor on the current CPU.
 *
 * Also, disable the ingress interrupt.
 */
static void tile_net_unregister(void *dev_ptr)
{
	struct net_device *dev = (struct net_device *)dev_ptr;
	struct tile_net_priv *priv = netdev_priv(dev);
	int my_cpu = smp_processor_id();
	struct tile_net_cpu *info = priv->cpu[my_cpu];

	int ret;
	int dummy = 0;

	/* Disable the ingress interrupt. */
	disable_percpu_irq(priv->intr_id);

	/* Do nothing else if not registered. */
	if (info == NULL || !info->registered)
		return;

	/* Unregister ourselves with LIPP/LEPP. */
	ret = hv_dev_pwrite(priv->hv_devhdl, 0, (HV_VirtAddr)&dummy,
			    sizeof(dummy), NETIO_IPP_INPUT_UNREGISTER_OFF);
	if (ret < 0)
		panic("Failed to unregister with LIPP/LEPP!\n");

	/* Discard all packets still in our NetIO queue. */
	tile_net_discard_packets(dev);

	/* Reset state. */
	info->num_needed_small_buffers = 0;
	info->num_needed_large_buffers = 0;

	/* Cancel egress timer. */
	del_timer(&info->egress_timer);
	info->egress_timer_scheduled = false;
}


/*
 * Helper function for "tile_net_stop()".
 *
 * Also used to handle registration failure in "tile_net_open_inner()",
 * when the various extra steps in "tile_net_stop()" are not necessary.
 */
static void tile_net_stop_aux(struct net_device *dev)
{
	struct tile_net_priv *priv = netdev_priv(dev);
	int i;

	int dummy = 0;

	/*
	 * Unregister all tiles, so LIPP will stop delivering packets.
	 * Also, delete all the "napi" objects (sequentially, to protect
	 * "dev->napi_list").
	 */
	on_each_cpu(tile_net_unregister, (void *)dev, 1);
	for_each_online_cpu(i) {
		struct tile_net_cpu *info = priv->cpu[i];
		if (info != NULL && info->registered) {
			netif_napi_del(&info->napi);
			info->registered = false;
		}
	}

	/* Stop LIPP/LEPP. */
	if (hv_dev_pwrite(priv->hv_devhdl, 0, (HV_VirtAddr)&dummy,
			  sizeof(dummy), NETIO_IPP_STOP_SHIM_OFF) < 0)
		panic("Failed to stop LIPP/LEPP!\n");

	priv->partly_opened = 0;
}


/*
 * Disable NAPI for the given device on the current cpu.
 */
static void tile_net_stop_disable(void *dev_ptr)
{
	struct net_device *dev = (struct net_device *)dev_ptr;
	struct tile_net_priv *priv = netdev_priv(dev);
	int my_cpu = smp_processor_id();
	struct tile_net_cpu *info = priv->cpu[my_cpu];

	/* Disable NAPI if needed. */
	if (info != NULL && info->napi_enabled) {
		napi_disable(&info->napi);
		info->napi_enabled = false;
	}
}


/*
 * Enable NAPI and the ingress interrupt for the given device
 * on the current cpu.
 *
 * ISSUE: Only do this for "network cpus"?
 */
static void tile_net_open_enable(void *dev_ptr)
{
	struct net_device *dev = (struct net_device *)dev_ptr;
	struct tile_net_priv *priv = netdev_priv(dev);
	int my_cpu = smp_processor_id();
	struct tile_net_cpu *info = priv->cpu[my_cpu];

	/* Enable NAPI. */
	napi_enable(&info->napi);
	info->napi_enabled = true;

	/* Enable the ingress interrupt. */
	enable_percpu_irq(priv->intr_id);
}


/*
 * tile_net_open_inner does most of the work of bringing up the interface.
 * It's called from tile_net_open(), and also from tile_net_retry_open().
 * The return value is 0 if the interface was brought up, < 0 if
 * tile_net_open() should return the return value as an error, and > 0 if
 * tile_net_open() should return success and schedule a work item to
 * periodically retry the bringup.
 */
static int tile_net_open_inner(struct net_device *dev)
{
	struct tile_net_priv *priv = netdev_priv(dev);
	int my_cpu = smp_processor_id();
	struct tile_net_cpu *info;
	struct tile_netio_queue *queue;
	int result = 0;
	int i;
	int dummy = 0;

	/*
	 * First try to register just on the local CPU, and handle any
	 * semi-expected "link down" failure specially.  Note that we
	 * do NOT call "tile_net_stop_aux()", unlike below.
	 */
	tile_net_register(dev);
	info = priv->cpu[my_cpu];
	if (!info->registered) {
		if (info->link_down)
			return 1;
		return -EAGAIN;
	}

	/*
	 * Now register everywhere else.  If any registration fails,
	 * even for "link down" (which might not be possible), we
	 * clean up using "tile_net_stop_aux()".  Also, add all the
	 * "napi" objects (sequentially, to protect "dev->napi_list").
	 * ISSUE: Only use "netif_napi_add()" for "network cpus"?
	 */
	smp_call_function(tile_net_register, (void *)dev, 1);
	for_each_online_cpu(i) {
		struct tile_net_cpu *info = priv->cpu[i];
		if (info->registered)
			netif_napi_add(dev, &info->napi, tile_net_poll, 64);
		else
			result = -EAGAIN;
	}
	if (result != 0) {
		tile_net_stop_aux(dev);
		return result;
	}

	queue = &info->queue;

	if (priv->intr_id == 0) {
		unsigned int irq;

		/*
		 * Acquire the irq allocated by the hypervisor.  Every
		 * queue gets the same irq.  The "__intr_id" field is
		 * "1 << irq", so we use "__ffs()" to extract "irq".
		 */
		priv->intr_id = queue->__system_part->__intr_id;
		BUG_ON(priv->intr_id == 0);
		irq = __ffs(priv->intr_id);

		/*
		 * Register the ingress interrupt handler for this
		 * device, permanently.
		 *
		 * We used to call "free_irq()" in "tile_net_stop()",
		 * and then re-register the handler here every time,
		 * but that caused DNP errors in "handle_IRQ_event()"
		 * because "desc->action" was NULL.  See bug 9143.
		 */
		tile_irq_activate(irq, TILE_IRQ_PERCPU);
		BUG_ON(request_irq(irq, tile_net_handle_ingress_interrupt,
				   0, dev->name, (void *)dev) != 0);
	}

	{
		/* Allocate initial buffers. */

		int max_buffers =
			priv->network_cpus_count * priv->network_cpus_credits;

		info->num_needed_small_buffers =
			min(LIPP_SMALL_BUFFERS, max_buffers);

		info->num_needed_large_buffers =
			min(LIPP_LARGE_BUFFERS, max_buffers);

		tile_net_provide_needed_buffers(info);

		if (info->num_needed_small_buffers != 0 ||
		    info->num_needed_large_buffers != 0)
			panic("Insufficient memory for buffer stack!");
	}

	/* We are about to be active. */
	priv->active = true;

	/* Make sure "active" is visible to all tiles. */
	mb();

	/* On each tile, enable NAPI and the ingress interrupt. */
	on_each_cpu(tile_net_open_enable, (void *)dev, 1);

	/* Start LIPP/LEPP and activate "ingress" at the shim. */
	if (hv_dev_pwrite(priv->hv_devhdl, 0, (HV_VirtAddr)&dummy,
			  sizeof(dummy), NETIO_IPP_INPUT_INIT_OFF) < 0)
		panic("Failed to activate the LIPP Shim!\n");

	/* Start our transmit queue. */
	netif_start_queue(dev);

	return 0;
}


/*
 * Called periodically to retry bringing up the NetIO interface,
 * if it doesn't come up cleanly during tile_net_open().
 */
static void tile_net_open_retry(struct work_struct *w)
{
	struct delayed_work *dw =
		container_of(w, struct delayed_work, work);

	struct tile_net_priv *priv =
		container_of(dw, struct tile_net_priv, retry_work);

	/*
	 * Try to bring the NetIO interface up.  If it fails, reschedule
	 * ourselves to try again later; otherwise, tell Linux we now have
	 * a working link.  ISSUE: What if the return value is negative?
	 */
	if (tile_net_open_inner(priv->dev) != 0)
		schedule_delayed_work(&priv->retry_work,
				      TILE_NET_RETRY_INTERVAL);
	else
		netif_carrier_on(priv->dev);
}


/*
 * Called when a network interface is made active.
 *
 * Returns 0 on success, negative value on failure.
 *
 * The open entry point is called when a network interface is made
 * active by the system (IFF_UP).  At this point all resources needed
 * for transmit and receive operations are allocated, the interrupt
 * handler is registered with the OS (if needed), the watchdog timer
 * is started, and the stack is notified that the interface is ready.
 *
 * If the actual link is not available yet, then we tell Linux that
 * we have no carrier, and we keep checking until the link comes up.
 */
static int tile_net_open(struct net_device *dev)
{
	int ret = 0;
	struct tile_net_priv *priv = netdev_priv(dev);

	/*
	 * We rely on priv->partly_opened to tell us if this is the
	 * first time this interface is being brought up. If it is
	 * set, the IPP was already initialized and should not be
	 * initialized again.
	 */
	if (!priv->partly_opened) {

		int count;
		int credits;

		/* Initialize LIPP/LEPP, and start the Shim. */
		ret = tile_net_open_aux(dev);
		if (ret < 0) {
			pr_err("tile_net_open_aux failed: %d\n", ret);
			return ret;
		}

		/* Analyze the network cpus. */

		if (network_cpus_used)
			cpumask_copy(&priv->network_cpus_map,
				     &network_cpus_map);
		else
			cpumask_copy(&priv->network_cpus_map, cpu_online_mask);


		count = cpumask_weight(&priv->network_cpus_map);

		/* Limit credits to available buffers, and apply min. */
		credits = max(16, (LIPP_LARGE_BUFFERS / count) & ~1);

		/* Apply "GBE" max limit. */
		/* ISSUE: Use higher limit for XGBE? */
		credits = min(NETIO_MAX_RECEIVE_PKTS, credits);

		priv->network_cpus_count = count;
		priv->network_cpus_credits = credits;

#ifdef TILE_NET_DEBUG
		pr_info("Using %d network cpus, with %d credits each\n",
		       priv->network_cpus_count, priv->network_cpus_credits);
#endif

		priv->partly_opened = 1;

	} else {
		/* FIXME: Is this possible? */
		/* printk("Already partly opened.\n"); */
	}

	/*
	 * Attempt to bring up the link.
	 */
	ret = tile_net_open_inner(dev);
	if (ret <= 0) {
		if (ret == 0)
			netif_carrier_on(dev);
		return ret;
	}

	/*
	 * We were unable to bring up the NetIO interface, but we want to
	 * try again in a little bit.  Tell Linux that we have no carrier
	 * so it doesn't try to use the interface before the link comes up
	 * and then remember to try again later.
	 */
	netif_carrier_off(dev);
	schedule_delayed_work(&priv->retry_work, TILE_NET_RETRY_INTERVAL);

	return 0;
}


static int tile_net_drain_lipp_buffers(struct tile_net_priv *priv)
{
	int n = 0;

	/* Drain all the LIPP buffers. */
	while (true) {
		int buffer;

		/* NOTE: This should never fail. */
		if (hv_dev_pread(priv->hv_devhdl, 0, (HV_VirtAddr)&buffer,
				 sizeof(buffer), NETIO_IPP_DRAIN_OFF) < 0)
			break;

		/* Stop when done. */
		if (buffer == 0)
			break;

		{
			/* Convert "linux_buffer_t" to "va". */
			void *va = __va((phys_addr_t)(buffer >> 1) << 7);

			/* Acquire the associated "skb". */
			struct sk_buff **skb_ptr = va - sizeof(*skb_ptr);
			struct sk_buff *skb = *skb_ptr;

			kfree_skb(skb);
		}

		n++;
	}

	return n;
}


/*
 * Disables a network interface.
 *
 * Returns 0, this is not allowed to fail.
 *
 * The close entry point is called when an interface is de-activated
 * by the OS.  The hardware is still under the drivers control, but
 * needs to be disabled.  A global MAC reset is issued to stop the
 * hardware, and all transmit and receive resources are freed.
 *
 * ISSUE: How closely does "netif_running(dev)" mirror "priv->active"?
 *
 * Before we are called by "__dev_close()", "netif_running()" will
 * have been cleared, so no NEW calls to "tile_net_poll()" will be
 * made by "netpoll_poll_dev()".
 *
 * Often, this can cause some tiles to still have packets in their
 * queues, so we must call "tile_net_discard_packets()" later.
 *
 * Note that some other tile may still be INSIDE "tile_net_poll()",
 * and in fact, many will be, if there is heavy network load.
 *
 * Calling "on_each_cpu(tile_net_stop_disable, (void *)dev, 1)" when
 * any tile is still "napi_schedule()"'d will induce a horrible crash
 * when "msleep()" is called.  This includes tiles which are inside
 * "tile_net_poll()" which have not yet called "napi_complete()".
 *
 * So, we must first try to wait long enough for other tiles to finish
 * with any current "tile_net_poll()" call, and, hopefully, to clear
 * the "scheduled" flag.  ISSUE: It is unclear what happens to tiles
 * which have called "napi_schedule()" but which had not yet tried to
 * call "tile_net_poll()", or which exhausted their budget inside
 * "tile_net_poll()" just before this function was called.
 */
static int tile_net_stop(struct net_device *dev)
{
	struct tile_net_priv *priv = netdev_priv(dev);

	PDEBUG("tile_net_stop()\n");

	/* Start discarding packets. */
	priv->active = false;

	/* Make sure "active" is visible to all tiles. */
	mb();

	/*
	 * On each tile, make sure no NEW packets get delivered, and
	 * disable the ingress interrupt.
	 *
	 * Note that the ingress interrupt can fire AFTER this,
	 * presumably due to packets which were recently delivered,
	 * but it will have no effect.
	 */
	on_each_cpu(tile_net_deregister, (void *)dev, 1);

	/* Optimistically drain LIPP buffers. */
	(void)tile_net_drain_lipp_buffers(priv);

	/* ISSUE: Only needed if not yet fully open. */
	cancel_delayed_work_sync(&priv->retry_work);

	/* Can't transmit any more. */
	netif_stop_queue(dev);

	/* Disable NAPI on each tile. */
	on_each_cpu(tile_net_stop_disable, (void *)dev, 1);

	/*
	 * Drain any remaining LIPP buffers.  NOTE: This "printk()"
	 * has never been observed, but in theory it could happen.
	 */
	if (tile_net_drain_lipp_buffers(priv) != 0)
		printk("Had to drain some extra LIPP buffers!\n");

	/* Stop LIPP/LEPP. */
	tile_net_stop_aux(dev);

	/*
	 * ISSUE: It appears that, in practice anyway, by the time we
	 * get here, there are no pending completions, but just in case,
	 * we free (all of) them anyway.
	 */
	while (tile_net_lepp_free_comps(dev, true))
		/* loop */;

	/* Wipe the EPP queue. */
	memset(priv->eq, 0, sizeof(lepp_queue_t));

	/* Evict the EPP queue. */
	finv_buffer(priv->eq, EQ_SIZE);

	return 0;
}


/*
 * Prepare the "frags" info for the resulting LEPP command.
 *
 * If needed, flush the memory used by the frags.
 */
static unsigned int tile_net_tx_frags(lepp_frag_t *frags,
				      struct sk_buff *skb,
				      void *b_data, unsigned int b_len)
{
	unsigned int i, n = 0;

	struct skb_shared_info *sh = skb_shinfo(skb);

	phys_addr_t cpa;

	if (b_len != 0) {

		if (!hash_default)
			finv_buffer_remote(b_data, b_len, 0);

		cpa = __pa(b_data);
		frags[n].cpa_lo = cpa;
		frags[n].cpa_hi = cpa >> 32;
		frags[n].length = b_len;
		frags[n].hash_for_home = hash_default;
		n++;
	}

	for (i = 0; i < sh->nr_frags; i++) {

		skb_frag_t *f = &sh->frags[i];
		unsigned long pfn = page_to_pfn(f->page);

		/* FIXME: Compute "hash_for_home" properly. */
		/* ISSUE: The hypervisor checks CHIP_HAS_REV1_DMA_PACKETS(). */
		int hash_for_home = hash_default;

		/* FIXME: Hmmm. */
		if (!hash_default) {
			void *va = pfn_to_kaddr(pfn) + f->page_offset;
			BUG_ON(PageHighMem(f->page));
			finv_buffer_remote(va, f->size, 0);
		}

		cpa = ((phys_addr_t)pfn << PAGE_SHIFT) + f->page_offset;
		frags[n].cpa_lo = cpa;
		frags[n].cpa_hi = cpa >> 32;
		frags[n].length = f->size;
		frags[n].hash_for_home = hash_for_home;
		n++;
	}

	return n;
}


/*
 * This function takes "skb", consisting of a header template and a
 * payload, and hands it to LEPP, to emit as one or more segments,
 * each consisting of a possibly modified header, plus a piece of the
 * payload, via a process known as "tcp segmentation offload".
 *
 * Usually, "data" will contain the header template, of size "sh_len",
 * and "sh->frags" will contain "skb->data_len" bytes of payload, and
 * there will be "sh->gso_segs" segments.
 *
 * Sometimes, if "sendfile()" requires copying, we will be called with
 * "data" containing the header and payload, with "frags" being empty.
 *
 * In theory, "sh->nr_frags" could be 3, but in practice, it seems
 * that this will never actually happen.
 *
 * See "emulate_large_send_offload()" for some reference code, which
 * does not handle checksumming.
 *
 * ISSUE: How do we make sure that high memory DMA does not migrate?
 */
static int tile_net_tx_tso(struct sk_buff *skb, struct net_device *dev)
{
	struct tile_net_priv *priv = netdev_priv(dev);
	int my_cpu = smp_processor_id();
	struct tile_net_cpu *info = priv->cpu[my_cpu];
	struct tile_net_stats_t *stats = &info->stats;

	struct skb_shared_info *sh = skb_shinfo(skb);

	unsigned char *data = skb->data;

	/* The ip header follows the ethernet header. */
	struct iphdr *ih = ip_hdr(skb);
	unsigned int ih_len = ih->ihl * 4;

	/* Note that "nh == ih", by definition. */
	unsigned char *nh = skb_network_header(skb);
	unsigned int eh_len = nh - data;

	/* The tcp header follows the ip header. */
	struct tcphdr *th = (struct tcphdr *)(nh + ih_len);
	unsigned int th_len = th->doff * 4;

	/* The total number of header bytes. */
	/* NOTE: This may be less than skb_headlen(skb). */
	unsigned int sh_len = eh_len + ih_len + th_len;

	/* The number of payload bytes at "skb->data + sh_len". */
	/* This is non-zero for sendfile() without HIGHDMA. */
	unsigned int b_len = skb_headlen(skb) - sh_len;

	/* The total number of payload bytes. */
	unsigned int d_len = b_len + skb->data_len;

	/* The maximum payload size. */
	unsigned int p_len = sh->gso_size;

	/* The total number of segments. */
	unsigned int num_segs = sh->gso_segs;

	/* The temporary copy of the command. */
	u32 cmd_body[(LEPP_MAX_CMD_SIZE + 3) / 4];
	lepp_tso_cmd_t *cmd = (lepp_tso_cmd_t *)cmd_body;

	/* Analyze the "frags". */
	unsigned int num_frags =
		tile_net_tx_frags(cmd->frags, skb, data + sh_len, b_len);

	/* The size of the command, including frags and header. */
	size_t cmd_size = LEPP_TSO_CMD_SIZE(num_frags, sh_len);

	/* The command header. */
	lepp_tso_cmd_t cmd_init = {
		.tso = true,
		.header_size = sh_len,
		.ip_offset = eh_len,
		.tcp_offset = eh_len + ih_len,
		.payload_size = p_len,
		.num_frags = num_frags,
	};

	unsigned long irqflags;

	lepp_queue_t *eq = priv->eq;

	struct sk_buff *olds[8];
	unsigned int wanted = 8;
	unsigned int i, nolds = 0;

	unsigned int cmd_head, cmd_tail, cmd_next;
	unsigned int comp_tail;


	/* Paranoia. */
	BUG_ON(skb->protocol != htons(ETH_P_IP));
	BUG_ON(ih->protocol != IPPROTO_TCP);
	BUG_ON(skb->ip_summed != CHECKSUM_PARTIAL);
	BUG_ON(num_frags > LEPP_MAX_FRAGS);
	/*--BUG_ON(num_segs != (d_len + (p_len - 1)) / p_len); */
	BUG_ON(num_segs <= 1);


	/* Finish preparing the command. */

	/* Copy the command header. */
	*cmd = cmd_init;

	/* Copy the "header". */
	memcpy(&cmd->frags[num_frags], data, sh_len);


	/* Prefetch and wait, to minimize time spent holding the spinlock. */
	prefetch_L1(&eq->comp_tail);
	prefetch_L1(&eq->cmd_tail);
	mb();


	/* Enqueue the command. */

	spin_lock_irqsave(&priv->eq_lock, irqflags);

	/*
	 * Handle completions if needed to make room.
	 * HACK: Spin until there is sufficient room.
	 */
	if (lepp_num_free_comp_slots(eq) == 0) {
		nolds = tile_net_lepp_grab_comps(eq, olds, wanted, 0);
		if (nolds == 0) {
busy:
			spin_unlock_irqrestore(&priv->eq_lock, irqflags);
			return NETDEV_TX_BUSY;
		}
	}

	cmd_head = eq->cmd_head;
	cmd_tail = eq->cmd_tail;

	/* Prepare to advance, detecting full queue. */
	cmd_next = cmd_tail + cmd_size;
	if (cmd_tail < cmd_head && cmd_next >= cmd_head)
		goto busy;
	if (cmd_next > LEPP_CMD_LIMIT) {
		cmd_next = 0;
		if (cmd_next == cmd_head)
			goto busy;
	}

	/* Copy the command. */
	memcpy(&eq->cmds[cmd_tail], cmd, cmd_size);

	/* Advance. */
	cmd_tail = cmd_next;

	/* Record "skb" for eventual freeing. */
	comp_tail = eq->comp_tail;
	eq->comps[comp_tail] = skb;
	LEPP_QINC(comp_tail);
	eq->comp_tail = comp_tail;

	/* Flush before allowing LEPP to handle the command. */
	/* ISSUE: Is this the optimal location for the flush? */
	__insn_mf();

	eq->cmd_tail = cmd_tail;

	/* NOTE: Using "4" here is more efficient than "0" or "2", */
	/* and, strangely, more efficient than pre-checking the number */
	/* of available completions, and comparing it to 4. */
	if (nolds == 0)
		nolds = tile_net_lepp_grab_comps(eq, olds, wanted, 4);

	spin_unlock_irqrestore(&priv->eq_lock, irqflags);

	/* Handle completions. */
	for (i = 0; i < nolds; i++)
		kfree_skb(olds[i]);

	/* Update stats. */
	stats->tx_packets += num_segs;
	stats->tx_bytes += (num_segs * sh_len) + d_len;

	/* Make sure the egress timer is scheduled. */
	tile_net_schedule_egress_timer(info);

	return NETDEV_TX_OK;
}


/*
 * Transmit a packet (called by the kernel via "hard_start_xmit" hook).
 */
static int tile_net_tx(struct sk_buff *skb, struct net_device *dev)
{
	struct tile_net_priv *priv = netdev_priv(dev);
	int my_cpu = smp_processor_id();
	struct tile_net_cpu *info = priv->cpu[my_cpu];
	struct tile_net_stats_t *stats = &info->stats;

	unsigned long irqflags;

	struct skb_shared_info *sh = skb_shinfo(skb);

	unsigned int len = skb->len;
	unsigned char *data = skb->data;

	unsigned int csum_start = skb->csum_start - skb_headroom(skb);

	lepp_frag_t frags[LEPP_MAX_FRAGS];

	unsigned int num_frags;

	lepp_queue_t *eq = priv->eq;

	struct sk_buff *olds[8];
	unsigned int wanted = 8;
	unsigned int i, nolds = 0;

	unsigned int cmd_size = sizeof(lepp_cmd_t);

	unsigned int cmd_head, cmd_tail, cmd_next;
	unsigned int comp_tail;

	lepp_cmd_t cmds[LEPP_MAX_FRAGS];


	/*
	 * This is paranoia, since we think that if the link doesn't come
	 * up, telling Linux we have no carrier will keep it from trying
	 * to transmit.  If it does, though, we can't execute this routine,
	 * since data structures we depend on aren't set up yet.
	 */
	if (!info->registered)
		return NETDEV_TX_BUSY;


	/* Save the timestamp. */
	dev->trans_start = jiffies;


#ifdef TILE_NET_PARANOIA
#if CHIP_HAS_CBOX_HOME_MAP()
	if (hash_default) {
		HV_PTE pte = *virt_to_pte(current->mm, (unsigned long)data);
		if (hv_pte_get_mode(pte) != HV_PTE_MODE_CACHE_HASH_L3)
			panic("Non-HFH egress buffer! VA=%p Mode=%d PTE=%llx",
			      data, hv_pte_get_mode(pte), hv_pte_val(pte));
	}
#endif
#endif


#ifdef TILE_NET_DUMP_PACKETS
	/* ISSUE: Does not dump the "frags". */
	dump_packet(data, skb_headlen(skb), "tx");
#endif /* TILE_NET_DUMP_PACKETS */


	if (sh->gso_size != 0)
		return tile_net_tx_tso(skb, dev);


	/* Prepare the commands. */

	num_frags = tile_net_tx_frags(frags, skb, data, skb_headlen(skb));

	for (i = 0; i < num_frags; i++) {

		bool final = (i == num_frags - 1);

		lepp_cmd_t cmd = {
			.cpa_lo = frags[i].cpa_lo,
			.cpa_hi = frags[i].cpa_hi,
			.length = frags[i].length,
			.hash_for_home = frags[i].hash_for_home,
			.send_completion = final,
			.end_of_packet = final
		};

		if (i == 0 && skb->ip_summed == CHECKSUM_PARTIAL) {
			cmd.compute_checksum = 1;
			cmd.checksum_data.bits.start_byte = csum_start;
			cmd.checksum_data.bits.count = len - csum_start;
			cmd.checksum_data.bits.destination_byte =
				csum_start + skb->csum_offset;
		}

		cmds[i] = cmd;
	}


	/* Prefetch and wait, to minimize time spent holding the spinlock. */
	prefetch_L1(&eq->comp_tail);
	prefetch_L1(&eq->cmd_tail);
	mb();


	/* Enqueue the commands. */

	spin_lock_irqsave(&priv->eq_lock, irqflags);

	/*
	 * Handle completions if needed to make room.
	 * HACK: Spin until there is sufficient room.
	 */
	if (lepp_num_free_comp_slots(eq) == 0) {
		nolds = tile_net_lepp_grab_comps(eq, olds, wanted, 0);
		if (nolds == 0) {
busy:
			spin_unlock_irqrestore(&priv->eq_lock, irqflags);
			return NETDEV_TX_BUSY;
		}
	}

	cmd_head = eq->cmd_head;
	cmd_tail = eq->cmd_tail;

	/* Copy the commands, or fail. */
	for (i = 0; i < num_frags; i++) {

		/* Prepare to advance, detecting full queue. */
		cmd_next = cmd_tail + cmd_size;
		if (cmd_tail < cmd_head && cmd_next >= cmd_head)
			goto busy;
		if (cmd_next > LEPP_CMD_LIMIT) {
			cmd_next = 0;
			if (cmd_next == cmd_head)
				goto busy;
		}

		/* Copy the command. */
		*(lepp_cmd_t *)&eq->cmds[cmd_tail] = cmds[i];

		/* Advance. */
		cmd_tail = cmd_next;
	}

	/* Record "skb" for eventual freeing. */
	comp_tail = eq->comp_tail;
	eq->comps[comp_tail] = skb;
	LEPP_QINC(comp_tail);
	eq->comp_tail = comp_tail;

	/* Flush before allowing LEPP to handle the command. */
	/* ISSUE: Is this the optimal location for the flush? */
	__insn_mf();

	eq->cmd_tail = cmd_tail;

	/* NOTE: Using "4" here is more efficient than "0" or "2", */
	/* and, strangely, more efficient than pre-checking the number */
	/* of available completions, and comparing it to 4. */
	if (nolds == 0)
		nolds = tile_net_lepp_grab_comps(eq, olds, wanted, 4);

	spin_unlock_irqrestore(&priv->eq_lock, irqflags);

	/* Handle completions. */
	for (i = 0; i < nolds; i++)
		kfree_skb(olds[i]);

	/* HACK: Track "expanded" size for short packets (e.g. 42 < 60). */
	stats->tx_packets++;
	stats->tx_bytes += ((len >= ETH_ZLEN) ? len : ETH_ZLEN);

	/* Make sure the egress timer is scheduled. */
	tile_net_schedule_egress_timer(info);

	return NETDEV_TX_OK;
}


/*
 * Deal with a transmit timeout.
 */
static void tile_net_tx_timeout(struct net_device *dev)
{
	PDEBUG("tile_net_tx_timeout()\n");
	PDEBUG("Transmit timeout at %ld, latency %ld\n", jiffies,
	       jiffies - dev->trans_start);

	/* XXX: ISSUE: This doesn't seem useful for us. */
	netif_wake_queue(dev);
}


/*
 * Ioctl commands.
 */
static int tile_net_ioctl(struct net_device *dev, struct ifreq *rq, int cmd)
{
	return -EOPNOTSUPP;
}


/*
 * Get System Network Statistics.
 *
 * Returns the address of the device statistics structure.
 */
static struct net_device_stats *tile_net_get_stats(struct net_device *dev)
{
	struct tile_net_priv *priv = netdev_priv(dev);
	u32 rx_packets = 0;
	u32 tx_packets = 0;
	u32 rx_bytes = 0;
	u32 tx_bytes = 0;
	int i;

	for_each_online_cpu(i) {
		if (priv->cpu[i]) {
			rx_packets += priv->cpu[i]->stats.rx_packets;
			rx_bytes += priv->cpu[i]->stats.rx_bytes;
			tx_packets += priv->cpu[i]->stats.tx_packets;
			tx_bytes += priv->cpu[i]->stats.tx_bytes;
		}
	}

	priv->stats.rx_packets = rx_packets;
	priv->stats.rx_bytes = rx_bytes;
	priv->stats.tx_packets = tx_packets;
	priv->stats.tx_bytes = tx_bytes;

	return &priv->stats;
}


/*
 * Change the "mtu".
 *
 * The "change_mtu" method is usually not needed.
 * If you need it, it must be like this.
 */
static int tile_net_change_mtu(struct net_device *dev, int new_mtu)
{
	PDEBUG("tile_net_change_mtu()\n");

	/* Check ranges. */
	if ((new_mtu < 68) || (new_mtu > 1500))
		return -EINVAL;

	/* Accept the value. */
	dev->mtu = new_mtu;

	return 0;
}


/*
 * Change the Ethernet Address of the NIC.
 *
 * The hypervisor driver does not support changing MAC address.  However,
 * the IPP does not do anything with the MAC address, so the address which
 * gets used on outgoing packets, and which is accepted on incoming packets,
 * is completely up to the NetIO program or kernel driver which is actually
 * handling them.
 *
 * Returns 0 on success, negative on failure.
 */
static int tile_net_set_mac_address(struct net_device *dev, void *p)
{
	struct sockaddr *addr = p;

	if (!is_valid_ether_addr(addr->sa_data))
		return -EINVAL;

	/* ISSUE: Note that "dev_addr" is now a pointer. */
	memcpy(dev->dev_addr, addr->sa_data, dev->addr_len);

	return 0;
}


/*
 * Obtain the MAC address from the hypervisor.
 * This must be done before opening the device.
 */
static int tile_net_get_mac(struct net_device *dev)
{
	struct tile_net_priv *priv = netdev_priv(dev);

	char hv_dev_name[32];
	int len;

	__netio_getset_offset_t offset = { .word = NETIO_IPP_PARAM_OFF };

	int ret;

	/* For example, "xgbe0". */
	strcpy(hv_dev_name, dev->name);
	len = strlen(hv_dev_name);

	/* For example, "xgbe/0". */
	hv_dev_name[len] = hv_dev_name[len - 1];
	hv_dev_name[len - 1] = '/';
	len++;

	/* For example, "xgbe/0/native_hash". */
	strcpy(hv_dev_name + len, hash_default ? "/native_hash" : "/native");

	/* Get the hypervisor handle for this device. */
	priv->hv_devhdl = hv_dev_open((HV_VirtAddr)hv_dev_name, 0);
	PDEBUG("hv_dev_open(%s) returned %d %p\n",
	       hv_dev_name, priv->hv_devhdl, &priv->hv_devhdl);
	if (priv->hv_devhdl < 0) {
		if (priv->hv_devhdl == HV_ENODEV)
			printk(KERN_DEBUG "Ignoring unconfigured device %s\n",
				 hv_dev_name);
		else
			printk(KERN_DEBUG "hv_dev_open(%s) returned %d\n",
				 hv_dev_name, priv->hv_devhdl);
		return -1;
	}

	/*
	 * Read the hardware address from the hypervisor.
	 * ISSUE: Note that "dev_addr" is now a pointer.
	 */
	offset.bits.class = NETIO_PARAM;
	offset.bits.addr = NETIO_PARAM_MAC;
	ret = hv_dev_pread(priv->hv_devhdl, 0,
			   (HV_VirtAddr)dev->dev_addr, dev->addr_len,
			   offset.word);
	PDEBUG("hv_dev_pread(NETIO_PARAM_MAC) returned %d\n", ret);
	if (ret <= 0) {
		printk(KERN_DEBUG "hv_dev_pread(NETIO_PARAM_MAC) %s failed\n",
		       dev->name);
		/*
		 * Since the device is configured by the hypervisor but we
		 * can't get its MAC address, we are most likely running
		 * the simulator, so let's generate a random MAC address.
		 */
		random_ether_addr(dev->dev_addr);
	}

	return 0;
}


static struct net_device_ops tile_net_ops = {
	.ndo_open = tile_net_open,
	.ndo_stop = tile_net_stop,
	.ndo_start_xmit = tile_net_tx,
	.ndo_do_ioctl = tile_net_ioctl,
	.ndo_get_stats = tile_net_get_stats,
	.ndo_change_mtu = tile_net_change_mtu,
	.ndo_tx_timeout = tile_net_tx_timeout,
	.ndo_set_mac_address = tile_net_set_mac_address
};


/*
 * The setup function.
 *
 * This uses ether_setup() to assign various fields in dev, including
 * setting IFF_BROADCAST and IFF_MULTICAST, then sets some extra fields.
 */
static void tile_net_setup(struct net_device *dev)
{
	PDEBUG("tile_net_setup()\n");

	ether_setup(dev);

	dev->netdev_ops = &tile_net_ops;

	dev->watchdog_timeo = TILE_NET_TIMEOUT;

	/* We want lockless xmit. */
	dev->features |= NETIF_F_LLTX;

	/* We support hardware tx checksums. */
	dev->features |= NETIF_F_HW_CSUM;

	/* We support scatter/gather. */
	dev->features |= NETIF_F_SG;

	/* We support TSO. */
	dev->features |= NETIF_F_TSO;

#ifdef TILE_NET_GSO
	/* We support GSO. */
	dev->features |= NETIF_F_GSO;
#endif

	if (hash_default)
		dev->features |= NETIF_F_HIGHDMA;

	/* ISSUE: We should support NETIF_F_UFO. */

	dev->tx_queue_len = TILE_NET_TX_QUEUE_LEN;

	dev->mtu = TILE_NET_MTU;
}


/*
 * Allocate the device structure, register the device, and obtain the
 * MAC address from the hypervisor.
 */
static struct net_device *tile_net_dev_init(const char *name)
{
	int ret;
	struct net_device *dev;
	struct tile_net_priv *priv;

	/*
	 * Allocate the device structure.  This allocates "priv", calls
	 * tile_net_setup(), and saves "name".  Normally, "name" is a
	 * template, instantiated by register_netdev(), but not for us.
	 */
	dev = alloc_netdev(sizeof(*priv), name, tile_net_setup);
	if (!dev) {
		pr_err("alloc_netdev(%s) failed\n", name);
		return NULL;
	}

	priv = netdev_priv(dev);

	/* Initialize "priv". */

	memset(priv, 0, sizeof(*priv));

	/* Save "dev" for "tile_net_open_retry()". */
	priv->dev = dev;

	INIT_DELAYED_WORK(&priv->retry_work, tile_net_open_retry);

	spin_lock_init(&priv->eq_lock);

	/* Allocate "eq". */
	priv->eq_pages = alloc_pages(GFP_KERNEL | __GFP_ZERO, EQ_ORDER);
	if (!priv->eq_pages) {
		free_netdev(dev);
		return NULL;
	}
	priv->eq = page_address(priv->eq_pages);

	/* Register the network device. */
	ret = register_netdev(dev);
	if (ret) {
		pr_err("register_netdev %s failed %d\n", dev->name, ret);
		__free_pages(priv->eq_pages, EQ_ORDER);
		free_netdev(dev);
		return NULL;
	}

	/* Get the MAC address. */
	ret = tile_net_get_mac(dev);
	if (ret < 0) {
		unregister_netdev(dev);
		__free_pages(priv->eq_pages, EQ_ORDER);
		free_netdev(dev);
		return NULL;
	}

	return dev;
}


/*
 * Module cleanup.
 *
 * FIXME: If compiled as a module, this module cannot be "unloaded",
 * because the "ingress interrupt handler" is registered permanently.
 */
static void tile_net_cleanup(void)
{
	int i;

	for (i = 0; i < TILE_NET_DEVS; i++) {
		if (tile_net_devs[i]) {
			struct net_device *dev = tile_net_devs[i];
			struct tile_net_priv *priv = netdev_priv(dev);
			unregister_netdev(dev);
			finv_buffer(priv->eq, EQ_SIZE);
			__free_pages(priv->eq_pages, EQ_ORDER);
			free_netdev(dev);
		}
	}
}


/*
 * Module initialization.
 */
static int tile_net_init_module(void)
{
	pr_info("Tilera IPP Net Driver\n");

	tile_net_devs[0] = tile_net_dev_init("xgbe0");
	tile_net_devs[1] = tile_net_dev_init("xgbe1");
	tile_net_devs[2] = tile_net_dev_init("gbe0");
	tile_net_devs[3] = tile_net_dev_init("gbe1");

	return 0;
}


module_init(tile_net_init_module);
module_exit(tile_net_cleanup);


#ifndef MODULE

/*
 * The "network_cpus" boot argument specifies the cpus that are dedicated
 * to handle ingress packets.
 *
 * The parameter should be in the form "network_cpus=m-n[,x-y]", where
 * m, n, x, y are integer numbers that represent the cpus that can be
 * neither a dedicated cpu nor a dataplane cpu.
 */
static int __init network_cpus_setup(char *str)
{
	int rc = cpulist_parse_crop(str, &network_cpus_map);
	if (rc != 0) {
		pr_warning("network_cpus=%s: malformed cpu list\n",
		       str);
	} else {

		/* Remove dedicated cpus. */
		cpumask_and(&network_cpus_map, &network_cpus_map,
			    cpu_possible_mask);


		if (cpumask_empty(&network_cpus_map)) {
			pr_warning("Ignoring network_cpus='%s'.\n",
			       str);
		} else {
			char buf[1024];
			cpulist_scnprintf(buf, sizeof(buf), &network_cpus_map);
			pr_info("Linux network CPUs: %s\n", buf);
			network_cpus_used = true;
		}
	}

	return 0;
}
__setup("network_cpus=", network_cpus_setup);

#endif<|MERGE_RESOLUTION|>--- conflicted
+++ resolved
@@ -139,10 +139,7 @@
 MODULE_AUTHOR("Tilera");
 MODULE_LICENSE("GPL");
 
-<<<<<<< HEAD
-=======
-
->>>>>>> 105e53f8
+
 /*
  * Queue of incoming packets for a specific cpu and device.
  *
@@ -827,15 +824,8 @@
 		/* Filter "truncated" packets. */
 		filter = 1;
 	} else if (!(dev->flags & IFF_PROMISC)) {
-<<<<<<< HEAD
-		/*
-		 * FIXME: Implement HW multicast filter.
-		 */
-		if (is_unicast_ether_addr(buf)) {
-=======
 		/* FIXME: Implement HW multicast filter. */
 		if (!is_multicast_ether_addr(buf)) {
->>>>>>> 105e53f8
 			/* Filter packets not for our address. */
 			const u8 *mine = dev->dev_addr;
 			filter = compare_ether_addr(mine, buf);
