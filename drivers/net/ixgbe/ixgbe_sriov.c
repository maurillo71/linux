/*******************************************************************************

  Intel 10 Gigabit PCI Express Linux driver
  Copyright(c) 1999 - 2011 Intel Corporation.

  This program is free software; you can redistribute it and/or modify it
  under the terms and conditions of the GNU General Public License,
  version 2, as published by the Free Software Foundation.

  This program is distributed in the hope it will be useful, but WITHOUT
  ANY WARRANTY; without even the implied warranty of MERCHANTABILITY or
  FITNESS FOR A PARTICULAR PURPOSE.  See the GNU General Public License for
  more details.

  You should have received a copy of the GNU General Public License along with
  this program; if not, write to the Free Software Foundation, Inc.,
  51 Franklin St - Fifth Floor, Boston, MA 02110-1301 USA.

  The full GNU General Public License is included in this distribution in
  the file called "COPYING".

  Contact Information:
  e1000-devel Mailing List <e1000-devel@lists.sourceforge.net>
  Intel Corporation, 5200 N.E. Elam Young Parkway, Hillsboro, OR 97124-6497

*******************************************************************************/

#include <linux/types.h>
#include <linux/module.h>
#include <linux/pci.h>
#include <linux/netdevice.h>
#include <linux/vmalloc.h>
#include <linux/string.h>
#include <linux/in.h>
#include <linux/ip.h>
#include <linux/tcp.h>
#include <linux/ipv6.h>
#ifdef NETIF_F_HW_VLAN_TX
#include <linux/if_vlan.h>
#endif

#include "ixgbe.h"

#include "ixgbe_sriov.h"

static int ixgbe_set_vf_multicasts(struct ixgbe_adapter *adapter,
				   int entries, u16 *hash_list, u32 vf)
{
	struct vf_data_storage *vfinfo = &adapter->vfinfo[vf];
	struct ixgbe_hw *hw = &adapter->hw;
	int i;
	u32 vector_bit;
	u32 vector_reg;
	u32 mta_reg;

	/* only so many hash values supported */
	entries = min(entries, IXGBE_MAX_VF_MC_ENTRIES);

	/*
	 * salt away the number of multi cast addresses assigned
	 * to this VF for later use to restore when the PF multi cast
	 * list changes
	 */
	vfinfo->num_vf_mc_hashes = entries;

	/*
	 * VFs are limited to using the MTA hash table for their multicast
	 * addresses
	 */
	for (i = 0; i < entries; i++) {
		vfinfo->vf_mc_hashes[i] = hash_list[i];
	}

	for (i = 0; i < vfinfo->num_vf_mc_hashes; i++) {
		vector_reg = (vfinfo->vf_mc_hashes[i] >> 5) & 0x7F;
		vector_bit = vfinfo->vf_mc_hashes[i] & 0x1F;
		mta_reg = IXGBE_READ_REG(hw, IXGBE_MTA(vector_reg));
		mta_reg |= (1 << vector_bit);
		IXGBE_WRITE_REG(hw, IXGBE_MTA(vector_reg), mta_reg);
	}

	return 0;
}

void ixgbe_restore_vf_multicasts(struct ixgbe_adapter *adapter)
{
	struct ixgbe_hw *hw = &adapter->hw;
	struct vf_data_storage *vfinfo;
	int i, j;
	u32 vector_bit;
	u32 vector_reg;
	u32 mta_reg;

	for (i = 0; i < adapter->num_vfs; i++) {
		vfinfo = &adapter->vfinfo[i];
		for (j = 0; j < vfinfo->num_vf_mc_hashes; j++) {
			hw->addr_ctrl.mta_in_use++;
			vector_reg = (vfinfo->vf_mc_hashes[j] >> 5) & 0x7F;
			vector_bit = vfinfo->vf_mc_hashes[j] & 0x1F;
			mta_reg = IXGBE_READ_REG(hw, IXGBE_MTA(vector_reg));
			mta_reg |= (1 << vector_bit);
			IXGBE_WRITE_REG(hw, IXGBE_MTA(vector_reg), mta_reg);
		}
	}
}

static int ixgbe_set_vf_vlan(struct ixgbe_adapter *adapter, int add, int vid,
			     u32 vf)
{
	return adapter->hw.mac.ops.set_vfta(&adapter->hw, vid, vf, (bool)add);
}

<<<<<<< HEAD
=======
void ixgbe_set_vf_lpe(struct ixgbe_adapter *adapter, u32 *msgbuf)
{
	struct ixgbe_hw *hw = &adapter->hw;
	int new_mtu = msgbuf[1];
	u32 max_frs;
	int max_frame = new_mtu + ETH_HLEN + ETH_FCS_LEN;

	/* Only X540 supports jumbo frames in IOV mode */
	if (adapter->hw.mac.type != ixgbe_mac_X540)
		return;

	/* MTU < 68 is an error and causes problems on some kernels */
	if ((new_mtu < 68) || (max_frame > IXGBE_MAX_JUMBO_FRAME_SIZE)) {
		e_err(drv, "VF mtu %d out of range\n", new_mtu);
		return;
	}

	max_frs = (IXGBE_READ_REG(hw, IXGBE_MAXFRS) &
		   IXGBE_MHADD_MFS_MASK) >> IXGBE_MHADD_MFS_SHIFT;
	if (max_frs < new_mtu) {
		max_frs = new_mtu << IXGBE_MHADD_MFS_SHIFT;
		IXGBE_WRITE_REG(hw, IXGBE_MAXFRS, max_frs);
	}

	e_info(hw, "VF requests change max MTU to %d\n", new_mtu);
}

>>>>>>> 0ce790e7
static void ixgbe_set_vmolr(struct ixgbe_hw *hw, u32 vf, bool aupe)
{
	u32 vmolr = IXGBE_READ_REG(hw, IXGBE_VMOLR(vf));
	vmolr |= (IXGBE_VMOLR_ROMPE |
		  IXGBE_VMOLR_BAM);
	if (aupe)
		vmolr |= IXGBE_VMOLR_AUPE;
	else
		vmolr &= ~IXGBE_VMOLR_AUPE;
	IXGBE_WRITE_REG(hw, IXGBE_VMOLR(vf), vmolr);
}

static void ixgbe_set_vmvir(struct ixgbe_adapter *adapter, u32 vid, u32 vf)
{
	struct ixgbe_hw *hw = &adapter->hw;

	if (vid)
		IXGBE_WRITE_REG(hw, IXGBE_VMVIR(vf),
				(vid | IXGBE_VMVIR_VLANA_DEFAULT));
	else
		IXGBE_WRITE_REG(hw, IXGBE_VMVIR(vf), 0);
}

static inline void ixgbe_vf_reset_event(struct ixgbe_adapter *adapter, u32 vf)
{
	struct ixgbe_hw *hw = &adapter->hw;
	int rar_entry = hw->mac.num_rar_entries - (vf + 1);

	/* reset offloads to defaults */
	if (adapter->vfinfo[vf].pf_vlan) {
		ixgbe_set_vf_vlan(adapter, true,
				  adapter->vfinfo[vf].pf_vlan, vf);
		ixgbe_set_vmvir(adapter,
				(adapter->vfinfo[vf].pf_vlan |
				 (adapter->vfinfo[vf].pf_qos <<
				  VLAN_PRIO_SHIFT)), vf);
		ixgbe_set_vmolr(hw, vf, false);
	} else {
		ixgbe_set_vmvir(adapter, 0, vf);
		ixgbe_set_vmolr(hw, vf, true);
	}

	/* reset multicast table array for vf */
	adapter->vfinfo[vf].num_vf_mc_hashes = 0;

	/* Flush and reset the mta with the new values */
	ixgbe_set_rx_mode(adapter->netdev);

	hw->mac.ops.clear_rar(hw, rar_entry);
}

static int ixgbe_set_vf_mac(struct ixgbe_adapter *adapter,
			    int vf, unsigned char *mac_addr)
{
	struct ixgbe_hw *hw = &adapter->hw;
	int rar_entry = hw->mac.num_rar_entries - (vf + 1);

	memcpy(adapter->vfinfo[vf].vf_mac_addresses, mac_addr, 6);
	hw->mac.ops.set_rar(hw, rar_entry, mac_addr, vf, IXGBE_RAH_AV);

	return 0;
}

int ixgbe_vf_configuration(struct pci_dev *pdev, unsigned int event_mask)
{
	unsigned char vf_mac_addr[6];
	struct ixgbe_adapter *adapter = pci_get_drvdata(pdev);
	unsigned int vfn = (event_mask & 0x3f);

	bool enable = ((event_mask & 0x10000000U) != 0);

	if (enable) {
		random_ether_addr(vf_mac_addr);
		e_info(probe, "IOV: VF %d is enabled MAC %pM\n",
		       vfn, vf_mac_addr);
		/*
		 * Store away the VF "permananet" MAC address, it will ask
		 * for it later.
		 */
		memcpy(adapter->vfinfo[vfn].vf_mac_addresses, vf_mac_addr, 6);
	}

	return 0;
}

static inline void ixgbe_vf_reset_msg(struct ixgbe_adapter *adapter, u32 vf)
{
	struct ixgbe_hw *hw = &adapter->hw;
	u32 reg;
	u32 reg_offset, vf_shift;

	vf_shift = vf % 32;
	reg_offset = vf / 32;

	/* enable transmit and receive for vf */
	reg = IXGBE_READ_REG(hw, IXGBE_VFTE(reg_offset));
	reg |= (reg | (1 << vf_shift));
	IXGBE_WRITE_REG(hw, IXGBE_VFTE(reg_offset), reg);

	reg = IXGBE_READ_REG(hw, IXGBE_VFRE(reg_offset));
	reg |= (reg | (1 << vf_shift));
	IXGBE_WRITE_REG(hw, IXGBE_VFRE(reg_offset), reg);

	/* Enable counting of spoofed packets in the SSVPC register */
	reg = IXGBE_READ_REG(hw, IXGBE_VMECM(reg_offset));
	reg |= (1 << vf_shift);
	IXGBE_WRITE_REG(hw, IXGBE_VMECM(reg_offset), reg);

	ixgbe_vf_reset_event(adapter, vf);
}

static int ixgbe_rcv_msg_from_vf(struct ixgbe_adapter *adapter, u32 vf)
{
	u32 mbx_size = IXGBE_VFMAILBOX_SIZE;
	u32 msgbuf[mbx_size];
	struct ixgbe_hw *hw = &adapter->hw;
	s32 retval;
	int entries;
	u16 *hash_list;
	int add, vid;
	u8 *new_mac;

	retval = ixgbe_read_mbx(hw, msgbuf, mbx_size, vf);

	if (retval)
		pr_err("Error receiving message from VF\n");

	/* this is a message we already processed, do nothing */
	if (msgbuf[0] & (IXGBE_VT_MSGTYPE_ACK | IXGBE_VT_MSGTYPE_NACK))
		return retval;

	/*
	 * until the vf completes a virtual function reset it should not be
	 * allowed to start any configuration.
	 */

	if (msgbuf[0] == IXGBE_VF_RESET) {
		unsigned char *vf_mac = adapter->vfinfo[vf].vf_mac_addresses;
		new_mac = (u8 *)(&msgbuf[1]);
		e_info(probe, "VF Reset msg received from vf %d\n", vf);
		adapter->vfinfo[vf].clear_to_send = false;
		ixgbe_vf_reset_msg(adapter, vf);
		adapter->vfinfo[vf].clear_to_send = true;

		if (is_valid_ether_addr(new_mac) &&
		    !adapter->vfinfo[vf].pf_set_mac)
			ixgbe_set_vf_mac(adapter, vf, vf_mac);
		else
			ixgbe_set_vf_mac(adapter,
				 vf, adapter->vfinfo[vf].vf_mac_addresses);

		/* reply to reset with ack and vf mac address */
		msgbuf[0] = IXGBE_VF_RESET | IXGBE_VT_MSGTYPE_ACK;
		memcpy(new_mac, vf_mac, IXGBE_ETH_LENGTH_OF_ADDRESS);
		/*
		 * Piggyback the multicast filter type so VF can compute the
		 * correct vectors
		 */
		msgbuf[3] = hw->mac.mc_filter_type;
		ixgbe_write_mbx(hw, msgbuf, IXGBE_VF_PERMADDR_MSG_LEN, vf);

		return retval;
	}

	if (!adapter->vfinfo[vf].clear_to_send) {
		msgbuf[0] |= IXGBE_VT_MSGTYPE_NACK;
		ixgbe_write_mbx(hw, msgbuf, 1, vf);
		return retval;
	}

	switch ((msgbuf[0] & 0xFFFF)) {
	case IXGBE_VF_SET_MAC_ADDR:
		new_mac = ((u8 *)(&msgbuf[1]));
		if (is_valid_ether_addr(new_mac) &&
		    !adapter->vfinfo[vf].pf_set_mac) {
			ixgbe_set_vf_mac(adapter, vf, new_mac);
		} else if (memcmp(adapter->vfinfo[vf].vf_mac_addresses,
				  new_mac, ETH_ALEN)) {
			e_warn(drv, "VF %d attempted to override "
			       "administratively set MAC address\nReload "
			       "the VF driver to resume operations\n", vf);
			retval = -1;
		}
		break;
	case IXGBE_VF_SET_MULTICAST:
		entries = (msgbuf[0] & IXGBE_VT_MSGINFO_MASK)
		          >> IXGBE_VT_MSGINFO_SHIFT;
		hash_list = (u16 *)&msgbuf[1];
		retval = ixgbe_set_vf_multicasts(adapter, entries,
		                                 hash_list, vf);
		break;
	case IXGBE_VF_SET_LPE:
		ixgbe_set_vf_lpe(adapter, msgbuf);
		break;
	case IXGBE_VF_SET_VLAN:
		add = (msgbuf[0] & IXGBE_VT_MSGINFO_MASK)
		      >> IXGBE_VT_MSGINFO_SHIFT;
		vid = (msgbuf[1] & IXGBE_VLVF_VLANID_MASK);
		if (adapter->vfinfo[vf].pf_vlan) {
			e_warn(drv, "VF %d attempted to override "
			       "administratively set VLAN configuration\n"
			       "Reload the VF driver to resume operations\n",
			       vf);
			retval = -1;
		} else {
			retval = ixgbe_set_vf_vlan(adapter, add, vid, vf);
		}
		break;
	default:
		e_err(drv, "Unhandled Msg %8.8x\n", msgbuf[0]);
		retval = IXGBE_ERR_MBX;
		break;
	}

	/* notify the VF of the results of what it sent us */
	if (retval)
		msgbuf[0] |= IXGBE_VT_MSGTYPE_NACK;
	else
		msgbuf[0] |= IXGBE_VT_MSGTYPE_ACK;

	msgbuf[0] |= IXGBE_VT_MSGTYPE_CTS;

	ixgbe_write_mbx(hw, msgbuf, 1, vf);

	return retval;
}

static void ixgbe_rcv_ack_from_vf(struct ixgbe_adapter *adapter, u32 vf)
{
	struct ixgbe_hw *hw = &adapter->hw;
	u32 msg = IXGBE_VT_MSGTYPE_NACK;

	/* if device isn't clear to send it shouldn't be reading either */
	if (!adapter->vfinfo[vf].clear_to_send)
		ixgbe_write_mbx(hw, &msg, 1, vf);
}

void ixgbe_msg_task(struct ixgbe_adapter *adapter)
{
	struct ixgbe_hw *hw = &adapter->hw;
	u32 vf;

	for (vf = 0; vf < adapter->num_vfs; vf++) {
		/* process any reset requests */
		if (!ixgbe_check_for_rst(hw, vf))
			ixgbe_vf_reset_event(adapter, vf);

		/* process any messages pending */
		if (!ixgbe_check_for_msg(hw, vf))
			ixgbe_rcv_msg_from_vf(adapter, vf);

		/* process any acks */
		if (!ixgbe_check_for_ack(hw, vf))
			ixgbe_rcv_ack_from_vf(adapter, vf);
	}
}

void ixgbe_disable_tx_rx(struct ixgbe_adapter *adapter)
{
	struct ixgbe_hw *hw = &adapter->hw;

	/* disable transmit and receive for all vfs */
	IXGBE_WRITE_REG(hw, IXGBE_VFTE(0), 0);
	IXGBE_WRITE_REG(hw, IXGBE_VFTE(1), 0);

	IXGBE_WRITE_REG(hw, IXGBE_VFRE(0), 0);
	IXGBE_WRITE_REG(hw, IXGBE_VFRE(1), 0);
}

void ixgbe_ping_all_vfs(struct ixgbe_adapter *adapter)
{
	struct ixgbe_hw *hw = &adapter->hw;
	u32 ping;
	int i;

	for (i = 0 ; i < adapter->num_vfs; i++) {
		ping = IXGBE_PF_CONTROL_MSG;
		if (adapter->vfinfo[i].clear_to_send)
			ping |= IXGBE_VT_MSGTYPE_CTS;
		ixgbe_write_mbx(hw, &ping, 1, i);
	}
}

int ixgbe_ndo_set_vf_mac(struct net_device *netdev, int vf, u8 *mac)
{
	struct ixgbe_adapter *adapter = netdev_priv(netdev);
	if (!is_valid_ether_addr(mac) || (vf >= adapter->num_vfs))
		return -EINVAL;
	adapter->vfinfo[vf].pf_set_mac = true;
	dev_info(&adapter->pdev->dev, "setting MAC %pM on VF %d\n", mac, vf);
	dev_info(&adapter->pdev->dev, "Reload the VF driver to make this"
				      " change effective.");
	if (test_bit(__IXGBE_DOWN, &adapter->state)) {
		dev_warn(&adapter->pdev->dev, "The VF MAC address has been set,"
			 " but the PF device is not up.\n");
		dev_warn(&adapter->pdev->dev, "Bring the PF device up before"
			 " attempting to use the VF device.\n");
	}
	return ixgbe_set_vf_mac(adapter, vf, mac);
}

int ixgbe_ndo_set_vf_vlan(struct net_device *netdev, int vf, u16 vlan, u8 qos)
{
	int err = 0;
	struct ixgbe_adapter *adapter = netdev_priv(netdev);
	struct ixgbe_hw *hw = &adapter->hw;

	if ((vf >= adapter->num_vfs) || (vlan > 4095) || (qos > 7))
		return -EINVAL;
	if (vlan || qos) {
		err = ixgbe_set_vf_vlan(adapter, true, vlan, vf);
		if (err)
			goto out;
		ixgbe_set_vmvir(adapter, vlan | (qos << VLAN_PRIO_SHIFT), vf);
		ixgbe_set_vmolr(hw, vf, false);
		hw->mac.ops.set_vlan_anti_spoofing(hw, true, vf);
		adapter->vfinfo[vf].pf_vlan = vlan;
		adapter->vfinfo[vf].pf_qos = qos;
		dev_info(&adapter->pdev->dev,
			 "Setting VLAN %d, QOS 0x%x on VF %d\n", vlan, qos, vf);
		if (test_bit(__IXGBE_DOWN, &adapter->state)) {
			dev_warn(&adapter->pdev->dev,
				 "The VF VLAN has been set,"
				 " but the PF device is not up.\n");
			dev_warn(&adapter->pdev->dev,
				 "Bring the PF device up before"
				 " attempting to use the VF device.\n");
		}
	} else {
		err = ixgbe_set_vf_vlan(adapter, false,
					adapter->vfinfo[vf].pf_vlan, vf);
		ixgbe_set_vmvir(adapter, vlan, vf);
		ixgbe_set_vmolr(hw, vf, true);
		hw->mac.ops.set_vlan_anti_spoofing(hw, false, vf);
		adapter->vfinfo[vf].pf_vlan = 0;
		adapter->vfinfo[vf].pf_qos = 0;
       }
out:
       return err;
}

static int ixgbe_link_mbps(int internal_link_speed)
{
	switch (internal_link_speed) {
	case IXGBE_LINK_SPEED_100_FULL:
		return 100;
	case IXGBE_LINK_SPEED_1GB_FULL:
		return 1000;
	case IXGBE_LINK_SPEED_10GB_FULL:
		return 10000;
	default:
		return 0;
	}
}

static void ixgbe_set_vf_rate_limit(struct ixgbe_hw *hw, int vf, int tx_rate,
				    int link_speed)
{
	int rf_dec, rf_int;
	u32 bcnrc_val;

	if (tx_rate != 0) {
		/* Calculate the rate factor values to set */
		rf_int = link_speed / tx_rate;
		rf_dec = (link_speed - (rf_int * tx_rate));
		rf_dec = (rf_dec * (1<<IXGBE_RTTBCNRC_RF_INT_SHIFT)) / tx_rate;

		bcnrc_val = IXGBE_RTTBCNRC_RS_ENA;
		bcnrc_val |= ((rf_int<<IXGBE_RTTBCNRC_RF_INT_SHIFT) &
		               IXGBE_RTTBCNRC_RF_INT_MASK);
		bcnrc_val |= (rf_dec & IXGBE_RTTBCNRC_RF_DEC_MASK);
	} else {
		bcnrc_val = 0;
	}

	IXGBE_WRITE_REG(hw, IXGBE_RTTDQSEL, 2*vf); /* vf Y uses queue 2*Y */
	IXGBE_WRITE_REG(hw, IXGBE_RTTBCNRC, bcnrc_val);
}

void ixgbe_check_vf_rate_limit(struct ixgbe_adapter *adapter)
{
	int actual_link_speed, i;
	bool reset_rate = false;

	/* VF Tx rate limit was not set */
	if (adapter->vf_rate_link_speed == 0)
		return;

	actual_link_speed = ixgbe_link_mbps(adapter->link_speed);
	if (actual_link_speed != adapter->vf_rate_link_speed) {
		reset_rate = true;
		adapter->vf_rate_link_speed = 0;
		dev_info(&adapter->pdev->dev,
		         "Link speed has been changed. VF Transmit rate "
		         "is disabled\n");
	}

	for (i = 0; i < adapter->num_vfs; i++) {
		if (reset_rate)
			adapter->vfinfo[i].tx_rate = 0;

		ixgbe_set_vf_rate_limit(&adapter->hw, i,
					adapter->vfinfo[i].tx_rate,
					actual_link_speed);
	}
}

int ixgbe_ndo_set_vf_bw(struct net_device *netdev, int vf, int tx_rate)
{
	struct ixgbe_adapter *adapter = netdev_priv(netdev);
	struct ixgbe_hw *hw = &adapter->hw;
	int actual_link_speed;

	actual_link_speed = ixgbe_link_mbps(adapter->link_speed);
	if ((vf >= adapter->num_vfs) || (!adapter->link_up) ||
	    (tx_rate > actual_link_speed) || (actual_link_speed != 10000) ||
	    ((tx_rate != 0) && (tx_rate <= 10)))
	    /* rate limit cannot be set to 10Mb or less in 10Gb adapters */
		return -EINVAL;

	adapter->vf_rate_link_speed = actual_link_speed;
	adapter->vfinfo[vf].tx_rate = (u16)tx_rate;
	ixgbe_set_vf_rate_limit(hw, vf, tx_rate, actual_link_speed);

	return 0;
}

int ixgbe_ndo_get_vf_config(struct net_device *netdev,
			    int vf, struct ifla_vf_info *ivi)
{
	struct ixgbe_adapter *adapter = netdev_priv(netdev);
	if (vf >= adapter->num_vfs)
		return -EINVAL;
	ivi->vf = vf;
	memcpy(&ivi->mac, adapter->vfinfo[vf].vf_mac_addresses, ETH_ALEN);
	ivi->tx_rate = adapter->vfinfo[vf].tx_rate;
	ivi->vlan = adapter->vfinfo[vf].pf_vlan;
	ivi->qos = adapter->vfinfo[vf].pf_qos;
	return 0;
}<|MERGE_RESOLUTION|>--- conflicted
+++ resolved
@@ -110,8 +110,6 @@
 	return adapter->hw.mac.ops.set_vfta(&adapter->hw, vid, vf, (bool)add);
 }
 
-<<<<<<< HEAD
-=======
 void ixgbe_set_vf_lpe(struct ixgbe_adapter *adapter, u32 *msgbuf)
 {
 	struct ixgbe_hw *hw = &adapter->hw;
@@ -139,7 +137,6 @@
 	e_info(hw, "VF requests change max MTU to %d\n", new_mtu);
 }
 
->>>>>>> 0ce790e7
 static void ixgbe_set_vmolr(struct ixgbe_hw *hw, u32 vf, bool aupe)
 {
 	u32 vmolr = IXGBE_READ_REG(hw, IXGBE_VMOLR(vf));
