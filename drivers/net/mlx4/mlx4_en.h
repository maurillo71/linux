--- conflicted
+++ resolved
@@ -49,13 +49,8 @@
 #include "en_port.h"
 
 #define DRV_NAME	"mlx4_en"
-<<<<<<< HEAD
-#define DRV_VERSION	"1.4.1.1"
-#define DRV_RELDATE	"June 2009"
-=======
 #define DRV_VERSION	"1.5.1.6"
 #define DRV_RELDATE	"August 2010"
->>>>>>> 45f53cc9
 
 #define MLX4_EN_MSG_LEVEL	(NETIF_MSG_LINK | NETIF_MSG_IFDOWN)
 
@@ -578,11 +573,8 @@
 	en_print(KERN_WARNING, priv, format, ##arg)
 #define en_err(priv, format, arg...)			\
 	en_print(KERN_ERR, priv, format, ##arg)
-<<<<<<< HEAD
-=======
 #define en_info(priv, format, arg...)			\
 	en_print(KERN_INFO, priv, format, ## arg)
->>>>>>> 45f53cc9
 
 #define mlx4_err(mdev, format, arg...)			\
 	pr_err("%s %s: " format, DRV_NAME,		\
