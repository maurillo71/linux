--- conflicted
+++ resolved
@@ -1282,10 +1282,7 @@
 	{ PCI_VDEVICE(MELLANOX, 0x6372) }, /* MT25458 ConnectX EN 10GBASE-T 10GigE */
 	{ PCI_VDEVICE(MELLANOX, 0x675a) }, /* MT25458 ConnectX EN 10GBASE-T+Gen2 10GigE */
 	{ PCI_VDEVICE(MELLANOX, 0x6764) }, /* MT26468 ConnectX EN 10GigE PCIe gen2*/
-<<<<<<< HEAD
-=======
 	{ PCI_VDEVICE(MELLANOX, 0x6746) }, /* MT26438 ConnectX EN 40GigE PCIe gen2 5GT/s */
->>>>>>> 25d27ede
 	{ PCI_VDEVICE(MELLANOX, 0x676e) }, /* MT26478 ConnectX2 40GigE PCIe gen2 */
 	{ 0, }
 };
