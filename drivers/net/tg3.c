/*
 * tg3.c: Broadcom Tigon3 ethernet driver.
 *
 * Copyright (C) 2001, 2002, 2003, 2004 David S. Miller (davem@redhat.com)
 * Copyright (C) 2001, 2002, 2003 Jeff Garzik (jgarzik@pobox.com)
 * Copyright (C) 2004 Sun Microsystems Inc.
 * Copyright (C) 2005-2010 Broadcom Corporation.
 *
 * Firmware is:
 *	Derived from proprietary unpublished source code,
 *	Copyright (C) 2000-2003 Broadcom Corporation.
 *
 *	Permission is hereby granted for the distribution of this firmware
 *	data in hexadecimal or equivalent format, provided this copyright
 *	notice is accompanying it.
 */


#include <linux/module.h>
#include <linux/moduleparam.h>
#include <linux/stringify.h>
#include <linux/kernel.h>
#include <linux/types.h>
#include <linux/compiler.h>
#include <linux/slab.h>
#include <linux/delay.h>
#include <linux/in.h>
#include <linux/init.h>
#include <linux/ioport.h>
#include <linux/pci.h>
#include <linux/netdevice.h>
#include <linux/etherdevice.h>
#include <linux/skbuff.h>
#include <linux/ethtool.h>
#include <linux/mdio.h>
#include <linux/mii.h>
#include <linux/phy.h>
#include <linux/brcmphy.h>
#include <linux/if_vlan.h>
#include <linux/ip.h>
#include <linux/tcp.h>
#include <linux/workqueue.h>
#include <linux/prefetch.h>
#include <linux/dma-mapping.h>
#include <linux/firmware.h>

#include <net/checksum.h>
#include <net/ip.h>

#include <asm/system.h>
#include <asm/io.h>
#include <asm/byteorder.h>
#include <asm/uaccess.h>

#ifdef CONFIG_SPARC
#include <asm/idprom.h>
#include <asm/prom.h>
#endif

#define BAR_0	0
#define BAR_2	2

#if defined(CONFIG_VLAN_8021Q) || defined(CONFIG_VLAN_8021Q_MODULE)
#define TG3_VLAN_TAG_USED 1
#else
#define TG3_VLAN_TAG_USED 0
#endif

#include "tg3.h"

#define DRV_MODULE_NAME		"tg3"
#define TG3_MAJ_NUM			3
<<<<<<< HEAD
#define TG3_MIN_NUM			115
#define DRV_MODULE_VERSION	\
	__stringify(TG3_MAJ_NUM) "." __stringify(TG3_MIN_NUM)
#define DRV_MODULE_RELDATE	"October 14, 2010"
=======
#define TG3_MIN_NUM			116
#define DRV_MODULE_VERSION	\
	__stringify(TG3_MAJ_NUM) "." __stringify(TG3_MIN_NUM)
#define DRV_MODULE_RELDATE	"December 3, 2010"
>>>>>>> 3cbea436

#define TG3_DEF_MAC_MODE	0
#define TG3_DEF_RX_MODE		0
#define TG3_DEF_TX_MODE		0
#define TG3_DEF_MSG_ENABLE	  \
	(NETIF_MSG_DRV		| \
	 NETIF_MSG_PROBE	| \
	 NETIF_MSG_LINK		| \
	 NETIF_MSG_TIMER	| \
	 NETIF_MSG_IFDOWN	| \
	 NETIF_MSG_IFUP		| \
	 NETIF_MSG_RX_ERR	| \
	 NETIF_MSG_TX_ERR)

/* length of time before we decide the hardware is borked,
 * and dev->tx_timeout() should be called to fix the problem
 */
#define TG3_TX_TIMEOUT			(5 * HZ)

/* hardware minimum and maximum for a single frame's data payload */
#define TG3_MIN_MTU			60
#define TG3_MAX_MTU(tp)	\
	((tp->tg3_flags & TG3_FLAG_JUMBO_CAPABLE) ? 9000 : 1500)

/* These numbers seem to be hard coded in the NIC firmware somehow.
 * You can't change the ring sizes, but you can change where you place
 * them in the NIC onboard memory.
 */
#define TG3_RX_STD_RING_SIZE(tp) \
	((GET_ASIC_REV(tp->pci_chip_rev_id) == ASIC_REV_5717 || \
	  GET_ASIC_REV(tp->pci_chip_rev_id) == ASIC_REV_5719) ? \
	 RX_STD_MAX_SIZE_5717 : 512)
#define TG3_DEF_RX_RING_PENDING		200
#define TG3_RX_JMB_RING_SIZE(tp) \
	((GET_ASIC_REV(tp->pci_chip_rev_id) == ASIC_REV_5717 || \
	  GET_ASIC_REV(tp->pci_chip_rev_id) == ASIC_REV_5719) ? \
	 1024 : 256)
#define TG3_DEF_RX_JUMBO_RING_PENDING	100
#define TG3_RSS_INDIR_TBL_SIZE		128

/* Do not place this n-ring entries value into the tp struct itself,
 * we really want to expose these constants to GCC so that modulo et
 * al.  operations are done with shifts and masks instead of with
 * hw multiply/modulo instructions.  Another solution would be to
 * replace things like '% foo' with '& (foo - 1)'.
 */

#define TG3_TX_RING_SIZE		512
#define TG3_DEF_TX_RING_PENDING		(TG3_TX_RING_SIZE - 1)

#define TG3_RX_STD_RING_BYTES(tp) \
	(sizeof(struct tg3_rx_buffer_desc) * TG3_RX_STD_RING_SIZE(tp))
#define TG3_RX_JMB_RING_BYTES(tp) \
	(sizeof(struct tg3_ext_rx_buffer_desc) * TG3_RX_JMB_RING_SIZE(tp))
#define TG3_RX_RCB_RING_BYTES(tp) \
	(sizeof(struct tg3_rx_buffer_desc) * (tp->rx_ret_ring_mask + 1))
#define TG3_TX_RING_BYTES	(sizeof(struct tg3_tx_buffer_desc) * \
				 TG3_TX_RING_SIZE)
#define NEXT_TX(N)		(((N) + 1) & (TG3_TX_RING_SIZE - 1))

#define TG3_RX_DMA_ALIGN		16
#define TG3_RX_HEADROOM			ALIGN(VLAN_HLEN, TG3_RX_DMA_ALIGN)

#define TG3_DMA_BYTE_ENAB		64

#define TG3_RX_STD_DMA_SZ		1536
#define TG3_RX_JMB_DMA_SZ		9046

#define TG3_RX_DMA_TO_MAP_SZ(x)		((x) + TG3_DMA_BYTE_ENAB)

#define TG3_RX_STD_MAP_SZ		TG3_RX_DMA_TO_MAP_SZ(TG3_RX_STD_DMA_SZ)
#define TG3_RX_JMB_MAP_SZ		TG3_RX_DMA_TO_MAP_SZ(TG3_RX_JMB_DMA_SZ)

#define TG3_RX_STD_BUFF_RING_SIZE(tp) \
	(sizeof(struct ring_info) * TG3_RX_STD_RING_SIZE(tp))
<<<<<<< HEAD

#define TG3_RX_JMB_BUFF_RING_SIZE(tp) \
	(sizeof(struct ring_info) * TG3_RX_JMB_RING_SIZE(tp))

=======

#define TG3_RX_JMB_BUFF_RING_SIZE(tp) \
	(sizeof(struct ring_info) * TG3_RX_JMB_RING_SIZE(tp))

>>>>>>> 3cbea436
/* Due to a hardware bug, the 5701 can only DMA to memory addresses
 * that are at least dword aligned when used in PCIX mode.  The driver
 * works around this bug by double copying the packet.  This workaround
 * is built into the normal double copy length check for efficiency.
 *
 * However, the double copy is only necessary on those architectures
 * where unaligned memory accesses are inefficient.  For those architectures
 * where unaligned memory accesses incur little penalty, we can reintegrate
 * the 5701 in the normal rx path.  Doing so saves a device structure
 * dereference by hardcoding the double copy threshold in place.
 */
#define TG3_RX_COPY_THRESHOLD		256
#if NET_IP_ALIGN == 0 || defined(CONFIG_HAVE_EFFICIENT_UNALIGNED_ACCESS)
	#define TG3_RX_COPY_THRESH(tp)	TG3_RX_COPY_THRESHOLD
#else
	#define TG3_RX_COPY_THRESH(tp)	((tp)->rx_copy_thresh)
#endif

/* minimum number of free TX descriptors required to wake up TX process */
#define TG3_TX_WAKEUP_THRESH(tnapi)		((tnapi)->tx_pending / 4)

#define TG3_RAW_IP_ALIGN 2

/* number of ETHTOOL_GSTATS u64's */
#define TG3_NUM_STATS		(sizeof(struct tg3_ethtool_stats)/sizeof(u64))

#define TG3_NUM_TEST		6

#define TG3_FW_UPDATE_TIMEOUT_SEC	5

#define FIRMWARE_TG3		"tigon/tg3.bin"
#define FIRMWARE_TG3TSO		"tigon/tg3_tso.bin"
#define FIRMWARE_TG3TSO5	"tigon/tg3_tso5.bin"

static char version[] __devinitdata =
	DRV_MODULE_NAME ".c:v" DRV_MODULE_VERSION " (" DRV_MODULE_RELDATE ")";

MODULE_AUTHOR("David S. Miller (davem@redhat.com) and Jeff Garzik (jgarzik@pobox.com)");
MODULE_DESCRIPTION("Broadcom Tigon3 ethernet driver");
MODULE_LICENSE("GPL");
MODULE_VERSION(DRV_MODULE_VERSION);
MODULE_FIRMWARE(FIRMWARE_TG3);
MODULE_FIRMWARE(FIRMWARE_TG3TSO);
MODULE_FIRMWARE(FIRMWARE_TG3TSO5);

static int tg3_debug = -1;	/* -1 == use TG3_DEF_MSG_ENABLE as value */
module_param(tg3_debug, int, 0);
MODULE_PARM_DESC(tg3_debug, "Tigon3 bitmapped debugging message enable value");

static DEFINE_PCI_DEVICE_TABLE(tg3_pci_tbl) = {
	{PCI_DEVICE(PCI_VENDOR_ID_BROADCOM, PCI_DEVICE_ID_TIGON3_5700)},
	{PCI_DEVICE(PCI_VENDOR_ID_BROADCOM, PCI_DEVICE_ID_TIGON3_5701)},
	{PCI_DEVICE(PCI_VENDOR_ID_BROADCOM, PCI_DEVICE_ID_TIGON3_5702)},
	{PCI_DEVICE(PCI_VENDOR_ID_BROADCOM, PCI_DEVICE_ID_TIGON3_5703)},
	{PCI_DEVICE(PCI_VENDOR_ID_BROADCOM, PCI_DEVICE_ID_TIGON3_5704)},
	{PCI_DEVICE(PCI_VENDOR_ID_BROADCOM, PCI_DEVICE_ID_TIGON3_5702FE)},
	{PCI_DEVICE(PCI_VENDOR_ID_BROADCOM, PCI_DEVICE_ID_TIGON3_5705)},
	{PCI_DEVICE(PCI_VENDOR_ID_BROADCOM, PCI_DEVICE_ID_TIGON3_5705_2)},
	{PCI_DEVICE(PCI_VENDOR_ID_BROADCOM, PCI_DEVICE_ID_TIGON3_5705M)},
	{PCI_DEVICE(PCI_VENDOR_ID_BROADCOM, PCI_DEVICE_ID_TIGON3_5705M_2)},
	{PCI_DEVICE(PCI_VENDOR_ID_BROADCOM, PCI_DEVICE_ID_TIGON3_5702X)},
	{PCI_DEVICE(PCI_VENDOR_ID_BROADCOM, PCI_DEVICE_ID_TIGON3_5703X)},
	{PCI_DEVICE(PCI_VENDOR_ID_BROADCOM, PCI_DEVICE_ID_TIGON3_5704S)},
	{PCI_DEVICE(PCI_VENDOR_ID_BROADCOM, PCI_DEVICE_ID_TIGON3_5702A3)},
	{PCI_DEVICE(PCI_VENDOR_ID_BROADCOM, PCI_DEVICE_ID_TIGON3_5703A3)},
	{PCI_DEVICE(PCI_VENDOR_ID_BROADCOM, PCI_DEVICE_ID_TIGON3_5782)},
	{PCI_DEVICE(PCI_VENDOR_ID_BROADCOM, PCI_DEVICE_ID_TIGON3_5788)},
	{PCI_DEVICE(PCI_VENDOR_ID_BROADCOM, PCI_DEVICE_ID_TIGON3_5789)},
	{PCI_DEVICE(PCI_VENDOR_ID_BROADCOM, PCI_DEVICE_ID_TIGON3_5901)},
	{PCI_DEVICE(PCI_VENDOR_ID_BROADCOM, PCI_DEVICE_ID_TIGON3_5901_2)},
	{PCI_DEVICE(PCI_VENDOR_ID_BROADCOM, PCI_DEVICE_ID_TIGON3_5704S_2)},
	{PCI_DEVICE(PCI_VENDOR_ID_BROADCOM, PCI_DEVICE_ID_TIGON3_5705F)},
	{PCI_DEVICE(PCI_VENDOR_ID_BROADCOM, PCI_DEVICE_ID_TIGON3_5721)},
	{PCI_DEVICE(PCI_VENDOR_ID_BROADCOM, PCI_DEVICE_ID_TIGON3_5722)},
	{PCI_DEVICE(PCI_VENDOR_ID_BROADCOM, PCI_DEVICE_ID_TIGON3_5751)},
	{PCI_DEVICE(PCI_VENDOR_ID_BROADCOM, PCI_DEVICE_ID_TIGON3_5751M)},
	{PCI_DEVICE(PCI_VENDOR_ID_BROADCOM, PCI_DEVICE_ID_TIGON3_5751F)},
	{PCI_DEVICE(PCI_VENDOR_ID_BROADCOM, PCI_DEVICE_ID_TIGON3_5752)},
	{PCI_DEVICE(PCI_VENDOR_ID_BROADCOM, PCI_DEVICE_ID_TIGON3_5752M)},
	{PCI_DEVICE(PCI_VENDOR_ID_BROADCOM, PCI_DEVICE_ID_TIGON3_5753)},
	{PCI_DEVICE(PCI_VENDOR_ID_BROADCOM, PCI_DEVICE_ID_TIGON3_5753M)},
	{PCI_DEVICE(PCI_VENDOR_ID_BROADCOM, PCI_DEVICE_ID_TIGON3_5753F)},
	{PCI_DEVICE(PCI_VENDOR_ID_BROADCOM, PCI_DEVICE_ID_TIGON3_5754)},
	{PCI_DEVICE(PCI_VENDOR_ID_BROADCOM, PCI_DEVICE_ID_TIGON3_5754M)},
	{PCI_DEVICE(PCI_VENDOR_ID_BROADCOM, PCI_DEVICE_ID_TIGON3_5755)},
	{PCI_DEVICE(PCI_VENDOR_ID_BROADCOM, PCI_DEVICE_ID_TIGON3_5755M)},
	{PCI_DEVICE(PCI_VENDOR_ID_BROADCOM, PCI_DEVICE_ID_TIGON3_5756)},
	{PCI_DEVICE(PCI_VENDOR_ID_BROADCOM, PCI_DEVICE_ID_TIGON3_5786)},
	{PCI_DEVICE(PCI_VENDOR_ID_BROADCOM, PCI_DEVICE_ID_TIGON3_5787)},
	{PCI_DEVICE(PCI_VENDOR_ID_BROADCOM, PCI_DEVICE_ID_TIGON3_5787M)},
	{PCI_DEVICE(PCI_VENDOR_ID_BROADCOM, PCI_DEVICE_ID_TIGON3_5787F)},
	{PCI_DEVICE(PCI_VENDOR_ID_BROADCOM, PCI_DEVICE_ID_TIGON3_5714)},
	{PCI_DEVICE(PCI_VENDOR_ID_BROADCOM, PCI_DEVICE_ID_TIGON3_5714S)},
	{PCI_DEVICE(PCI_VENDOR_ID_BROADCOM, PCI_DEVICE_ID_TIGON3_5715)},
	{PCI_DEVICE(PCI_VENDOR_ID_BROADCOM, PCI_DEVICE_ID_TIGON3_5715S)},
	{PCI_DEVICE(PCI_VENDOR_ID_BROADCOM, PCI_DEVICE_ID_TIGON3_5780)},
	{PCI_DEVICE(PCI_VENDOR_ID_BROADCOM, PCI_DEVICE_ID_TIGON3_5780S)},
	{PCI_DEVICE(PCI_VENDOR_ID_BROADCOM, PCI_DEVICE_ID_TIGON3_5781)},
	{PCI_DEVICE(PCI_VENDOR_ID_BROADCOM, PCI_DEVICE_ID_TIGON3_5906)},
	{PCI_DEVICE(PCI_VENDOR_ID_BROADCOM, PCI_DEVICE_ID_TIGON3_5906M)},
	{PCI_DEVICE(PCI_VENDOR_ID_BROADCOM, PCI_DEVICE_ID_TIGON3_5784)},
	{PCI_DEVICE(PCI_VENDOR_ID_BROADCOM, PCI_DEVICE_ID_TIGON3_5764)},
	{PCI_DEVICE(PCI_VENDOR_ID_BROADCOM, PCI_DEVICE_ID_TIGON3_5723)},
	{PCI_DEVICE(PCI_VENDOR_ID_BROADCOM, PCI_DEVICE_ID_TIGON3_5761)},
	{PCI_DEVICE(PCI_VENDOR_ID_BROADCOM, PCI_DEVICE_ID_TIGON3_5761E)},
	{PCI_DEVICE(PCI_VENDOR_ID_BROADCOM, TG3PCI_DEVICE_TIGON3_5761S)},
	{PCI_DEVICE(PCI_VENDOR_ID_BROADCOM, TG3PCI_DEVICE_TIGON3_5761SE)},
	{PCI_DEVICE(PCI_VENDOR_ID_BROADCOM, TG3PCI_DEVICE_TIGON3_5785_G)},
	{PCI_DEVICE(PCI_VENDOR_ID_BROADCOM, TG3PCI_DEVICE_TIGON3_5785_F)},
	{PCI_DEVICE(PCI_VENDOR_ID_BROADCOM, TG3PCI_DEVICE_TIGON3_57780)},
	{PCI_DEVICE(PCI_VENDOR_ID_BROADCOM, TG3PCI_DEVICE_TIGON3_57760)},
	{PCI_DEVICE(PCI_VENDOR_ID_BROADCOM, TG3PCI_DEVICE_TIGON3_57790)},
	{PCI_DEVICE(PCI_VENDOR_ID_BROADCOM, TG3PCI_DEVICE_TIGON3_57788)},
	{PCI_DEVICE(PCI_VENDOR_ID_BROADCOM, TG3PCI_DEVICE_TIGON3_5717)},
	{PCI_DEVICE(PCI_VENDOR_ID_BROADCOM, TG3PCI_DEVICE_TIGON3_5718)},
	{PCI_DEVICE(PCI_VENDOR_ID_BROADCOM, TG3PCI_DEVICE_TIGON3_57781)},
	{PCI_DEVICE(PCI_VENDOR_ID_BROADCOM, TG3PCI_DEVICE_TIGON3_57785)},
	{PCI_DEVICE(PCI_VENDOR_ID_BROADCOM, TG3PCI_DEVICE_TIGON3_57761)},
	{PCI_DEVICE(PCI_VENDOR_ID_BROADCOM, TG3PCI_DEVICE_TIGON3_57765)},
	{PCI_DEVICE(PCI_VENDOR_ID_BROADCOM, TG3PCI_DEVICE_TIGON3_57791)},
	{PCI_DEVICE(PCI_VENDOR_ID_BROADCOM, TG3PCI_DEVICE_TIGON3_57795)},
	{PCI_DEVICE(PCI_VENDOR_ID_BROADCOM, TG3PCI_DEVICE_TIGON3_5719)},
	{PCI_DEVICE(PCI_VENDOR_ID_SYSKONNECT, PCI_DEVICE_ID_SYSKONNECT_9DXX)},
	{PCI_DEVICE(PCI_VENDOR_ID_SYSKONNECT, PCI_DEVICE_ID_SYSKONNECT_9MXX)},
	{PCI_DEVICE(PCI_VENDOR_ID_ALTIMA, PCI_DEVICE_ID_ALTIMA_AC1000)},
	{PCI_DEVICE(PCI_VENDOR_ID_ALTIMA, PCI_DEVICE_ID_ALTIMA_AC1001)},
	{PCI_DEVICE(PCI_VENDOR_ID_ALTIMA, PCI_DEVICE_ID_ALTIMA_AC1003)},
	{PCI_DEVICE(PCI_VENDOR_ID_ALTIMA, PCI_DEVICE_ID_ALTIMA_AC9100)},
	{PCI_DEVICE(PCI_VENDOR_ID_APPLE, PCI_DEVICE_ID_APPLE_TIGON3)},
	{}
};

MODULE_DEVICE_TABLE(pci, tg3_pci_tbl);

static const struct {
	const char string[ETH_GSTRING_LEN];
} ethtool_stats_keys[TG3_NUM_STATS] = {
	{ "rx_octets" },
	{ "rx_fragments" },
	{ "rx_ucast_packets" },
	{ "rx_mcast_packets" },
	{ "rx_bcast_packets" },
	{ "rx_fcs_errors" },
	{ "rx_align_errors" },
	{ "rx_xon_pause_rcvd" },
	{ "rx_xoff_pause_rcvd" },
	{ "rx_mac_ctrl_rcvd" },
	{ "rx_xoff_entered" },
	{ "rx_frame_too_long_errors" },
	{ "rx_jabbers" },
	{ "rx_undersize_packets" },
	{ "rx_in_length_errors" },
	{ "rx_out_length_errors" },
	{ "rx_64_or_less_octet_packets" },
	{ "rx_65_to_127_octet_packets" },
	{ "rx_128_to_255_octet_packets" },
	{ "rx_256_to_511_octet_packets" },
	{ "rx_512_to_1023_octet_packets" },
	{ "rx_1024_to_1522_octet_packets" },
	{ "rx_1523_to_2047_octet_packets" },
	{ "rx_2048_to_4095_octet_packets" },
	{ "rx_4096_to_8191_octet_packets" },
	{ "rx_8192_to_9022_octet_packets" },

	{ "tx_octets" },
	{ "tx_collisions" },

	{ "tx_xon_sent" },
	{ "tx_xoff_sent" },
	{ "tx_flow_control" },
	{ "tx_mac_errors" },
	{ "tx_single_collisions" },
	{ "tx_mult_collisions" },
	{ "tx_deferred" },
	{ "tx_excessive_collisions" },
	{ "tx_late_collisions" },
	{ "tx_collide_2times" },
	{ "tx_collide_3times" },
	{ "tx_collide_4times" },
	{ "tx_collide_5times" },
	{ "tx_collide_6times" },
	{ "tx_collide_7times" },
	{ "tx_collide_8times" },
	{ "tx_collide_9times" },
	{ "tx_collide_10times" },
	{ "tx_collide_11times" },
	{ "tx_collide_12times" },
	{ "tx_collide_13times" },
	{ "tx_collide_14times" },
	{ "tx_collide_15times" },
	{ "tx_ucast_packets" },
	{ "tx_mcast_packets" },
	{ "tx_bcast_packets" },
	{ "tx_carrier_sense_errors" },
	{ "tx_discards" },
	{ "tx_errors" },

	{ "dma_writeq_full" },
	{ "dma_write_prioq_full" },
	{ "rxbds_empty" },
	{ "rx_discards" },
	{ "rx_errors" },
	{ "rx_threshold_hit" },

	{ "dma_readq_full" },
	{ "dma_read_prioq_full" },
	{ "tx_comp_queue_full" },

	{ "ring_set_send_prod_index" },
	{ "ring_status_update" },
	{ "nic_irqs" },
	{ "nic_avoided_irqs" },
	{ "nic_tx_threshold_hit" }
};

static const struct {
	const char string[ETH_GSTRING_LEN];
} ethtool_test_keys[TG3_NUM_TEST] = {
	{ "nvram test     (online) " },
	{ "link test      (online) " },
	{ "register test  (offline)" },
	{ "memory test    (offline)" },
	{ "loopback test  (offline)" },
	{ "interrupt test (offline)" },
};

static void tg3_write32(struct tg3 *tp, u32 off, u32 val)
{
	writel(val, tp->regs + off);
}

static u32 tg3_read32(struct tg3 *tp, u32 off)
{
	return readl(tp->regs + off);
}

static void tg3_ape_write32(struct tg3 *tp, u32 off, u32 val)
{
	writel(val, tp->aperegs + off);
}

static u32 tg3_ape_read32(struct tg3 *tp, u32 off)
{
	return readl(tp->aperegs + off);
}

static void tg3_write_indirect_reg32(struct tg3 *tp, u32 off, u32 val)
{
	unsigned long flags;

	spin_lock_irqsave(&tp->indirect_lock, flags);
	pci_write_config_dword(tp->pdev, TG3PCI_REG_BASE_ADDR, off);
	pci_write_config_dword(tp->pdev, TG3PCI_REG_DATA, val);
	spin_unlock_irqrestore(&tp->indirect_lock, flags);
}

static void tg3_write_flush_reg32(struct tg3 *tp, u32 off, u32 val)
{
	writel(val, tp->regs + off);
	readl(tp->regs + off);
}

static u32 tg3_read_indirect_reg32(struct tg3 *tp, u32 off)
{
	unsigned long flags;
	u32 val;

	spin_lock_irqsave(&tp->indirect_lock, flags);
	pci_write_config_dword(tp->pdev, TG3PCI_REG_BASE_ADDR, off);
	pci_read_config_dword(tp->pdev, TG3PCI_REG_DATA, &val);
	spin_unlock_irqrestore(&tp->indirect_lock, flags);
	return val;
}

static void tg3_write_indirect_mbox(struct tg3 *tp, u32 off, u32 val)
{
	unsigned long flags;

	if (off == (MAILBOX_RCVRET_CON_IDX_0 + TG3_64BIT_REG_LOW)) {
		pci_write_config_dword(tp->pdev, TG3PCI_RCV_RET_RING_CON_IDX +
				       TG3_64BIT_REG_LOW, val);
		return;
	}
	if (off == TG3_RX_STD_PROD_IDX_REG) {
		pci_write_config_dword(tp->pdev, TG3PCI_STD_RING_PROD_IDX +
				       TG3_64BIT_REG_LOW, val);
		return;
	}

	spin_lock_irqsave(&tp->indirect_lock, flags);
	pci_write_config_dword(tp->pdev, TG3PCI_REG_BASE_ADDR, off + 0x5600);
	pci_write_config_dword(tp->pdev, TG3PCI_REG_DATA, val);
	spin_unlock_irqrestore(&tp->indirect_lock, flags);

	/* In indirect mode when disabling interrupts, we also need
	 * to clear the interrupt bit in the GRC local ctrl register.
	 */
	if ((off == (MAILBOX_INTERRUPT_0 + TG3_64BIT_REG_LOW)) &&
	    (val == 0x1)) {
		pci_write_config_dword(tp->pdev, TG3PCI_MISC_LOCAL_CTRL,
				       tp->grc_local_ctrl|GRC_LCLCTRL_CLEARINT);
	}
}

static u32 tg3_read_indirect_mbox(struct tg3 *tp, u32 off)
{
	unsigned long flags;
	u32 val;

	spin_lock_irqsave(&tp->indirect_lock, flags);
	pci_write_config_dword(tp->pdev, TG3PCI_REG_BASE_ADDR, off + 0x5600);
	pci_read_config_dword(tp->pdev, TG3PCI_REG_DATA, &val);
	spin_unlock_irqrestore(&tp->indirect_lock, flags);
	return val;
}

/* usec_wait specifies the wait time in usec when writing to certain registers
 * where it is unsafe to read back the register without some delay.
 * GRC_LOCAL_CTRL is one example if the GPIOs are toggled to switch power.
 * TG3PCI_CLOCK_CTRL is another example if the clock frequencies are changed.
 */
static void _tw32_flush(struct tg3 *tp, u32 off, u32 val, u32 usec_wait)
{
	if ((tp->tg3_flags & TG3_FLAG_PCIX_TARGET_HWBUG) ||
	    (tp->tg3_flags2 & TG3_FLG2_ICH_WORKAROUND))
		/* Non-posted methods */
		tp->write32(tp, off, val);
	else {
		/* Posted method */
		tg3_write32(tp, off, val);
		if (usec_wait)
			udelay(usec_wait);
		tp->read32(tp, off);
	}
	/* Wait again after the read for the posted method to guarantee that
	 * the wait time is met.
	 */
	if (usec_wait)
		udelay(usec_wait);
}

static inline void tw32_mailbox_flush(struct tg3 *tp, u32 off, u32 val)
{
	tp->write32_mbox(tp, off, val);
	if (!(tp->tg3_flags & TG3_FLAG_MBOX_WRITE_REORDER) &&
	    !(tp->tg3_flags2 & TG3_FLG2_ICH_WORKAROUND))
		tp->read32_mbox(tp, off);
}

static void tg3_write32_tx_mbox(struct tg3 *tp, u32 off, u32 val)
{
	void __iomem *mbox = tp->regs + off;
	writel(val, mbox);
	if (tp->tg3_flags & TG3_FLAG_TXD_MBOX_HWBUG)
		writel(val, mbox);
	if (tp->tg3_flags & TG3_FLAG_MBOX_WRITE_REORDER)
		readl(mbox);
}

static u32 tg3_read32_mbox_5906(struct tg3 *tp, u32 off)
{
	return readl(tp->regs + off + GRCMBOX_BASE);
}

static void tg3_write32_mbox_5906(struct tg3 *tp, u32 off, u32 val)
{
	writel(val, tp->regs + off + GRCMBOX_BASE);
}

#define tw32_mailbox(reg, val)		tp->write32_mbox(tp, reg, val)
#define tw32_mailbox_f(reg, val)	tw32_mailbox_flush(tp, (reg), (val))
#define tw32_rx_mbox(reg, val)		tp->write32_rx_mbox(tp, reg, val)
#define tw32_tx_mbox(reg, val)		tp->write32_tx_mbox(tp, reg, val)
#define tr32_mailbox(reg)		tp->read32_mbox(tp, reg)

#define tw32(reg, val)			tp->write32(tp, reg, val)
#define tw32_f(reg, val)		_tw32_flush(tp, (reg), (val), 0)
#define tw32_wait_f(reg, val, us)	_tw32_flush(tp, (reg), (val), (us))
#define tr32(reg)			tp->read32(tp, reg)

static void tg3_write_mem(struct tg3 *tp, u32 off, u32 val)
{
	unsigned long flags;

	if ((GET_ASIC_REV(tp->pci_chip_rev_id) == ASIC_REV_5906) &&
	    (off >= NIC_SRAM_STATS_BLK) && (off < NIC_SRAM_TX_BUFFER_DESC))
		return;

	spin_lock_irqsave(&tp->indirect_lock, flags);
	if (tp->tg3_flags & TG3_FLAG_SRAM_USE_CONFIG) {
		pci_write_config_dword(tp->pdev, TG3PCI_MEM_WIN_BASE_ADDR, off);
		pci_write_config_dword(tp->pdev, TG3PCI_MEM_WIN_DATA, val);

		/* Always leave this as zero. */
		pci_write_config_dword(tp->pdev, TG3PCI_MEM_WIN_BASE_ADDR, 0);
	} else {
		tw32_f(TG3PCI_MEM_WIN_BASE_ADDR, off);
		tw32_f(TG3PCI_MEM_WIN_DATA, val);

		/* Always leave this as zero. */
		tw32_f(TG3PCI_MEM_WIN_BASE_ADDR, 0);
	}
	spin_unlock_irqrestore(&tp->indirect_lock, flags);
}

static void tg3_read_mem(struct tg3 *tp, u32 off, u32 *val)
{
	unsigned long flags;

	if ((GET_ASIC_REV(tp->pci_chip_rev_id) == ASIC_REV_5906) &&
	    (off >= NIC_SRAM_STATS_BLK) && (off < NIC_SRAM_TX_BUFFER_DESC)) {
		*val = 0;
		return;
	}

	spin_lock_irqsave(&tp->indirect_lock, flags);
	if (tp->tg3_flags & TG3_FLAG_SRAM_USE_CONFIG) {
		pci_write_config_dword(tp->pdev, TG3PCI_MEM_WIN_BASE_ADDR, off);
		pci_read_config_dword(tp->pdev, TG3PCI_MEM_WIN_DATA, val);

		/* Always leave this as zero. */
		pci_write_config_dword(tp->pdev, TG3PCI_MEM_WIN_BASE_ADDR, 0);
	} else {
		tw32_f(TG3PCI_MEM_WIN_BASE_ADDR, off);
		*val = tr32(TG3PCI_MEM_WIN_DATA);

		/* Always leave this as zero. */
		tw32_f(TG3PCI_MEM_WIN_BASE_ADDR, 0);
	}
	spin_unlock_irqrestore(&tp->indirect_lock, flags);
}

static void tg3_ape_lock_init(struct tg3 *tp)
{
	int i;
	u32 regbase;

	if (GET_ASIC_REV(tp->pci_chip_rev_id) == ASIC_REV_5761)
		regbase = TG3_APE_LOCK_GRANT;
	else
		regbase = TG3_APE_PER_LOCK_GRANT;

	/* Make sure the driver hasn't any stale locks. */
	for (i = 0; i < 8; i++)
		tg3_ape_write32(tp, regbase + 4 * i, APE_LOCK_GRANT_DRIVER);
}

static int tg3_ape_lock(struct tg3 *tp, int locknum)
{
	int i, off;
	int ret = 0;
	u32 status, req, gnt;

	if (!(tp->tg3_flags3 & TG3_FLG3_ENABLE_APE))
		return 0;

	switch (locknum) {
	case TG3_APE_LOCK_GRC:
	case TG3_APE_LOCK_MEM:
		break;
	default:
		return -EINVAL;
	}

	if (GET_ASIC_REV(tp->pci_chip_rev_id) == ASIC_REV_5761) {
		req = TG3_APE_LOCK_REQ;
		gnt = TG3_APE_LOCK_GRANT;
	} else {
		req = TG3_APE_PER_LOCK_REQ;
		gnt = TG3_APE_PER_LOCK_GRANT;
	}

	off = 4 * locknum;

	tg3_ape_write32(tp, req + off, APE_LOCK_REQ_DRIVER);

	/* Wait for up to 1 millisecond to acquire lock. */
	for (i = 0; i < 100; i++) {
		status = tg3_ape_read32(tp, gnt + off);
		if (status == APE_LOCK_GRANT_DRIVER)
			break;
		udelay(10);
	}

	if (status != APE_LOCK_GRANT_DRIVER) {
		/* Revoke the lock request. */
		tg3_ape_write32(tp, gnt + off,
				APE_LOCK_GRANT_DRIVER);

		ret = -EBUSY;
	}

	return ret;
}

static void tg3_ape_unlock(struct tg3 *tp, int locknum)
{
	u32 gnt;

	if (!(tp->tg3_flags3 & TG3_FLG3_ENABLE_APE))
		return;

	switch (locknum) {
	case TG3_APE_LOCK_GRC:
	case TG3_APE_LOCK_MEM:
		break;
	default:
		return;
	}

	if (GET_ASIC_REV(tp->pci_chip_rev_id) == ASIC_REV_5761)
		gnt = TG3_APE_LOCK_GRANT;
	else
		gnt = TG3_APE_PER_LOCK_GRANT;

	tg3_ape_write32(tp, gnt + 4 * locknum, APE_LOCK_GRANT_DRIVER);
}

static void tg3_disable_ints(struct tg3 *tp)
{
	int i;

	tw32(TG3PCI_MISC_HOST_CTRL,
	     (tp->misc_host_ctrl | MISC_HOST_CTRL_MASK_PCI_INT));
	for (i = 0; i < tp->irq_max; i++)
		tw32_mailbox_f(tp->napi[i].int_mbox, 0x00000001);
}

static void tg3_enable_ints(struct tg3 *tp)
{
	int i;

	tp->irq_sync = 0;
	wmb();

	tw32(TG3PCI_MISC_HOST_CTRL,
	     (tp->misc_host_ctrl & ~MISC_HOST_CTRL_MASK_PCI_INT));

	tp->coal_now = tp->coalesce_mode | HOSTCC_MODE_ENABLE;
	for (i = 0; i < tp->irq_cnt; i++) {
		struct tg3_napi *tnapi = &tp->napi[i];

		tw32_mailbox_f(tnapi->int_mbox, tnapi->last_tag << 24);
		if (tp->tg3_flags2 & TG3_FLG2_1SHOT_MSI)
			tw32_mailbox_f(tnapi->int_mbox, tnapi->last_tag << 24);

		tp->coal_now |= tnapi->coal_now;
	}

	/* Force an initial interrupt */
	if (!(tp->tg3_flags & TG3_FLAG_TAGGED_STATUS) &&
	    (tp->napi[0].hw_status->status & SD_STATUS_UPDATED))
		tw32(GRC_LOCAL_CTRL, tp->grc_local_ctrl | GRC_LCLCTRL_SETINT);
	else
		tw32(HOSTCC_MODE, tp->coal_now);

	tp->coal_now &= ~(tp->napi[0].coal_now | tp->napi[1].coal_now);
}

static inline unsigned int tg3_has_work(struct tg3_napi *tnapi)
{
	struct tg3 *tp = tnapi->tp;
	struct tg3_hw_status *sblk = tnapi->hw_status;
	unsigned int work_exists = 0;

	/* check for phy events */
	if (!(tp->tg3_flags &
	      (TG3_FLAG_USE_LINKCHG_REG |
	       TG3_FLAG_POLL_SERDES))) {
		if (sblk->status & SD_STATUS_LINK_CHG)
			work_exists = 1;
	}
	/* check for RX/TX work to do */
	if (sblk->idx[0].tx_consumer != tnapi->tx_cons ||
	    *(tnapi->rx_rcb_prod_idx) != tnapi->rx_rcb_ptr)
		work_exists = 1;

	return work_exists;
}

/* tg3_int_reenable
 *  similar to tg3_enable_ints, but it accurately determines whether there
 *  is new work pending and can return without flushing the PIO write
 *  which reenables interrupts
 */
static void tg3_int_reenable(struct tg3_napi *tnapi)
{
	struct tg3 *tp = tnapi->tp;

	tw32_mailbox(tnapi->int_mbox, tnapi->last_tag << 24);
	mmiowb();

	/* When doing tagged status, this work check is unnecessary.
	 * The last_tag we write above tells the chip which piece of
	 * work we've completed.
	 */
	if (!(tp->tg3_flags & TG3_FLAG_TAGGED_STATUS) &&
	    tg3_has_work(tnapi))
		tw32(HOSTCC_MODE, tp->coalesce_mode |
		     HOSTCC_MODE_ENABLE | tnapi->coal_now);
}

static void tg3_switch_clocks(struct tg3 *tp)
{
	u32 clock_ctrl;
	u32 orig_clock_ctrl;

	if ((tp->tg3_flags & TG3_FLAG_CPMU_PRESENT) ||
	    (tp->tg3_flags2 & TG3_FLG2_5780_CLASS))
		return;

	clock_ctrl = tr32(TG3PCI_CLOCK_CTRL);

	orig_clock_ctrl = clock_ctrl;
	clock_ctrl &= (CLOCK_CTRL_FORCE_CLKRUN |
		       CLOCK_CTRL_CLKRUN_OENABLE |
		       0x1f);
	tp->pci_clock_ctrl = clock_ctrl;

	if (tp->tg3_flags2 & TG3_FLG2_5705_PLUS) {
		if (orig_clock_ctrl & CLOCK_CTRL_625_CORE) {
			tw32_wait_f(TG3PCI_CLOCK_CTRL,
				    clock_ctrl | CLOCK_CTRL_625_CORE, 40);
		}
	} else if ((orig_clock_ctrl & CLOCK_CTRL_44MHZ_CORE) != 0) {
		tw32_wait_f(TG3PCI_CLOCK_CTRL,
			    clock_ctrl |
			    (CLOCK_CTRL_44MHZ_CORE | CLOCK_CTRL_ALTCLK),
			    40);
		tw32_wait_f(TG3PCI_CLOCK_CTRL,
			    clock_ctrl | (CLOCK_CTRL_ALTCLK),
			    40);
	}
	tw32_wait_f(TG3PCI_CLOCK_CTRL, clock_ctrl, 40);
}

#define PHY_BUSY_LOOPS	5000

static int tg3_readphy(struct tg3 *tp, int reg, u32 *val)
{
	u32 frame_val;
	unsigned int loops;
	int ret;

	if ((tp->mi_mode & MAC_MI_MODE_AUTO_POLL) != 0) {
		tw32_f(MAC_MI_MODE,
		     (tp->mi_mode & ~MAC_MI_MODE_AUTO_POLL));
		udelay(80);
	}

	*val = 0x0;

	frame_val  = ((tp->phy_addr << MI_COM_PHY_ADDR_SHIFT) &
		      MI_COM_PHY_ADDR_MASK);
	frame_val |= ((reg << MI_COM_REG_ADDR_SHIFT) &
		      MI_COM_REG_ADDR_MASK);
	frame_val |= (MI_COM_CMD_READ | MI_COM_START);

	tw32_f(MAC_MI_COM, frame_val);

	loops = PHY_BUSY_LOOPS;
	while (loops != 0) {
		udelay(10);
		frame_val = tr32(MAC_MI_COM);

		if ((frame_val & MI_COM_BUSY) == 0) {
			udelay(5);
			frame_val = tr32(MAC_MI_COM);
			break;
		}
		loops -= 1;
	}

	ret = -EBUSY;
	if (loops != 0) {
		*val = frame_val & MI_COM_DATA_MASK;
		ret = 0;
	}

	if ((tp->mi_mode & MAC_MI_MODE_AUTO_POLL) != 0) {
		tw32_f(MAC_MI_MODE, tp->mi_mode);
		udelay(80);
	}

	return ret;
}

static int tg3_writephy(struct tg3 *tp, int reg, u32 val)
{
	u32 frame_val;
	unsigned int loops;
	int ret;

	if ((tp->phy_flags & TG3_PHYFLG_IS_FET) &&
	    (reg == MII_TG3_CTRL || reg == MII_TG3_AUX_CTRL))
		return 0;

	if ((tp->mi_mode & MAC_MI_MODE_AUTO_POLL) != 0) {
		tw32_f(MAC_MI_MODE,
		     (tp->mi_mode & ~MAC_MI_MODE_AUTO_POLL));
		udelay(80);
	}

	frame_val  = ((tp->phy_addr << MI_COM_PHY_ADDR_SHIFT) &
		      MI_COM_PHY_ADDR_MASK);
	frame_val |= ((reg << MI_COM_REG_ADDR_SHIFT) &
		      MI_COM_REG_ADDR_MASK);
	frame_val |= (val & MI_COM_DATA_MASK);
	frame_val |= (MI_COM_CMD_WRITE | MI_COM_START);

	tw32_f(MAC_MI_COM, frame_val);

	loops = PHY_BUSY_LOOPS;
	while (loops != 0) {
		udelay(10);
		frame_val = tr32(MAC_MI_COM);
		if ((frame_val & MI_COM_BUSY) == 0) {
			udelay(5);
			frame_val = tr32(MAC_MI_COM);
			break;
		}
		loops -= 1;
	}

	ret = -EBUSY;
	if (loops != 0)
		ret = 0;

	if ((tp->mi_mode & MAC_MI_MODE_AUTO_POLL) != 0) {
		tw32_f(MAC_MI_MODE, tp->mi_mode);
		udelay(80);
	}

	return ret;
}

static int tg3_bmcr_reset(struct tg3 *tp)
{
	u32 phy_control;
	int limit, err;

	/* OK, reset it, and poll the BMCR_RESET bit until it
	 * clears or we time out.
	 */
	phy_control = BMCR_RESET;
	err = tg3_writephy(tp, MII_BMCR, phy_control);
	if (err != 0)
		return -EBUSY;

	limit = 5000;
	while (limit--) {
		err = tg3_readphy(tp, MII_BMCR, &phy_control);
		if (err != 0)
			return -EBUSY;

		if ((phy_control & BMCR_RESET) == 0) {
			udelay(40);
			break;
		}
		udelay(10);
	}
	if (limit < 0)
		return -EBUSY;

	return 0;
}

static int tg3_mdio_read(struct mii_bus *bp, int mii_id, int reg)
{
	struct tg3 *tp = bp->priv;
	u32 val;

	spin_lock_bh(&tp->lock);

	if (tg3_readphy(tp, reg, &val))
		val = -EIO;

	spin_unlock_bh(&tp->lock);

	return val;
}

static int tg3_mdio_write(struct mii_bus *bp, int mii_id, int reg, u16 val)
{
	struct tg3 *tp = bp->priv;
	u32 ret = 0;

	spin_lock_bh(&tp->lock);

	if (tg3_writephy(tp, reg, val))
		ret = -EIO;

	spin_unlock_bh(&tp->lock);

	return ret;
}

static int tg3_mdio_reset(struct mii_bus *bp)
{
	return 0;
}

static void tg3_mdio_config_5785(struct tg3 *tp)
{
	u32 val;
	struct phy_device *phydev;

	phydev = tp->mdio_bus->phy_map[TG3_PHY_MII_ADDR];
	switch (phydev->drv->phy_id & phydev->drv->phy_id_mask) {
	case PHY_ID_BCM50610:
	case PHY_ID_BCM50610M:
		val = MAC_PHYCFG2_50610_LED_MODES;
		break;
	case PHY_ID_BCMAC131:
		val = MAC_PHYCFG2_AC131_LED_MODES;
		break;
	case PHY_ID_RTL8211C:
		val = MAC_PHYCFG2_RTL8211C_LED_MODES;
		break;
	case PHY_ID_RTL8201E:
		val = MAC_PHYCFG2_RTL8201E_LED_MODES;
		break;
	default:
		return;
	}

	if (phydev->interface != PHY_INTERFACE_MODE_RGMII) {
		tw32(MAC_PHYCFG2, val);

		val = tr32(MAC_PHYCFG1);
		val &= ~(MAC_PHYCFG1_RGMII_INT |
			 MAC_PHYCFG1_RXCLK_TO_MASK | MAC_PHYCFG1_TXCLK_TO_MASK);
		val |= MAC_PHYCFG1_RXCLK_TIMEOUT | MAC_PHYCFG1_TXCLK_TIMEOUT;
		tw32(MAC_PHYCFG1, val);

		return;
	}

	if (!(tp->tg3_flags3 & TG3_FLG3_RGMII_INBAND_DISABLE))
		val |= MAC_PHYCFG2_EMODE_MASK_MASK |
		       MAC_PHYCFG2_FMODE_MASK_MASK |
		       MAC_PHYCFG2_GMODE_MASK_MASK |
		       MAC_PHYCFG2_ACT_MASK_MASK   |
		       MAC_PHYCFG2_QUAL_MASK_MASK |
		       MAC_PHYCFG2_INBAND_ENABLE;

	tw32(MAC_PHYCFG2, val);

	val = tr32(MAC_PHYCFG1);
	val &= ~(MAC_PHYCFG1_RXCLK_TO_MASK | MAC_PHYCFG1_TXCLK_TO_MASK |
		 MAC_PHYCFG1_RGMII_EXT_RX_DEC | MAC_PHYCFG1_RGMII_SND_STAT_EN);
	if (!(tp->tg3_flags3 & TG3_FLG3_RGMII_INBAND_DISABLE)) {
		if (tp->tg3_flags3 & TG3_FLG3_RGMII_EXT_IBND_RX_EN)
			val |= MAC_PHYCFG1_RGMII_EXT_RX_DEC;
		if (tp->tg3_flags3 & TG3_FLG3_RGMII_EXT_IBND_TX_EN)
			val |= MAC_PHYCFG1_RGMII_SND_STAT_EN;
	}
	val |= MAC_PHYCFG1_RXCLK_TIMEOUT | MAC_PHYCFG1_TXCLK_TIMEOUT |
	       MAC_PHYCFG1_RGMII_INT | MAC_PHYCFG1_TXC_DRV;
	tw32(MAC_PHYCFG1, val);

	val = tr32(MAC_EXT_RGMII_MODE);
	val &= ~(MAC_RGMII_MODE_RX_INT_B |
		 MAC_RGMII_MODE_RX_QUALITY |
		 MAC_RGMII_MODE_RX_ACTIVITY |
		 MAC_RGMII_MODE_RX_ENG_DET |
		 MAC_RGMII_MODE_TX_ENABLE |
		 MAC_RGMII_MODE_TX_LOWPWR |
		 MAC_RGMII_MODE_TX_RESET);
	if (!(tp->tg3_flags3 & TG3_FLG3_RGMII_INBAND_DISABLE)) {
		if (tp->tg3_flags3 & TG3_FLG3_RGMII_EXT_IBND_RX_EN)
			val |= MAC_RGMII_MODE_RX_INT_B |
			       MAC_RGMII_MODE_RX_QUALITY |
			       MAC_RGMII_MODE_RX_ACTIVITY |
			       MAC_RGMII_MODE_RX_ENG_DET;
		if (tp->tg3_flags3 & TG3_FLG3_RGMII_EXT_IBND_TX_EN)
			val |= MAC_RGMII_MODE_TX_ENABLE |
			       MAC_RGMII_MODE_TX_LOWPWR |
			       MAC_RGMII_MODE_TX_RESET;
	}
	tw32(MAC_EXT_RGMII_MODE, val);
}

static void tg3_mdio_start(struct tg3 *tp)
{
	tp->mi_mode &= ~MAC_MI_MODE_AUTO_POLL;
	tw32_f(MAC_MI_MODE, tp->mi_mode);
	udelay(80);

	if ((tp->tg3_flags3 & TG3_FLG3_MDIOBUS_INITED) &&
	    GET_ASIC_REV(tp->pci_chip_rev_id) == ASIC_REV_5785)
		tg3_mdio_config_5785(tp);
}

static int tg3_mdio_init(struct tg3 *tp)
{
	int i;
	u32 reg;
	struct phy_device *phydev;

	if (GET_ASIC_REV(tp->pci_chip_rev_id) == ASIC_REV_5717 ||
	    GET_ASIC_REV(tp->pci_chip_rev_id) == ASIC_REV_5719) {
		u32 is_serdes;

		tp->phy_addr = PCI_FUNC(tp->pdev->devfn) + 1;

		if (tp->pci_chip_rev_id != CHIPREV_ID_5717_A0)
			is_serdes = tr32(SG_DIG_STATUS) & SG_DIG_IS_SERDES;
		else
			is_serdes = tr32(TG3_CPMU_PHY_STRAP) &
				    TG3_CPMU_PHY_STRAP_IS_SERDES;
		if (is_serdes)
			tp->phy_addr += 7;
	} else
		tp->phy_addr = TG3_PHY_MII_ADDR;

	tg3_mdio_start(tp);

	if (!(tp->tg3_flags3 & TG3_FLG3_USE_PHYLIB) ||
	    (tp->tg3_flags3 & TG3_FLG3_MDIOBUS_INITED))
		return 0;

	tp->mdio_bus = mdiobus_alloc();
	if (tp->mdio_bus == NULL)
		return -ENOMEM;

	tp->mdio_bus->name     = "tg3 mdio bus";
	snprintf(tp->mdio_bus->id, MII_BUS_ID_SIZE, "%x",
		 (tp->pdev->bus->number << 8) | tp->pdev->devfn);
	tp->mdio_bus->priv     = tp;
	tp->mdio_bus->parent   = &tp->pdev->dev;
	tp->mdio_bus->read     = &tg3_mdio_read;
	tp->mdio_bus->write    = &tg3_mdio_write;
	tp->mdio_bus->reset    = &tg3_mdio_reset;
	tp->mdio_bus->phy_mask = ~(1 << TG3_PHY_MII_ADDR);
	tp->mdio_bus->irq      = &tp->mdio_irq[0];

	for (i = 0; i < PHY_MAX_ADDR; i++)
		tp->mdio_bus->irq[i] = PHY_POLL;

	/* The bus registration will look for all the PHYs on the mdio bus.
	 * Unfortunately, it does not ensure the PHY is powered up before
	 * accessing the PHY ID registers.  A chip reset is the
	 * quickest way to bring the device back to an operational state..
	 */
	if (tg3_readphy(tp, MII_BMCR, &reg) || (reg & BMCR_PDOWN))
		tg3_bmcr_reset(tp);

	i = mdiobus_register(tp->mdio_bus);
	if (i) {
		dev_warn(&tp->pdev->dev, "mdiobus_reg failed (0x%x)\n", i);
		mdiobus_free(tp->mdio_bus);
		return i;
	}

	phydev = tp->mdio_bus->phy_map[TG3_PHY_MII_ADDR];

	if (!phydev || !phydev->drv) {
		dev_warn(&tp->pdev->dev, "No PHY devices\n");
		mdiobus_unregister(tp->mdio_bus);
		mdiobus_free(tp->mdio_bus);
		return -ENODEV;
	}

	switch (phydev->drv->phy_id & phydev->drv->phy_id_mask) {
	case PHY_ID_BCM57780:
		phydev->interface = PHY_INTERFACE_MODE_GMII;
		phydev->dev_flags |= PHY_BRCM_AUTO_PWRDWN_ENABLE;
		break;
	case PHY_ID_BCM50610:
	case PHY_ID_BCM50610M:
		phydev->dev_flags |= PHY_BRCM_CLEAR_RGMII_MODE |
				     PHY_BRCM_RX_REFCLK_UNUSED |
				     PHY_BRCM_DIS_TXCRXC_NOENRGY |
				     PHY_BRCM_AUTO_PWRDWN_ENABLE;
		if (tp->tg3_flags3 & TG3_FLG3_RGMII_INBAND_DISABLE)
			phydev->dev_flags |= PHY_BRCM_STD_IBND_DISABLE;
		if (tp->tg3_flags3 & TG3_FLG3_RGMII_EXT_IBND_RX_EN)
			phydev->dev_flags |= PHY_BRCM_EXT_IBND_RX_ENABLE;
		if (tp->tg3_flags3 & TG3_FLG3_RGMII_EXT_IBND_TX_EN)
			phydev->dev_flags |= PHY_BRCM_EXT_IBND_TX_ENABLE;
		/* fallthru */
	case PHY_ID_RTL8211C:
		phydev->interface = PHY_INTERFACE_MODE_RGMII;
		break;
	case PHY_ID_RTL8201E:
	case PHY_ID_BCMAC131:
		phydev->interface = PHY_INTERFACE_MODE_MII;
		phydev->dev_flags |= PHY_BRCM_AUTO_PWRDWN_ENABLE;
		tp->phy_flags |= TG3_PHYFLG_IS_FET;
		break;
	}

	tp->tg3_flags3 |= TG3_FLG3_MDIOBUS_INITED;

	if (GET_ASIC_REV(tp->pci_chip_rev_id) == ASIC_REV_5785)
		tg3_mdio_config_5785(tp);

	return 0;
}

static void tg3_mdio_fini(struct tg3 *tp)
{
	if (tp->tg3_flags3 & TG3_FLG3_MDIOBUS_INITED) {
		tp->tg3_flags3 &= ~TG3_FLG3_MDIOBUS_INITED;
		mdiobus_unregister(tp->mdio_bus);
		mdiobus_free(tp->mdio_bus);
	}
}

static int tg3_phy_cl45_write(struct tg3 *tp, u32 devad, u32 addr, u32 val)
{
	int err;

	err = tg3_writephy(tp, MII_TG3_MMD_CTRL, devad);
	if (err)
		goto done;

	err = tg3_writephy(tp, MII_TG3_MMD_ADDRESS, addr);
	if (err)
		goto done;

	err = tg3_writephy(tp, MII_TG3_MMD_CTRL,
			   MII_TG3_MMD_CTRL_DATA_NOINC | devad);
	if (err)
		goto done;

	err = tg3_writephy(tp, MII_TG3_MMD_ADDRESS, val);

done:
	return err;
}

static int tg3_phy_cl45_read(struct tg3 *tp, u32 devad, u32 addr, u32 *val)
{
	int err;

	err = tg3_writephy(tp, MII_TG3_MMD_CTRL, devad);
	if (err)
		goto done;

	err = tg3_writephy(tp, MII_TG3_MMD_ADDRESS, addr);
	if (err)
		goto done;

	err = tg3_writephy(tp, MII_TG3_MMD_CTRL,
			   MII_TG3_MMD_CTRL_DATA_NOINC | devad);
	if (err)
		goto done;

	err = tg3_readphy(tp, MII_TG3_MMD_ADDRESS, val);

done:
	return err;
}

/* tp->lock is held. */
static inline void tg3_generate_fw_event(struct tg3 *tp)
{
	u32 val;

	val = tr32(GRC_RX_CPU_EVENT);
	val |= GRC_RX_CPU_DRIVER_EVENT;
	tw32_f(GRC_RX_CPU_EVENT, val);

	tp->last_event_jiffies = jiffies;
}

#define TG3_FW_EVENT_TIMEOUT_USEC 2500

/* tp->lock is held. */
static void tg3_wait_for_event_ack(struct tg3 *tp)
{
	int i;
	unsigned int delay_cnt;
	long time_remain;

	/* If enough time has passed, no wait is necessary. */
	time_remain = (long)(tp->last_event_jiffies + 1 +
		      usecs_to_jiffies(TG3_FW_EVENT_TIMEOUT_USEC)) -
		      (long)jiffies;
	if (time_remain < 0)
		return;

	/* Check if we can shorten the wait time. */
	delay_cnt = jiffies_to_usecs(time_remain);
	if (delay_cnt > TG3_FW_EVENT_TIMEOUT_USEC)
		delay_cnt = TG3_FW_EVENT_TIMEOUT_USEC;
	delay_cnt = (delay_cnt >> 3) + 1;

	for (i = 0; i < delay_cnt; i++) {
		if (!(tr32(GRC_RX_CPU_EVENT) & GRC_RX_CPU_DRIVER_EVENT))
			break;
		udelay(8);
	}
}

/* tp->lock is held. */
static void tg3_ump_link_report(struct tg3 *tp)
{
	u32 reg;
	u32 val;

	if (!(tp->tg3_flags2 & TG3_FLG2_5780_CLASS) ||
	    !(tp->tg3_flags  & TG3_FLAG_ENABLE_ASF))
		return;

	tg3_wait_for_event_ack(tp);

	tg3_write_mem(tp, NIC_SRAM_FW_CMD_MBOX, FWCMD_NICDRV_LINK_UPDATE);

	tg3_write_mem(tp, NIC_SRAM_FW_CMD_LEN_MBOX, 14);

	val = 0;
	if (!tg3_readphy(tp, MII_BMCR, &reg))
		val = reg << 16;
	if (!tg3_readphy(tp, MII_BMSR, &reg))
		val |= (reg & 0xffff);
	tg3_write_mem(tp, NIC_SRAM_FW_CMD_DATA_MBOX, val);

	val = 0;
	if (!tg3_readphy(tp, MII_ADVERTISE, &reg))
		val = reg << 16;
	if (!tg3_readphy(tp, MII_LPA, &reg))
		val |= (reg & 0xffff);
	tg3_write_mem(tp, NIC_SRAM_FW_CMD_DATA_MBOX + 4, val);

	val = 0;
	if (!(tp->phy_flags & TG3_PHYFLG_MII_SERDES)) {
		if (!tg3_readphy(tp, MII_CTRL1000, &reg))
			val = reg << 16;
		if (!tg3_readphy(tp, MII_STAT1000, &reg))
			val |= (reg & 0xffff);
	}
	tg3_write_mem(tp, NIC_SRAM_FW_CMD_DATA_MBOX + 8, val);

	if (!tg3_readphy(tp, MII_PHYADDR, &reg))
		val = reg << 16;
	else
		val = 0;
	tg3_write_mem(tp, NIC_SRAM_FW_CMD_DATA_MBOX + 12, val);

	tg3_generate_fw_event(tp);
}

static void tg3_link_report(struct tg3 *tp)
{
	if (!netif_carrier_ok(tp->dev)) {
		netif_info(tp, link, tp->dev, "Link is down\n");
		tg3_ump_link_report(tp);
	} else if (netif_msg_link(tp)) {
		netdev_info(tp->dev, "Link is up at %d Mbps, %s duplex\n",
			    (tp->link_config.active_speed == SPEED_1000 ?
			     1000 :
			     (tp->link_config.active_speed == SPEED_100 ?
			      100 : 10)),
			    (tp->link_config.active_duplex == DUPLEX_FULL ?
			     "full" : "half"));

		netdev_info(tp->dev, "Flow control is %s for TX and %s for RX\n",
			    (tp->link_config.active_flowctrl & FLOW_CTRL_TX) ?
			    "on" : "off",
			    (tp->link_config.active_flowctrl & FLOW_CTRL_RX) ?
			    "on" : "off");
		tg3_ump_link_report(tp);
	}
}

static u16 tg3_advert_flowctrl_1000T(u8 flow_ctrl)
{
	u16 miireg;

	if ((flow_ctrl & FLOW_CTRL_TX) && (flow_ctrl & FLOW_CTRL_RX))
		miireg = ADVERTISE_PAUSE_CAP;
	else if (flow_ctrl & FLOW_CTRL_TX)
		miireg = ADVERTISE_PAUSE_ASYM;
	else if (flow_ctrl & FLOW_CTRL_RX)
		miireg = ADVERTISE_PAUSE_CAP | ADVERTISE_PAUSE_ASYM;
	else
		miireg = 0;

	return miireg;
}

static u16 tg3_advert_flowctrl_1000X(u8 flow_ctrl)
{
	u16 miireg;

	if ((flow_ctrl & FLOW_CTRL_TX) && (flow_ctrl & FLOW_CTRL_RX))
		miireg = ADVERTISE_1000XPAUSE;
	else if (flow_ctrl & FLOW_CTRL_TX)
		miireg = ADVERTISE_1000XPSE_ASYM;
	else if (flow_ctrl & FLOW_CTRL_RX)
		miireg = ADVERTISE_1000XPAUSE | ADVERTISE_1000XPSE_ASYM;
	else
		miireg = 0;

	return miireg;
}

static u8 tg3_resolve_flowctrl_1000X(u16 lcladv, u16 rmtadv)
{
	u8 cap = 0;

	if (lcladv & ADVERTISE_1000XPAUSE) {
		if (lcladv & ADVERTISE_1000XPSE_ASYM) {
			if (rmtadv & LPA_1000XPAUSE)
				cap = FLOW_CTRL_TX | FLOW_CTRL_RX;
			else if (rmtadv & LPA_1000XPAUSE_ASYM)
				cap = FLOW_CTRL_RX;
		} else {
			if (rmtadv & LPA_1000XPAUSE)
				cap = FLOW_CTRL_TX | FLOW_CTRL_RX;
		}
	} else if (lcladv & ADVERTISE_1000XPSE_ASYM) {
		if ((rmtadv & LPA_1000XPAUSE) && (rmtadv & LPA_1000XPAUSE_ASYM))
			cap = FLOW_CTRL_TX;
	}

	return cap;
}

static void tg3_setup_flow_control(struct tg3 *tp, u32 lcladv, u32 rmtadv)
{
	u8 autoneg;
	u8 flowctrl = 0;
	u32 old_rx_mode = tp->rx_mode;
	u32 old_tx_mode = tp->tx_mode;

	if (tp->tg3_flags3 & TG3_FLG3_USE_PHYLIB)
		autoneg = tp->mdio_bus->phy_map[TG3_PHY_MII_ADDR]->autoneg;
	else
		autoneg = tp->link_config.autoneg;

	if (autoneg == AUTONEG_ENABLE &&
	    (tp->tg3_flags & TG3_FLAG_PAUSE_AUTONEG)) {
		if (tp->phy_flags & TG3_PHYFLG_ANY_SERDES)
			flowctrl = tg3_resolve_flowctrl_1000X(lcladv, rmtadv);
		else
			flowctrl = mii_resolve_flowctrl_fdx(lcladv, rmtadv);
	} else
		flowctrl = tp->link_config.flowctrl;

	tp->link_config.active_flowctrl = flowctrl;

	if (flowctrl & FLOW_CTRL_RX)
		tp->rx_mode |= RX_MODE_FLOW_CTRL_ENABLE;
	else
		tp->rx_mode &= ~RX_MODE_FLOW_CTRL_ENABLE;

	if (old_rx_mode != tp->rx_mode)
		tw32_f(MAC_RX_MODE, tp->rx_mode);

	if (flowctrl & FLOW_CTRL_TX)
		tp->tx_mode |= TX_MODE_FLOW_CTRL_ENABLE;
	else
		tp->tx_mode &= ~TX_MODE_FLOW_CTRL_ENABLE;

	if (old_tx_mode != tp->tx_mode)
		tw32_f(MAC_TX_MODE, tp->tx_mode);
}

static void tg3_adjust_link(struct net_device *dev)
{
	u8 oldflowctrl, linkmesg = 0;
	u32 mac_mode, lcl_adv, rmt_adv;
	struct tg3 *tp = netdev_priv(dev);
	struct phy_device *phydev = tp->mdio_bus->phy_map[TG3_PHY_MII_ADDR];

	spin_lock_bh(&tp->lock);

	mac_mode = tp->mac_mode & ~(MAC_MODE_PORT_MODE_MASK |
				    MAC_MODE_HALF_DUPLEX);

	oldflowctrl = tp->link_config.active_flowctrl;

	if (phydev->link) {
		lcl_adv = 0;
		rmt_adv = 0;

		if (phydev->speed == SPEED_100 || phydev->speed == SPEED_10)
			mac_mode |= MAC_MODE_PORT_MODE_MII;
		else if (phydev->speed == SPEED_1000 ||
			 GET_ASIC_REV(tp->pci_chip_rev_id) != ASIC_REV_5785)
			mac_mode |= MAC_MODE_PORT_MODE_GMII;
		else
			mac_mode |= MAC_MODE_PORT_MODE_MII;

		if (phydev->duplex == DUPLEX_HALF)
			mac_mode |= MAC_MODE_HALF_DUPLEX;
		else {
			lcl_adv = tg3_advert_flowctrl_1000T(
				  tp->link_config.flowctrl);

			if (phydev->pause)
				rmt_adv = LPA_PAUSE_CAP;
			if (phydev->asym_pause)
				rmt_adv |= LPA_PAUSE_ASYM;
		}

		tg3_setup_flow_control(tp, lcl_adv, rmt_adv);
	} else
		mac_mode |= MAC_MODE_PORT_MODE_GMII;

	if (mac_mode != tp->mac_mode) {
		tp->mac_mode = mac_mode;
		tw32_f(MAC_MODE, tp->mac_mode);
		udelay(40);
	}

	if (GET_ASIC_REV(tp->pci_chip_rev_id) == ASIC_REV_5785) {
		if (phydev->speed == SPEED_10)
			tw32(MAC_MI_STAT,
			     MAC_MI_STAT_10MBPS_MODE |
			     MAC_MI_STAT_LNKSTAT_ATTN_ENAB);
		else
			tw32(MAC_MI_STAT, MAC_MI_STAT_LNKSTAT_ATTN_ENAB);
	}

	if (phydev->speed == SPEED_1000 && phydev->duplex == DUPLEX_HALF)
		tw32(MAC_TX_LENGTHS,
		     ((2 << TX_LENGTHS_IPG_CRS_SHIFT) |
		      (6 << TX_LENGTHS_IPG_SHIFT) |
		      (0xff << TX_LENGTHS_SLOT_TIME_SHIFT)));
	else
		tw32(MAC_TX_LENGTHS,
		     ((2 << TX_LENGTHS_IPG_CRS_SHIFT) |
		      (6 << TX_LENGTHS_IPG_SHIFT) |
		      (32 << TX_LENGTHS_SLOT_TIME_SHIFT)));

	if ((phydev->link && tp->link_config.active_speed == SPEED_INVALID) ||
	    (!phydev->link && tp->link_config.active_speed != SPEED_INVALID) ||
	    phydev->speed != tp->link_config.active_speed ||
	    phydev->duplex != tp->link_config.active_duplex ||
	    oldflowctrl != tp->link_config.active_flowctrl)
		linkmesg = 1;

	tp->link_config.active_speed = phydev->speed;
	tp->link_config.active_duplex = phydev->duplex;

	spin_unlock_bh(&tp->lock);

	if (linkmesg)
		tg3_link_report(tp);
}

static int tg3_phy_init(struct tg3 *tp)
{
	struct phy_device *phydev;

	if (tp->phy_flags & TG3_PHYFLG_IS_CONNECTED)
		return 0;

	/* Bring the PHY back to a known state. */
	tg3_bmcr_reset(tp);

	phydev = tp->mdio_bus->phy_map[TG3_PHY_MII_ADDR];

	/* Attach the MAC to the PHY. */
	phydev = phy_connect(tp->dev, dev_name(&phydev->dev), tg3_adjust_link,
			     phydev->dev_flags, phydev->interface);
	if (IS_ERR(phydev)) {
		dev_err(&tp->pdev->dev, "Could not attach to PHY\n");
		return PTR_ERR(phydev);
	}

	/* Mask with MAC supported features. */
	switch (phydev->interface) {
	case PHY_INTERFACE_MODE_GMII:
	case PHY_INTERFACE_MODE_RGMII:
		if (!(tp->phy_flags & TG3_PHYFLG_10_100_ONLY)) {
			phydev->supported &= (PHY_GBIT_FEATURES |
					      SUPPORTED_Pause |
					      SUPPORTED_Asym_Pause);
			break;
		}
		/* fallthru */
	case PHY_INTERFACE_MODE_MII:
		phydev->supported &= (PHY_BASIC_FEATURES |
				      SUPPORTED_Pause |
				      SUPPORTED_Asym_Pause);
		break;
	default:
		phy_disconnect(tp->mdio_bus->phy_map[TG3_PHY_MII_ADDR]);
		return -EINVAL;
	}

	tp->phy_flags |= TG3_PHYFLG_IS_CONNECTED;

	phydev->advertising = phydev->supported;

	return 0;
}

static void tg3_phy_start(struct tg3 *tp)
{
	struct phy_device *phydev;

	if (!(tp->phy_flags & TG3_PHYFLG_IS_CONNECTED))
		return;

	phydev = tp->mdio_bus->phy_map[TG3_PHY_MII_ADDR];

	if (tp->phy_flags & TG3_PHYFLG_IS_LOW_POWER) {
		tp->phy_flags &= ~TG3_PHYFLG_IS_LOW_POWER;
		phydev->speed = tp->link_config.orig_speed;
		phydev->duplex = tp->link_config.orig_duplex;
		phydev->autoneg = tp->link_config.orig_autoneg;
		phydev->advertising = tp->link_config.orig_advertising;
	}

	phy_start(phydev);

	phy_start_aneg(phydev);
}

static void tg3_phy_stop(struct tg3 *tp)
{
	if (!(tp->phy_flags & TG3_PHYFLG_IS_CONNECTED))
		return;

	phy_stop(tp->mdio_bus->phy_map[TG3_PHY_MII_ADDR]);
}

static void tg3_phy_fini(struct tg3 *tp)
{
	if (tp->phy_flags & TG3_PHYFLG_IS_CONNECTED) {
		phy_disconnect(tp->mdio_bus->phy_map[TG3_PHY_MII_ADDR]);
		tp->phy_flags &= ~TG3_PHYFLG_IS_CONNECTED;
	}
}

static int tg3_phydsp_read(struct tg3 *tp, u32 reg, u32 *val)
<<<<<<< HEAD
{
	int err;

	err = tg3_writephy(tp, MII_TG3_DSP_ADDRESS, reg);
	if (!err)
		err = tg3_readphy(tp, MII_TG3_DSP_RW_PORT, val);

	return err;
}

static int tg3_phydsp_write(struct tg3 *tp, u32 reg, u32 val)
=======
>>>>>>> 3cbea436
{
	int err;

	err = tg3_writephy(tp, MII_TG3_DSP_ADDRESS, reg);
	if (!err)
<<<<<<< HEAD
=======
		err = tg3_readphy(tp, MII_TG3_DSP_RW_PORT, val);

	return err;
}

static int tg3_phydsp_write(struct tg3 *tp, u32 reg, u32 val)
{
	int err;

	err = tg3_writephy(tp, MII_TG3_DSP_ADDRESS, reg);
	if (!err)
>>>>>>> 3cbea436
		err = tg3_writephy(tp, MII_TG3_DSP_RW_PORT, val);

	return err;
}

static void tg3_phy_fet_toggle_apd(struct tg3 *tp, bool enable)
{
	u32 phytest;

	if (!tg3_readphy(tp, MII_TG3_FET_TEST, &phytest)) {
		u32 phy;

		tg3_writephy(tp, MII_TG3_FET_TEST,
			     phytest | MII_TG3_FET_SHADOW_EN);
		if (!tg3_readphy(tp, MII_TG3_FET_SHDW_AUXSTAT2, &phy)) {
			if (enable)
				phy |= MII_TG3_FET_SHDW_AUXSTAT2_APD;
			else
				phy &= ~MII_TG3_FET_SHDW_AUXSTAT2_APD;
			tg3_writephy(tp, MII_TG3_FET_SHDW_AUXSTAT2, phy);
		}
		tg3_writephy(tp, MII_TG3_FET_TEST, phytest);
	}
}

static void tg3_phy_toggle_apd(struct tg3 *tp, bool enable)
{
	u32 reg;

	if (!(tp->tg3_flags2 & TG3_FLG2_5705_PLUS) ||
	    ((GET_ASIC_REV(tp->pci_chip_rev_id) == ASIC_REV_5717 ||
	      GET_ASIC_REV(tp->pci_chip_rev_id) == ASIC_REV_5719) &&
	     (tp->phy_flags & TG3_PHYFLG_MII_SERDES)))
		return;

	if (tp->phy_flags & TG3_PHYFLG_IS_FET) {
		tg3_phy_fet_toggle_apd(tp, enable);
		return;
	}

	reg = MII_TG3_MISC_SHDW_WREN |
	      MII_TG3_MISC_SHDW_SCR5_SEL |
	      MII_TG3_MISC_SHDW_SCR5_LPED |
	      MII_TG3_MISC_SHDW_SCR5_DLPTLM |
	      MII_TG3_MISC_SHDW_SCR5_SDTL |
	      MII_TG3_MISC_SHDW_SCR5_C125OE;
	if (GET_ASIC_REV(tp->pci_chip_rev_id) != ASIC_REV_5784 || !enable)
		reg |= MII_TG3_MISC_SHDW_SCR5_DLLAPD;

	tg3_writephy(tp, MII_TG3_MISC_SHDW, reg);


	reg = MII_TG3_MISC_SHDW_WREN |
	      MII_TG3_MISC_SHDW_APD_SEL |
	      MII_TG3_MISC_SHDW_APD_WKTM_84MS;
	if (enable)
		reg |= MII_TG3_MISC_SHDW_APD_ENABLE;

	tg3_writephy(tp, MII_TG3_MISC_SHDW, reg);
}

static void tg3_phy_toggle_automdix(struct tg3 *tp, int enable)
{
	u32 phy;

	if (!(tp->tg3_flags2 & TG3_FLG2_5705_PLUS) ||
	    (tp->phy_flags & TG3_PHYFLG_ANY_SERDES))
		return;

	if (tp->phy_flags & TG3_PHYFLG_IS_FET) {
		u32 ephy;

		if (!tg3_readphy(tp, MII_TG3_FET_TEST, &ephy)) {
			u32 reg = MII_TG3_FET_SHDW_MISCCTRL;

			tg3_writephy(tp, MII_TG3_FET_TEST,
				     ephy | MII_TG3_FET_SHADOW_EN);
			if (!tg3_readphy(tp, reg, &phy)) {
				if (enable)
					phy |= MII_TG3_FET_SHDW_MISCCTRL_MDIX;
				else
					phy &= ~MII_TG3_FET_SHDW_MISCCTRL_MDIX;
				tg3_writephy(tp, reg, phy);
			}
			tg3_writephy(tp, MII_TG3_FET_TEST, ephy);
		}
	} else {
		phy = MII_TG3_AUXCTL_MISC_RDSEL_MISC |
		      MII_TG3_AUXCTL_SHDWSEL_MISC;
		if (!tg3_writephy(tp, MII_TG3_AUX_CTRL, phy) &&
		    !tg3_readphy(tp, MII_TG3_AUX_CTRL, &phy)) {
			if (enable)
				phy |= MII_TG3_AUXCTL_MISC_FORCE_AMDIX;
			else
				phy &= ~MII_TG3_AUXCTL_MISC_FORCE_AMDIX;
			phy |= MII_TG3_AUXCTL_MISC_WREN;
			tg3_writephy(tp, MII_TG3_AUX_CTRL, phy);
		}
	}
}

static void tg3_phy_set_wirespeed(struct tg3 *tp)
{
	u32 val;

	if (tp->phy_flags & TG3_PHYFLG_NO_ETH_WIRE_SPEED)
		return;

	if (!tg3_writephy(tp, MII_TG3_AUX_CTRL, 0x7007) &&
	    !tg3_readphy(tp, MII_TG3_AUX_CTRL, &val))
		tg3_writephy(tp, MII_TG3_AUX_CTRL,
			     (val | (1 << 15) | (1 << 4)));
}

static void tg3_phy_apply_otp(struct tg3 *tp)
{
	u32 otp, phy;

	if (!tp->phy_otp)
		return;

	otp = tp->phy_otp;

	/* Enable SM_DSP clock and tx 6dB coding. */
	phy = MII_TG3_AUXCTL_SHDWSEL_AUXCTL |
	      MII_TG3_AUXCTL_ACTL_SMDSP_ENA |
	      MII_TG3_AUXCTL_ACTL_TX_6DB;
	tg3_writephy(tp, MII_TG3_AUX_CTRL, phy);

	phy = ((otp & TG3_OTP_AGCTGT_MASK) >> TG3_OTP_AGCTGT_SHIFT);
	phy |= MII_TG3_DSP_TAP1_AGCTGT_DFLT;
	tg3_phydsp_write(tp, MII_TG3_DSP_TAP1, phy);

	phy = ((otp & TG3_OTP_HPFFLTR_MASK) >> TG3_OTP_HPFFLTR_SHIFT) |
	      ((otp & TG3_OTP_HPFOVER_MASK) >> TG3_OTP_HPFOVER_SHIFT);
	tg3_phydsp_write(tp, MII_TG3_DSP_AADJ1CH0, phy);

	phy = ((otp & TG3_OTP_LPFDIS_MASK) >> TG3_OTP_LPFDIS_SHIFT);
	phy |= MII_TG3_DSP_AADJ1CH3_ADCCKADJ;
	tg3_phydsp_write(tp, MII_TG3_DSP_AADJ1CH3, phy);

	phy = ((otp & TG3_OTP_VDAC_MASK) >> TG3_OTP_VDAC_SHIFT);
	tg3_phydsp_write(tp, MII_TG3_DSP_EXP75, phy);

	phy = ((otp & TG3_OTP_10BTAMP_MASK) >> TG3_OTP_10BTAMP_SHIFT);
	tg3_phydsp_write(tp, MII_TG3_DSP_EXP96, phy);

	phy = ((otp & TG3_OTP_ROFF_MASK) >> TG3_OTP_ROFF_SHIFT) |
	      ((otp & TG3_OTP_RCOFF_MASK) >> TG3_OTP_RCOFF_SHIFT);
	tg3_phydsp_write(tp, MII_TG3_DSP_EXP97, phy);

	/* Turn off SM_DSP clock. */
	phy = MII_TG3_AUXCTL_SHDWSEL_AUXCTL |
	      MII_TG3_AUXCTL_ACTL_TX_6DB;
	tg3_writephy(tp, MII_TG3_AUX_CTRL, phy);
}

static void tg3_phy_eee_adjust(struct tg3 *tp, u32 current_link_up)
{
	u32 val;

	if (!(tp->phy_flags & TG3_PHYFLG_EEE_CAP))
		return;

	tp->setlpicnt = 0;

	if (tp->link_config.autoneg == AUTONEG_ENABLE &&
	    current_link_up == 1 &&
<<<<<<< HEAD
	    (tp->link_config.active_speed == SPEED_1000 ||
	     (tp->link_config.active_speed == SPEED_100 &&
	      tp->link_config.active_duplex == DUPLEX_FULL))) {
=======
	    tp->link_config.active_duplex == DUPLEX_FULL &&
	    (tp->link_config.active_speed == SPEED_100 ||
	     tp->link_config.active_speed == SPEED_1000)) {
>>>>>>> 3cbea436
		u32 eeectl;

		if (tp->link_config.active_speed == SPEED_1000)
			eeectl = TG3_CPMU_EEE_CTRL_EXIT_16_5_US;
		else
			eeectl = TG3_CPMU_EEE_CTRL_EXIT_36_US;

		tw32(TG3_CPMU_EEE_CTRL, eeectl);

<<<<<<< HEAD
		tg3_phy_cl45_read(tp, 0x7, TG3_CL45_D7_EEERES_STAT, &val);
=======
		tg3_phy_cl45_read(tp, MDIO_MMD_AN,
				  TG3_CL45_D7_EEERES_STAT, &val);
>>>>>>> 3cbea436

		if (val == TG3_CL45_D7_EEERES_STAT_LP_1000T ||
		    val == TG3_CL45_D7_EEERES_STAT_LP_100TX)
			tp->setlpicnt = 2;
	}

	if (!tp->setlpicnt) {
		val = tr32(TG3_CPMU_EEE_MODE);
		tw32(TG3_CPMU_EEE_MODE, val & ~TG3_CPMU_EEEMD_LPI_ENABLE);
	}
}

static int tg3_wait_macro_done(struct tg3 *tp)
{
	int limit = 100;

	while (limit--) {
		u32 tmp32;

		if (!tg3_readphy(tp, MII_TG3_DSP_CONTROL, &tmp32)) {
			if ((tmp32 & 0x1000) == 0)
				break;
		}
	}
	if (limit < 0)
		return -EBUSY;

	return 0;
}

static int tg3_phy_write_and_check_testpat(struct tg3 *tp, int *resetp)
{
	static const u32 test_pat[4][6] = {
	{ 0x00005555, 0x00000005, 0x00002aaa, 0x0000000a, 0x00003456, 0x00000003 },
	{ 0x00002aaa, 0x0000000a, 0x00003333, 0x00000003, 0x0000789a, 0x00000005 },
	{ 0x00005a5a, 0x00000005, 0x00002a6a, 0x0000000a, 0x00001bcd, 0x00000003 },
	{ 0x00002a5a, 0x0000000a, 0x000033c3, 0x00000003, 0x00002ef1, 0x00000005 }
	};
	int chan;

	for (chan = 0; chan < 4; chan++) {
		int i;

		tg3_writephy(tp, MII_TG3_DSP_ADDRESS,
			     (chan * 0x2000) | 0x0200);
		tg3_writephy(tp, MII_TG3_DSP_CONTROL, 0x0002);

		for (i = 0; i < 6; i++)
			tg3_writephy(tp, MII_TG3_DSP_RW_PORT,
				     test_pat[chan][i]);

		tg3_writephy(tp, MII_TG3_DSP_CONTROL, 0x0202);
		if (tg3_wait_macro_done(tp)) {
			*resetp = 1;
			return -EBUSY;
		}

		tg3_writephy(tp, MII_TG3_DSP_ADDRESS,
			     (chan * 0x2000) | 0x0200);
		tg3_writephy(tp, MII_TG3_DSP_CONTROL, 0x0082);
		if (tg3_wait_macro_done(tp)) {
			*resetp = 1;
			return -EBUSY;
		}

		tg3_writephy(tp, MII_TG3_DSP_CONTROL, 0x0802);
		if (tg3_wait_macro_done(tp)) {
			*resetp = 1;
			return -EBUSY;
		}

		for (i = 0; i < 6; i += 2) {
			u32 low, high;

			if (tg3_readphy(tp, MII_TG3_DSP_RW_PORT, &low) ||
			    tg3_readphy(tp, MII_TG3_DSP_RW_PORT, &high) ||
			    tg3_wait_macro_done(tp)) {
				*resetp = 1;
				return -EBUSY;
			}
			low &= 0x7fff;
			high &= 0x000f;
			if (low != test_pat[chan][i] ||
			    high != test_pat[chan][i+1]) {
				tg3_writephy(tp, MII_TG3_DSP_ADDRESS, 0x000b);
				tg3_writephy(tp, MII_TG3_DSP_RW_PORT, 0x4001);
				tg3_writephy(tp, MII_TG3_DSP_RW_PORT, 0x4005);

				return -EBUSY;
			}
		}
	}

	return 0;
}

static int tg3_phy_reset_chanpat(struct tg3 *tp)
{
	int chan;

	for (chan = 0; chan < 4; chan++) {
		int i;

		tg3_writephy(tp, MII_TG3_DSP_ADDRESS,
			     (chan * 0x2000) | 0x0200);
		tg3_writephy(tp, MII_TG3_DSP_CONTROL, 0x0002);
		for (i = 0; i < 6; i++)
			tg3_writephy(tp, MII_TG3_DSP_RW_PORT, 0x000);
		tg3_writephy(tp, MII_TG3_DSP_CONTROL, 0x0202);
		if (tg3_wait_macro_done(tp))
			return -EBUSY;
	}

	return 0;
}

static int tg3_phy_reset_5703_4_5(struct tg3 *tp)
{
	u32 reg32, phy9_orig;
	int retries, do_phy_reset, err;

	retries = 10;
	do_phy_reset = 1;
	do {
		if (do_phy_reset) {
			err = tg3_bmcr_reset(tp);
			if (err)
				return err;
			do_phy_reset = 0;
		}

		/* Disable transmitter and interrupt.  */
		if (tg3_readphy(tp, MII_TG3_EXT_CTRL, &reg32))
			continue;

		reg32 |= 0x3000;
		tg3_writephy(tp, MII_TG3_EXT_CTRL, reg32);

		/* Set full-duplex, 1000 mbps.  */
		tg3_writephy(tp, MII_BMCR,
			     BMCR_FULLDPLX | TG3_BMCR_SPEED1000);

		/* Set to master mode.  */
		if (tg3_readphy(tp, MII_TG3_CTRL, &phy9_orig))
			continue;

		tg3_writephy(tp, MII_TG3_CTRL,
			     (MII_TG3_CTRL_AS_MASTER |
			      MII_TG3_CTRL_ENABLE_AS_MASTER));

		/* Enable SM_DSP_CLOCK and 6dB.  */
		tg3_writephy(tp, MII_TG3_AUX_CTRL, 0x0c00);

		/* Block the PHY control access.  */
		tg3_phydsp_write(tp, 0x8005, 0x0800);

		err = tg3_phy_write_and_check_testpat(tp, &do_phy_reset);
		if (!err)
			break;
	} while (--retries);

	err = tg3_phy_reset_chanpat(tp);
	if (err)
		return err;

	tg3_phydsp_write(tp, 0x8005, 0x0000);

	tg3_writephy(tp, MII_TG3_DSP_ADDRESS, 0x8200);
	tg3_writephy(tp, MII_TG3_DSP_CONTROL, 0x0000);

	if (GET_ASIC_REV(tp->pci_chip_rev_id) == ASIC_REV_5703 ||
	    GET_ASIC_REV(tp->pci_chip_rev_id) == ASIC_REV_5704) {
		/* Set Extended packet length bit for jumbo frames */
		tg3_writephy(tp, MII_TG3_AUX_CTRL, 0x4400);
	} else {
		tg3_writephy(tp, MII_TG3_AUX_CTRL, 0x0400);
	}

	tg3_writephy(tp, MII_TG3_CTRL, phy9_orig);

	if (!tg3_readphy(tp, MII_TG3_EXT_CTRL, &reg32)) {
		reg32 &= ~0x3000;
		tg3_writephy(tp, MII_TG3_EXT_CTRL, reg32);
	} else if (!err)
		err = -EBUSY;

	return err;
}

/* This will reset the tigon3 PHY if there is no valid
 * link unless the FORCE argument is non-zero.
 */
static int tg3_phy_reset(struct tg3 *tp)
{
	u32 val, cpmuctrl;
	int err;

	if (GET_ASIC_REV(tp->pci_chip_rev_id) == ASIC_REV_5906) {
		val = tr32(GRC_MISC_CFG);
		tw32_f(GRC_MISC_CFG, val & ~GRC_MISC_CFG_EPHY_IDDQ);
		udelay(40);
	}
	err  = tg3_readphy(tp, MII_BMSR, &val);
	err |= tg3_readphy(tp, MII_BMSR, &val);
	if (err != 0)
		return -EBUSY;

	if (netif_running(tp->dev) && netif_carrier_ok(tp->dev)) {
		netif_carrier_off(tp->dev);
		tg3_link_report(tp);
	}

	if (GET_ASIC_REV(tp->pci_chip_rev_id) == ASIC_REV_5703 ||
	    GET_ASIC_REV(tp->pci_chip_rev_id) == ASIC_REV_5704 ||
	    GET_ASIC_REV(tp->pci_chip_rev_id) == ASIC_REV_5705) {
		err = tg3_phy_reset_5703_4_5(tp);
		if (err)
			return err;
		goto out;
	}

	cpmuctrl = 0;
	if (GET_ASIC_REV(tp->pci_chip_rev_id) == ASIC_REV_5784 &&
	    GET_CHIP_REV(tp->pci_chip_rev_id) != CHIPREV_5784_AX) {
		cpmuctrl = tr32(TG3_CPMU_CTRL);
		if (cpmuctrl & CPMU_CTRL_GPHY_10MB_RXONLY)
			tw32(TG3_CPMU_CTRL,
			     cpmuctrl & ~CPMU_CTRL_GPHY_10MB_RXONLY);
	}

	err = tg3_bmcr_reset(tp);
	if (err)
		return err;

	if (cpmuctrl & CPMU_CTRL_GPHY_10MB_RXONLY) {
		val = MII_TG3_DSP_EXP8_AEDW | MII_TG3_DSP_EXP8_REJ2MHz;
		tg3_phydsp_write(tp, MII_TG3_DSP_EXP8, val);

		tw32(TG3_CPMU_CTRL, cpmuctrl);
	}

	if (GET_CHIP_REV(tp->pci_chip_rev_id) == CHIPREV_5784_AX ||
	    GET_CHIP_REV(tp->pci_chip_rev_id) == CHIPREV_5761_AX) {
		val = tr32(TG3_CPMU_LSPD_1000MB_CLK);
		if ((val & CPMU_LSPD_1000MB_MACCLK_MASK) ==
		    CPMU_LSPD_1000MB_MACCLK_12_5) {
			val &= ~CPMU_LSPD_1000MB_MACCLK_MASK;
			udelay(40);
			tw32_f(TG3_CPMU_LSPD_1000MB_CLK, val);
		}
	}

	if ((GET_ASIC_REV(tp->pci_chip_rev_id) == ASIC_REV_5717 ||
	     GET_ASIC_REV(tp->pci_chip_rev_id) == ASIC_REV_5719) &&
	    (tp->phy_flags & TG3_PHYFLG_MII_SERDES))
		return 0;

	tg3_phy_apply_otp(tp);

	if (tp->phy_flags & TG3_PHYFLG_ENABLE_APD)
		tg3_phy_toggle_apd(tp, true);
	else
		tg3_phy_toggle_apd(tp, false);

out:
	if (tp->phy_flags & TG3_PHYFLG_ADC_BUG) {
		tg3_writephy(tp, MII_TG3_AUX_CTRL, 0x0c00);
		tg3_phydsp_write(tp, 0x201f, 0x2aaa);
		tg3_phydsp_write(tp, 0x000a, 0x0323);
		tg3_writephy(tp, MII_TG3_AUX_CTRL, 0x0400);
	}
	if (tp->phy_flags & TG3_PHYFLG_5704_A0_BUG) {
		tg3_writephy(tp, MII_TG3_MISC_SHDW, 0x8d68);
		tg3_writephy(tp, MII_TG3_MISC_SHDW, 0x8d68);
	}
	if (tp->phy_flags & TG3_PHYFLG_BER_BUG) {
		tg3_writephy(tp, MII_TG3_AUX_CTRL, 0x0c00);
		tg3_phydsp_write(tp, 0x000a, 0x310b);
		tg3_phydsp_write(tp, 0x201f, 0x9506);
		tg3_phydsp_write(tp, 0x401f, 0x14e2);
		tg3_writephy(tp, MII_TG3_AUX_CTRL, 0x0400);
	} else if (tp->phy_flags & TG3_PHYFLG_JITTER_BUG) {
		tg3_writephy(tp, MII_TG3_AUX_CTRL, 0x0c00);
		tg3_writephy(tp, MII_TG3_DSP_ADDRESS, 0x000a);
		if (tp->phy_flags & TG3_PHYFLG_ADJUST_TRIM) {
			tg3_writephy(tp, MII_TG3_DSP_RW_PORT, 0x110b);
			tg3_writephy(tp, MII_TG3_TEST1,
				     MII_TG3_TEST1_TRIM_EN | 0x4);
		} else
			tg3_writephy(tp, MII_TG3_DSP_RW_PORT, 0x010b);
		tg3_writephy(tp, MII_TG3_AUX_CTRL, 0x0400);
	}
	/* Set Extended packet length bit (bit 14) on all chips that */
	/* support jumbo frames */
	if ((tp->phy_id & TG3_PHY_ID_MASK) == TG3_PHY_ID_BCM5401) {
		/* Cannot do read-modify-write on 5401 */
		tg3_writephy(tp, MII_TG3_AUX_CTRL, 0x4c20);
	} else if (tp->tg3_flags & TG3_FLAG_JUMBO_CAPABLE) {
		/* Set bit 14 with read-modify-write to preserve other bits */
		if (!tg3_writephy(tp, MII_TG3_AUX_CTRL, 0x0007) &&
		    !tg3_readphy(tp, MII_TG3_AUX_CTRL, &val))
			tg3_writephy(tp, MII_TG3_AUX_CTRL, val | 0x4000);
	}

	/* Set phy register 0x10 bit 0 to high fifo elasticity to support
	 * jumbo frames transmission.
	 */
	if (tp->tg3_flags & TG3_FLAG_JUMBO_CAPABLE) {
		if (!tg3_readphy(tp, MII_TG3_EXT_CTRL, &val))
			tg3_writephy(tp, MII_TG3_EXT_CTRL,
				     val | MII_TG3_EXT_CTRL_FIFO_ELASTIC);
	}

	if (GET_ASIC_REV(tp->pci_chip_rev_id) == ASIC_REV_5906) {
		/* adjust output voltage */
		tg3_writephy(tp, MII_TG3_FET_PTEST, 0x12);
	}

	tg3_phy_toggle_automdix(tp, 1);
	tg3_phy_set_wirespeed(tp);
	return 0;
}

static void tg3_frob_aux_power(struct tg3 *tp)
{
	struct tg3 *tp_peer = tp;

	/* The GPIOs do something completely different on 57765. */
	if ((tp->tg3_flags2 & TG3_FLG2_IS_NIC) == 0 ||
	    GET_ASIC_REV(tp->pci_chip_rev_id) == ASIC_REV_5719 ||
	    GET_ASIC_REV(tp->pci_chip_rev_id) == ASIC_REV_57765)
		return;

	if (GET_ASIC_REV(tp->pci_chip_rev_id) == ASIC_REV_5704 ||
	    GET_ASIC_REV(tp->pci_chip_rev_id) == ASIC_REV_5714 ||
	    GET_ASIC_REV(tp->pci_chip_rev_id) == ASIC_REV_5717) {
		struct net_device *dev_peer;

		dev_peer = pci_get_drvdata(tp->pdev_peer);
		/* remove_one() may have been run on the peer. */
		if (!dev_peer)
			tp_peer = tp;
		else
			tp_peer = netdev_priv(dev_peer);
	}

	if ((tp->tg3_flags & TG3_FLAG_WOL_ENABLE) != 0 ||
	    (tp->tg3_flags & TG3_FLAG_ENABLE_ASF) != 0 ||
	    (tp_peer->tg3_flags & TG3_FLAG_WOL_ENABLE) != 0 ||
	    (tp_peer->tg3_flags & TG3_FLAG_ENABLE_ASF) != 0) {
		if (GET_ASIC_REV(tp->pci_chip_rev_id) == ASIC_REV_5700 ||
		    GET_ASIC_REV(tp->pci_chip_rev_id) == ASIC_REV_5701) {
			tw32_wait_f(GRC_LOCAL_CTRL, tp->grc_local_ctrl |
				    (GRC_LCLCTRL_GPIO_OE0 |
				     GRC_LCLCTRL_GPIO_OE1 |
				     GRC_LCLCTRL_GPIO_OE2 |
				     GRC_LCLCTRL_GPIO_OUTPUT0 |
				     GRC_LCLCTRL_GPIO_OUTPUT1),
				    100);
		} else if (tp->pdev->device == PCI_DEVICE_ID_TIGON3_5761 ||
			   tp->pdev->device == TG3PCI_DEVICE_TIGON3_5761S) {
			/* The 5761 non-e device swaps GPIO 0 and GPIO 2. */
			u32 grc_local_ctrl = GRC_LCLCTRL_GPIO_OE0 |
					     GRC_LCLCTRL_GPIO_OE1 |
					     GRC_LCLCTRL_GPIO_OE2 |
					     GRC_LCLCTRL_GPIO_OUTPUT0 |
					     GRC_LCLCTRL_GPIO_OUTPUT1 |
					     tp->grc_local_ctrl;
			tw32_wait_f(GRC_LOCAL_CTRL, grc_local_ctrl, 100);

			grc_local_ctrl |= GRC_LCLCTRL_GPIO_OUTPUT2;
			tw32_wait_f(GRC_LOCAL_CTRL, grc_local_ctrl, 100);

			grc_local_ctrl &= ~GRC_LCLCTRL_GPIO_OUTPUT0;
			tw32_wait_f(GRC_LOCAL_CTRL, grc_local_ctrl, 100);
		} else {
			u32 no_gpio2;
			u32 grc_local_ctrl = 0;

			if (tp_peer != tp &&
			    (tp_peer->tg3_flags & TG3_FLAG_INIT_COMPLETE) != 0)
				return;

			/* Workaround to prevent overdrawing Amps. */
			if (GET_ASIC_REV(tp->pci_chip_rev_id) ==
			    ASIC_REV_5714) {
				grc_local_ctrl |= GRC_LCLCTRL_GPIO_OE3;
				tw32_wait_f(GRC_LOCAL_CTRL, tp->grc_local_ctrl |
					    grc_local_ctrl, 100);
			}

			/* On 5753 and variants, GPIO2 cannot be used. */
			no_gpio2 = tp->nic_sram_data_cfg &
				    NIC_SRAM_DATA_CFG_NO_GPIO2;

			grc_local_ctrl |= GRC_LCLCTRL_GPIO_OE0 |
					 GRC_LCLCTRL_GPIO_OE1 |
					 GRC_LCLCTRL_GPIO_OE2 |
					 GRC_LCLCTRL_GPIO_OUTPUT1 |
					 GRC_LCLCTRL_GPIO_OUTPUT2;
			if (no_gpio2) {
				grc_local_ctrl &= ~(GRC_LCLCTRL_GPIO_OE2 |
						    GRC_LCLCTRL_GPIO_OUTPUT2);
			}
			tw32_wait_f(GRC_LOCAL_CTRL, tp->grc_local_ctrl |
						    grc_local_ctrl, 100);

			grc_local_ctrl |= GRC_LCLCTRL_GPIO_OUTPUT0;

			tw32_wait_f(GRC_LOCAL_CTRL, tp->grc_local_ctrl |
						    grc_local_ctrl, 100);

			if (!no_gpio2) {
				grc_local_ctrl &= ~GRC_LCLCTRL_GPIO_OUTPUT2;
				tw32_wait_f(GRC_LOCAL_CTRL, tp->grc_local_ctrl |
					    grc_local_ctrl, 100);
			}
		}
	} else {
		if (GET_ASIC_REV(tp->pci_chip_rev_id) != ASIC_REV_5700 &&
		    GET_ASIC_REV(tp->pci_chip_rev_id) != ASIC_REV_5701) {
			if (tp_peer != tp &&
			    (tp_peer->tg3_flags & TG3_FLAG_INIT_COMPLETE) != 0)
				return;

			tw32_wait_f(GRC_LOCAL_CTRL, tp->grc_local_ctrl |
				    (GRC_LCLCTRL_GPIO_OE1 |
				     GRC_LCLCTRL_GPIO_OUTPUT1), 100);

			tw32_wait_f(GRC_LOCAL_CTRL, tp->grc_local_ctrl |
				    GRC_LCLCTRL_GPIO_OE1, 100);

			tw32_wait_f(GRC_LOCAL_CTRL, tp->grc_local_ctrl |
				    (GRC_LCLCTRL_GPIO_OE1 |
				     GRC_LCLCTRL_GPIO_OUTPUT1), 100);
		}
	}
}

static int tg3_5700_link_polarity(struct tg3 *tp, u32 speed)
{
	if (tp->led_ctrl == LED_CTRL_MODE_PHY_2)
		return 1;
	else if ((tp->phy_id & TG3_PHY_ID_MASK) == TG3_PHY_ID_BCM5411) {
		if (speed != SPEED_10)
			return 1;
	} else if (speed == SPEED_10)
		return 1;

	return 0;
}

static int tg3_setup_phy(struct tg3 *, int);

#define RESET_KIND_SHUTDOWN	0
#define RESET_KIND_INIT		1
#define RESET_KIND_SUSPEND	2

static void tg3_write_sig_post_reset(struct tg3 *, int);
static int tg3_halt_cpu(struct tg3 *, u32);

static void tg3_power_down_phy(struct tg3 *tp, bool do_low_power)
{
	u32 val;

	if (tp->phy_flags & TG3_PHYFLG_PHY_SERDES) {
		if (GET_ASIC_REV(tp->pci_chip_rev_id) == ASIC_REV_5704) {
			u32 sg_dig_ctrl = tr32(SG_DIG_CTRL);
			u32 serdes_cfg = tr32(MAC_SERDES_CFG);

			sg_dig_ctrl |=
				SG_DIG_USING_HW_AUTONEG | SG_DIG_SOFT_RESET;
			tw32(SG_DIG_CTRL, sg_dig_ctrl);
			tw32(MAC_SERDES_CFG, serdes_cfg | (1 << 15));
		}
		return;
	}

	if (GET_ASIC_REV(tp->pci_chip_rev_id) == ASIC_REV_5906) {
		tg3_bmcr_reset(tp);
		val = tr32(GRC_MISC_CFG);
		tw32_f(GRC_MISC_CFG, val | GRC_MISC_CFG_EPHY_IDDQ);
		udelay(40);
		return;
	} else if (tp->phy_flags & TG3_PHYFLG_IS_FET) {
		u32 phytest;
		if (!tg3_readphy(tp, MII_TG3_FET_TEST, &phytest)) {
			u32 phy;

			tg3_writephy(tp, MII_ADVERTISE, 0);
			tg3_writephy(tp, MII_BMCR,
				     BMCR_ANENABLE | BMCR_ANRESTART);

			tg3_writephy(tp, MII_TG3_FET_TEST,
				     phytest | MII_TG3_FET_SHADOW_EN);
			if (!tg3_readphy(tp, MII_TG3_FET_SHDW_AUXMODE4, &phy)) {
				phy |= MII_TG3_FET_SHDW_AUXMODE4_SBPD;
				tg3_writephy(tp,
					     MII_TG3_FET_SHDW_AUXMODE4,
					     phy);
			}
			tg3_writephy(tp, MII_TG3_FET_TEST, phytest);
		}
		return;
	} else if (do_low_power) {
		tg3_writephy(tp, MII_TG3_EXT_CTRL,
			     MII_TG3_EXT_CTRL_FORCE_LED_OFF);

		tg3_writephy(tp, MII_TG3_AUX_CTRL,
			     MII_TG3_AUXCTL_SHDWSEL_PWRCTL |
			     MII_TG3_AUXCTL_PCTL_100TX_LPWR |
			     MII_TG3_AUXCTL_PCTL_SPR_ISOLATE |
			     MII_TG3_AUXCTL_PCTL_VREG_11V);
	}

	/* The PHY should not be powered down on some chips because
	 * of bugs.
	 */
	if (GET_ASIC_REV(tp->pci_chip_rev_id) == ASIC_REV_5700 ||
	    GET_ASIC_REV(tp->pci_chip_rev_id) == ASIC_REV_5704 ||
	    (GET_ASIC_REV(tp->pci_chip_rev_id) == ASIC_REV_5780 &&
	     (tp->phy_flags & TG3_PHYFLG_MII_SERDES)))
		return;

	if (GET_CHIP_REV(tp->pci_chip_rev_id) == CHIPREV_5784_AX ||
	    GET_CHIP_REV(tp->pci_chip_rev_id) == CHIPREV_5761_AX) {
		val = tr32(TG3_CPMU_LSPD_1000MB_CLK);
		val &= ~CPMU_LSPD_1000MB_MACCLK_MASK;
		val |= CPMU_LSPD_1000MB_MACCLK_12_5;
		tw32_f(TG3_CPMU_LSPD_1000MB_CLK, val);
	}

	tg3_writephy(tp, MII_BMCR, BMCR_PDOWN);
}

/* tp->lock is held. */
static int tg3_nvram_lock(struct tg3 *tp)
{
	if (tp->tg3_flags & TG3_FLAG_NVRAM) {
		int i;

		if (tp->nvram_lock_cnt == 0) {
			tw32(NVRAM_SWARB, SWARB_REQ_SET1);
			for (i = 0; i < 8000; i++) {
				if (tr32(NVRAM_SWARB) & SWARB_GNT1)
					break;
				udelay(20);
			}
			if (i == 8000) {
				tw32(NVRAM_SWARB, SWARB_REQ_CLR1);
				return -ENODEV;
			}
		}
		tp->nvram_lock_cnt++;
	}
	return 0;
}

/* tp->lock is held. */
static void tg3_nvram_unlock(struct tg3 *tp)
{
	if (tp->tg3_flags & TG3_FLAG_NVRAM) {
		if (tp->nvram_lock_cnt > 0)
			tp->nvram_lock_cnt--;
		if (tp->nvram_lock_cnt == 0)
			tw32_f(NVRAM_SWARB, SWARB_REQ_CLR1);
	}
}

/* tp->lock is held. */
static void tg3_enable_nvram_access(struct tg3 *tp)
{
	if ((tp->tg3_flags2 & TG3_FLG2_5750_PLUS) &&
	    !(tp->tg3_flags3 & TG3_FLG3_PROTECTED_NVRAM)) {
		u32 nvaccess = tr32(NVRAM_ACCESS);

		tw32(NVRAM_ACCESS, nvaccess | ACCESS_ENABLE);
	}
}

/* tp->lock is held. */
static void tg3_disable_nvram_access(struct tg3 *tp)
{
	if ((tp->tg3_flags2 & TG3_FLG2_5750_PLUS) &&
	    !(tp->tg3_flags3 & TG3_FLG3_PROTECTED_NVRAM)) {
		u32 nvaccess = tr32(NVRAM_ACCESS);

		tw32(NVRAM_ACCESS, nvaccess & ~ACCESS_ENABLE);
	}
}

static int tg3_nvram_read_using_eeprom(struct tg3 *tp,
					u32 offset, u32 *val)
{
	u32 tmp;
	int i;

	if (offset > EEPROM_ADDR_ADDR_MASK || (offset % 4) != 0)
		return -EINVAL;

	tmp = tr32(GRC_EEPROM_ADDR) & ~(EEPROM_ADDR_ADDR_MASK |
					EEPROM_ADDR_DEVID_MASK |
					EEPROM_ADDR_READ);
	tw32(GRC_EEPROM_ADDR,
	     tmp |
	     (0 << EEPROM_ADDR_DEVID_SHIFT) |
	     ((offset << EEPROM_ADDR_ADDR_SHIFT) &
	      EEPROM_ADDR_ADDR_MASK) |
	     EEPROM_ADDR_READ | EEPROM_ADDR_START);

	for (i = 0; i < 1000; i++) {
		tmp = tr32(GRC_EEPROM_ADDR);

		if (tmp & EEPROM_ADDR_COMPLETE)
			break;
		msleep(1);
	}
	if (!(tmp & EEPROM_ADDR_COMPLETE))
		return -EBUSY;

	tmp = tr32(GRC_EEPROM_DATA);

	/*
	 * The data will always be opposite the native endian
	 * format.  Perform a blind byteswap to compensate.
	 */
	*val = swab32(tmp);

	return 0;
}

#define NVRAM_CMD_TIMEOUT 10000

static int tg3_nvram_exec_cmd(struct tg3 *tp, u32 nvram_cmd)
{
	int i;

	tw32(NVRAM_CMD, nvram_cmd);
	for (i = 0; i < NVRAM_CMD_TIMEOUT; i++) {
		udelay(10);
		if (tr32(NVRAM_CMD) & NVRAM_CMD_DONE) {
			udelay(10);
			break;
		}
	}

	if (i == NVRAM_CMD_TIMEOUT)
		return -EBUSY;

	return 0;
}

static u32 tg3_nvram_phys_addr(struct tg3 *tp, u32 addr)
{
	if ((tp->tg3_flags & TG3_FLAG_NVRAM) &&
	    (tp->tg3_flags & TG3_FLAG_NVRAM_BUFFERED) &&
	    (tp->tg3_flags2 & TG3_FLG2_FLASH) &&
	   !(tp->tg3_flags3 & TG3_FLG3_NO_NVRAM_ADDR_TRANS) &&
	    (tp->nvram_jedecnum == JEDEC_ATMEL))

		addr = ((addr / tp->nvram_pagesize) <<
			ATMEL_AT45DB0X1B_PAGE_POS) +
		       (addr % tp->nvram_pagesize);

	return addr;
}

static u32 tg3_nvram_logical_addr(struct tg3 *tp, u32 addr)
{
	if ((tp->tg3_flags & TG3_FLAG_NVRAM) &&
	    (tp->tg3_flags & TG3_FLAG_NVRAM_BUFFERED) &&
	    (tp->tg3_flags2 & TG3_FLG2_FLASH) &&
	   !(tp->tg3_flags3 & TG3_FLG3_NO_NVRAM_ADDR_TRANS) &&
	    (tp->nvram_jedecnum == JEDEC_ATMEL))

		addr = ((addr >> ATMEL_AT45DB0X1B_PAGE_POS) *
			tp->nvram_pagesize) +
		       (addr & ((1 << ATMEL_AT45DB0X1B_PAGE_POS) - 1));

	return addr;
}

/* NOTE: Data read in from NVRAM is byteswapped according to
 * the byteswapping settings for all other register accesses.
 * tg3 devices are BE devices, so on a BE machine, the data
 * returned will be exactly as it is seen in NVRAM.  On a LE
 * machine, the 32-bit value will be byteswapped.
 */
static int tg3_nvram_read(struct tg3 *tp, u32 offset, u32 *val)
{
	int ret;

	if (!(tp->tg3_flags & TG3_FLAG_NVRAM))
		return tg3_nvram_read_using_eeprom(tp, offset, val);

	offset = tg3_nvram_phys_addr(tp, offset);

	if (offset > NVRAM_ADDR_MSK)
		return -EINVAL;

	ret = tg3_nvram_lock(tp);
	if (ret)
		return ret;

	tg3_enable_nvram_access(tp);

	tw32(NVRAM_ADDR, offset);
	ret = tg3_nvram_exec_cmd(tp, NVRAM_CMD_RD | NVRAM_CMD_GO |
		NVRAM_CMD_FIRST | NVRAM_CMD_LAST | NVRAM_CMD_DONE);

	if (ret == 0)
		*val = tr32(NVRAM_RDDATA);

	tg3_disable_nvram_access(tp);

	tg3_nvram_unlock(tp);

	return ret;
}

/* Ensures NVRAM data is in bytestream format. */
static int tg3_nvram_read_be32(struct tg3 *tp, u32 offset, __be32 *val)
{
	u32 v;
	int res = tg3_nvram_read(tp, offset, &v);
	if (!res)
		*val = cpu_to_be32(v);
	return res;
}

/* tp->lock is held. */
static void __tg3_set_mac_addr(struct tg3 *tp, int skip_mac_1)
{
	u32 addr_high, addr_low;
	int i;

	addr_high = ((tp->dev->dev_addr[0] << 8) |
		     tp->dev->dev_addr[1]);
	addr_low = ((tp->dev->dev_addr[2] << 24) |
		    (tp->dev->dev_addr[3] << 16) |
		    (tp->dev->dev_addr[4] <<  8) |
		    (tp->dev->dev_addr[5] <<  0));
	for (i = 0; i < 4; i++) {
		if (i == 1 && skip_mac_1)
			continue;
		tw32(MAC_ADDR_0_HIGH + (i * 8), addr_high);
		tw32(MAC_ADDR_0_LOW + (i * 8), addr_low);
	}

	if (GET_ASIC_REV(tp->pci_chip_rev_id) == ASIC_REV_5703 ||
	    GET_ASIC_REV(tp->pci_chip_rev_id) == ASIC_REV_5704) {
		for (i = 0; i < 12; i++) {
			tw32(MAC_EXTADDR_0_HIGH + (i * 8), addr_high);
			tw32(MAC_EXTADDR_0_LOW + (i * 8), addr_low);
		}
	}

	addr_high = (tp->dev->dev_addr[0] +
		     tp->dev->dev_addr[1] +
		     tp->dev->dev_addr[2] +
		     tp->dev->dev_addr[3] +
		     tp->dev->dev_addr[4] +
		     tp->dev->dev_addr[5]) &
		TX_BACKOFF_SEED_MASK;
	tw32(MAC_TX_BACKOFF_SEED, addr_high);
}

static void tg3_enable_register_access(struct tg3 *tp)
{
	/*
	 * Make sure register accesses (indirect or otherwise) will function
	 * correctly.
	 */
	pci_write_config_dword(tp->pdev,
			       TG3PCI_MISC_HOST_CTRL, tp->misc_host_ctrl);
}

static int tg3_power_up(struct tg3 *tp)
{
	tg3_enable_register_access(tp);

	pci_set_power_state(tp->pdev, PCI_D0);

	/* Switch out of Vaux if it is a NIC */
	if (tp->tg3_flags2 & TG3_FLG2_IS_NIC)
		tw32_wait_f(GRC_LOCAL_CTRL, tp->grc_local_ctrl, 100);

	return 0;
}

<<<<<<< HEAD
	default:
		netdev_err(tp->dev, "Invalid power state (D%d) requested\n",
			   state);
		return -EINVAL;
	}
=======
static int tg3_power_down_prepare(struct tg3 *tp)
{
	u32 misc_host_ctrl;
	bool device_should_wake, do_low_power;

	tg3_enable_register_access(tp);
>>>>>>> 3cbea436

	/* Restore the CLKREQ setting. */
	if (tp->tg3_flags3 & TG3_FLG3_CLKREQ_BUG) {
		u16 lnkctl;

		pci_read_config_word(tp->pdev,
				     tp->pcie_cap + PCI_EXP_LNKCTL,
				     &lnkctl);
		lnkctl |= PCI_EXP_LNKCTL_CLKREQ_EN;
		pci_write_config_word(tp->pdev,
				      tp->pcie_cap + PCI_EXP_LNKCTL,
				      lnkctl);
	}

	misc_host_ctrl = tr32(TG3PCI_MISC_HOST_CTRL);
	tw32(TG3PCI_MISC_HOST_CTRL,
	     misc_host_ctrl | MISC_HOST_CTRL_MASK_PCI_INT);

	device_should_wake = device_may_wakeup(&tp->pdev->dev) &&
			     (tp->tg3_flags & TG3_FLAG_WOL_ENABLE);

	if (tp->tg3_flags3 & TG3_FLG3_USE_PHYLIB) {
		do_low_power = false;
		if ((tp->phy_flags & TG3_PHYFLG_IS_CONNECTED) &&
		    !(tp->phy_flags & TG3_PHYFLG_IS_LOW_POWER)) {
			struct phy_device *phydev;
			u32 phyid, advertising;

			phydev = tp->mdio_bus->phy_map[TG3_PHY_MII_ADDR];

			tp->phy_flags |= TG3_PHYFLG_IS_LOW_POWER;

			tp->link_config.orig_speed = phydev->speed;
			tp->link_config.orig_duplex = phydev->duplex;
			tp->link_config.orig_autoneg = phydev->autoneg;
			tp->link_config.orig_advertising = phydev->advertising;

			advertising = ADVERTISED_TP |
				      ADVERTISED_Pause |
				      ADVERTISED_Autoneg |
				      ADVERTISED_10baseT_Half;

			if ((tp->tg3_flags & TG3_FLAG_ENABLE_ASF) ||
			    device_should_wake) {
				if (tp->tg3_flags & TG3_FLAG_WOL_SPEED_100MB)
					advertising |=
						ADVERTISED_100baseT_Half |
						ADVERTISED_100baseT_Full |
						ADVERTISED_10baseT_Full;
				else
					advertising |= ADVERTISED_10baseT_Full;
			}

			phydev->advertising = advertising;

			phy_start_aneg(phydev);

			phyid = phydev->drv->phy_id & phydev->drv->phy_id_mask;
			if (phyid != PHY_ID_BCMAC131) {
				phyid &= PHY_BCM_OUI_MASK;
				if (phyid == PHY_BCM_OUI_1 ||
				    phyid == PHY_BCM_OUI_2 ||
				    phyid == PHY_BCM_OUI_3)
					do_low_power = true;
			}
		}
	} else {
		do_low_power = true;

		if (!(tp->phy_flags & TG3_PHYFLG_IS_LOW_POWER)) {
			tp->phy_flags |= TG3_PHYFLG_IS_LOW_POWER;
			tp->link_config.orig_speed = tp->link_config.speed;
			tp->link_config.orig_duplex = tp->link_config.duplex;
			tp->link_config.orig_autoneg = tp->link_config.autoneg;
		}

		if (!(tp->phy_flags & TG3_PHYFLG_ANY_SERDES)) {
			tp->link_config.speed = SPEED_10;
			tp->link_config.duplex = DUPLEX_HALF;
			tp->link_config.autoneg = AUTONEG_ENABLE;
			tg3_setup_phy(tp, 0);
		}
	}

	if (GET_ASIC_REV(tp->pci_chip_rev_id) == ASIC_REV_5906) {
		u32 val;

		val = tr32(GRC_VCPU_EXT_CTRL);
		tw32(GRC_VCPU_EXT_CTRL, val | GRC_VCPU_EXT_CTRL_DISABLE_WOL);
	} else if (!(tp->tg3_flags & TG3_FLAG_ENABLE_ASF)) {
		int i;
		u32 val;

		for (i = 0; i < 200; i++) {
			tg3_read_mem(tp, NIC_SRAM_FW_ASF_STATUS_MBOX, &val);
			if (val == ~NIC_SRAM_FIRMWARE_MBOX_MAGIC1)
				break;
			msleep(1);
		}
	}
	if (tp->tg3_flags & TG3_FLAG_WOL_CAP)
		tg3_write_mem(tp, NIC_SRAM_WOL_MBOX, WOL_SIGNATURE |
						     WOL_DRV_STATE_SHUTDOWN |
						     WOL_DRV_WOL |
						     WOL_SET_MAGIC_PKT);

	if (device_should_wake) {
		u32 mac_mode;

		if (!(tp->phy_flags & TG3_PHYFLG_PHY_SERDES)) {
			if (do_low_power) {
				tg3_writephy(tp, MII_TG3_AUX_CTRL, 0x5a);
				udelay(40);
			}

			if (tp->phy_flags & TG3_PHYFLG_MII_SERDES)
				mac_mode = MAC_MODE_PORT_MODE_GMII;
			else
				mac_mode = MAC_MODE_PORT_MODE_MII;

			mac_mode |= tp->mac_mode & MAC_MODE_LINK_POLARITY;
			if (GET_ASIC_REV(tp->pci_chip_rev_id) ==
			    ASIC_REV_5700) {
				u32 speed = (tp->tg3_flags &
					     TG3_FLAG_WOL_SPEED_100MB) ?
					     SPEED_100 : SPEED_10;
				if (tg3_5700_link_polarity(tp, speed))
					mac_mode |= MAC_MODE_LINK_POLARITY;
				else
					mac_mode &= ~MAC_MODE_LINK_POLARITY;
			}
		} else {
			mac_mode = MAC_MODE_PORT_MODE_TBI;
		}

		if (!(tp->tg3_flags2 & TG3_FLG2_5750_PLUS))
			tw32(MAC_LED_CTRL, tp->led_ctrl);

		mac_mode |= MAC_MODE_MAGIC_PKT_ENABLE;
		if (((tp->tg3_flags2 & TG3_FLG2_5705_PLUS) &&
		    !(tp->tg3_flags2 & TG3_FLG2_5780_CLASS)) &&
		    ((tp->tg3_flags & TG3_FLAG_ENABLE_ASF) ||
		     (tp->tg3_flags3 & TG3_FLG3_ENABLE_APE)))
			mac_mode |= MAC_MODE_KEEP_FRAME_IN_WOL;

		if (tp->tg3_flags3 & TG3_FLG3_ENABLE_APE)
			mac_mode |= MAC_MODE_APE_TX_EN |
				    MAC_MODE_APE_RX_EN |
				    MAC_MODE_TDE_ENABLE;

		tw32_f(MAC_MODE, mac_mode);
		udelay(100);

		tw32_f(MAC_RX_MODE, RX_MODE_ENABLE);
		udelay(10);
	}

	if (!(tp->tg3_flags & TG3_FLAG_WOL_SPEED_100MB) &&
	    (GET_ASIC_REV(tp->pci_chip_rev_id) == ASIC_REV_5700 ||
	     GET_ASIC_REV(tp->pci_chip_rev_id) == ASIC_REV_5701)) {
		u32 base_val;

		base_val = tp->pci_clock_ctrl;
		base_val |= (CLOCK_CTRL_RXCLK_DISABLE |
			     CLOCK_CTRL_TXCLK_DISABLE);

		tw32_wait_f(TG3PCI_CLOCK_CTRL, base_val | CLOCK_CTRL_ALTCLK |
			    CLOCK_CTRL_PWRDOWN_PLL133, 40);
	} else if ((tp->tg3_flags2 & TG3_FLG2_5780_CLASS) ||
		   (tp->tg3_flags & TG3_FLAG_CPMU_PRESENT) ||
		   (GET_ASIC_REV(tp->pci_chip_rev_id) == ASIC_REV_5906)) {
		/* do nothing */
	} else if (!((tp->tg3_flags2 & TG3_FLG2_5750_PLUS) &&
		     (tp->tg3_flags & TG3_FLAG_ENABLE_ASF))) {
		u32 newbits1, newbits2;

		if (GET_ASIC_REV(tp->pci_chip_rev_id) == ASIC_REV_5700 ||
		    GET_ASIC_REV(tp->pci_chip_rev_id) == ASIC_REV_5701) {
			newbits1 = (CLOCK_CTRL_RXCLK_DISABLE |
				    CLOCK_CTRL_TXCLK_DISABLE |
				    CLOCK_CTRL_ALTCLK);
			newbits2 = newbits1 | CLOCK_CTRL_44MHZ_CORE;
		} else if (tp->tg3_flags2 & TG3_FLG2_5705_PLUS) {
			newbits1 = CLOCK_CTRL_625_CORE;
			newbits2 = newbits1 | CLOCK_CTRL_ALTCLK;
		} else {
			newbits1 = CLOCK_CTRL_ALTCLK;
			newbits2 = newbits1 | CLOCK_CTRL_44MHZ_CORE;
		}

		tw32_wait_f(TG3PCI_CLOCK_CTRL, tp->pci_clock_ctrl | newbits1,
			    40);

		tw32_wait_f(TG3PCI_CLOCK_CTRL, tp->pci_clock_ctrl | newbits2,
			    40);

		if (!(tp->tg3_flags2 & TG3_FLG2_5705_PLUS)) {
			u32 newbits3;

			if (GET_ASIC_REV(tp->pci_chip_rev_id) == ASIC_REV_5700 ||
			    GET_ASIC_REV(tp->pci_chip_rev_id) == ASIC_REV_5701) {
				newbits3 = (CLOCK_CTRL_RXCLK_DISABLE |
					    CLOCK_CTRL_TXCLK_DISABLE |
					    CLOCK_CTRL_44MHZ_CORE);
			} else {
				newbits3 = CLOCK_CTRL_44MHZ_CORE;
			}

			tw32_wait_f(TG3PCI_CLOCK_CTRL,
				    tp->pci_clock_ctrl | newbits3, 40);
		}
	}

	if (!(device_should_wake) &&
	    !(tp->tg3_flags & TG3_FLAG_ENABLE_ASF))
		tg3_power_down_phy(tp, do_low_power);

	tg3_frob_aux_power(tp);

	/* Workaround for unstable PLL clock */
	if ((GET_CHIP_REV(tp->pci_chip_rev_id) == CHIPREV_5750_AX) ||
	    (GET_CHIP_REV(tp->pci_chip_rev_id) == CHIPREV_5750_BX)) {
		u32 val = tr32(0x7d00);

		val &= ~((1 << 16) | (1 << 4) | (1 << 2) | (1 << 1) | 1);
		tw32(0x7d00, val);
		if (!(tp->tg3_flags & TG3_FLAG_ENABLE_ASF)) {
			int err;

			err = tg3_nvram_lock(tp);
			tg3_halt_cpu(tp, RX_CPU_BASE);
			if (!err)
				tg3_nvram_unlock(tp);
		}
	}

	tg3_write_sig_post_reset(tp, RESET_KIND_SHUTDOWN);

	return 0;
}

static void tg3_power_down(struct tg3 *tp)
{
	tg3_power_down_prepare(tp);

	pci_wake_from_d3(tp->pdev, tp->tg3_flags & TG3_FLAG_WOL_ENABLE);
	pci_set_power_state(tp->pdev, PCI_D3hot);
}

static void tg3_aux_stat_to_speed_duplex(struct tg3 *tp, u32 val, u16 *speed, u8 *duplex)
{
	switch (val & MII_TG3_AUX_STAT_SPDMASK) {
	case MII_TG3_AUX_STAT_10HALF:
		*speed = SPEED_10;
		*duplex = DUPLEX_HALF;
		break;

	case MII_TG3_AUX_STAT_10FULL:
		*speed = SPEED_10;
		*duplex = DUPLEX_FULL;
		break;

	case MII_TG3_AUX_STAT_100HALF:
		*speed = SPEED_100;
		*duplex = DUPLEX_HALF;
		break;

	case MII_TG3_AUX_STAT_100FULL:
		*speed = SPEED_100;
		*duplex = DUPLEX_FULL;
		break;

	case MII_TG3_AUX_STAT_1000HALF:
		*speed = SPEED_1000;
		*duplex = DUPLEX_HALF;
		break;

	case MII_TG3_AUX_STAT_1000FULL:
		*speed = SPEED_1000;
		*duplex = DUPLEX_FULL;
		break;

	default:
		if (tp->phy_flags & TG3_PHYFLG_IS_FET) {
			*speed = (val & MII_TG3_AUX_STAT_100) ? SPEED_100 :
				 SPEED_10;
			*duplex = (val & MII_TG3_AUX_STAT_FULL) ? DUPLEX_FULL :
				  DUPLEX_HALF;
			break;
		}
		*speed = SPEED_INVALID;
		*duplex = DUPLEX_INVALID;
		break;
	}
}

static void tg3_phy_copper_begin(struct tg3 *tp)
{
	u32 new_adv;
	int i;

	if (tp->phy_flags & TG3_PHYFLG_IS_LOW_POWER) {
		/* Entering low power mode.  Disable gigabit and
		 * 100baseT advertisements.
		 */
		tg3_writephy(tp, MII_TG3_CTRL, 0);

		new_adv = (ADVERTISE_10HALF | ADVERTISE_10FULL |
			   ADVERTISE_CSMA | ADVERTISE_PAUSE_CAP);
		if (tp->tg3_flags & TG3_FLAG_WOL_SPEED_100MB)
			new_adv |= (ADVERTISE_100HALF | ADVERTISE_100FULL);

		tg3_writephy(tp, MII_ADVERTISE, new_adv);
	} else if (tp->link_config.speed == SPEED_INVALID) {
		if (tp->phy_flags & TG3_PHYFLG_10_100_ONLY)
			tp->link_config.advertising &=
				~(ADVERTISED_1000baseT_Half |
				  ADVERTISED_1000baseT_Full);

		new_adv = ADVERTISE_CSMA;
		if (tp->link_config.advertising & ADVERTISED_10baseT_Half)
			new_adv |= ADVERTISE_10HALF;
		if (tp->link_config.advertising & ADVERTISED_10baseT_Full)
			new_adv |= ADVERTISE_10FULL;
		if (tp->link_config.advertising & ADVERTISED_100baseT_Half)
			new_adv |= ADVERTISE_100HALF;
		if (tp->link_config.advertising & ADVERTISED_100baseT_Full)
			new_adv |= ADVERTISE_100FULL;

		new_adv |= tg3_advert_flowctrl_1000T(tp->link_config.flowctrl);

		tg3_writephy(tp, MII_ADVERTISE, new_adv);

		if (tp->link_config.advertising &
		    (ADVERTISED_1000baseT_Half | ADVERTISED_1000baseT_Full)) {
			new_adv = 0;
			if (tp->link_config.advertising & ADVERTISED_1000baseT_Half)
				new_adv |= MII_TG3_CTRL_ADV_1000_HALF;
			if (tp->link_config.advertising & ADVERTISED_1000baseT_Full)
				new_adv |= MII_TG3_CTRL_ADV_1000_FULL;
			if (!(tp->phy_flags & TG3_PHYFLG_10_100_ONLY) &&
			    (tp->pci_chip_rev_id == CHIPREV_ID_5701_A0 ||
			     tp->pci_chip_rev_id == CHIPREV_ID_5701_B0))
				new_adv |= (MII_TG3_CTRL_AS_MASTER |
					    MII_TG3_CTRL_ENABLE_AS_MASTER);
			tg3_writephy(tp, MII_TG3_CTRL, new_adv);
		} else {
			tg3_writephy(tp, MII_TG3_CTRL, 0);
		}
	} else {
		new_adv = tg3_advert_flowctrl_1000T(tp->link_config.flowctrl);
		new_adv |= ADVERTISE_CSMA;

		/* Asking for a specific link mode. */
		if (tp->link_config.speed == SPEED_1000) {
			tg3_writephy(tp, MII_ADVERTISE, new_adv);

			if (tp->link_config.duplex == DUPLEX_FULL)
				new_adv = MII_TG3_CTRL_ADV_1000_FULL;
			else
				new_adv = MII_TG3_CTRL_ADV_1000_HALF;
			if (tp->pci_chip_rev_id == CHIPREV_ID_5701_A0 ||
			    tp->pci_chip_rev_id == CHIPREV_ID_5701_B0)
				new_adv |= (MII_TG3_CTRL_AS_MASTER |
					    MII_TG3_CTRL_ENABLE_AS_MASTER);
		} else {
			if (tp->link_config.speed == SPEED_100) {
				if (tp->link_config.duplex == DUPLEX_FULL)
					new_adv |= ADVERTISE_100FULL;
				else
					new_adv |= ADVERTISE_100HALF;
			} else {
				if (tp->link_config.duplex == DUPLEX_FULL)
					new_adv |= ADVERTISE_10FULL;
				else
					new_adv |= ADVERTISE_10HALF;
			}
			tg3_writephy(tp, MII_ADVERTISE, new_adv);

			new_adv = 0;
		}

		tg3_writephy(tp, MII_TG3_CTRL, new_adv);
	}

	if (tp->phy_flags & TG3_PHYFLG_EEE_CAP) {
<<<<<<< HEAD
		u32 val = 0;
=======
		u32 val;
>>>>>>> 3cbea436

		tw32(TG3_CPMU_EEE_MODE,
		     tr32(TG3_CPMU_EEE_MODE) & ~TG3_CPMU_EEEMD_LPI_ENABLE);

		/* Enable SM_DSP clock and tx 6dB coding. */
		val = MII_TG3_AUXCTL_SHDWSEL_AUXCTL |
		      MII_TG3_AUXCTL_ACTL_SMDSP_ENA |
		      MII_TG3_AUXCTL_ACTL_TX_6DB;
		tg3_writephy(tp, MII_TG3_AUX_CTRL, val);

		if ((GET_ASIC_REV(tp->pci_chip_rev_id) == ASIC_REV_5717 ||
		     GET_ASIC_REV(tp->pci_chip_rev_id) == ASIC_REV_57765) &&
		    !tg3_phydsp_read(tp, MII_TG3_DSP_CH34TP2, &val))
			tg3_phydsp_write(tp, MII_TG3_DSP_CH34TP2,
					 val | MII_TG3_DSP_CH34TP2_HIBW01);

<<<<<<< HEAD
		if (tp->link_config.autoneg == AUTONEG_ENABLE) {
			/* Advertise 100-BaseTX EEE ability */
			if (tp->link_config.advertising &
			    (ADVERTISED_100baseT_Half |
			     ADVERTISED_100baseT_Full))
				val |= TG3_CL45_D7_EEEADV_CAP_100TX;
			/* Advertise 1000-BaseT EEE ability */
			if (tp->link_config.advertising &
			    (ADVERTISED_1000baseT_Half |
			     ADVERTISED_1000baseT_Full))
				val |= TG3_CL45_D7_EEEADV_CAP_1000T;
		}
		tg3_phy_cl45_write(tp, 0x7, TG3_CL45_D7_EEEADV_CAP, val);
=======
		val = 0;
		if (tp->link_config.autoneg == AUTONEG_ENABLE) {
			/* Advertise 100-BaseTX EEE ability */
			if (tp->link_config.advertising &
			    ADVERTISED_100baseT_Full)
				val |= MDIO_AN_EEE_ADV_100TX;
			/* Advertise 1000-BaseT EEE ability */
			if (tp->link_config.advertising &
			    ADVERTISED_1000baseT_Full)
				val |= MDIO_AN_EEE_ADV_1000T;
		}
		tg3_phy_cl45_write(tp, MDIO_MMD_AN, MDIO_AN_EEE_ADV, val);
>>>>>>> 3cbea436

		/* Turn off SM_DSP clock. */
		val = MII_TG3_AUXCTL_SHDWSEL_AUXCTL |
		      MII_TG3_AUXCTL_ACTL_TX_6DB;
		tg3_writephy(tp, MII_TG3_AUX_CTRL, val);
	}

	if (tp->link_config.autoneg == AUTONEG_DISABLE &&
	    tp->link_config.speed != SPEED_INVALID) {
		u32 bmcr, orig_bmcr;

		tp->link_config.active_speed = tp->link_config.speed;
		tp->link_config.active_duplex = tp->link_config.duplex;

		bmcr = 0;
		switch (tp->link_config.speed) {
		default:
		case SPEED_10:
			break;

		case SPEED_100:
			bmcr |= BMCR_SPEED100;
			break;

		case SPEED_1000:
			bmcr |= TG3_BMCR_SPEED1000;
			break;
		}

		if (tp->link_config.duplex == DUPLEX_FULL)
			bmcr |= BMCR_FULLDPLX;

		if (!tg3_readphy(tp, MII_BMCR, &orig_bmcr) &&
		    (bmcr != orig_bmcr)) {
			tg3_writephy(tp, MII_BMCR, BMCR_LOOPBACK);
			for (i = 0; i < 1500; i++) {
				u32 tmp;

				udelay(10);
				if (tg3_readphy(tp, MII_BMSR, &tmp) ||
				    tg3_readphy(tp, MII_BMSR, &tmp))
					continue;
				if (!(tmp & BMSR_LSTATUS)) {
					udelay(40);
					break;
				}
			}
			tg3_writephy(tp, MII_BMCR, bmcr);
			udelay(40);
		}
	} else {
		tg3_writephy(tp, MII_BMCR,
			     BMCR_ANENABLE | BMCR_ANRESTART);
	}
}

static int tg3_init_5401phy_dsp(struct tg3 *tp)
{
	int err;

	/* Turn off tap power management. */
	/* Set Extended packet length bit */
	err  = tg3_writephy(tp, MII_TG3_AUX_CTRL, 0x4c20);

	err |= tg3_phydsp_write(tp, 0x0012, 0x1804);
	err |= tg3_phydsp_write(tp, 0x0013, 0x1204);
	err |= tg3_phydsp_write(tp, 0x8006, 0x0132);
	err |= tg3_phydsp_write(tp, 0x8006, 0x0232);
	err |= tg3_phydsp_write(tp, 0x201f, 0x0a20);

	udelay(40);

	return err;
}

static int tg3_copper_is_advertising_all(struct tg3 *tp, u32 mask)
{
	u32 adv_reg, all_mask = 0;

	if (mask & ADVERTISED_10baseT_Half)
		all_mask |= ADVERTISE_10HALF;
	if (mask & ADVERTISED_10baseT_Full)
		all_mask |= ADVERTISE_10FULL;
	if (mask & ADVERTISED_100baseT_Half)
		all_mask |= ADVERTISE_100HALF;
	if (mask & ADVERTISED_100baseT_Full)
		all_mask |= ADVERTISE_100FULL;

	if (tg3_readphy(tp, MII_ADVERTISE, &adv_reg))
		return 0;

	if ((adv_reg & all_mask) != all_mask)
		return 0;
	if (!(tp->phy_flags & TG3_PHYFLG_10_100_ONLY)) {
		u32 tg3_ctrl;

		all_mask = 0;
		if (mask & ADVERTISED_1000baseT_Half)
			all_mask |= ADVERTISE_1000HALF;
		if (mask & ADVERTISED_1000baseT_Full)
			all_mask |= ADVERTISE_1000FULL;

		if (tg3_readphy(tp, MII_TG3_CTRL, &tg3_ctrl))
			return 0;

		if ((tg3_ctrl & all_mask) != all_mask)
			return 0;
	}
	return 1;
}

static int tg3_adv_1000T_flowctrl_ok(struct tg3 *tp, u32 *lcladv, u32 *rmtadv)
{
	u32 curadv, reqadv;

	if (tg3_readphy(tp, MII_ADVERTISE, lcladv))
		return 1;

	curadv = *lcladv & (ADVERTISE_PAUSE_CAP | ADVERTISE_PAUSE_ASYM);
	reqadv = tg3_advert_flowctrl_1000T(tp->link_config.flowctrl);

	if (tp->link_config.active_duplex == DUPLEX_FULL) {
		if (curadv != reqadv)
			return 0;

		if (tp->tg3_flags & TG3_FLAG_PAUSE_AUTONEG)
			tg3_readphy(tp, MII_LPA, rmtadv);
	} else {
		/* Reprogram the advertisement register, even if it
		 * does not affect the current link.  If the link
		 * gets renegotiated in the future, we can save an
		 * additional renegotiation cycle by advertising
		 * it correctly in the first place.
		 */
		if (curadv != reqadv) {
			*lcladv &= ~(ADVERTISE_PAUSE_CAP |
				     ADVERTISE_PAUSE_ASYM);
			tg3_writephy(tp, MII_ADVERTISE, *lcladv | reqadv);
		}
	}

	return 1;
}

static int tg3_setup_copper_phy(struct tg3 *tp, int force_reset)
{
	int current_link_up;
	u32 bmsr, val;
	u32 lcl_adv, rmt_adv;
	u16 current_speed;
	u8 current_duplex;
	int i, err;

	tw32(MAC_EVENT, 0);

	tw32_f(MAC_STATUS,
	     (MAC_STATUS_SYNC_CHANGED |
	      MAC_STATUS_CFG_CHANGED |
	      MAC_STATUS_MI_COMPLETION |
	      MAC_STATUS_LNKSTATE_CHANGED));
	udelay(40);

	if ((tp->mi_mode & MAC_MI_MODE_AUTO_POLL) != 0) {
		tw32_f(MAC_MI_MODE,
		     (tp->mi_mode & ~MAC_MI_MODE_AUTO_POLL));
		udelay(80);
	}

	tg3_writephy(tp, MII_TG3_AUX_CTRL, 0x02);

	/* Some third-party PHYs need to be reset on link going
	 * down.
	 */
	if ((GET_ASIC_REV(tp->pci_chip_rev_id) == ASIC_REV_5703 ||
	     GET_ASIC_REV(tp->pci_chip_rev_id) == ASIC_REV_5704 ||
	     GET_ASIC_REV(tp->pci_chip_rev_id) == ASIC_REV_5705) &&
	    netif_carrier_ok(tp->dev)) {
		tg3_readphy(tp, MII_BMSR, &bmsr);
		if (!tg3_readphy(tp, MII_BMSR, &bmsr) &&
		    !(bmsr & BMSR_LSTATUS))
			force_reset = 1;
	}
	if (force_reset)
		tg3_phy_reset(tp);

	if ((tp->phy_id & TG3_PHY_ID_MASK) == TG3_PHY_ID_BCM5401) {
		tg3_readphy(tp, MII_BMSR, &bmsr);
		if (tg3_readphy(tp, MII_BMSR, &bmsr) ||
		    !(tp->tg3_flags & TG3_FLAG_INIT_COMPLETE))
			bmsr = 0;

		if (!(bmsr & BMSR_LSTATUS)) {
			err = tg3_init_5401phy_dsp(tp);
			if (err)
				return err;

			tg3_readphy(tp, MII_BMSR, &bmsr);
			for (i = 0; i < 1000; i++) {
				udelay(10);
				if (!tg3_readphy(tp, MII_BMSR, &bmsr) &&
				    (bmsr & BMSR_LSTATUS)) {
					udelay(40);
					break;
				}
			}

			if ((tp->phy_id & TG3_PHY_ID_REV_MASK) ==
			    TG3_PHY_REV_BCM5401_B0 &&
			    !(bmsr & BMSR_LSTATUS) &&
			    tp->link_config.active_speed == SPEED_1000) {
				err = tg3_phy_reset(tp);
				if (!err)
					err = tg3_init_5401phy_dsp(tp);
				if (err)
					return err;
			}
		}
	} else if (tp->pci_chip_rev_id == CHIPREV_ID_5701_A0 ||
		   tp->pci_chip_rev_id == CHIPREV_ID_5701_B0) {
		/* 5701 {A0,B0} CRC bug workaround */
		tg3_writephy(tp, 0x15, 0x0a75);
		tg3_writephy(tp, MII_TG3_MISC_SHDW, 0x8c68);
		tg3_writephy(tp, MII_TG3_MISC_SHDW, 0x8d68);
		tg3_writephy(tp, MII_TG3_MISC_SHDW, 0x8c68);
	}

	/* Clear pending interrupts... */
	tg3_readphy(tp, MII_TG3_ISTAT, &val);
	tg3_readphy(tp, MII_TG3_ISTAT, &val);

	if (tp->phy_flags & TG3_PHYFLG_USE_MI_INTERRUPT)
		tg3_writephy(tp, MII_TG3_IMASK, ~MII_TG3_INT_LINKCHG);
	else if (!(tp->phy_flags & TG3_PHYFLG_IS_FET))
		tg3_writephy(tp, MII_TG3_IMASK, ~0);

	if (GET_ASIC_REV(tp->pci_chip_rev_id) == ASIC_REV_5700 ||
	    GET_ASIC_REV(tp->pci_chip_rev_id) == ASIC_REV_5701) {
		if (tp->led_ctrl == LED_CTRL_MODE_PHY_1)
			tg3_writephy(tp, MII_TG3_EXT_CTRL,
				     MII_TG3_EXT_CTRL_LNK3_LED_MODE);
		else
			tg3_writephy(tp, MII_TG3_EXT_CTRL, 0);
	}

	current_link_up = 0;
	current_speed = SPEED_INVALID;
	current_duplex = DUPLEX_INVALID;

	if (tp->phy_flags & TG3_PHYFLG_CAPACITIVE_COUPLING) {
		tg3_writephy(tp, MII_TG3_AUX_CTRL, 0x4007);
		tg3_readphy(tp, MII_TG3_AUX_CTRL, &val);
		if (!(val & (1 << 10))) {
			val |= (1 << 10);
			tg3_writephy(tp, MII_TG3_AUX_CTRL, val);
			goto relink;
		}
	}

	bmsr = 0;
	for (i = 0; i < 100; i++) {
		tg3_readphy(tp, MII_BMSR, &bmsr);
		if (!tg3_readphy(tp, MII_BMSR, &bmsr) &&
		    (bmsr & BMSR_LSTATUS))
			break;
		udelay(40);
	}

	if (bmsr & BMSR_LSTATUS) {
		u32 aux_stat, bmcr;

		tg3_readphy(tp, MII_TG3_AUX_STAT, &aux_stat);
		for (i = 0; i < 2000; i++) {
			udelay(10);
			if (!tg3_readphy(tp, MII_TG3_AUX_STAT, &aux_stat) &&
			    aux_stat)
				break;
		}

		tg3_aux_stat_to_speed_duplex(tp, aux_stat,
					     &current_speed,
					     &current_duplex);

		bmcr = 0;
		for (i = 0; i < 200; i++) {
			tg3_readphy(tp, MII_BMCR, &bmcr);
			if (tg3_readphy(tp, MII_BMCR, &bmcr))
				continue;
			if (bmcr && bmcr != 0x7fff)
				break;
			udelay(10);
		}

		lcl_adv = 0;
		rmt_adv = 0;

		tp->link_config.active_speed = current_speed;
		tp->link_config.active_duplex = current_duplex;

		if (tp->link_config.autoneg == AUTONEG_ENABLE) {
			if ((bmcr & BMCR_ANENABLE) &&
			    tg3_copper_is_advertising_all(tp,
						tp->link_config.advertising)) {
				if (tg3_adv_1000T_flowctrl_ok(tp, &lcl_adv,
								  &rmt_adv))
					current_link_up = 1;
			}
		} else {
			if (!(bmcr & BMCR_ANENABLE) &&
			    tp->link_config.speed == current_speed &&
			    tp->link_config.duplex == current_duplex &&
			    tp->link_config.flowctrl ==
			    tp->link_config.active_flowctrl) {
				current_link_up = 1;
			}
		}

		if (current_link_up == 1 &&
		    tp->link_config.active_duplex == DUPLEX_FULL)
			tg3_setup_flow_control(tp, lcl_adv, rmt_adv);
	}

relink:
	if (current_link_up == 0 || (tp->phy_flags & TG3_PHYFLG_IS_LOW_POWER)) {
		tg3_phy_copper_begin(tp);

		tg3_readphy(tp, MII_BMSR, &bmsr);
		if (!tg3_readphy(tp, MII_BMSR, &bmsr) &&
		    (bmsr & BMSR_LSTATUS))
			current_link_up = 1;
	}

	tp->mac_mode &= ~MAC_MODE_PORT_MODE_MASK;
	if (current_link_up == 1) {
		if (tp->link_config.active_speed == SPEED_100 ||
		    tp->link_config.active_speed == SPEED_10)
			tp->mac_mode |= MAC_MODE_PORT_MODE_MII;
		else
			tp->mac_mode |= MAC_MODE_PORT_MODE_GMII;
	} else if (tp->phy_flags & TG3_PHYFLG_IS_FET)
		tp->mac_mode |= MAC_MODE_PORT_MODE_MII;
	else
		tp->mac_mode |= MAC_MODE_PORT_MODE_GMII;

	tp->mac_mode &= ~MAC_MODE_HALF_DUPLEX;
	if (tp->link_config.active_duplex == DUPLEX_HALF)
		tp->mac_mode |= MAC_MODE_HALF_DUPLEX;

	if (GET_ASIC_REV(tp->pci_chip_rev_id) == ASIC_REV_5700) {
		if (current_link_up == 1 &&
		    tg3_5700_link_polarity(tp, tp->link_config.active_speed))
			tp->mac_mode |= MAC_MODE_LINK_POLARITY;
		else
			tp->mac_mode &= ~MAC_MODE_LINK_POLARITY;
	}

	/* ??? Without this setting Netgear GA302T PHY does not
	 * ??? send/receive packets...
	 */
	if ((tp->phy_id & TG3_PHY_ID_MASK) == TG3_PHY_ID_BCM5411 &&
	    tp->pci_chip_rev_id == CHIPREV_ID_5700_ALTIMA) {
		tp->mi_mode |= MAC_MI_MODE_AUTO_POLL;
		tw32_f(MAC_MI_MODE, tp->mi_mode);
		udelay(80);
	}

	tw32_f(MAC_MODE, tp->mac_mode);
	udelay(40);

	tg3_phy_eee_adjust(tp, current_link_up);

	if (tp->tg3_flags & TG3_FLAG_USE_LINKCHG_REG) {
		/* Polled via timer. */
		tw32_f(MAC_EVENT, 0);
	} else {
		tw32_f(MAC_EVENT, MAC_EVENT_LNKSTATE_CHANGED);
	}
	udelay(40);

	if (GET_ASIC_REV(tp->pci_chip_rev_id) == ASIC_REV_5700 &&
	    current_link_up == 1 &&
	    tp->link_config.active_speed == SPEED_1000 &&
	    ((tp->tg3_flags & TG3_FLAG_PCIX_MODE) ||
	     (tp->tg3_flags & TG3_FLAG_PCI_HIGH_SPEED))) {
		udelay(120);
		tw32_f(MAC_STATUS,
		     (MAC_STATUS_SYNC_CHANGED |
		      MAC_STATUS_CFG_CHANGED));
		udelay(40);
		tg3_write_mem(tp,
			      NIC_SRAM_FIRMWARE_MBOX,
			      NIC_SRAM_FIRMWARE_MBOX_MAGIC2);
	}

	/* Prevent send BD corruption. */
	if (tp->tg3_flags3 & TG3_FLG3_CLKREQ_BUG) {
		u16 oldlnkctl, newlnkctl;

		pci_read_config_word(tp->pdev,
				     tp->pcie_cap + PCI_EXP_LNKCTL,
				     &oldlnkctl);
		if (tp->link_config.active_speed == SPEED_100 ||
		    tp->link_config.active_speed == SPEED_10)
			newlnkctl = oldlnkctl & ~PCI_EXP_LNKCTL_CLKREQ_EN;
		else
			newlnkctl = oldlnkctl | PCI_EXP_LNKCTL_CLKREQ_EN;
		if (newlnkctl != oldlnkctl)
			pci_write_config_word(tp->pdev,
					      tp->pcie_cap + PCI_EXP_LNKCTL,
					      newlnkctl);
	}

	if (current_link_up != netif_carrier_ok(tp->dev)) {
		if (current_link_up)
			netif_carrier_on(tp->dev);
		else
			netif_carrier_off(tp->dev);
		tg3_link_report(tp);
	}

	return 0;
}

struct tg3_fiber_aneginfo {
	int state;
#define ANEG_STATE_UNKNOWN		0
#define ANEG_STATE_AN_ENABLE		1
#define ANEG_STATE_RESTART_INIT		2
#define ANEG_STATE_RESTART		3
#define ANEG_STATE_DISABLE_LINK_OK	4
#define ANEG_STATE_ABILITY_DETECT_INIT	5
#define ANEG_STATE_ABILITY_DETECT	6
#define ANEG_STATE_ACK_DETECT_INIT	7
#define ANEG_STATE_ACK_DETECT		8
#define ANEG_STATE_COMPLETE_ACK_INIT	9
#define ANEG_STATE_COMPLETE_ACK		10
#define ANEG_STATE_IDLE_DETECT_INIT	11
#define ANEG_STATE_IDLE_DETECT		12
#define ANEG_STATE_LINK_OK		13
#define ANEG_STATE_NEXT_PAGE_WAIT_INIT	14
#define ANEG_STATE_NEXT_PAGE_WAIT	15

	u32 flags;
#define MR_AN_ENABLE		0x00000001
#define MR_RESTART_AN		0x00000002
#define MR_AN_COMPLETE		0x00000004
#define MR_PAGE_RX		0x00000008
#define MR_NP_LOADED		0x00000010
#define MR_TOGGLE_TX		0x00000020
#define MR_LP_ADV_FULL_DUPLEX	0x00000040
#define MR_LP_ADV_HALF_DUPLEX	0x00000080
#define MR_LP_ADV_SYM_PAUSE	0x00000100
#define MR_LP_ADV_ASYM_PAUSE	0x00000200
#define MR_LP_ADV_REMOTE_FAULT1	0x00000400
#define MR_LP_ADV_REMOTE_FAULT2	0x00000800
#define MR_LP_ADV_NEXT_PAGE	0x00001000
#define MR_TOGGLE_RX		0x00002000
#define MR_NP_RX		0x00004000

#define MR_LINK_OK		0x80000000

	unsigned long link_time, cur_time;

	u32 ability_match_cfg;
	int ability_match_count;

	char ability_match, idle_match, ack_match;

	u32 txconfig, rxconfig;
#define ANEG_CFG_NP		0x00000080
#define ANEG_CFG_ACK		0x00000040
#define ANEG_CFG_RF2		0x00000020
#define ANEG_CFG_RF1		0x00000010
#define ANEG_CFG_PS2		0x00000001
#define ANEG_CFG_PS1		0x00008000
#define ANEG_CFG_HD		0x00004000
#define ANEG_CFG_FD		0x00002000
#define ANEG_CFG_INVAL		0x00001f06

};
#define ANEG_OK		0
#define ANEG_DONE	1
#define ANEG_TIMER_ENAB	2
#define ANEG_FAILED	-1

#define ANEG_STATE_SETTLE_TIME	10000

static int tg3_fiber_aneg_smachine(struct tg3 *tp,
				   struct tg3_fiber_aneginfo *ap)
{
	u16 flowctrl;
	unsigned long delta;
	u32 rx_cfg_reg;
	int ret;

	if (ap->state == ANEG_STATE_UNKNOWN) {
		ap->rxconfig = 0;
		ap->link_time = 0;
		ap->cur_time = 0;
		ap->ability_match_cfg = 0;
		ap->ability_match_count = 0;
		ap->ability_match = 0;
		ap->idle_match = 0;
		ap->ack_match = 0;
	}
	ap->cur_time++;

	if (tr32(MAC_STATUS) & MAC_STATUS_RCVD_CFG) {
		rx_cfg_reg = tr32(MAC_RX_AUTO_NEG);

		if (rx_cfg_reg != ap->ability_match_cfg) {
			ap->ability_match_cfg = rx_cfg_reg;
			ap->ability_match = 0;
			ap->ability_match_count = 0;
		} else {
			if (++ap->ability_match_count > 1) {
				ap->ability_match = 1;
				ap->ability_match_cfg = rx_cfg_reg;
			}
		}
		if (rx_cfg_reg & ANEG_CFG_ACK)
			ap->ack_match = 1;
		else
			ap->ack_match = 0;

		ap->idle_match = 0;
	} else {
		ap->idle_match = 1;
		ap->ability_match_cfg = 0;
		ap->ability_match_count = 0;
		ap->ability_match = 0;
		ap->ack_match = 0;

		rx_cfg_reg = 0;
	}

	ap->rxconfig = rx_cfg_reg;
	ret = ANEG_OK;

	switch (ap->state) {
	case ANEG_STATE_UNKNOWN:
		if (ap->flags & (MR_AN_ENABLE | MR_RESTART_AN))
			ap->state = ANEG_STATE_AN_ENABLE;

		/* fallthru */
	case ANEG_STATE_AN_ENABLE:
		ap->flags &= ~(MR_AN_COMPLETE | MR_PAGE_RX);
		if (ap->flags & MR_AN_ENABLE) {
			ap->link_time = 0;
			ap->cur_time = 0;
			ap->ability_match_cfg = 0;
			ap->ability_match_count = 0;
			ap->ability_match = 0;
			ap->idle_match = 0;
			ap->ack_match = 0;

			ap->state = ANEG_STATE_RESTART_INIT;
		} else {
			ap->state = ANEG_STATE_DISABLE_LINK_OK;
		}
		break;

	case ANEG_STATE_RESTART_INIT:
		ap->link_time = ap->cur_time;
		ap->flags &= ~(MR_NP_LOADED);
		ap->txconfig = 0;
		tw32(MAC_TX_AUTO_NEG, 0);
		tp->mac_mode |= MAC_MODE_SEND_CONFIGS;
		tw32_f(MAC_MODE, tp->mac_mode);
		udelay(40);

		ret = ANEG_TIMER_ENAB;
		ap->state = ANEG_STATE_RESTART;

		/* fallthru */
	case ANEG_STATE_RESTART:
		delta = ap->cur_time - ap->link_time;
		if (delta > ANEG_STATE_SETTLE_TIME)
			ap->state = ANEG_STATE_ABILITY_DETECT_INIT;
		else
			ret = ANEG_TIMER_ENAB;
		break;

	case ANEG_STATE_DISABLE_LINK_OK:
		ret = ANEG_DONE;
		break;

	case ANEG_STATE_ABILITY_DETECT_INIT:
		ap->flags &= ~(MR_TOGGLE_TX);
		ap->txconfig = ANEG_CFG_FD;
		flowctrl = tg3_advert_flowctrl_1000X(tp->link_config.flowctrl);
		if (flowctrl & ADVERTISE_1000XPAUSE)
			ap->txconfig |= ANEG_CFG_PS1;
		if (flowctrl & ADVERTISE_1000XPSE_ASYM)
			ap->txconfig |= ANEG_CFG_PS2;
		tw32(MAC_TX_AUTO_NEG, ap->txconfig);
		tp->mac_mode |= MAC_MODE_SEND_CONFIGS;
		tw32_f(MAC_MODE, tp->mac_mode);
		udelay(40);

		ap->state = ANEG_STATE_ABILITY_DETECT;
		break;

	case ANEG_STATE_ABILITY_DETECT:
		if (ap->ability_match != 0 && ap->rxconfig != 0)
			ap->state = ANEG_STATE_ACK_DETECT_INIT;
		break;

	case ANEG_STATE_ACK_DETECT_INIT:
		ap->txconfig |= ANEG_CFG_ACK;
		tw32(MAC_TX_AUTO_NEG, ap->txconfig);
		tp->mac_mode |= MAC_MODE_SEND_CONFIGS;
		tw32_f(MAC_MODE, tp->mac_mode);
		udelay(40);

		ap->state = ANEG_STATE_ACK_DETECT;

		/* fallthru */
	case ANEG_STATE_ACK_DETECT:
		if (ap->ack_match != 0) {
			if ((ap->rxconfig & ~ANEG_CFG_ACK) ==
			    (ap->ability_match_cfg & ~ANEG_CFG_ACK)) {
				ap->state = ANEG_STATE_COMPLETE_ACK_INIT;
			} else {
				ap->state = ANEG_STATE_AN_ENABLE;
			}
		} else if (ap->ability_match != 0 &&
			   ap->rxconfig == 0) {
			ap->state = ANEG_STATE_AN_ENABLE;
		}
		break;

	case ANEG_STATE_COMPLETE_ACK_INIT:
		if (ap->rxconfig & ANEG_CFG_INVAL) {
			ret = ANEG_FAILED;
			break;
		}
		ap->flags &= ~(MR_LP_ADV_FULL_DUPLEX |
			       MR_LP_ADV_HALF_DUPLEX |
			       MR_LP_ADV_SYM_PAUSE |
			       MR_LP_ADV_ASYM_PAUSE |
			       MR_LP_ADV_REMOTE_FAULT1 |
			       MR_LP_ADV_REMOTE_FAULT2 |
			       MR_LP_ADV_NEXT_PAGE |
			       MR_TOGGLE_RX |
			       MR_NP_RX);
		if (ap->rxconfig & ANEG_CFG_FD)
			ap->flags |= MR_LP_ADV_FULL_DUPLEX;
		if (ap->rxconfig & ANEG_CFG_HD)
			ap->flags |= MR_LP_ADV_HALF_DUPLEX;
		if (ap->rxconfig & ANEG_CFG_PS1)
			ap->flags |= MR_LP_ADV_SYM_PAUSE;
		if (ap->rxconfig & ANEG_CFG_PS2)
			ap->flags |= MR_LP_ADV_ASYM_PAUSE;
		if (ap->rxconfig & ANEG_CFG_RF1)
			ap->flags |= MR_LP_ADV_REMOTE_FAULT1;
		if (ap->rxconfig & ANEG_CFG_RF2)
			ap->flags |= MR_LP_ADV_REMOTE_FAULT2;
		if (ap->rxconfig & ANEG_CFG_NP)
			ap->flags |= MR_LP_ADV_NEXT_PAGE;

		ap->link_time = ap->cur_time;

		ap->flags ^= (MR_TOGGLE_TX);
		if (ap->rxconfig & 0x0008)
			ap->flags |= MR_TOGGLE_RX;
		if (ap->rxconfig & ANEG_CFG_NP)
			ap->flags |= MR_NP_RX;
		ap->flags |= MR_PAGE_RX;

		ap->state = ANEG_STATE_COMPLETE_ACK;
		ret = ANEG_TIMER_ENAB;
		break;

	case ANEG_STATE_COMPLETE_ACK:
		if (ap->ability_match != 0 &&
		    ap->rxconfig == 0) {
			ap->state = ANEG_STATE_AN_ENABLE;
			break;
		}
		delta = ap->cur_time - ap->link_time;
		if (delta > ANEG_STATE_SETTLE_TIME) {
			if (!(ap->flags & (MR_LP_ADV_NEXT_PAGE))) {
				ap->state = ANEG_STATE_IDLE_DETECT_INIT;
			} else {
				if ((ap->txconfig & ANEG_CFG_NP) == 0 &&
				    !(ap->flags & MR_NP_RX)) {
					ap->state = ANEG_STATE_IDLE_DETECT_INIT;
				} else {
					ret = ANEG_FAILED;
				}
			}
		}
		break;

	case ANEG_STATE_IDLE_DETECT_INIT:
		ap->link_time = ap->cur_time;
		tp->mac_mode &= ~MAC_MODE_SEND_CONFIGS;
		tw32_f(MAC_MODE, tp->mac_mode);
		udelay(40);

		ap->state = ANEG_STATE_IDLE_DETECT;
		ret = ANEG_TIMER_ENAB;
		break;

	case ANEG_STATE_IDLE_DETECT:
		if (ap->ability_match != 0 &&
		    ap->rxconfig == 0) {
			ap->state = ANEG_STATE_AN_ENABLE;
			break;
		}
		delta = ap->cur_time - ap->link_time;
		if (delta > ANEG_STATE_SETTLE_TIME) {
			/* XXX another gem from the Broadcom driver :( */
			ap->state = ANEG_STATE_LINK_OK;
		}
		break;

	case ANEG_STATE_LINK_OK:
		ap->flags |= (MR_AN_COMPLETE | MR_LINK_OK);
		ret = ANEG_DONE;
		break;

	case ANEG_STATE_NEXT_PAGE_WAIT_INIT:
		/* ??? unimplemented */
		break;

	case ANEG_STATE_NEXT_PAGE_WAIT:
		/* ??? unimplemented */
		break;

	default:
		ret = ANEG_FAILED;
		break;
	}

	return ret;
}

static int fiber_autoneg(struct tg3 *tp, u32 *txflags, u32 *rxflags)
{
	int res = 0;
	struct tg3_fiber_aneginfo aninfo;
	int status = ANEG_FAILED;
	unsigned int tick;
	u32 tmp;

	tw32_f(MAC_TX_AUTO_NEG, 0);

	tmp = tp->mac_mode & ~MAC_MODE_PORT_MODE_MASK;
	tw32_f(MAC_MODE, tmp | MAC_MODE_PORT_MODE_GMII);
	udelay(40);

	tw32_f(MAC_MODE, tp->mac_mode | MAC_MODE_SEND_CONFIGS);
	udelay(40);

	memset(&aninfo, 0, sizeof(aninfo));
	aninfo.flags |= MR_AN_ENABLE;
	aninfo.state = ANEG_STATE_UNKNOWN;
	aninfo.cur_time = 0;
	tick = 0;
	while (++tick < 195000) {
		status = tg3_fiber_aneg_smachine(tp, &aninfo);
		if (status == ANEG_DONE || status == ANEG_FAILED)
			break;

		udelay(1);
	}

	tp->mac_mode &= ~MAC_MODE_SEND_CONFIGS;
	tw32_f(MAC_MODE, tp->mac_mode);
	udelay(40);

	*txflags = aninfo.txconfig;
	*rxflags = aninfo.flags;

	if (status == ANEG_DONE &&
	    (aninfo.flags & (MR_AN_COMPLETE | MR_LINK_OK |
			     MR_LP_ADV_FULL_DUPLEX)))
		res = 1;

	return res;
}

static void tg3_init_bcm8002(struct tg3 *tp)
{
	u32 mac_status = tr32(MAC_STATUS);
	int i;

	/* Reset when initting first time or we have a link. */
	if ((tp->tg3_flags & TG3_FLAG_INIT_COMPLETE) &&
	    !(mac_status & MAC_STATUS_PCS_SYNCED))
		return;

	/* Set PLL lock range. */
	tg3_writephy(tp, 0x16, 0x8007);

	/* SW reset */
	tg3_writephy(tp, MII_BMCR, BMCR_RESET);

	/* Wait for reset to complete. */
	/* XXX schedule_timeout() ... */
	for (i = 0; i < 500; i++)
		udelay(10);

	/* Config mode; select PMA/Ch 1 regs. */
	tg3_writephy(tp, 0x10, 0x8411);

	/* Enable auto-lock and comdet, select txclk for tx. */
	tg3_writephy(tp, 0x11, 0x0a10);

	tg3_writephy(tp, 0x18, 0x00a0);
	tg3_writephy(tp, 0x16, 0x41ff);

	/* Assert and deassert POR. */
	tg3_writephy(tp, 0x13, 0x0400);
	udelay(40);
	tg3_writephy(tp, 0x13, 0x0000);

	tg3_writephy(tp, 0x11, 0x0a50);
	udelay(40);
	tg3_writephy(tp, 0x11, 0x0a10);

	/* Wait for signal to stabilize */
	/* XXX schedule_timeout() ... */
	for (i = 0; i < 15000; i++)
		udelay(10);

	/* Deselect the channel register so we can read the PHYID
	 * later.
	 */
	tg3_writephy(tp, 0x10, 0x8011);
}

static int tg3_setup_fiber_hw_autoneg(struct tg3 *tp, u32 mac_status)
{
	u16 flowctrl;
	u32 sg_dig_ctrl, sg_dig_status;
	u32 serdes_cfg, expected_sg_dig_ctrl;
	int workaround, port_a;
	int current_link_up;

	serdes_cfg = 0;
	expected_sg_dig_ctrl = 0;
	workaround = 0;
	port_a = 1;
	current_link_up = 0;

	if (tp->pci_chip_rev_id != CHIPREV_ID_5704_A0 &&
	    tp->pci_chip_rev_id != CHIPREV_ID_5704_A1) {
		workaround = 1;
		if (tr32(TG3PCI_DUAL_MAC_CTRL) & DUAL_MAC_CTRL_ID)
			port_a = 0;

		/* preserve bits 0-11,13,14 for signal pre-emphasis */
		/* preserve bits 20-23 for voltage regulator */
		serdes_cfg = tr32(MAC_SERDES_CFG) & 0x00f06fff;
	}

	sg_dig_ctrl = tr32(SG_DIG_CTRL);

	if (tp->link_config.autoneg != AUTONEG_ENABLE) {
		if (sg_dig_ctrl & SG_DIG_USING_HW_AUTONEG) {
			if (workaround) {
				u32 val = serdes_cfg;

				if (port_a)
					val |= 0xc010000;
				else
					val |= 0x4010000;
				tw32_f(MAC_SERDES_CFG, val);
			}

			tw32_f(SG_DIG_CTRL, SG_DIG_COMMON_SETUP);
		}
		if (mac_status & MAC_STATUS_PCS_SYNCED) {
			tg3_setup_flow_control(tp, 0, 0);
			current_link_up = 1;
		}
		goto out;
	}

	/* Want auto-negotiation.  */
	expected_sg_dig_ctrl = SG_DIG_USING_HW_AUTONEG | SG_DIG_COMMON_SETUP;

	flowctrl = tg3_advert_flowctrl_1000X(tp->link_config.flowctrl);
	if (flowctrl & ADVERTISE_1000XPAUSE)
		expected_sg_dig_ctrl |= SG_DIG_PAUSE_CAP;
	if (flowctrl & ADVERTISE_1000XPSE_ASYM)
		expected_sg_dig_ctrl |= SG_DIG_ASYM_PAUSE;

	if (sg_dig_ctrl != expected_sg_dig_ctrl) {
		if ((tp->phy_flags & TG3_PHYFLG_PARALLEL_DETECT) &&
		    tp->serdes_counter &&
		    ((mac_status & (MAC_STATUS_PCS_SYNCED |
				    MAC_STATUS_RCVD_CFG)) ==
		     MAC_STATUS_PCS_SYNCED)) {
			tp->serdes_counter--;
			current_link_up = 1;
			goto out;
		}
restart_autoneg:
		if (workaround)
			tw32_f(MAC_SERDES_CFG, serdes_cfg | 0xc011000);
		tw32_f(SG_DIG_CTRL, expected_sg_dig_ctrl | SG_DIG_SOFT_RESET);
		udelay(5);
		tw32_f(SG_DIG_CTRL, expected_sg_dig_ctrl);

		tp->serdes_counter = SERDES_AN_TIMEOUT_5704S;
		tp->phy_flags &= ~TG3_PHYFLG_PARALLEL_DETECT;
	} else if (mac_status & (MAC_STATUS_PCS_SYNCED |
				 MAC_STATUS_SIGNAL_DET)) {
		sg_dig_status = tr32(SG_DIG_STATUS);
		mac_status = tr32(MAC_STATUS);

		if ((sg_dig_status & SG_DIG_AUTONEG_COMPLETE) &&
		    (mac_status & MAC_STATUS_PCS_SYNCED)) {
			u32 local_adv = 0, remote_adv = 0;

			if (sg_dig_ctrl & SG_DIG_PAUSE_CAP)
				local_adv |= ADVERTISE_1000XPAUSE;
			if (sg_dig_ctrl & SG_DIG_ASYM_PAUSE)
				local_adv |= ADVERTISE_1000XPSE_ASYM;

			if (sg_dig_status & SG_DIG_PARTNER_PAUSE_CAPABLE)
				remote_adv |= LPA_1000XPAUSE;
			if (sg_dig_status & SG_DIG_PARTNER_ASYM_PAUSE)
				remote_adv |= LPA_1000XPAUSE_ASYM;

			tg3_setup_flow_control(tp, local_adv, remote_adv);
			current_link_up = 1;
			tp->serdes_counter = 0;
			tp->phy_flags &= ~TG3_PHYFLG_PARALLEL_DETECT;
		} else if (!(sg_dig_status & SG_DIG_AUTONEG_COMPLETE)) {
			if (tp->serdes_counter)
				tp->serdes_counter--;
			else {
				if (workaround) {
					u32 val = serdes_cfg;

					if (port_a)
						val |= 0xc010000;
					else
						val |= 0x4010000;

					tw32_f(MAC_SERDES_CFG, val);
				}

				tw32_f(SG_DIG_CTRL, SG_DIG_COMMON_SETUP);
				udelay(40);

				/* Link parallel detection - link is up */
				/* only if we have PCS_SYNC and not */
				/* receiving config code words */
				mac_status = tr32(MAC_STATUS);
				if ((mac_status & MAC_STATUS_PCS_SYNCED) &&
				    !(mac_status & MAC_STATUS_RCVD_CFG)) {
					tg3_setup_flow_control(tp, 0, 0);
					current_link_up = 1;
					tp->phy_flags |=
						TG3_PHYFLG_PARALLEL_DETECT;
					tp->serdes_counter =
						SERDES_PARALLEL_DET_TIMEOUT;
				} else
					goto restart_autoneg;
			}
		}
	} else {
		tp->serdes_counter = SERDES_AN_TIMEOUT_5704S;
		tp->phy_flags &= ~TG3_PHYFLG_PARALLEL_DETECT;
	}

out:
	return current_link_up;
}

static int tg3_setup_fiber_by_hand(struct tg3 *tp, u32 mac_status)
{
	int current_link_up = 0;

	if (!(mac_status & MAC_STATUS_PCS_SYNCED))
		goto out;

	if (tp->link_config.autoneg == AUTONEG_ENABLE) {
		u32 txflags, rxflags;
		int i;

		if (fiber_autoneg(tp, &txflags, &rxflags)) {
			u32 local_adv = 0, remote_adv = 0;

			if (txflags & ANEG_CFG_PS1)
				local_adv |= ADVERTISE_1000XPAUSE;
			if (txflags & ANEG_CFG_PS2)
				local_adv |= ADVERTISE_1000XPSE_ASYM;

			if (rxflags & MR_LP_ADV_SYM_PAUSE)
				remote_adv |= LPA_1000XPAUSE;
			if (rxflags & MR_LP_ADV_ASYM_PAUSE)
				remote_adv |= LPA_1000XPAUSE_ASYM;

			tg3_setup_flow_control(tp, local_adv, remote_adv);

			current_link_up = 1;
		}
		for (i = 0; i < 30; i++) {
			udelay(20);
			tw32_f(MAC_STATUS,
			       (MAC_STATUS_SYNC_CHANGED |
				MAC_STATUS_CFG_CHANGED));
			udelay(40);
			if ((tr32(MAC_STATUS) &
			     (MAC_STATUS_SYNC_CHANGED |
			      MAC_STATUS_CFG_CHANGED)) == 0)
				break;
		}

		mac_status = tr32(MAC_STATUS);
		if (current_link_up == 0 &&
		    (mac_status & MAC_STATUS_PCS_SYNCED) &&
		    !(mac_status & MAC_STATUS_RCVD_CFG))
			current_link_up = 1;
	} else {
		tg3_setup_flow_control(tp, 0, 0);

		/* Forcing 1000FD link up. */
		current_link_up = 1;

		tw32_f(MAC_MODE, (tp->mac_mode | MAC_MODE_SEND_CONFIGS));
		udelay(40);

		tw32_f(MAC_MODE, tp->mac_mode);
		udelay(40);
	}

out:
	return current_link_up;
}

static int tg3_setup_fiber_phy(struct tg3 *tp, int force_reset)
{
	u32 orig_pause_cfg;
	u16 orig_active_speed;
	u8 orig_active_duplex;
	u32 mac_status;
	int current_link_up;
	int i;

	orig_pause_cfg = tp->link_config.active_flowctrl;
	orig_active_speed = tp->link_config.active_speed;
	orig_active_duplex = tp->link_config.active_duplex;

	if (!(tp->tg3_flags2 & TG3_FLG2_HW_AUTONEG) &&
	    netif_carrier_ok(tp->dev) &&
	    (tp->tg3_flags & TG3_FLAG_INIT_COMPLETE)) {
		mac_status = tr32(MAC_STATUS);
		mac_status &= (MAC_STATUS_PCS_SYNCED |
			       MAC_STATUS_SIGNAL_DET |
			       MAC_STATUS_CFG_CHANGED |
			       MAC_STATUS_RCVD_CFG);
		if (mac_status == (MAC_STATUS_PCS_SYNCED |
				   MAC_STATUS_SIGNAL_DET)) {
			tw32_f(MAC_STATUS, (MAC_STATUS_SYNC_CHANGED |
					    MAC_STATUS_CFG_CHANGED));
			return 0;
		}
	}

	tw32_f(MAC_TX_AUTO_NEG, 0);

	tp->mac_mode &= ~(MAC_MODE_PORT_MODE_MASK | MAC_MODE_HALF_DUPLEX);
	tp->mac_mode |= MAC_MODE_PORT_MODE_TBI;
	tw32_f(MAC_MODE, tp->mac_mode);
	udelay(40);

	if (tp->phy_id == TG3_PHY_ID_BCM8002)
		tg3_init_bcm8002(tp);

	/* Enable link change event even when serdes polling.  */
	tw32_f(MAC_EVENT, MAC_EVENT_LNKSTATE_CHANGED);
	udelay(40);

	current_link_up = 0;
	mac_status = tr32(MAC_STATUS);

	if (tp->tg3_flags2 & TG3_FLG2_HW_AUTONEG)
		current_link_up = tg3_setup_fiber_hw_autoneg(tp, mac_status);
	else
		current_link_up = tg3_setup_fiber_by_hand(tp, mac_status);

	tp->napi[0].hw_status->status =
		(SD_STATUS_UPDATED |
		 (tp->napi[0].hw_status->status & ~SD_STATUS_LINK_CHG));

	for (i = 0; i < 100; i++) {
		tw32_f(MAC_STATUS, (MAC_STATUS_SYNC_CHANGED |
				    MAC_STATUS_CFG_CHANGED));
		udelay(5);
		if ((tr32(MAC_STATUS) & (MAC_STATUS_SYNC_CHANGED |
					 MAC_STATUS_CFG_CHANGED |
					 MAC_STATUS_LNKSTATE_CHANGED)) == 0)
			break;
	}

	mac_status = tr32(MAC_STATUS);
	if ((mac_status & MAC_STATUS_PCS_SYNCED) == 0) {
		current_link_up = 0;
		if (tp->link_config.autoneg == AUTONEG_ENABLE &&
		    tp->serdes_counter == 0) {
			tw32_f(MAC_MODE, (tp->mac_mode |
					  MAC_MODE_SEND_CONFIGS));
			udelay(1);
			tw32_f(MAC_MODE, tp->mac_mode);
		}
	}

	if (current_link_up == 1) {
		tp->link_config.active_speed = SPEED_1000;
		tp->link_config.active_duplex = DUPLEX_FULL;
		tw32(MAC_LED_CTRL, (tp->led_ctrl |
				    LED_CTRL_LNKLED_OVERRIDE |
				    LED_CTRL_1000MBPS_ON));
	} else {
		tp->link_config.active_speed = SPEED_INVALID;
		tp->link_config.active_duplex = DUPLEX_INVALID;
		tw32(MAC_LED_CTRL, (tp->led_ctrl |
				    LED_CTRL_LNKLED_OVERRIDE |
				    LED_CTRL_TRAFFIC_OVERRIDE));
	}

	if (current_link_up != netif_carrier_ok(tp->dev)) {
		if (current_link_up)
			netif_carrier_on(tp->dev);
		else
			netif_carrier_off(tp->dev);
		tg3_link_report(tp);
	} else {
		u32 now_pause_cfg = tp->link_config.active_flowctrl;
		if (orig_pause_cfg != now_pause_cfg ||
		    orig_active_speed != tp->link_config.active_speed ||
		    orig_active_duplex != tp->link_config.active_duplex)
			tg3_link_report(tp);
	}

	return 0;
}

static int tg3_setup_fiber_mii_phy(struct tg3 *tp, int force_reset)
{
	int current_link_up, err = 0;
	u32 bmsr, bmcr;
	u16 current_speed;
	u8 current_duplex;
	u32 local_adv, remote_adv;

	tp->mac_mode |= MAC_MODE_PORT_MODE_GMII;
	tw32_f(MAC_MODE, tp->mac_mode);
	udelay(40);

	tw32(MAC_EVENT, 0);

	tw32_f(MAC_STATUS,
	     (MAC_STATUS_SYNC_CHANGED |
	      MAC_STATUS_CFG_CHANGED |
	      MAC_STATUS_MI_COMPLETION |
	      MAC_STATUS_LNKSTATE_CHANGED));
	udelay(40);

	if (force_reset)
		tg3_phy_reset(tp);

	current_link_up = 0;
	current_speed = SPEED_INVALID;
	current_duplex = DUPLEX_INVALID;

	err |= tg3_readphy(tp, MII_BMSR, &bmsr);
	err |= tg3_readphy(tp, MII_BMSR, &bmsr);
	if (GET_ASIC_REV(tp->pci_chip_rev_id) == ASIC_REV_5714) {
		if (tr32(MAC_TX_STATUS) & TX_STATUS_LINK_UP)
			bmsr |= BMSR_LSTATUS;
		else
			bmsr &= ~BMSR_LSTATUS;
	}

	err |= tg3_readphy(tp, MII_BMCR, &bmcr);

	if ((tp->link_config.autoneg == AUTONEG_ENABLE) && !force_reset &&
	    (tp->phy_flags & TG3_PHYFLG_PARALLEL_DETECT)) {
		/* do nothing, just check for link up at the end */
	} else if (tp->link_config.autoneg == AUTONEG_ENABLE) {
		u32 adv, new_adv;

		err |= tg3_readphy(tp, MII_ADVERTISE, &adv);
		new_adv = adv & ~(ADVERTISE_1000XFULL | ADVERTISE_1000XHALF |
				  ADVERTISE_1000XPAUSE |
				  ADVERTISE_1000XPSE_ASYM |
				  ADVERTISE_SLCT);

		new_adv |= tg3_advert_flowctrl_1000X(tp->link_config.flowctrl);

		if (tp->link_config.advertising & ADVERTISED_1000baseT_Half)
			new_adv |= ADVERTISE_1000XHALF;
		if (tp->link_config.advertising & ADVERTISED_1000baseT_Full)
			new_adv |= ADVERTISE_1000XFULL;

		if ((new_adv != adv) || !(bmcr & BMCR_ANENABLE)) {
			tg3_writephy(tp, MII_ADVERTISE, new_adv);
			bmcr |= BMCR_ANENABLE | BMCR_ANRESTART;
			tg3_writephy(tp, MII_BMCR, bmcr);

			tw32_f(MAC_EVENT, MAC_EVENT_LNKSTATE_CHANGED);
			tp->serdes_counter = SERDES_AN_TIMEOUT_5714S;
			tp->phy_flags &= ~TG3_PHYFLG_PARALLEL_DETECT;

			return err;
		}
	} else {
		u32 new_bmcr;

		bmcr &= ~BMCR_SPEED1000;
		new_bmcr = bmcr & ~(BMCR_ANENABLE | BMCR_FULLDPLX);

		if (tp->link_config.duplex == DUPLEX_FULL)
			new_bmcr |= BMCR_FULLDPLX;

		if (new_bmcr != bmcr) {
			/* BMCR_SPEED1000 is a reserved bit that needs
			 * to be set on write.
			 */
			new_bmcr |= BMCR_SPEED1000;

			/* Force a linkdown */
			if (netif_carrier_ok(tp->dev)) {
				u32 adv;

				err |= tg3_readphy(tp, MII_ADVERTISE, &adv);
				adv &= ~(ADVERTISE_1000XFULL |
					 ADVERTISE_1000XHALF |
					 ADVERTISE_SLCT);
				tg3_writephy(tp, MII_ADVERTISE, adv);
				tg3_writephy(tp, MII_BMCR, bmcr |
							   BMCR_ANRESTART |
							   BMCR_ANENABLE);
				udelay(10);
				netif_carrier_off(tp->dev);
			}
			tg3_writephy(tp, MII_BMCR, new_bmcr);
			bmcr = new_bmcr;
			err |= tg3_readphy(tp, MII_BMSR, &bmsr);
			err |= tg3_readphy(tp, MII_BMSR, &bmsr);
			if (GET_ASIC_REV(tp->pci_chip_rev_id) ==
			    ASIC_REV_5714) {
				if (tr32(MAC_TX_STATUS) & TX_STATUS_LINK_UP)
					bmsr |= BMSR_LSTATUS;
				else
					bmsr &= ~BMSR_LSTATUS;
			}
			tp->phy_flags &= ~TG3_PHYFLG_PARALLEL_DETECT;
		}
	}

	if (bmsr & BMSR_LSTATUS) {
		current_speed = SPEED_1000;
		current_link_up = 1;
		if (bmcr & BMCR_FULLDPLX)
			current_duplex = DUPLEX_FULL;
		else
			current_duplex = DUPLEX_HALF;

		local_adv = 0;
		remote_adv = 0;

		if (bmcr & BMCR_ANENABLE) {
			u32 common;

			err |= tg3_readphy(tp, MII_ADVERTISE, &local_adv);
			err |= tg3_readphy(tp, MII_LPA, &remote_adv);
			common = local_adv & remote_adv;
			if (common & (ADVERTISE_1000XHALF |
				      ADVERTISE_1000XFULL)) {
				if (common & ADVERTISE_1000XFULL)
					current_duplex = DUPLEX_FULL;
				else
					current_duplex = DUPLEX_HALF;
			} else if (!(tp->tg3_flags2 & TG3_FLG2_5780_CLASS)) {
				/* Link is up via parallel detect */
			} else {
				current_link_up = 0;
			}
		}
	}

	if (current_link_up == 1 && current_duplex == DUPLEX_FULL)
		tg3_setup_flow_control(tp, local_adv, remote_adv);

	tp->mac_mode &= ~MAC_MODE_HALF_DUPLEX;
	if (tp->link_config.active_duplex == DUPLEX_HALF)
		tp->mac_mode |= MAC_MODE_HALF_DUPLEX;

	tw32_f(MAC_MODE, tp->mac_mode);
	udelay(40);

	tw32_f(MAC_EVENT, MAC_EVENT_LNKSTATE_CHANGED);

	tp->link_config.active_speed = current_speed;
	tp->link_config.active_duplex = current_duplex;

	if (current_link_up != netif_carrier_ok(tp->dev)) {
		if (current_link_up)
			netif_carrier_on(tp->dev);
		else {
			netif_carrier_off(tp->dev);
			tp->phy_flags &= ~TG3_PHYFLG_PARALLEL_DETECT;
		}
		tg3_link_report(tp);
	}
	return err;
}

static void tg3_serdes_parallel_detect(struct tg3 *tp)
{
	if (tp->serdes_counter) {
		/* Give autoneg time to complete. */
		tp->serdes_counter--;
		return;
	}

	if (!netif_carrier_ok(tp->dev) &&
	    (tp->link_config.autoneg == AUTONEG_ENABLE)) {
		u32 bmcr;

		tg3_readphy(tp, MII_BMCR, &bmcr);
		if (bmcr & BMCR_ANENABLE) {
			u32 phy1, phy2;

			/* Select shadow register 0x1f */
			tg3_writephy(tp, MII_TG3_MISC_SHDW, 0x7c00);
			tg3_readphy(tp, MII_TG3_MISC_SHDW, &phy1);

			/* Select expansion interrupt status register */
			tg3_writephy(tp, MII_TG3_DSP_ADDRESS,
					 MII_TG3_DSP_EXP1_INT_STAT);
			tg3_readphy(tp, MII_TG3_DSP_RW_PORT, &phy2);
			tg3_readphy(tp, MII_TG3_DSP_RW_PORT, &phy2);

			if ((phy1 & 0x10) && !(phy2 & 0x20)) {
				/* We have signal detect and not receiving
				 * config code words, link is up by parallel
				 * detection.
				 */

				bmcr &= ~BMCR_ANENABLE;
				bmcr |= BMCR_SPEED1000 | BMCR_FULLDPLX;
				tg3_writephy(tp, MII_BMCR, bmcr);
				tp->phy_flags |= TG3_PHYFLG_PARALLEL_DETECT;
			}
		}
	} else if (netif_carrier_ok(tp->dev) &&
		   (tp->link_config.autoneg == AUTONEG_ENABLE) &&
		   (tp->phy_flags & TG3_PHYFLG_PARALLEL_DETECT)) {
		u32 phy2;

		/* Select expansion interrupt status register */
		tg3_writephy(tp, MII_TG3_DSP_ADDRESS,
				 MII_TG3_DSP_EXP1_INT_STAT);
		tg3_readphy(tp, MII_TG3_DSP_RW_PORT, &phy2);
		if (phy2 & 0x20) {
			u32 bmcr;

			/* Config code words received, turn on autoneg. */
			tg3_readphy(tp, MII_BMCR, &bmcr);
			tg3_writephy(tp, MII_BMCR, bmcr | BMCR_ANENABLE);

			tp->phy_flags &= ~TG3_PHYFLG_PARALLEL_DETECT;

		}
	}
}

static int tg3_setup_phy(struct tg3 *tp, int force_reset)
{
	int err;

	if (tp->phy_flags & TG3_PHYFLG_PHY_SERDES)
		err = tg3_setup_fiber_phy(tp, force_reset);
	else if (tp->phy_flags & TG3_PHYFLG_MII_SERDES)
		err = tg3_setup_fiber_mii_phy(tp, force_reset);
	else
		err = tg3_setup_copper_phy(tp, force_reset);

	if (GET_CHIP_REV(tp->pci_chip_rev_id) == CHIPREV_5784_AX) {
		u32 val, scale;

		val = tr32(TG3_CPMU_CLCK_STAT) & CPMU_CLCK_STAT_MAC_CLCK_MASK;
		if (val == CPMU_CLCK_STAT_MAC_CLCK_62_5)
			scale = 65;
		else if (val == CPMU_CLCK_STAT_MAC_CLCK_6_25)
			scale = 6;
		else
			scale = 12;

		val = tr32(GRC_MISC_CFG) & ~GRC_MISC_CFG_PRESCALAR_MASK;
		val |= (scale << GRC_MISC_CFG_PRESCALAR_SHIFT);
		tw32(GRC_MISC_CFG, val);
	}

	if (tp->link_config.active_speed == SPEED_1000 &&
	    tp->link_config.active_duplex == DUPLEX_HALF)
		tw32(MAC_TX_LENGTHS,
		     ((2 << TX_LENGTHS_IPG_CRS_SHIFT) |
		      (6 << TX_LENGTHS_IPG_SHIFT) |
		      (0xff << TX_LENGTHS_SLOT_TIME_SHIFT)));
	else
		tw32(MAC_TX_LENGTHS,
		     ((2 << TX_LENGTHS_IPG_CRS_SHIFT) |
		      (6 << TX_LENGTHS_IPG_SHIFT) |
		      (32 << TX_LENGTHS_SLOT_TIME_SHIFT)));

	if (!(tp->tg3_flags2 & TG3_FLG2_5705_PLUS)) {
		if (netif_carrier_ok(tp->dev)) {
			tw32(HOSTCC_STAT_COAL_TICKS,
			     tp->coal.stats_block_coalesce_usecs);
		} else {
			tw32(HOSTCC_STAT_COAL_TICKS, 0);
		}
	}

	if (tp->tg3_flags & TG3_FLAG_ASPM_WORKAROUND) {
		u32 val = tr32(PCIE_PWR_MGMT_THRESH);
		if (!netif_carrier_ok(tp->dev))
			val = (val & ~PCIE_PWR_MGMT_L1_THRESH_MSK) |
			      tp->pwrmgmt_thresh;
		else
			val |= PCIE_PWR_MGMT_L1_THRESH_MSK;
		tw32(PCIE_PWR_MGMT_THRESH, val);
	}

	return err;
}

static inline int tg3_irq_sync(struct tg3 *tp)
{
	return tp->irq_sync;
}

/* This is called whenever we suspect that the system chipset is re-
 * ordering the sequence of MMIO to the tx send mailbox. The symptom
 * is bogus tx completions. We try to recover by setting the
 * TG3_FLAG_MBOX_WRITE_REORDER flag and resetting the chip later
 * in the workqueue.
 */
static void tg3_tx_recover(struct tg3 *tp)
{
	BUG_ON((tp->tg3_flags & TG3_FLAG_MBOX_WRITE_REORDER) ||
	       tp->write32_tx_mbox == tg3_write_indirect_mbox);

	netdev_warn(tp->dev,
		    "The system may be re-ordering memory-mapped I/O "
		    "cycles to the network device, attempting to recover. "
		    "Please report the problem to the driver maintainer "
		    "and include system chipset information.\n");

	spin_lock(&tp->lock);
	tp->tg3_flags |= TG3_FLAG_TX_RECOVERY_PENDING;
	spin_unlock(&tp->lock);
}

static inline u32 tg3_tx_avail(struct tg3_napi *tnapi)
{
	/* Tell compiler to fetch tx indices from memory. */
	barrier();
	return tnapi->tx_pending -
	       ((tnapi->tx_prod - tnapi->tx_cons) & (TG3_TX_RING_SIZE - 1));
}

/* Tigon3 never reports partial packet sends.  So we do not
 * need special logic to handle SKBs that have not had all
 * of their frags sent yet, like SunGEM does.
 */
static void tg3_tx(struct tg3_napi *tnapi)
{
	struct tg3 *tp = tnapi->tp;
	u32 hw_idx = tnapi->hw_status->idx[0].tx_consumer;
	u32 sw_idx = tnapi->tx_cons;
	struct netdev_queue *txq;
	int index = tnapi - tp->napi;

	if (tp->tg3_flags3 & TG3_FLG3_ENABLE_TSS)
		index--;

	txq = netdev_get_tx_queue(tp->dev, index);

	while (sw_idx != hw_idx) {
		struct ring_info *ri = &tnapi->tx_buffers[sw_idx];
		struct sk_buff *skb = ri->skb;
		int i, tx_bug = 0;

		if (unlikely(skb == NULL)) {
			tg3_tx_recover(tp);
			return;
		}

		pci_unmap_single(tp->pdev,
				 dma_unmap_addr(ri, mapping),
				 skb_headlen(skb),
				 PCI_DMA_TODEVICE);

		ri->skb = NULL;

		sw_idx = NEXT_TX(sw_idx);

		for (i = 0; i < skb_shinfo(skb)->nr_frags; i++) {
			ri = &tnapi->tx_buffers[sw_idx];
			if (unlikely(ri->skb != NULL || sw_idx == hw_idx))
				tx_bug = 1;

			pci_unmap_page(tp->pdev,
				       dma_unmap_addr(ri, mapping),
				       skb_shinfo(skb)->frags[i].size,
				       PCI_DMA_TODEVICE);
			sw_idx = NEXT_TX(sw_idx);
		}

		dev_kfree_skb(skb);

		if (unlikely(tx_bug)) {
			tg3_tx_recover(tp);
			return;
		}
	}

	tnapi->tx_cons = sw_idx;

	/* Need to make the tx_cons update visible to tg3_start_xmit()
	 * before checking for netif_queue_stopped().  Without the
	 * memory barrier, there is a small possibility that tg3_start_xmit()
	 * will miss it and cause the queue to be stopped forever.
	 */
	smp_mb();

	if (unlikely(netif_tx_queue_stopped(txq) &&
		     (tg3_tx_avail(tnapi) > TG3_TX_WAKEUP_THRESH(tnapi)))) {
		__netif_tx_lock(txq, smp_processor_id());
		if (netif_tx_queue_stopped(txq) &&
		    (tg3_tx_avail(tnapi) > TG3_TX_WAKEUP_THRESH(tnapi)))
			netif_tx_wake_queue(txq);
		__netif_tx_unlock(txq);
	}
}

static void tg3_rx_skb_free(struct tg3 *tp, struct ring_info *ri, u32 map_sz)
{
	if (!ri->skb)
		return;

	pci_unmap_single(tp->pdev, dma_unmap_addr(ri, mapping),
			 map_sz, PCI_DMA_FROMDEVICE);
	dev_kfree_skb_any(ri->skb);
	ri->skb = NULL;
}

/* Returns size of skb allocated or < 0 on error.
 *
 * We only need to fill in the address because the other members
 * of the RX descriptor are invariant, see tg3_init_rings.
 *
 * Note the purposeful assymetry of cpu vs. chip accesses.  For
 * posting buffers we only dirty the first cache line of the RX
 * descriptor (containing the address).  Whereas for the RX status
 * buffers the cpu only reads the last cacheline of the RX descriptor
 * (to fetch the error flags, vlan tag, checksum, and opaque cookie).
 */
static int tg3_alloc_rx_skb(struct tg3 *tp, struct tg3_rx_prodring_set *tpr,
			    u32 opaque_key, u32 dest_idx_unmasked)
{
	struct tg3_rx_buffer_desc *desc;
	struct ring_info *map;
	struct sk_buff *skb;
	dma_addr_t mapping;
	int skb_size, dest_idx;

	switch (opaque_key) {
	case RXD_OPAQUE_RING_STD:
		dest_idx = dest_idx_unmasked & tp->rx_std_ring_mask;
		desc = &tpr->rx_std[dest_idx];
		map = &tpr->rx_std_buffers[dest_idx];
		skb_size = tp->rx_pkt_map_sz;
		break;

	case RXD_OPAQUE_RING_JUMBO:
		dest_idx = dest_idx_unmasked & tp->rx_jmb_ring_mask;
		desc = &tpr->rx_jmb[dest_idx].std;
		map = &tpr->rx_jmb_buffers[dest_idx];
		skb_size = TG3_RX_JMB_MAP_SZ;
		break;

	default:
		return -EINVAL;
	}

	/* Do not overwrite any of the map or rp information
	 * until we are sure we can commit to a new buffer.
	 *
	 * Callers depend upon this behavior and assume that
	 * we leave everything unchanged if we fail.
	 */
	skb = netdev_alloc_skb(tp->dev, skb_size + tp->rx_offset);
	if (skb == NULL)
		return -ENOMEM;

	skb_reserve(skb, tp->rx_offset);

	mapping = pci_map_single(tp->pdev, skb->data, skb_size,
				 PCI_DMA_FROMDEVICE);
	if (pci_dma_mapping_error(tp->pdev, mapping)) {
		dev_kfree_skb(skb);
		return -EIO;
	}

	map->skb = skb;
	dma_unmap_addr_set(map, mapping, mapping);

	desc->addr_hi = ((u64)mapping >> 32);
	desc->addr_lo = ((u64)mapping & 0xffffffff);

	return skb_size;
}

/* We only need to move over in the address because the other
 * members of the RX descriptor are invariant.  See notes above
 * tg3_alloc_rx_skb for full details.
 */
static void tg3_recycle_rx(struct tg3_napi *tnapi,
			   struct tg3_rx_prodring_set *dpr,
			   u32 opaque_key, int src_idx,
			   u32 dest_idx_unmasked)
{
	struct tg3 *tp = tnapi->tp;
	struct tg3_rx_buffer_desc *src_desc, *dest_desc;
	struct ring_info *src_map, *dest_map;
	struct tg3_rx_prodring_set *spr = &tp->napi[0].prodring;
	int dest_idx;

	switch (opaque_key) {
	case RXD_OPAQUE_RING_STD:
		dest_idx = dest_idx_unmasked & tp->rx_std_ring_mask;
		dest_desc = &dpr->rx_std[dest_idx];
		dest_map = &dpr->rx_std_buffers[dest_idx];
		src_desc = &spr->rx_std[src_idx];
		src_map = &spr->rx_std_buffers[src_idx];
		break;

	case RXD_OPAQUE_RING_JUMBO:
		dest_idx = dest_idx_unmasked & tp->rx_jmb_ring_mask;
		dest_desc = &dpr->rx_jmb[dest_idx].std;
		dest_map = &dpr->rx_jmb_buffers[dest_idx];
		src_desc = &spr->rx_jmb[src_idx].std;
		src_map = &spr->rx_jmb_buffers[src_idx];
		break;

	default:
		return;
	}

	dest_map->skb = src_map->skb;
	dma_unmap_addr_set(dest_map, mapping,
			   dma_unmap_addr(src_map, mapping));
	dest_desc->addr_hi = src_desc->addr_hi;
	dest_desc->addr_lo = src_desc->addr_lo;

	/* Ensure that the update to the skb happens after the physical
	 * addresses have been transferred to the new BD location.
	 */
	smp_wmb();

	src_map->skb = NULL;
}

/* The RX ring scheme is composed of multiple rings which post fresh
 * buffers to the chip, and one special ring the chip uses to report
 * status back to the host.
 *
 * The special ring reports the status of received packets to the
 * host.  The chip does not write into the original descriptor the
 * RX buffer was obtained from.  The chip simply takes the original
 * descriptor as provided by the host, updates the status and length
 * field, then writes this into the next status ring entry.
 *
 * Each ring the host uses to post buffers to the chip is described
 * by a TG3_BDINFO entry in the chips SRAM area.  When a packet arrives,
 * it is first placed into the on-chip ram.  When the packet's length
 * is known, it walks down the TG3_BDINFO entries to select the ring.
 * Each TG3_BDINFO specifies a MAXLEN field and the first TG3_BDINFO
 * which is within the range of the new packet's length is chosen.
 *
 * The "separate ring for rx status" scheme may sound queer, but it makes
 * sense from a cache coherency perspective.  If only the host writes
 * to the buffer post rings, and only the chip writes to the rx status
 * rings, then cache lines never move beyond shared-modified state.
 * If both the host and chip were to write into the same ring, cache line
 * eviction could occur since both entities want it in an exclusive state.
 */
static int tg3_rx(struct tg3_napi *tnapi, int budget)
{
	struct tg3 *tp = tnapi->tp;
	u32 work_mask, rx_std_posted = 0;
	u32 std_prod_idx, jmb_prod_idx;
	u32 sw_idx = tnapi->rx_rcb_ptr;
	u16 hw_idx;
	int received;
	struct tg3_rx_prodring_set *tpr = &tnapi->prodring;

	hw_idx = *(tnapi->rx_rcb_prod_idx);
	/*
	 * We need to order the read of hw_idx and the read of
	 * the opaque cookie.
	 */
	rmb();
	work_mask = 0;
	received = 0;
	std_prod_idx = tpr->rx_std_prod_idx;
	jmb_prod_idx = tpr->rx_jmb_prod_idx;
	while (sw_idx != hw_idx && budget > 0) {
		struct ring_info *ri;
		struct tg3_rx_buffer_desc *desc = &tnapi->rx_rcb[sw_idx];
		unsigned int len;
		struct sk_buff *skb;
		dma_addr_t dma_addr;
		u32 opaque_key, desc_idx, *post_ptr;
		bool hw_vlan __maybe_unused = false;
		u16 vtag __maybe_unused = 0;

		desc_idx = desc->opaque & RXD_OPAQUE_INDEX_MASK;
		opaque_key = desc->opaque & RXD_OPAQUE_RING_MASK;
		if (opaque_key == RXD_OPAQUE_RING_STD) {
			ri = &tp->napi[0].prodring.rx_std_buffers[desc_idx];
			dma_addr = dma_unmap_addr(ri, mapping);
			skb = ri->skb;
			post_ptr = &std_prod_idx;
			rx_std_posted++;
		} else if (opaque_key == RXD_OPAQUE_RING_JUMBO) {
			ri = &tp->napi[0].prodring.rx_jmb_buffers[desc_idx];
			dma_addr = dma_unmap_addr(ri, mapping);
			skb = ri->skb;
			post_ptr = &jmb_prod_idx;
		} else
			goto next_pkt_nopost;

		work_mask |= opaque_key;

		if ((desc->err_vlan & RXD_ERR_MASK) != 0 &&
		    (desc->err_vlan != RXD_ERR_ODD_NIBBLE_RCVD_MII)) {
		drop_it:
			tg3_recycle_rx(tnapi, tpr, opaque_key,
				       desc_idx, *post_ptr);
		drop_it_no_recycle:
			/* Other statistics kept track of by card. */
			tp->rx_dropped++;
			goto next_pkt;
		}

		len = ((desc->idx_len & RXD_LEN_MASK) >> RXD_LEN_SHIFT) -
		      ETH_FCS_LEN;

		if (len > TG3_RX_COPY_THRESH(tp)) {
			int skb_size;

			skb_size = tg3_alloc_rx_skb(tp, tpr, opaque_key,
						    *post_ptr);
			if (skb_size < 0)
				goto drop_it;

			pci_unmap_single(tp->pdev, dma_addr, skb_size,
					 PCI_DMA_FROMDEVICE);

			/* Ensure that the update to the skb happens
			 * after the usage of the old DMA mapping.
			 */
			smp_wmb();

			ri->skb = NULL;

			skb_put(skb, len);
		} else {
			struct sk_buff *copy_skb;

			tg3_recycle_rx(tnapi, tpr, opaque_key,
				       desc_idx, *post_ptr);

			copy_skb = netdev_alloc_skb(tp->dev, len + VLAN_HLEN +
						    TG3_RAW_IP_ALIGN);
			if (copy_skb == NULL)
				goto drop_it_no_recycle;

			skb_reserve(copy_skb, TG3_RAW_IP_ALIGN + VLAN_HLEN);
			skb_put(copy_skb, len);
			pci_dma_sync_single_for_cpu(tp->pdev, dma_addr, len, PCI_DMA_FROMDEVICE);
			skb_copy_from_linear_data(skb, copy_skb->data, len);
			pci_dma_sync_single_for_device(tp->pdev, dma_addr, len, PCI_DMA_FROMDEVICE);

			/* We'll reuse the original ring buffer. */
			skb = copy_skb;
		}

		if ((tp->tg3_flags & TG3_FLAG_RX_CHECKSUMS) &&
		    (desc->type_flags & RXD_FLAG_TCPUDP_CSUM) &&
		    (((desc->ip_tcp_csum & RXD_TCPCSUM_MASK)
		      >> RXD_TCPCSUM_SHIFT) == 0xffff))
			skb->ip_summed = CHECKSUM_UNNECESSARY;
		else
			skb_checksum_none_assert(skb);

		skb->protocol = eth_type_trans(skb, tp->dev);

		if (len > (tp->dev->mtu + ETH_HLEN) &&
		    skb->protocol != htons(ETH_P_8021Q)) {
			dev_kfree_skb(skb);
			goto drop_it_no_recycle;
		}

		if (desc->type_flags & RXD_FLAG_VLAN &&
		    !(tp->rx_mode & RX_MODE_KEEP_VLAN_TAG)) {
			vtag = desc->err_vlan & RXD_VLAN_MASK;
#if TG3_VLAN_TAG_USED
			if (tp->vlgrp)
				hw_vlan = true;
			else
#endif
			{
				struct vlan_ethhdr *ve = (struct vlan_ethhdr *)
						    __skb_push(skb, VLAN_HLEN);

				memmove(ve, skb->data + VLAN_HLEN,
					ETH_ALEN * 2);
				ve->h_vlan_proto = htons(ETH_P_8021Q);
				ve->h_vlan_TCI = htons(vtag);
			}
		}

#if TG3_VLAN_TAG_USED
		if (hw_vlan)
			vlan_gro_receive(&tnapi->napi, tp->vlgrp, vtag, skb);
		else
#endif
			napi_gro_receive(&tnapi->napi, skb);

		received++;
		budget--;

next_pkt:
		(*post_ptr)++;

		if (unlikely(rx_std_posted >= tp->rx_std_max_post)) {
			tpr->rx_std_prod_idx = std_prod_idx &
					       tp->rx_std_ring_mask;
			tw32_rx_mbox(TG3_RX_STD_PROD_IDX_REG,
				     tpr->rx_std_prod_idx);
			work_mask &= ~RXD_OPAQUE_RING_STD;
			rx_std_posted = 0;
		}
next_pkt_nopost:
		sw_idx++;
		sw_idx &= tp->rx_ret_ring_mask;

		/* Refresh hw_idx to see if there is new work */
		if (sw_idx == hw_idx) {
			hw_idx = *(tnapi->rx_rcb_prod_idx);
			rmb();
		}
	}

	/* ACK the status ring. */
	tnapi->rx_rcb_ptr = sw_idx;
	tw32_rx_mbox(tnapi->consmbox, sw_idx);

	/* Refill RX ring(s). */
	if (!(tp->tg3_flags3 & TG3_FLG3_ENABLE_RSS)) {
		if (work_mask & RXD_OPAQUE_RING_STD) {
			tpr->rx_std_prod_idx = std_prod_idx &
					       tp->rx_std_ring_mask;
			tw32_rx_mbox(TG3_RX_STD_PROD_IDX_REG,
				     tpr->rx_std_prod_idx);
		}
		if (work_mask & RXD_OPAQUE_RING_JUMBO) {
			tpr->rx_jmb_prod_idx = jmb_prod_idx &
					       tp->rx_jmb_ring_mask;
			tw32_rx_mbox(TG3_RX_JMB_PROD_IDX_REG,
				     tpr->rx_jmb_prod_idx);
		}
		mmiowb();
	} else if (work_mask) {
		/* rx_std_buffers[] and rx_jmb_buffers[] entries must be
		 * updated before the producer indices can be updated.
		 */
		smp_wmb();

		tpr->rx_std_prod_idx = std_prod_idx & tp->rx_std_ring_mask;
		tpr->rx_jmb_prod_idx = jmb_prod_idx & tp->rx_jmb_ring_mask;

		if (tnapi != &tp->napi[1])
			napi_schedule(&tp->napi[1].napi);
	}

	return received;
}

static void tg3_poll_link(struct tg3 *tp)
{
	/* handle link change and other phy events */
	if (!(tp->tg3_flags &
	      (TG3_FLAG_USE_LINKCHG_REG |
	       TG3_FLAG_POLL_SERDES))) {
		struct tg3_hw_status *sblk = tp->napi[0].hw_status;

		if (sblk->status & SD_STATUS_LINK_CHG) {
			sblk->status = SD_STATUS_UPDATED |
				       (sblk->status & ~SD_STATUS_LINK_CHG);
			spin_lock(&tp->lock);
			if (tp->tg3_flags3 & TG3_FLG3_USE_PHYLIB) {
				tw32_f(MAC_STATUS,
				     (MAC_STATUS_SYNC_CHANGED |
				      MAC_STATUS_CFG_CHANGED |
				      MAC_STATUS_MI_COMPLETION |
				      MAC_STATUS_LNKSTATE_CHANGED));
				udelay(40);
			} else
				tg3_setup_phy(tp, 0);
			spin_unlock(&tp->lock);
		}
	}
}

static int tg3_rx_prodring_xfer(struct tg3 *tp,
				struct tg3_rx_prodring_set *dpr,
				struct tg3_rx_prodring_set *spr)
{
	u32 si, di, cpycnt, src_prod_idx;
	int i, err = 0;

	while (1) {
		src_prod_idx = spr->rx_std_prod_idx;

		/* Make sure updates to the rx_std_buffers[] entries and the
		 * standard producer index are seen in the correct order.
		 */
		smp_rmb();

		if (spr->rx_std_cons_idx == src_prod_idx)
			break;

		if (spr->rx_std_cons_idx < src_prod_idx)
			cpycnt = src_prod_idx - spr->rx_std_cons_idx;
		else
			cpycnt = tp->rx_std_ring_mask + 1 -
				 spr->rx_std_cons_idx;

		cpycnt = min(cpycnt,
			     tp->rx_std_ring_mask + 1 - dpr->rx_std_prod_idx);

		si = spr->rx_std_cons_idx;
		di = dpr->rx_std_prod_idx;

		for (i = di; i < di + cpycnt; i++) {
			if (dpr->rx_std_buffers[i].skb) {
				cpycnt = i - di;
				err = -ENOSPC;
				break;
			}
		}

		if (!cpycnt)
			break;

		/* Ensure that updates to the rx_std_buffers ring and the
		 * shadowed hardware producer ring from tg3_recycle_skb() are
		 * ordered correctly WRT the skb check above.
		 */
		smp_rmb();

		memcpy(&dpr->rx_std_buffers[di],
		       &spr->rx_std_buffers[si],
		       cpycnt * sizeof(struct ring_info));

		for (i = 0; i < cpycnt; i++, di++, si++) {
			struct tg3_rx_buffer_desc *sbd, *dbd;
			sbd = &spr->rx_std[si];
			dbd = &dpr->rx_std[di];
			dbd->addr_hi = sbd->addr_hi;
			dbd->addr_lo = sbd->addr_lo;
		}

		spr->rx_std_cons_idx = (spr->rx_std_cons_idx + cpycnt) &
				       tp->rx_std_ring_mask;
		dpr->rx_std_prod_idx = (dpr->rx_std_prod_idx + cpycnt) &
				       tp->rx_std_ring_mask;
	}

	while (1) {
		src_prod_idx = spr->rx_jmb_prod_idx;

		/* Make sure updates to the rx_jmb_buffers[] entries and
		 * the jumbo producer index are seen in the correct order.
		 */
		smp_rmb();

		if (spr->rx_jmb_cons_idx == src_prod_idx)
			break;

		if (spr->rx_jmb_cons_idx < src_prod_idx)
			cpycnt = src_prod_idx - spr->rx_jmb_cons_idx;
		else
			cpycnt = tp->rx_jmb_ring_mask + 1 -
				 spr->rx_jmb_cons_idx;

		cpycnt = min(cpycnt,
			     tp->rx_jmb_ring_mask + 1 - dpr->rx_jmb_prod_idx);

		si = spr->rx_jmb_cons_idx;
		di = dpr->rx_jmb_prod_idx;

		for (i = di; i < di + cpycnt; i++) {
			if (dpr->rx_jmb_buffers[i].skb) {
				cpycnt = i - di;
				err = -ENOSPC;
				break;
			}
		}

		if (!cpycnt)
			break;

		/* Ensure that updates to the rx_jmb_buffers ring and the
		 * shadowed hardware producer ring from tg3_recycle_skb() are
		 * ordered correctly WRT the skb check above.
		 */
		smp_rmb();

		memcpy(&dpr->rx_jmb_buffers[di],
		       &spr->rx_jmb_buffers[si],
		       cpycnt * sizeof(struct ring_info));

		for (i = 0; i < cpycnt; i++, di++, si++) {
			struct tg3_rx_buffer_desc *sbd, *dbd;
			sbd = &spr->rx_jmb[si].std;
			dbd = &dpr->rx_jmb[di].std;
			dbd->addr_hi = sbd->addr_hi;
			dbd->addr_lo = sbd->addr_lo;
		}

		spr->rx_jmb_cons_idx = (spr->rx_jmb_cons_idx + cpycnt) &
				       tp->rx_jmb_ring_mask;
		dpr->rx_jmb_prod_idx = (dpr->rx_jmb_prod_idx + cpycnt) &
				       tp->rx_jmb_ring_mask;
	}

	return err;
}

static int tg3_poll_work(struct tg3_napi *tnapi, int work_done, int budget)
{
	struct tg3 *tp = tnapi->tp;

	/* run TX completion thread */
	if (tnapi->hw_status->idx[0].tx_consumer != tnapi->tx_cons) {
		tg3_tx(tnapi);
		if (unlikely(tp->tg3_flags & TG3_FLAG_TX_RECOVERY_PENDING))
			return work_done;
	}

	/* run RX thread, within the bounds set by NAPI.
	 * All RX "locking" is done by ensuring outside
	 * code synchronizes with tg3->napi.poll()
	 */
	if (*(tnapi->rx_rcb_prod_idx) != tnapi->rx_rcb_ptr)
		work_done += tg3_rx(tnapi, budget - work_done);

	if ((tp->tg3_flags3 & TG3_FLG3_ENABLE_RSS) && tnapi == &tp->napi[1]) {
		struct tg3_rx_prodring_set *dpr = &tp->napi[0].prodring;
		int i, err = 0;
		u32 std_prod_idx = dpr->rx_std_prod_idx;
		u32 jmb_prod_idx = dpr->rx_jmb_prod_idx;

		for (i = 1; i < tp->irq_cnt; i++)
			err |= tg3_rx_prodring_xfer(tp, dpr,
						    &tp->napi[i].prodring);

		wmb();

		if (std_prod_idx != dpr->rx_std_prod_idx)
			tw32_rx_mbox(TG3_RX_STD_PROD_IDX_REG,
				     dpr->rx_std_prod_idx);

		if (jmb_prod_idx != dpr->rx_jmb_prod_idx)
			tw32_rx_mbox(TG3_RX_JMB_PROD_IDX_REG,
				     dpr->rx_jmb_prod_idx);

		mmiowb();

		if (err)
			tw32_f(HOSTCC_MODE, tp->coal_now);
	}

	return work_done;
}

static int tg3_poll_msix(struct napi_struct *napi, int budget)
{
	struct tg3_napi *tnapi = container_of(napi, struct tg3_napi, napi);
	struct tg3 *tp = tnapi->tp;
	int work_done = 0;
	struct tg3_hw_status *sblk = tnapi->hw_status;

	while (1) {
		work_done = tg3_poll_work(tnapi, work_done, budget);

		if (unlikely(tp->tg3_flags & TG3_FLAG_TX_RECOVERY_PENDING))
			goto tx_recovery;

		if (unlikely(work_done >= budget))
			break;

		/* tp->last_tag is used in tg3_int_reenable() below
		 * to tell the hw how much work has been processed,
		 * so we must read it before checking for more work.
		 */
		tnapi->last_tag = sblk->status_tag;
		tnapi->last_irq_tag = tnapi->last_tag;
		rmb();

		/* check for RX/TX work to do */
		if (likely(sblk->idx[0].tx_consumer == tnapi->tx_cons &&
			   *(tnapi->rx_rcb_prod_idx) == tnapi->rx_rcb_ptr)) {
			napi_complete(napi);
			/* Reenable interrupts. */
			tw32_mailbox(tnapi->int_mbox, tnapi->last_tag << 24);
			mmiowb();
			break;
		}
	}

	return work_done;

tx_recovery:
	/* work_done is guaranteed to be less than budget. */
	napi_complete(napi);
	schedule_work(&tp->reset_task);
	return work_done;
}

static int tg3_poll(struct napi_struct *napi, int budget)
{
	struct tg3_napi *tnapi = container_of(napi, struct tg3_napi, napi);
	struct tg3 *tp = tnapi->tp;
	int work_done = 0;
	struct tg3_hw_status *sblk = tnapi->hw_status;

	while (1) {
		tg3_poll_link(tp);

		work_done = tg3_poll_work(tnapi, work_done, budget);

		if (unlikely(tp->tg3_flags & TG3_FLAG_TX_RECOVERY_PENDING))
			goto tx_recovery;

		if (unlikely(work_done >= budget))
			break;

		if (tp->tg3_flags & TG3_FLAG_TAGGED_STATUS) {
			/* tp->last_tag is used in tg3_int_reenable() below
			 * to tell the hw how much work has been processed,
			 * so we must read it before checking for more work.
			 */
			tnapi->last_tag = sblk->status_tag;
			tnapi->last_irq_tag = tnapi->last_tag;
			rmb();
		} else
			sblk->status &= ~SD_STATUS_UPDATED;

		if (likely(!tg3_has_work(tnapi))) {
			napi_complete(napi);
			tg3_int_reenable(tnapi);
			break;
		}
	}

	return work_done;

tx_recovery:
	/* work_done is guaranteed to be less than budget. */
	napi_complete(napi);
	schedule_work(&tp->reset_task);
	return work_done;
}

static void tg3_napi_disable(struct tg3 *tp)
{
	int i;

	for (i = tp->irq_cnt - 1; i >= 0; i--)
		napi_disable(&tp->napi[i].napi);
}

static void tg3_napi_enable(struct tg3 *tp)
{
	int i;

	for (i = 0; i < tp->irq_cnt; i++)
		napi_enable(&tp->napi[i].napi);
}

static void tg3_napi_init(struct tg3 *tp)
{
	int i;

	netif_napi_add(tp->dev, &tp->napi[0].napi, tg3_poll, 64);
	for (i = 1; i < tp->irq_cnt; i++)
		netif_napi_add(tp->dev, &tp->napi[i].napi, tg3_poll_msix, 64);
}

static void tg3_napi_fini(struct tg3 *tp)
{
	int i;

	for (i = 0; i < tp->irq_cnt; i++)
		netif_napi_del(&tp->napi[i].napi);
}

static inline void tg3_netif_stop(struct tg3 *tp)
{
	tp->dev->trans_start = jiffies;	/* prevent tx timeout */
	tg3_napi_disable(tp);
	netif_tx_disable(tp->dev);
}

static inline void tg3_netif_start(struct tg3 *tp)
{
	/* NOTE: unconditional netif_tx_wake_all_queues is only
	 * appropriate so long as all callers are assured to
	 * have free tx slots (such as after tg3_init_hw)
	 */
	netif_tx_wake_all_queues(tp->dev);

	tg3_napi_enable(tp);
	tp->napi[0].hw_status->status |= SD_STATUS_UPDATED;
	tg3_enable_ints(tp);
}

static void tg3_irq_quiesce(struct tg3 *tp)
{
	int i;

	BUG_ON(tp->irq_sync);

	tp->irq_sync = 1;
	smp_mb();

	for (i = 0; i < tp->irq_cnt; i++)
		synchronize_irq(tp->napi[i].irq_vec);
}

/* Fully shutdown all tg3 driver activity elsewhere in the system.
 * If irq_sync is non-zero, then the IRQ handler must be synchronized
 * with as well.  Most of the time, this is not necessary except when
 * shutting down the device.
 */
static inline void tg3_full_lock(struct tg3 *tp, int irq_sync)
{
	spin_lock_bh(&tp->lock);
	if (irq_sync)
		tg3_irq_quiesce(tp);
}

static inline void tg3_full_unlock(struct tg3 *tp)
{
	spin_unlock_bh(&tp->lock);
}

/* One-shot MSI handler - Chip automatically disables interrupt
 * after sending MSI so driver doesn't have to do it.
 */
static irqreturn_t tg3_msi_1shot(int irq, void *dev_id)
{
	struct tg3_napi *tnapi = dev_id;
	struct tg3 *tp = tnapi->tp;

	prefetch(tnapi->hw_status);
	if (tnapi->rx_rcb)
		prefetch(&tnapi->rx_rcb[tnapi->rx_rcb_ptr]);

	if (likely(!tg3_irq_sync(tp)))
		napi_schedule(&tnapi->napi);

	return IRQ_HANDLED;
}

/* MSI ISR - No need to check for interrupt sharing and no need to
 * flush status block and interrupt mailbox. PCI ordering rules
 * guarantee that MSI will arrive after the status block.
 */
static irqreturn_t tg3_msi(int irq, void *dev_id)
{
	struct tg3_napi *tnapi = dev_id;
	struct tg3 *tp = tnapi->tp;

	prefetch(tnapi->hw_status);
	if (tnapi->rx_rcb)
		prefetch(&tnapi->rx_rcb[tnapi->rx_rcb_ptr]);
	/*
	 * Writing any value to intr-mbox-0 clears PCI INTA# and
	 * chip-internal interrupt pending events.
	 * Writing non-zero to intr-mbox-0 additional tells the
	 * NIC to stop sending us irqs, engaging "in-intr-handler"
	 * event coalescing.
	 */
	tw32_mailbox(MAILBOX_INTERRUPT_0 + TG3_64BIT_REG_LOW, 0x00000001);
	if (likely(!tg3_irq_sync(tp)))
		napi_schedule(&tnapi->napi);

	return IRQ_RETVAL(1);
}

static irqreturn_t tg3_interrupt(int irq, void *dev_id)
{
	struct tg3_napi *tnapi = dev_id;
	struct tg3 *tp = tnapi->tp;
	struct tg3_hw_status *sblk = tnapi->hw_status;
	unsigned int handled = 1;

	/* In INTx mode, it is possible for the interrupt to arrive at
	 * the CPU before the status block posted prior to the interrupt.
	 * Reading the PCI State register will confirm whether the
	 * interrupt is ours and will flush the status block.
	 */
	if (unlikely(!(sblk->status & SD_STATUS_UPDATED))) {
		if ((tp->tg3_flags & TG3_FLAG_CHIP_RESETTING) ||
		    (tr32(TG3PCI_PCISTATE) & PCISTATE_INT_NOT_ACTIVE)) {
			handled = 0;
			goto out;
		}
	}

	/*
	 * Writing any value to intr-mbox-0 clears PCI INTA# and
	 * chip-internal interrupt pending events.
	 * Writing non-zero to intr-mbox-0 additional tells the
	 * NIC to stop sending us irqs, engaging "in-intr-handler"
	 * event coalescing.
	 *
	 * Flush the mailbox to de-assert the IRQ immediately to prevent
	 * spurious interrupts.  The flush impacts performance but
	 * excessive spurious interrupts can be worse in some cases.
	 */
	tw32_mailbox_f(MAILBOX_INTERRUPT_0 + TG3_64BIT_REG_LOW, 0x00000001);
	if (tg3_irq_sync(tp))
		goto out;
	sblk->status &= ~SD_STATUS_UPDATED;
	if (likely(tg3_has_work(tnapi))) {
		prefetch(&tnapi->rx_rcb[tnapi->rx_rcb_ptr]);
		napi_schedule(&tnapi->napi);
	} else {
		/* No work, shared interrupt perhaps?  re-enable
		 * interrupts, and flush that PCI write
		 */
		tw32_mailbox_f(MAILBOX_INTERRUPT_0 + TG3_64BIT_REG_LOW,
			       0x00000000);
	}
out:
	return IRQ_RETVAL(handled);
}

static irqreturn_t tg3_interrupt_tagged(int irq, void *dev_id)
{
	struct tg3_napi *tnapi = dev_id;
	struct tg3 *tp = tnapi->tp;
	struct tg3_hw_status *sblk = tnapi->hw_status;
	unsigned int handled = 1;

	/* In INTx mode, it is possible for the interrupt to arrive at
	 * the CPU before the status block posted prior to the interrupt.
	 * Reading the PCI State register will confirm whether the
	 * interrupt is ours and will flush the status block.
	 */
	if (unlikely(sblk->status_tag == tnapi->last_irq_tag)) {
		if ((tp->tg3_flags & TG3_FLAG_CHIP_RESETTING) ||
		    (tr32(TG3PCI_PCISTATE) & PCISTATE_INT_NOT_ACTIVE)) {
			handled = 0;
			goto out;
		}
	}

	/*
	 * writing any value to intr-mbox-0 clears PCI INTA# and
	 * chip-internal interrupt pending events.
	 * writing non-zero to intr-mbox-0 additional tells the
	 * NIC to stop sending us irqs, engaging "in-intr-handler"
	 * event coalescing.
	 *
	 * Flush the mailbox to de-assert the IRQ immediately to prevent
	 * spurious interrupts.  The flush impacts performance but
	 * excessive spurious interrupts can be worse in some cases.
	 */
	tw32_mailbox_f(MAILBOX_INTERRUPT_0 + TG3_64BIT_REG_LOW, 0x00000001);

	/*
	 * In a shared interrupt configuration, sometimes other devices'
	 * interrupts will scream.  We record the current status tag here
	 * so that the above check can report that the screaming interrupts
	 * are unhandled.  Eventually they will be silenced.
	 */
	tnapi->last_irq_tag = sblk->status_tag;

	if (tg3_irq_sync(tp))
		goto out;

	prefetch(&tnapi->rx_rcb[tnapi->rx_rcb_ptr]);

	napi_schedule(&tnapi->napi);

out:
	return IRQ_RETVAL(handled);
}

/* ISR for interrupt test */
static irqreturn_t tg3_test_isr(int irq, void *dev_id)
{
	struct tg3_napi *tnapi = dev_id;
	struct tg3 *tp = tnapi->tp;
	struct tg3_hw_status *sblk = tnapi->hw_status;

	if ((sblk->status & SD_STATUS_UPDATED) ||
	    !(tr32(TG3PCI_PCISTATE) & PCISTATE_INT_NOT_ACTIVE)) {
		tg3_disable_ints(tp);
		return IRQ_RETVAL(1);
	}
	return IRQ_RETVAL(0);
}

static int tg3_init_hw(struct tg3 *, int);
static int tg3_halt(struct tg3 *, int, int);

/* Restart hardware after configuration changes, self-test, etc.
 * Invoked with tp->lock held.
 */
static int tg3_restart_hw(struct tg3 *tp, int reset_phy)
	__releases(tp->lock)
	__acquires(tp->lock)
{
	int err;

	err = tg3_init_hw(tp, reset_phy);
	if (err) {
		netdev_err(tp->dev,
			   "Failed to re-initialize device, aborting\n");
		tg3_halt(tp, RESET_KIND_SHUTDOWN, 1);
		tg3_full_unlock(tp);
		del_timer_sync(&tp->timer);
		tp->irq_sync = 0;
		tg3_napi_enable(tp);
		dev_close(tp->dev);
		tg3_full_lock(tp, 0);
	}
	return err;
}

#ifdef CONFIG_NET_POLL_CONTROLLER
static void tg3_poll_controller(struct net_device *dev)
{
	int i;
	struct tg3 *tp = netdev_priv(dev);

	for (i = 0; i < tp->irq_cnt; i++)
		tg3_interrupt(tp->napi[i].irq_vec, &tp->napi[i]);
}
#endif

static void tg3_reset_task(struct work_struct *work)
{
	struct tg3 *tp = container_of(work, struct tg3, reset_task);
	int err;
	unsigned int restart_timer;

	tg3_full_lock(tp, 0);

	if (!netif_running(tp->dev)) {
		tg3_full_unlock(tp);
		return;
	}

	tg3_full_unlock(tp);

	tg3_phy_stop(tp);

	tg3_netif_stop(tp);

	tg3_full_lock(tp, 1);

	restart_timer = tp->tg3_flags2 & TG3_FLG2_RESTART_TIMER;
	tp->tg3_flags2 &= ~TG3_FLG2_RESTART_TIMER;

	if (tp->tg3_flags & TG3_FLAG_TX_RECOVERY_PENDING) {
		tp->write32_tx_mbox = tg3_write32_tx_mbox;
		tp->write32_rx_mbox = tg3_write_flush_reg32;
		tp->tg3_flags |= TG3_FLAG_MBOX_WRITE_REORDER;
		tp->tg3_flags &= ~TG3_FLAG_TX_RECOVERY_PENDING;
	}

	tg3_halt(tp, RESET_KIND_SHUTDOWN, 0);
	err = tg3_init_hw(tp, 1);
	if (err)
		goto out;

	tg3_netif_start(tp);

	if (restart_timer)
		mod_timer(&tp->timer, jiffies + 1);

out:
	tg3_full_unlock(tp);

	if (!err)
		tg3_phy_start(tp);
}

static void tg3_dump_short_state(struct tg3 *tp)
{
	netdev_err(tp->dev, "DEBUG: MAC_TX_STATUS[%08x] MAC_RX_STATUS[%08x]\n",
		   tr32(MAC_TX_STATUS), tr32(MAC_RX_STATUS));
	netdev_err(tp->dev, "DEBUG: RDMAC_STATUS[%08x] WDMAC_STATUS[%08x]\n",
		   tr32(RDMAC_STATUS), tr32(WDMAC_STATUS));
}

static void tg3_tx_timeout(struct net_device *dev)
{
	struct tg3 *tp = netdev_priv(dev);

	if (netif_msg_tx_err(tp)) {
		netdev_err(dev, "transmit timed out, resetting\n");
		tg3_dump_short_state(tp);
	}

	schedule_work(&tp->reset_task);
}

/* Test for DMA buffers crossing any 4GB boundaries: 4G, 8G, etc */
static inline int tg3_4g_overflow_test(dma_addr_t mapping, int len)
{
	u32 base = (u32) mapping & 0xffffffff;

	return (base > 0xffffdcc0) && (base + len + 8 < base);
}

/* Test for DMA addresses > 40-bit */
static inline int tg3_40bit_overflow_test(struct tg3 *tp, dma_addr_t mapping,
					  int len)
{
#if defined(CONFIG_HIGHMEM) && (BITS_PER_LONG == 64)
	if (tp->tg3_flags & TG3_FLAG_40BIT_DMA_BUG)
		return ((u64) mapping + len) > DMA_BIT_MASK(40);
	return 0;
#else
	return 0;
#endif
}

static void tg3_set_txd(struct tg3_napi *, int, dma_addr_t, int, u32, u32);

/* Workaround 4GB and 40-bit hardware DMA bugs. */
static int tigon3_dma_hwbug_workaround(struct tg3_napi *tnapi,
				       struct sk_buff *skb, u32 last_plus_one,
				       u32 *start, u32 base_flags, u32 mss)
{
	struct tg3 *tp = tnapi->tp;
	struct sk_buff *new_skb;
	dma_addr_t new_addr = 0;
	u32 entry = *start;
	int i, ret = 0;

	if (GET_ASIC_REV(tp->pci_chip_rev_id) != ASIC_REV_5701)
		new_skb = skb_copy(skb, GFP_ATOMIC);
	else {
		int more_headroom = 4 - ((unsigned long)skb->data & 3);

		new_skb = skb_copy_expand(skb,
					  skb_headroom(skb) + more_headroom,
					  skb_tailroom(skb), GFP_ATOMIC);
	}

	if (!new_skb) {
		ret = -1;
	} else {
		/* New SKB is guaranteed to be linear. */
		entry = *start;
		new_addr = pci_map_single(tp->pdev, new_skb->data, new_skb->len,
					  PCI_DMA_TODEVICE);
		/* Make sure the mapping succeeded */
		if (pci_dma_mapping_error(tp->pdev, new_addr)) {
			ret = -1;
			dev_kfree_skb(new_skb);
			new_skb = NULL;

		/* Make sure new skb does not cross any 4G boundaries.
		 * Drop the packet if it does.
		 */
		} else if ((tp->tg3_flags3 & TG3_FLG3_4G_DMA_BNDRY_BUG) &&
			    tg3_4g_overflow_test(new_addr, new_skb->len)) {
			pci_unmap_single(tp->pdev, new_addr, new_skb->len,
					 PCI_DMA_TODEVICE);
			ret = -1;
			dev_kfree_skb(new_skb);
			new_skb = NULL;
		} else {
			tg3_set_txd(tnapi, entry, new_addr, new_skb->len,
				    base_flags, 1 | (mss << 1));
			*start = NEXT_TX(entry);
		}
	}

	/* Now clean up the sw ring entries. */
	i = 0;
	while (entry != last_plus_one) {
		int len;

		if (i == 0)
			len = skb_headlen(skb);
		else
			len = skb_shinfo(skb)->frags[i-1].size;

		pci_unmap_single(tp->pdev,
				 dma_unmap_addr(&tnapi->tx_buffers[entry],
						mapping),
				 len, PCI_DMA_TODEVICE);
		if (i == 0) {
			tnapi->tx_buffers[entry].skb = new_skb;
			dma_unmap_addr_set(&tnapi->tx_buffers[entry], mapping,
					   new_addr);
		} else {
			tnapi->tx_buffers[entry].skb = NULL;
		}
		entry = NEXT_TX(entry);
		i++;
	}

	dev_kfree_skb(skb);

	return ret;
}

static void tg3_set_txd(struct tg3_napi *tnapi, int entry,
			dma_addr_t mapping, int len, u32 flags,
			u32 mss_and_is_end)
{
	struct tg3_tx_buffer_desc *txd = &tnapi->tx_ring[entry];
	int is_end = (mss_and_is_end & 0x1);
	u32 mss = (mss_and_is_end >> 1);
	u32 vlan_tag = 0;

	if (is_end)
		flags |= TXD_FLAG_END;
	if (flags & TXD_FLAG_VLAN) {
		vlan_tag = flags >> 16;
		flags &= 0xffff;
	}
	vlan_tag |= (mss << TXD_MSS_SHIFT);

	txd->addr_hi = ((u64) mapping >> 32);
	txd->addr_lo = ((u64) mapping & 0xffffffff);
	txd->len_flags = (len << TXD_LEN_SHIFT) | flags;
	txd->vlan_tag = vlan_tag << TXD_VLAN_TAG_SHIFT;
}

/* hard_start_xmit for devices that don't have any bugs and
 * support TG3_FLG2_HW_TSO_2 and TG3_FLG2_HW_TSO_3 only.
 */
static netdev_tx_t tg3_start_xmit(struct sk_buff *skb,
				  struct net_device *dev)
{
	struct tg3 *tp = netdev_priv(dev);
	u32 len, entry, base_flags, mss;
	dma_addr_t mapping;
	struct tg3_napi *tnapi;
	struct netdev_queue *txq;
	unsigned int i, last;

	txq = netdev_get_tx_queue(dev, skb_get_queue_mapping(skb));
	tnapi = &tp->napi[skb_get_queue_mapping(skb)];
	if (tp->tg3_flags3 & TG3_FLG3_ENABLE_TSS)
		tnapi++;

	/* We are running in BH disabled context with netif_tx_lock
	 * and TX reclaim runs via tp->napi.poll inside of a software
	 * interrupt.  Furthermore, IRQ processing runs lockless so we have
	 * no IRQ context deadlocks to worry about either.  Rejoice!
	 */
	if (unlikely(tg3_tx_avail(tnapi) <= (skb_shinfo(skb)->nr_frags + 1))) {
		if (!netif_tx_queue_stopped(txq)) {
			netif_tx_stop_queue(txq);

			/* This is a hard error, log it. */
			netdev_err(dev,
				   "BUG! Tx Ring full when queue awake!\n");
		}
		return NETDEV_TX_BUSY;
	}

	entry = tnapi->tx_prod;
	base_flags = 0;
	mss = skb_shinfo(skb)->gso_size;
	if (mss) {
		int tcp_opt_len, ip_tcp_len;
		u32 hdrlen;

		if (skb_header_cloned(skb) &&
		    pskb_expand_head(skb, 0, 0, GFP_ATOMIC)) {
			dev_kfree_skb(skb);
			goto out_unlock;
		}

		if (skb_is_gso_v6(skb)) {
			hdrlen = skb_headlen(skb) - ETH_HLEN;
		} else {
			struct iphdr *iph = ip_hdr(skb);

			tcp_opt_len = tcp_optlen(skb);
			ip_tcp_len = ip_hdrlen(skb) + sizeof(struct tcphdr);

			iph->check = 0;
			iph->tot_len = htons(mss + ip_tcp_len + tcp_opt_len);
			hdrlen = ip_tcp_len + tcp_opt_len;
		}

		if (tp->tg3_flags2 & TG3_FLG2_HW_TSO_3) {
			mss |= (hdrlen & 0xc) << 12;
			if (hdrlen & 0x10)
				base_flags |= 0x00000010;
			base_flags |= (hdrlen & 0x3e0) << 5;
		} else
			mss |= hdrlen << 9;

		base_flags |= (TXD_FLAG_CPU_PRE_DMA |
			       TXD_FLAG_CPU_POST_DMA);

		tcp_hdr(skb)->check = 0;

	} else if (skb->ip_summed == CHECKSUM_PARTIAL) {
		base_flags |= TXD_FLAG_TCPUDP_CSUM;
	}

#if TG3_VLAN_TAG_USED
	if (vlan_tx_tag_present(skb))
		base_flags |= (TXD_FLAG_VLAN |
			       (vlan_tx_tag_get(skb) << 16));
#endif

	len = skb_headlen(skb);

	/* Queue skb data, a.k.a. the main skb fragment. */
	mapping = pci_map_single(tp->pdev, skb->data, len, PCI_DMA_TODEVICE);
	if (pci_dma_mapping_error(tp->pdev, mapping)) {
		dev_kfree_skb(skb);
		goto out_unlock;
	}

	tnapi->tx_buffers[entry].skb = skb;
	dma_unmap_addr_set(&tnapi->tx_buffers[entry], mapping, mapping);

	if ((tp->tg3_flags3 & TG3_FLG3_USE_JUMBO_BDFLAG) &&
	    !mss && skb->len > VLAN_ETH_FRAME_LEN)
		base_flags |= TXD_FLAG_JMB_PKT;

	tg3_set_txd(tnapi, entry, mapping, len, base_flags,
		    (skb_shinfo(skb)->nr_frags == 0) | (mss << 1));

	entry = NEXT_TX(entry);

	/* Now loop through additional data fragments, and queue them. */
	if (skb_shinfo(skb)->nr_frags > 0) {
		last = skb_shinfo(skb)->nr_frags - 1;
		for (i = 0; i <= last; i++) {
			skb_frag_t *frag = &skb_shinfo(skb)->frags[i];

			len = frag->size;
			mapping = pci_map_page(tp->pdev,
					       frag->page,
					       frag->page_offset,
					       len, PCI_DMA_TODEVICE);
			if (pci_dma_mapping_error(tp->pdev, mapping))
				goto dma_error;

			tnapi->tx_buffers[entry].skb = NULL;
			dma_unmap_addr_set(&tnapi->tx_buffers[entry], mapping,
					   mapping);

			tg3_set_txd(tnapi, entry, mapping, len,
				    base_flags, (i == last) | (mss << 1));

			entry = NEXT_TX(entry);
		}
	}

	/* Packets are ready, update Tx producer idx local and on card. */
	tw32_tx_mbox(tnapi->prodmbox, entry);

	tnapi->tx_prod = entry;
	if (unlikely(tg3_tx_avail(tnapi) <= (MAX_SKB_FRAGS + 1))) {
		netif_tx_stop_queue(txq);

		/* netif_tx_stop_queue() must be done before checking
		 * checking tx index in tg3_tx_avail() below, because in
		 * tg3_tx(), we update tx index before checking for
		 * netif_tx_queue_stopped().
		 */
		smp_mb();
		if (tg3_tx_avail(tnapi) > TG3_TX_WAKEUP_THRESH(tnapi))
			netif_tx_wake_queue(txq);
	}

out_unlock:
	mmiowb();

	return NETDEV_TX_OK;

dma_error:
	last = i;
	entry = tnapi->tx_prod;
	tnapi->tx_buffers[entry].skb = NULL;
	pci_unmap_single(tp->pdev,
			 dma_unmap_addr(&tnapi->tx_buffers[entry], mapping),
			 skb_headlen(skb),
			 PCI_DMA_TODEVICE);
	for (i = 0; i <= last; i++) {
		skb_frag_t *frag = &skb_shinfo(skb)->frags[i];
		entry = NEXT_TX(entry);

		pci_unmap_page(tp->pdev,
			       dma_unmap_addr(&tnapi->tx_buffers[entry],
					      mapping),
			       frag->size, PCI_DMA_TODEVICE);
	}

	dev_kfree_skb(skb);
	return NETDEV_TX_OK;
}

static netdev_tx_t tg3_start_xmit_dma_bug(struct sk_buff *,
					  struct net_device *);

/* Use GSO to workaround a rare TSO bug that may be triggered when the
 * TSO header is greater than 80 bytes.
 */
static int tg3_tso_bug(struct tg3 *tp, struct sk_buff *skb)
{
	struct sk_buff *segs, *nskb;
	u32 frag_cnt_est = skb_shinfo(skb)->gso_segs * 3;

	/* Estimate the number of fragments in the worst case */
	if (unlikely(tg3_tx_avail(&tp->napi[0]) <= frag_cnt_est)) {
		netif_stop_queue(tp->dev);

		/* netif_tx_stop_queue() must be done before checking
		 * checking tx index in tg3_tx_avail() below, because in
		 * tg3_tx(), we update tx index before checking for
		 * netif_tx_queue_stopped().
		 */
		smp_mb();
		if (tg3_tx_avail(&tp->napi[0]) <= frag_cnt_est)
			return NETDEV_TX_BUSY;

		netif_wake_queue(tp->dev);
	}

	segs = skb_gso_segment(skb, tp->dev->features & ~NETIF_F_TSO);
	if (IS_ERR(segs))
		goto tg3_tso_bug_end;

	do {
		nskb = segs;
		segs = segs->next;
		nskb->next = NULL;
		tg3_start_xmit_dma_bug(nskb, tp->dev);
	} while (segs);

tg3_tso_bug_end:
	dev_kfree_skb(skb);

	return NETDEV_TX_OK;
}

/* hard_start_xmit for devices that have the 4G bug and/or 40-bit bug and
 * support TG3_FLG2_HW_TSO_1 or firmware TSO only.
 */
static netdev_tx_t tg3_start_xmit_dma_bug(struct sk_buff *skb,
					  struct net_device *dev)
{
	struct tg3 *tp = netdev_priv(dev);
	u32 len, entry, base_flags, mss;
	int would_hit_hwbug;
	dma_addr_t mapping;
	struct tg3_napi *tnapi;
	struct netdev_queue *txq;
	unsigned int i, last;

	txq = netdev_get_tx_queue(dev, skb_get_queue_mapping(skb));
	tnapi = &tp->napi[skb_get_queue_mapping(skb)];
	if (tp->tg3_flags3 & TG3_FLG3_ENABLE_TSS)
		tnapi++;

	/* We are running in BH disabled context with netif_tx_lock
	 * and TX reclaim runs via tp->napi.poll inside of a software
	 * interrupt.  Furthermore, IRQ processing runs lockless so we have
	 * no IRQ context deadlocks to worry about either.  Rejoice!
	 */
	if (unlikely(tg3_tx_avail(tnapi) <= (skb_shinfo(skb)->nr_frags + 1))) {
		if (!netif_tx_queue_stopped(txq)) {
			netif_tx_stop_queue(txq);

			/* This is a hard error, log it. */
			netdev_err(dev,
				   "BUG! Tx Ring full when queue awake!\n");
		}
		return NETDEV_TX_BUSY;
	}

	entry = tnapi->tx_prod;
	base_flags = 0;
	if (skb->ip_summed == CHECKSUM_PARTIAL)
		base_flags |= TXD_FLAG_TCPUDP_CSUM;

	mss = skb_shinfo(skb)->gso_size;
	if (mss) {
		struct iphdr *iph;
		u32 tcp_opt_len, hdr_len;

		if (skb_header_cloned(skb) &&
		    pskb_expand_head(skb, 0, 0, GFP_ATOMIC)) {
			dev_kfree_skb(skb);
			goto out_unlock;
		}

		iph = ip_hdr(skb);
		tcp_opt_len = tcp_optlen(skb);

		if (skb_is_gso_v6(skb)) {
			hdr_len = skb_headlen(skb) - ETH_HLEN;
		} else {
			u32 ip_tcp_len;

			ip_tcp_len = ip_hdrlen(skb) + sizeof(struct tcphdr);
			hdr_len = ip_tcp_len + tcp_opt_len;

			iph->check = 0;
			iph->tot_len = htons(mss + hdr_len);
		}

		if (unlikely((ETH_HLEN + hdr_len) > 80) &&
			     (tp->tg3_flags2 & TG3_FLG2_TSO_BUG))
			return tg3_tso_bug(tp, skb);

		base_flags |= (TXD_FLAG_CPU_PRE_DMA |
			       TXD_FLAG_CPU_POST_DMA);

		if (tp->tg3_flags2 & TG3_FLG2_HW_TSO) {
			tcp_hdr(skb)->check = 0;
			base_flags &= ~TXD_FLAG_TCPUDP_CSUM;
		} else
			tcp_hdr(skb)->check = ~csum_tcpudp_magic(iph->saddr,
								 iph->daddr, 0,
								 IPPROTO_TCP,
								 0);

		if (tp->tg3_flags2 & TG3_FLG2_HW_TSO_3) {
			mss |= (hdr_len & 0xc) << 12;
			if (hdr_len & 0x10)
				base_flags |= 0x00000010;
			base_flags |= (hdr_len & 0x3e0) << 5;
		} else if (tp->tg3_flags2 & TG3_FLG2_HW_TSO_2)
			mss |= hdr_len << 9;
		else if ((tp->tg3_flags2 & TG3_FLG2_HW_TSO_1) ||
			 GET_ASIC_REV(tp->pci_chip_rev_id) == ASIC_REV_5705) {
			if (tcp_opt_len || iph->ihl > 5) {
				int tsflags;

				tsflags = (iph->ihl - 5) + (tcp_opt_len >> 2);
				mss |= (tsflags << 11);
			}
		} else {
			if (tcp_opt_len || iph->ihl > 5) {
				int tsflags;

				tsflags = (iph->ihl - 5) + (tcp_opt_len >> 2);
				base_flags |= tsflags << 12;
			}
		}
	}
#if TG3_VLAN_TAG_USED
	if (vlan_tx_tag_present(skb))
		base_flags |= (TXD_FLAG_VLAN |
			       (vlan_tx_tag_get(skb) << 16));
#endif

	if ((tp->tg3_flags3 & TG3_FLG3_USE_JUMBO_BDFLAG) &&
	    !mss && skb->len > VLAN_ETH_FRAME_LEN)
		base_flags |= TXD_FLAG_JMB_PKT;

	len = skb_headlen(skb);

	mapping = pci_map_single(tp->pdev, skb->data, len, PCI_DMA_TODEVICE);
	if (pci_dma_mapping_error(tp->pdev, mapping)) {
		dev_kfree_skb(skb);
		goto out_unlock;
	}

	tnapi->tx_buffers[entry].skb = skb;
	dma_unmap_addr_set(&tnapi->tx_buffers[entry], mapping, mapping);

	would_hit_hwbug = 0;

	if ((tp->tg3_flags3 & TG3_FLG3_SHORT_DMA_BUG) && len <= 8)
		would_hit_hwbug = 1;

	if ((tp->tg3_flags3 & TG3_FLG3_4G_DMA_BNDRY_BUG) &&
	    tg3_4g_overflow_test(mapping, len))
		would_hit_hwbug = 1;

	if ((tp->tg3_flags3 & TG3_FLG3_40BIT_DMA_LIMIT_BUG) &&
	    tg3_40bit_overflow_test(tp, mapping, len))
		would_hit_hwbug = 1;

	if (tp->tg3_flags3 & TG3_FLG3_5701_DMA_BUG)
		would_hit_hwbug = 1;

	tg3_set_txd(tnapi, entry, mapping, len, base_flags,
		    (skb_shinfo(skb)->nr_frags == 0) | (mss << 1));

	entry = NEXT_TX(entry);

	/* Now loop through additional data fragments, and queue them. */
	if (skb_shinfo(skb)->nr_frags > 0) {
		last = skb_shinfo(skb)->nr_frags - 1;
		for (i = 0; i <= last; i++) {
			skb_frag_t *frag = &skb_shinfo(skb)->frags[i];

			len = frag->size;
			mapping = pci_map_page(tp->pdev,
					       frag->page,
					       frag->page_offset,
					       len, PCI_DMA_TODEVICE);

			tnapi->tx_buffers[entry].skb = NULL;
			dma_unmap_addr_set(&tnapi->tx_buffers[entry], mapping,
					   mapping);
			if (pci_dma_mapping_error(tp->pdev, mapping))
				goto dma_error;

			if ((tp->tg3_flags3 & TG3_FLG3_SHORT_DMA_BUG) &&
			    len <= 8)
				would_hit_hwbug = 1;

			if ((tp->tg3_flags3 & TG3_FLG3_4G_DMA_BNDRY_BUG) &&
			    tg3_4g_overflow_test(mapping, len))
				would_hit_hwbug = 1;

			if ((tp->tg3_flags3 & TG3_FLG3_40BIT_DMA_LIMIT_BUG) &&
			    tg3_40bit_overflow_test(tp, mapping, len))
				would_hit_hwbug = 1;

			if (tp->tg3_flags2 & TG3_FLG2_HW_TSO)
				tg3_set_txd(tnapi, entry, mapping, len,
					    base_flags, (i == last)|(mss << 1));
			else
				tg3_set_txd(tnapi, entry, mapping, len,
					    base_flags, (i == last));

			entry = NEXT_TX(entry);
		}
	}

	if (would_hit_hwbug) {
		u32 last_plus_one = entry;
		u32 start;

		start = entry - 1 - skb_shinfo(skb)->nr_frags;
		start &= (TG3_TX_RING_SIZE - 1);

		/* If the workaround fails due to memory/mapping
		 * failure, silently drop this packet.
		 */
		if (tigon3_dma_hwbug_workaround(tnapi, skb, last_plus_one,
						&start, base_flags, mss))
			goto out_unlock;

		entry = start;
	}

	/* Packets are ready, update Tx producer idx local and on card. */
	tw32_tx_mbox(tnapi->prodmbox, entry);

	tnapi->tx_prod = entry;
	if (unlikely(tg3_tx_avail(tnapi) <= (MAX_SKB_FRAGS + 1))) {
		netif_tx_stop_queue(txq);

		/* netif_tx_stop_queue() must be done before checking
		 * checking tx index in tg3_tx_avail() below, because in
		 * tg3_tx(), we update tx index before checking for
		 * netif_tx_queue_stopped().
		 */
		smp_mb();
		if (tg3_tx_avail(tnapi) > TG3_TX_WAKEUP_THRESH(tnapi))
			netif_tx_wake_queue(txq);
	}

out_unlock:
	mmiowb();

	return NETDEV_TX_OK;

dma_error:
	last = i;
	entry = tnapi->tx_prod;
	tnapi->tx_buffers[entry].skb = NULL;
	pci_unmap_single(tp->pdev,
			 dma_unmap_addr(&tnapi->tx_buffers[entry], mapping),
			 skb_headlen(skb),
			 PCI_DMA_TODEVICE);
	for (i = 0; i <= last; i++) {
		skb_frag_t *frag = &skb_shinfo(skb)->frags[i];
		entry = NEXT_TX(entry);

		pci_unmap_page(tp->pdev,
			       dma_unmap_addr(&tnapi->tx_buffers[entry],
					      mapping),
			       frag->size, PCI_DMA_TODEVICE);
	}

	dev_kfree_skb(skb);
	return NETDEV_TX_OK;
}

static inline void tg3_set_mtu(struct net_device *dev, struct tg3 *tp,
			       int new_mtu)
{
	dev->mtu = new_mtu;

	if (new_mtu > ETH_DATA_LEN) {
		if (tp->tg3_flags2 & TG3_FLG2_5780_CLASS) {
			tp->tg3_flags2 &= ~TG3_FLG2_TSO_CAPABLE;
			ethtool_op_set_tso(dev, 0);
		} else {
			tp->tg3_flags |= TG3_FLAG_JUMBO_RING_ENABLE;
		}
	} else {
		if (tp->tg3_flags2 & TG3_FLG2_5780_CLASS)
			tp->tg3_flags2 |= TG3_FLG2_TSO_CAPABLE;
		tp->tg3_flags &= ~TG3_FLAG_JUMBO_RING_ENABLE;
	}
}

static int tg3_change_mtu(struct net_device *dev, int new_mtu)
{
	struct tg3 *tp = netdev_priv(dev);
	int err;

	if (new_mtu < TG3_MIN_MTU || new_mtu > TG3_MAX_MTU(tp))
		return -EINVAL;

	if (!netif_running(dev)) {
		/* We'll just catch it later when the
		 * device is up'd.
		 */
		tg3_set_mtu(dev, tp, new_mtu);
		return 0;
	}

	tg3_phy_stop(tp);

	tg3_netif_stop(tp);

	tg3_full_lock(tp, 1);

	tg3_halt(tp, RESET_KIND_SHUTDOWN, 1);

	tg3_set_mtu(dev, tp, new_mtu);

	err = tg3_restart_hw(tp, 0);

	if (!err)
		tg3_netif_start(tp);

	tg3_full_unlock(tp);

	if (!err)
		tg3_phy_start(tp);

	return err;
}

static void tg3_rx_prodring_free(struct tg3 *tp,
				 struct tg3_rx_prodring_set *tpr)
{
	int i;

	if (tpr != &tp->napi[0].prodring) {
		for (i = tpr->rx_std_cons_idx; i != tpr->rx_std_prod_idx;
		     i = (i + 1) & tp->rx_std_ring_mask)
			tg3_rx_skb_free(tp, &tpr->rx_std_buffers[i],
					tp->rx_pkt_map_sz);

		if (tp->tg3_flags & TG3_FLAG_JUMBO_CAPABLE) {
			for (i = tpr->rx_jmb_cons_idx;
			     i != tpr->rx_jmb_prod_idx;
			     i = (i + 1) & tp->rx_jmb_ring_mask) {
				tg3_rx_skb_free(tp, &tpr->rx_jmb_buffers[i],
						TG3_RX_JMB_MAP_SZ);
			}
		}

		return;
	}

	for (i = 0; i <= tp->rx_std_ring_mask; i++)
		tg3_rx_skb_free(tp, &tpr->rx_std_buffers[i],
				tp->rx_pkt_map_sz);

	if ((tp->tg3_flags & TG3_FLAG_JUMBO_CAPABLE) &&
	    !(tp->tg3_flags2 & TG3_FLG2_5780_CLASS)) {
		for (i = 0; i <= tp->rx_jmb_ring_mask; i++)
			tg3_rx_skb_free(tp, &tpr->rx_jmb_buffers[i],
					TG3_RX_JMB_MAP_SZ);
	}
}

/* Initialize rx rings for packet processing.
 *
 * The chip has been shut down and the driver detached from
 * the networking, so no interrupts or new tx packets will
 * end up in the driver.  tp->{tx,}lock are held and thus
 * we may not sleep.
 */
static int tg3_rx_prodring_alloc(struct tg3 *tp,
				 struct tg3_rx_prodring_set *tpr)
{
	u32 i, rx_pkt_dma_sz;

	tpr->rx_std_cons_idx = 0;
	tpr->rx_std_prod_idx = 0;
	tpr->rx_jmb_cons_idx = 0;
	tpr->rx_jmb_prod_idx = 0;

	if (tpr != &tp->napi[0].prodring) {
		memset(&tpr->rx_std_buffers[0], 0,
		       TG3_RX_STD_BUFF_RING_SIZE(tp));
		if (tpr->rx_jmb_buffers)
			memset(&tpr->rx_jmb_buffers[0], 0,
			       TG3_RX_JMB_BUFF_RING_SIZE(tp));
		goto done;
	}

	/* Zero out all descriptors. */
	memset(tpr->rx_std, 0, TG3_RX_STD_RING_BYTES(tp));

	rx_pkt_dma_sz = TG3_RX_STD_DMA_SZ;
	if ((tp->tg3_flags2 & TG3_FLG2_5780_CLASS) &&
	    tp->dev->mtu > ETH_DATA_LEN)
		rx_pkt_dma_sz = TG3_RX_JMB_DMA_SZ;
	tp->rx_pkt_map_sz = TG3_RX_DMA_TO_MAP_SZ(rx_pkt_dma_sz);

	/* Initialize invariants of the rings, we only set this
	 * stuff once.  This works because the card does not
	 * write into the rx buffer posting rings.
	 */
	for (i = 0; i <= tp->rx_std_ring_mask; i++) {
		struct tg3_rx_buffer_desc *rxd;

		rxd = &tpr->rx_std[i];
		rxd->idx_len = rx_pkt_dma_sz << RXD_LEN_SHIFT;
		rxd->type_flags = (RXD_FLAG_END << RXD_FLAGS_SHIFT);
		rxd->opaque = (RXD_OPAQUE_RING_STD |
			       (i << RXD_OPAQUE_INDEX_SHIFT));
	}

	/* Now allocate fresh SKBs for each rx ring. */
	for (i = 0; i < tp->rx_pending; i++) {
		if (tg3_alloc_rx_skb(tp, tpr, RXD_OPAQUE_RING_STD, i) < 0) {
			netdev_warn(tp->dev,
				    "Using a smaller RX standard ring. Only "
				    "%d out of %d buffers were allocated "
				    "successfully\n", i, tp->rx_pending);
			if (i == 0)
				goto initfail;
			tp->rx_pending = i;
			break;
		}
	}

	if (!(tp->tg3_flags & TG3_FLAG_JUMBO_CAPABLE) ||
	    (tp->tg3_flags2 & TG3_FLG2_5780_CLASS))
		goto done;

	memset(tpr->rx_jmb, 0, TG3_RX_JMB_RING_BYTES(tp));

	if (!(tp->tg3_flags & TG3_FLAG_JUMBO_RING_ENABLE))
		goto done;

	for (i = 0; i <= tp->rx_jmb_ring_mask; i++) {
		struct tg3_rx_buffer_desc *rxd;

		rxd = &tpr->rx_jmb[i].std;
		rxd->idx_len = TG3_RX_JMB_DMA_SZ << RXD_LEN_SHIFT;
		rxd->type_flags = (RXD_FLAG_END << RXD_FLAGS_SHIFT) |
				  RXD_FLAG_JUMBO;
		rxd->opaque = (RXD_OPAQUE_RING_JUMBO |
		       (i << RXD_OPAQUE_INDEX_SHIFT));
	}

	for (i = 0; i < tp->rx_jumbo_pending; i++) {
		if (tg3_alloc_rx_skb(tp, tpr, RXD_OPAQUE_RING_JUMBO, i) < 0) {
			netdev_warn(tp->dev,
				    "Using a smaller RX jumbo ring. Only %d "
				    "out of %d buffers were allocated "
				    "successfully\n", i, tp->rx_jumbo_pending);
			if (i == 0)
				goto initfail;
			tp->rx_jumbo_pending = i;
			break;
		}
	}

done:
	return 0;

initfail:
	tg3_rx_prodring_free(tp, tpr);
	return -ENOMEM;
}

static void tg3_rx_prodring_fini(struct tg3 *tp,
				 struct tg3_rx_prodring_set *tpr)
{
	kfree(tpr->rx_std_buffers);
	tpr->rx_std_buffers = NULL;
	kfree(tpr->rx_jmb_buffers);
	tpr->rx_jmb_buffers = NULL;
	if (tpr->rx_std) {
<<<<<<< HEAD
		pci_free_consistent(tp->pdev, TG3_RX_STD_RING_BYTES(tp),
				    tpr->rx_std, tpr->rx_std_mapping);
		tpr->rx_std = NULL;
	}
	if (tpr->rx_jmb) {
		pci_free_consistent(tp->pdev, TG3_RX_JMB_RING_BYTES(tp),
				    tpr->rx_jmb, tpr->rx_jmb_mapping);
=======
		dma_free_coherent(&tp->pdev->dev, TG3_RX_STD_RING_BYTES(tp),
				  tpr->rx_std, tpr->rx_std_mapping);
		tpr->rx_std = NULL;
	}
	if (tpr->rx_jmb) {
		dma_free_coherent(&tp->pdev->dev, TG3_RX_JMB_RING_BYTES(tp),
				  tpr->rx_jmb, tpr->rx_jmb_mapping);
>>>>>>> 3cbea436
		tpr->rx_jmb = NULL;
	}
}

static int tg3_rx_prodring_init(struct tg3 *tp,
				struct tg3_rx_prodring_set *tpr)
{
	tpr->rx_std_buffers = kzalloc(TG3_RX_STD_BUFF_RING_SIZE(tp),
				      GFP_KERNEL);
	if (!tpr->rx_std_buffers)
		return -ENOMEM;

<<<<<<< HEAD
	tpr->rx_std = pci_alloc_consistent(tp->pdev, TG3_RX_STD_RING_BYTES(tp),
					   &tpr->rx_std_mapping);
=======
	tpr->rx_std = dma_alloc_coherent(&tp->pdev->dev,
					 TG3_RX_STD_RING_BYTES(tp),
					 &tpr->rx_std_mapping,
					 GFP_KERNEL);
>>>>>>> 3cbea436
	if (!tpr->rx_std)
		goto err_out;

	if ((tp->tg3_flags & TG3_FLAG_JUMBO_CAPABLE) &&
	    !(tp->tg3_flags2 & TG3_FLG2_5780_CLASS)) {
		tpr->rx_jmb_buffers = kzalloc(TG3_RX_JMB_BUFF_RING_SIZE(tp),
					      GFP_KERNEL);
		if (!tpr->rx_jmb_buffers)
			goto err_out;

<<<<<<< HEAD
		tpr->rx_jmb = pci_alloc_consistent(tp->pdev,
						   TG3_RX_JMB_RING_BYTES(tp),
						   &tpr->rx_jmb_mapping);
=======
		tpr->rx_jmb = dma_alloc_coherent(&tp->pdev->dev,
						 TG3_RX_JMB_RING_BYTES(tp),
						 &tpr->rx_jmb_mapping,
						 GFP_KERNEL);
>>>>>>> 3cbea436
		if (!tpr->rx_jmb)
			goto err_out;
	}

	return 0;

err_out:
	tg3_rx_prodring_fini(tp, tpr);
	return -ENOMEM;
}

/* Free up pending packets in all rx/tx rings.
 *
 * The chip has been shut down and the driver detached from
 * the networking, so no interrupts or new tx packets will
 * end up in the driver.  tp->{tx,}lock is not held and we are not
 * in an interrupt context and thus may sleep.
 */
static void tg3_free_rings(struct tg3 *tp)
{
	int i, j;

	for (j = 0; j < tp->irq_cnt; j++) {
		struct tg3_napi *tnapi = &tp->napi[j];

		tg3_rx_prodring_free(tp, &tnapi->prodring);

		if (!tnapi->tx_buffers)
			continue;

		for (i = 0; i < TG3_TX_RING_SIZE; ) {
			struct ring_info *txp;
			struct sk_buff *skb;
			unsigned int k;

			txp = &tnapi->tx_buffers[i];
			skb = txp->skb;

			if (skb == NULL) {
				i++;
				continue;
			}

			pci_unmap_single(tp->pdev,
					 dma_unmap_addr(txp, mapping),
					 skb_headlen(skb),
					 PCI_DMA_TODEVICE);
			txp->skb = NULL;

			i++;

			for (k = 0; k < skb_shinfo(skb)->nr_frags; k++) {
				txp = &tnapi->tx_buffers[i & (TG3_TX_RING_SIZE - 1)];
				pci_unmap_page(tp->pdev,
					       dma_unmap_addr(txp, mapping),
					       skb_shinfo(skb)->frags[k].size,
					       PCI_DMA_TODEVICE);
				i++;
			}

			dev_kfree_skb_any(skb);
		}
	}
}

/* Initialize tx/rx rings for packet processing.
 *
 * The chip has been shut down and the driver detached from
 * the networking, so no interrupts or new tx packets will
 * end up in the driver.  tp->{tx,}lock are held and thus
 * we may not sleep.
 */
static int tg3_init_rings(struct tg3 *tp)
{
	int i;

	/* Free up all the SKBs. */
	tg3_free_rings(tp);

	for (i = 0; i < tp->irq_cnt; i++) {
		struct tg3_napi *tnapi = &tp->napi[i];

		tnapi->last_tag = 0;
		tnapi->last_irq_tag = 0;
		tnapi->hw_status->status = 0;
		tnapi->hw_status->status_tag = 0;
		memset(tnapi->hw_status, 0, TG3_HW_STATUS_SIZE);

		tnapi->tx_prod = 0;
		tnapi->tx_cons = 0;
		if (tnapi->tx_ring)
			memset(tnapi->tx_ring, 0, TG3_TX_RING_BYTES);

		tnapi->rx_rcb_ptr = 0;
		if (tnapi->rx_rcb)
			memset(tnapi->rx_rcb, 0, TG3_RX_RCB_RING_BYTES(tp));

		if (tg3_rx_prodring_alloc(tp, &tnapi->prodring)) {
			tg3_free_rings(tp);
			return -ENOMEM;
		}
	}

	return 0;
}

/*
 * Must not be invoked with interrupt sources disabled and
 * the hardware shutdown down.
 */
static void tg3_free_consistent(struct tg3 *tp)
{
	int i;

	for (i = 0; i < tp->irq_cnt; i++) {
		struct tg3_napi *tnapi = &tp->napi[i];

		if (tnapi->tx_ring) {
			dma_free_coherent(&tp->pdev->dev, TG3_TX_RING_BYTES,
				tnapi->tx_ring, tnapi->tx_desc_mapping);
			tnapi->tx_ring = NULL;
		}

		kfree(tnapi->tx_buffers);
		tnapi->tx_buffers = NULL;

		if (tnapi->rx_rcb) {
			dma_free_coherent(&tp->pdev->dev,
					  TG3_RX_RCB_RING_BYTES(tp),
					  tnapi->rx_rcb,
					  tnapi->rx_rcb_mapping);
			tnapi->rx_rcb = NULL;
		}

		tg3_rx_prodring_fini(tp, &tnapi->prodring);

		if (tnapi->hw_status) {
			dma_free_coherent(&tp->pdev->dev, TG3_HW_STATUS_SIZE,
					  tnapi->hw_status,
					  tnapi->status_mapping);
			tnapi->hw_status = NULL;
		}
	}

	if (tp->hw_stats) {
		dma_free_coherent(&tp->pdev->dev, sizeof(struct tg3_hw_stats),
				  tp->hw_stats, tp->stats_mapping);
		tp->hw_stats = NULL;
	}
}

/*
 * Must not be invoked with interrupt sources disabled and
 * the hardware shutdown down.  Can sleep.
 */
static int tg3_alloc_consistent(struct tg3 *tp)
{
	int i;

<<<<<<< HEAD
	tp->hw_stats = pci_alloc_consistent(tp->pdev,
					    sizeof(struct tg3_hw_stats),
					    &tp->stats_mapping);
=======
	tp->hw_stats = dma_alloc_coherent(&tp->pdev->dev,
					  sizeof(struct tg3_hw_stats),
					  &tp->stats_mapping,
					  GFP_KERNEL);
>>>>>>> 3cbea436
	if (!tp->hw_stats)
		goto err_out;

	memset(tp->hw_stats, 0, sizeof(struct tg3_hw_stats));

	for (i = 0; i < tp->irq_cnt; i++) {
		struct tg3_napi *tnapi = &tp->napi[i];
		struct tg3_hw_status *sblk;

		tnapi->hw_status = dma_alloc_coherent(&tp->pdev->dev,
						      TG3_HW_STATUS_SIZE,
						      &tnapi->status_mapping,
						      GFP_KERNEL);
		if (!tnapi->hw_status)
			goto err_out;

		memset(tnapi->hw_status, 0, TG3_HW_STATUS_SIZE);
		sblk = tnapi->hw_status;

		if (tg3_rx_prodring_init(tp, &tnapi->prodring))
			goto err_out;

		/* If multivector TSS is enabled, vector 0 does not handle
		 * tx interrupts.  Don't allocate any resources for it.
		 */
		if ((!i && !(tp->tg3_flags3 & TG3_FLG3_ENABLE_TSS)) ||
		    (i && (tp->tg3_flags3 & TG3_FLG3_ENABLE_TSS))) {
			tnapi->tx_buffers = kzalloc(sizeof(struct ring_info) *
						    TG3_TX_RING_SIZE,
						    GFP_KERNEL);
			if (!tnapi->tx_buffers)
				goto err_out;

			tnapi->tx_ring = dma_alloc_coherent(&tp->pdev->dev,
							    TG3_TX_RING_BYTES,
							&tnapi->tx_desc_mapping,
							    GFP_KERNEL);
			if (!tnapi->tx_ring)
				goto err_out;
		}

		/*
		 * When RSS is enabled, the status block format changes
		 * slightly.  The "rx_jumbo_consumer", "reserved",
		 * and "rx_mini_consumer" members get mapped to the
		 * other three rx return ring producer indexes.
		 */
		switch (i) {
		default:
			tnapi->rx_rcb_prod_idx = &sblk->idx[0].rx_producer;
			break;
		case 2:
			tnapi->rx_rcb_prod_idx = &sblk->rx_jumbo_consumer;
			break;
		case 3:
			tnapi->rx_rcb_prod_idx = &sblk->reserved;
			break;
		case 4:
			tnapi->rx_rcb_prod_idx = &sblk->rx_mini_consumer;
			break;
		}

		/*
		 * If multivector RSS is enabled, vector 0 does not handle
		 * rx or tx interrupts.  Don't allocate any resources for it.
		 */
		if (!i && (tp->tg3_flags3 & TG3_FLG3_ENABLE_RSS))
			continue;

		tnapi->rx_rcb = dma_alloc_coherent(&tp->pdev->dev,
						   TG3_RX_RCB_RING_BYTES(tp),
						   &tnapi->rx_rcb_mapping,
						   GFP_KERNEL);
		if (!tnapi->rx_rcb)
			goto err_out;

		memset(tnapi->rx_rcb, 0, TG3_RX_RCB_RING_BYTES(tp));
	}

	return 0;

err_out:
	tg3_free_consistent(tp);
	return -ENOMEM;
}

#define MAX_WAIT_CNT 1000

/* To stop a block, clear the enable bit and poll till it
 * clears.  tp->lock is held.
 */
static int tg3_stop_block(struct tg3 *tp, unsigned long ofs, u32 enable_bit, int silent)
{
	unsigned int i;
	u32 val;

	if (tp->tg3_flags2 & TG3_FLG2_5705_PLUS) {
		switch (ofs) {
		case RCVLSC_MODE:
		case DMAC_MODE:
		case MBFREE_MODE:
		case BUFMGR_MODE:
		case MEMARB_MODE:
			/* We can't enable/disable these bits of the
			 * 5705/5750, just say success.
			 */
			return 0;

		default:
			break;
		}
	}

	val = tr32(ofs);
	val &= ~enable_bit;
	tw32_f(ofs, val);

	for (i = 0; i < MAX_WAIT_CNT; i++) {
		udelay(100);
		val = tr32(ofs);
		if ((val & enable_bit) == 0)
			break;
	}

	if (i == MAX_WAIT_CNT && !silent) {
		dev_err(&tp->pdev->dev,
			"tg3_stop_block timed out, ofs=%lx enable_bit=%x\n",
			ofs, enable_bit);
		return -ENODEV;
	}

	return 0;
}

/* tp->lock is held. */
static int tg3_abort_hw(struct tg3 *tp, int silent)
{
	int i, err;

	tg3_disable_ints(tp);

	tp->rx_mode &= ~RX_MODE_ENABLE;
	tw32_f(MAC_RX_MODE, tp->rx_mode);
	udelay(10);

	err  = tg3_stop_block(tp, RCVBDI_MODE, RCVBDI_MODE_ENABLE, silent);
	err |= tg3_stop_block(tp, RCVLPC_MODE, RCVLPC_MODE_ENABLE, silent);
	err |= tg3_stop_block(tp, RCVLSC_MODE, RCVLSC_MODE_ENABLE, silent);
	err |= tg3_stop_block(tp, RCVDBDI_MODE, RCVDBDI_MODE_ENABLE, silent);
	err |= tg3_stop_block(tp, RCVDCC_MODE, RCVDCC_MODE_ENABLE, silent);
	err |= tg3_stop_block(tp, RCVCC_MODE, RCVCC_MODE_ENABLE, silent);

	err |= tg3_stop_block(tp, SNDBDS_MODE, SNDBDS_MODE_ENABLE, silent);
	err |= tg3_stop_block(tp, SNDBDI_MODE, SNDBDI_MODE_ENABLE, silent);
	err |= tg3_stop_block(tp, SNDDATAI_MODE, SNDDATAI_MODE_ENABLE, silent);
	err |= tg3_stop_block(tp, RDMAC_MODE, RDMAC_MODE_ENABLE, silent);
	err |= tg3_stop_block(tp, SNDDATAC_MODE, SNDDATAC_MODE_ENABLE, silent);
	err |= tg3_stop_block(tp, DMAC_MODE, DMAC_MODE_ENABLE, silent);
	err |= tg3_stop_block(tp, SNDBDC_MODE, SNDBDC_MODE_ENABLE, silent);

	tp->mac_mode &= ~MAC_MODE_TDE_ENABLE;
	tw32_f(MAC_MODE, tp->mac_mode);
	udelay(40);

	tp->tx_mode &= ~TX_MODE_ENABLE;
	tw32_f(MAC_TX_MODE, tp->tx_mode);

	for (i = 0; i < MAX_WAIT_CNT; i++) {
		udelay(100);
		if (!(tr32(MAC_TX_MODE) & TX_MODE_ENABLE))
			break;
	}
	if (i >= MAX_WAIT_CNT) {
		dev_err(&tp->pdev->dev,
			"%s timed out, TX_MODE_ENABLE will not clear "
			"MAC_TX_MODE=%08x\n", __func__, tr32(MAC_TX_MODE));
		err |= -ENODEV;
	}

	err |= tg3_stop_block(tp, HOSTCC_MODE, HOSTCC_MODE_ENABLE, silent);
	err |= tg3_stop_block(tp, WDMAC_MODE, WDMAC_MODE_ENABLE, silent);
	err |= tg3_stop_block(tp, MBFREE_MODE, MBFREE_MODE_ENABLE, silent);

	tw32(FTQ_RESET, 0xffffffff);
	tw32(FTQ_RESET, 0x00000000);

	err |= tg3_stop_block(tp, BUFMGR_MODE, BUFMGR_MODE_ENABLE, silent);
	err |= tg3_stop_block(tp, MEMARB_MODE, MEMARB_MODE_ENABLE, silent);

	for (i = 0; i < tp->irq_cnt; i++) {
		struct tg3_napi *tnapi = &tp->napi[i];
		if (tnapi->hw_status)
			memset(tnapi->hw_status, 0, TG3_HW_STATUS_SIZE);
	}
	if (tp->hw_stats)
		memset(tp->hw_stats, 0, sizeof(struct tg3_hw_stats));

	return err;
}

static void tg3_ape_send_event(struct tg3 *tp, u32 event)
{
	int i;
	u32 apedata;

	/* NCSI does not support APE events */
	if (tp->tg3_flags3 & TG3_FLG3_APE_HAS_NCSI)
		return;

	apedata = tg3_ape_read32(tp, TG3_APE_SEG_SIG);
	if (apedata != APE_SEG_SIG_MAGIC)
		return;

	apedata = tg3_ape_read32(tp, TG3_APE_FW_STATUS);
	if (!(apedata & APE_FW_STATUS_READY))
		return;

	/* Wait for up to 1 millisecond for APE to service previous event. */
	for (i = 0; i < 10; i++) {
		if (tg3_ape_lock(tp, TG3_APE_LOCK_MEM))
			return;

		apedata = tg3_ape_read32(tp, TG3_APE_EVENT_STATUS);

		if (!(apedata & APE_EVENT_STATUS_EVENT_PENDING))
			tg3_ape_write32(tp, TG3_APE_EVENT_STATUS,
					event | APE_EVENT_STATUS_EVENT_PENDING);

		tg3_ape_unlock(tp, TG3_APE_LOCK_MEM);

		if (!(apedata & APE_EVENT_STATUS_EVENT_PENDING))
			break;

		udelay(100);
	}

	if (!(apedata & APE_EVENT_STATUS_EVENT_PENDING))
		tg3_ape_write32(tp, TG3_APE_EVENT, APE_EVENT_1);
}

static void tg3_ape_driver_state_change(struct tg3 *tp, int kind)
{
	u32 event;
	u32 apedata;

	if (!(tp->tg3_flags3 & TG3_FLG3_ENABLE_APE))
		return;

	switch (kind) {
	case RESET_KIND_INIT:
		tg3_ape_write32(tp, TG3_APE_HOST_SEG_SIG,
				APE_HOST_SEG_SIG_MAGIC);
		tg3_ape_write32(tp, TG3_APE_HOST_SEG_LEN,
				APE_HOST_SEG_LEN_MAGIC);
		apedata = tg3_ape_read32(tp, TG3_APE_HOST_INIT_COUNT);
		tg3_ape_write32(tp, TG3_APE_HOST_INIT_COUNT, ++apedata);
		tg3_ape_write32(tp, TG3_APE_HOST_DRIVER_ID,
			APE_HOST_DRIVER_ID_MAGIC(TG3_MAJ_NUM, TG3_MIN_NUM));
		tg3_ape_write32(tp, TG3_APE_HOST_BEHAVIOR,
				APE_HOST_BEHAV_NO_PHYLOCK);
		tg3_ape_write32(tp, TG3_APE_HOST_DRVR_STATE,
				    TG3_APE_HOST_DRVR_STATE_START);

		event = APE_EVENT_STATUS_STATE_START;
		break;
	case RESET_KIND_SHUTDOWN:
		/* With the interface we are currently using,
		 * APE does not track driver state.  Wiping
		 * out the HOST SEGMENT SIGNATURE forces
		 * the APE to assume OS absent status.
		 */
		tg3_ape_write32(tp, TG3_APE_HOST_SEG_SIG, 0x0);

		if (device_may_wakeup(&tp->pdev->dev) &&
		    (tp->tg3_flags & TG3_FLAG_WOL_ENABLE)) {
			tg3_ape_write32(tp, TG3_APE_HOST_WOL_SPEED,
					    TG3_APE_HOST_WOL_SPEED_AUTO);
			apedata = TG3_APE_HOST_DRVR_STATE_WOL;
		} else
			apedata = TG3_APE_HOST_DRVR_STATE_UNLOAD;

		tg3_ape_write32(tp, TG3_APE_HOST_DRVR_STATE, apedata);

		event = APE_EVENT_STATUS_STATE_UNLOAD;
		break;
	case RESET_KIND_SUSPEND:
		event = APE_EVENT_STATUS_STATE_SUSPEND;
		break;
	default:
		return;
	}

	event |= APE_EVENT_STATUS_DRIVER_EVNT | APE_EVENT_STATUS_STATE_CHNGE;

	tg3_ape_send_event(tp, event);
}

/* tp->lock is held. */
static void tg3_write_sig_pre_reset(struct tg3 *tp, int kind)
{
	tg3_write_mem(tp, NIC_SRAM_FIRMWARE_MBOX,
		      NIC_SRAM_FIRMWARE_MBOX_MAGIC1);

	if (tp->tg3_flags2 & TG3_FLG2_ASF_NEW_HANDSHAKE) {
		switch (kind) {
		case RESET_KIND_INIT:
			tg3_write_mem(tp, NIC_SRAM_FW_DRV_STATE_MBOX,
				      DRV_STATE_START);
			break;

		case RESET_KIND_SHUTDOWN:
			tg3_write_mem(tp, NIC_SRAM_FW_DRV_STATE_MBOX,
				      DRV_STATE_UNLOAD);
			break;

		case RESET_KIND_SUSPEND:
			tg3_write_mem(tp, NIC_SRAM_FW_DRV_STATE_MBOX,
				      DRV_STATE_SUSPEND);
			break;

		default:
			break;
		}
	}

	if (kind == RESET_KIND_INIT ||
	    kind == RESET_KIND_SUSPEND)
		tg3_ape_driver_state_change(tp, kind);
}

/* tp->lock is held. */
static void tg3_write_sig_post_reset(struct tg3 *tp, int kind)
{
	if (tp->tg3_flags2 & TG3_FLG2_ASF_NEW_HANDSHAKE) {
		switch (kind) {
		case RESET_KIND_INIT:
			tg3_write_mem(tp, NIC_SRAM_FW_DRV_STATE_MBOX,
				      DRV_STATE_START_DONE);
			break;

		case RESET_KIND_SHUTDOWN:
			tg3_write_mem(tp, NIC_SRAM_FW_DRV_STATE_MBOX,
				      DRV_STATE_UNLOAD_DONE);
			break;

		default:
			break;
		}
	}

	if (kind == RESET_KIND_SHUTDOWN)
		tg3_ape_driver_state_change(tp, kind);
}

/* tp->lock is held. */
static void tg3_write_sig_legacy(struct tg3 *tp, int kind)
{
	if (tp->tg3_flags & TG3_FLAG_ENABLE_ASF) {
		switch (kind) {
		case RESET_KIND_INIT:
			tg3_write_mem(tp, NIC_SRAM_FW_DRV_STATE_MBOX,
				      DRV_STATE_START);
			break;

		case RESET_KIND_SHUTDOWN:
			tg3_write_mem(tp, NIC_SRAM_FW_DRV_STATE_MBOX,
				      DRV_STATE_UNLOAD);
			break;

		case RESET_KIND_SUSPEND:
			tg3_write_mem(tp, NIC_SRAM_FW_DRV_STATE_MBOX,
				      DRV_STATE_SUSPEND);
			break;

		default:
			break;
		}
	}
}

static int tg3_poll_fw(struct tg3 *tp)
{
	int i;
	u32 val;

	if (GET_ASIC_REV(tp->pci_chip_rev_id) == ASIC_REV_5906) {
		/* Wait up to 20ms for init done. */
		for (i = 0; i < 200; i++) {
			if (tr32(VCPU_STATUS) & VCPU_STATUS_INIT_DONE)
				return 0;
			udelay(100);
		}
		return -ENODEV;
	}

	/* Wait for firmware initialization to complete. */
	for (i = 0; i < 100000; i++) {
		tg3_read_mem(tp, NIC_SRAM_FIRMWARE_MBOX, &val);
		if (val == ~NIC_SRAM_FIRMWARE_MBOX_MAGIC1)
			break;
		udelay(10);
	}

	/* Chip might not be fitted with firmware.  Some Sun onboard
	 * parts are configured like that.  So don't signal the timeout
	 * of the above loop as an error, but do report the lack of
	 * running firmware once.
	 */
	if (i >= 100000 &&
	    !(tp->tg3_flags2 & TG3_FLG2_NO_FWARE_REPORTED)) {
		tp->tg3_flags2 |= TG3_FLG2_NO_FWARE_REPORTED;

		netdev_info(tp->dev, "No firmware running\n");
	}

	if (tp->pci_chip_rev_id == CHIPREV_ID_57765_A0) {
		/* The 57765 A0 needs a little more
		 * time to do some important work.
		 */
		mdelay(10);
	}

	return 0;
}

/* Save PCI command register before chip reset */
static void tg3_save_pci_state(struct tg3 *tp)
{
	pci_read_config_word(tp->pdev, PCI_COMMAND, &tp->pci_cmd);
}

/* Restore PCI state after chip reset */
static void tg3_restore_pci_state(struct tg3 *tp)
{
	u32 val;

	/* Re-enable indirect register accesses. */
	pci_write_config_dword(tp->pdev, TG3PCI_MISC_HOST_CTRL,
			       tp->misc_host_ctrl);

	/* Set MAX PCI retry to zero. */
	val = (PCISTATE_ROM_ENABLE | PCISTATE_ROM_RETRY_ENABLE);
	if (tp->pci_chip_rev_id == CHIPREV_ID_5704_A0 &&
	    (tp->tg3_flags & TG3_FLAG_PCIX_MODE))
		val |= PCISTATE_RETRY_SAME_DMA;
	/* Allow reads and writes to the APE register and memory space. */
	if (tp->tg3_flags3 & TG3_FLG3_ENABLE_APE)
		val |= PCISTATE_ALLOW_APE_CTLSPC_WR |
		       PCISTATE_ALLOW_APE_SHMEM_WR |
		       PCISTATE_ALLOW_APE_PSPACE_WR;
	pci_write_config_dword(tp->pdev, TG3PCI_PCISTATE, val);

	pci_write_config_word(tp->pdev, PCI_COMMAND, tp->pci_cmd);

	if (GET_ASIC_REV(tp->pci_chip_rev_id) != ASIC_REV_5785) {
		if (tp->tg3_flags2 & TG3_FLG2_PCI_EXPRESS)
			pcie_set_readrq(tp->pdev, tp->pcie_readrq);
		else {
			pci_write_config_byte(tp->pdev, PCI_CACHE_LINE_SIZE,
					      tp->pci_cacheline_sz);
			pci_write_config_byte(tp->pdev, PCI_LATENCY_TIMER,
					      tp->pci_lat_timer);
		}
	}

	/* Make sure PCI-X relaxed ordering bit is clear. */
	if (tp->tg3_flags & TG3_FLAG_PCIX_MODE) {
		u16 pcix_cmd;

		pci_read_config_word(tp->pdev, tp->pcix_cap + PCI_X_CMD,
				     &pcix_cmd);
		pcix_cmd &= ~PCI_X_CMD_ERO;
		pci_write_config_word(tp->pdev, tp->pcix_cap + PCI_X_CMD,
				      pcix_cmd);
	}

	if (tp->tg3_flags2 & TG3_FLG2_5780_CLASS) {

		/* Chip reset on 5780 will reset MSI enable bit,
		 * so need to restore it.
		 */
		if (tp->tg3_flags2 & TG3_FLG2_USING_MSI) {
			u16 ctrl;

			pci_read_config_word(tp->pdev,
					     tp->msi_cap + PCI_MSI_FLAGS,
					     &ctrl);
			pci_write_config_word(tp->pdev,
					      tp->msi_cap + PCI_MSI_FLAGS,
					      ctrl | PCI_MSI_FLAGS_ENABLE);
			val = tr32(MSGINT_MODE);
			tw32(MSGINT_MODE, val | MSGINT_MODE_ENABLE);
		}
	}
}

static void tg3_stop_fw(struct tg3 *);

/* tp->lock is held. */
static int tg3_chip_reset(struct tg3 *tp)
{
	u32 val;
	void (*write_op)(struct tg3 *, u32, u32);
	int i, err;

	tg3_nvram_lock(tp);

	tg3_ape_lock(tp, TG3_APE_LOCK_GRC);

	/* No matching tg3_nvram_unlock() after this because
	 * chip reset below will undo the nvram lock.
	 */
	tp->nvram_lock_cnt = 0;

	/* GRC_MISC_CFG core clock reset will clear the memory
	 * enable bit in PCI register 4 and the MSI enable bit
	 * on some chips, so we save relevant registers here.
	 */
	tg3_save_pci_state(tp);

	if (GET_ASIC_REV(tp->pci_chip_rev_id) == ASIC_REV_5752 ||
	    (tp->tg3_flags3 & TG3_FLG3_5755_PLUS))
		tw32(GRC_FASTBOOT_PC, 0);

	/*
	 * We must avoid the readl() that normally takes place.
	 * It locks machines, causes machine checks, and other
	 * fun things.  So, temporarily disable the 5701
	 * hardware workaround, while we do the reset.
	 */
	write_op = tp->write32;
	if (write_op == tg3_write_flush_reg32)
		tp->write32 = tg3_write32;

	/* Prevent the irq handler from reading or writing PCI registers
	 * during chip reset when the memory enable bit in the PCI command
	 * register may be cleared.  The chip does not generate interrupt
	 * at this time, but the irq handler may still be called due to irq
	 * sharing or irqpoll.
	 */
	tp->tg3_flags |= TG3_FLAG_CHIP_RESETTING;
	for (i = 0; i < tp->irq_cnt; i++) {
		struct tg3_napi *tnapi = &tp->napi[i];
		if (tnapi->hw_status) {
			tnapi->hw_status->status = 0;
			tnapi->hw_status->status_tag = 0;
		}
		tnapi->last_tag = 0;
		tnapi->last_irq_tag = 0;
	}
	smp_mb();

	for (i = 0; i < tp->irq_cnt; i++)
		synchronize_irq(tp->napi[i].irq_vec);

	if (GET_ASIC_REV(tp->pci_chip_rev_id) == ASIC_REV_57780) {
		val = tr32(TG3_PCIE_LNKCTL) & ~TG3_PCIE_LNKCTL_L1_PLL_PD_EN;
		tw32(TG3_PCIE_LNKCTL, val | TG3_PCIE_LNKCTL_L1_PLL_PD_DIS);
	}

	/* do the reset */
	val = GRC_MISC_CFG_CORECLK_RESET;

	if (tp->tg3_flags2 & TG3_FLG2_PCI_EXPRESS) {
		/* Force PCIe 1.0a mode */
		if (GET_ASIC_REV(tp->pci_chip_rev_id) != ASIC_REV_5785 &&
		    !(tp->tg3_flags3 & TG3_FLG3_5717_PLUS) &&
		    tr32(TG3_PCIE_PHY_TSTCTL) ==
		    (TG3_PCIE_PHY_TSTCTL_PCIE10 | TG3_PCIE_PHY_TSTCTL_PSCRAM))
			tw32(TG3_PCIE_PHY_TSTCTL, TG3_PCIE_PHY_TSTCTL_PSCRAM);

		if (tp->pci_chip_rev_id != CHIPREV_ID_5750_A0) {
			tw32(GRC_MISC_CFG, (1 << 29));
			val |= (1 << 29);
		}
	}

	if (GET_ASIC_REV(tp->pci_chip_rev_id) == ASIC_REV_5906) {
		tw32(VCPU_STATUS, tr32(VCPU_STATUS) | VCPU_STATUS_DRV_RESET);
		tw32(GRC_VCPU_EXT_CTRL,
		     tr32(GRC_VCPU_EXT_CTRL) & ~GRC_VCPU_EXT_CTRL_HALT_CPU);
	}

	/* Manage gphy power for all CPMU absent PCIe devices. */
	if ((tp->tg3_flags2 & TG3_FLG2_5705_PLUS) &&
	    !(tp->tg3_flags & TG3_FLAG_CPMU_PRESENT))
		val |= GRC_MISC_CFG_KEEP_GPHY_POWER;

	tw32(GRC_MISC_CFG, val);

	/* restore 5701 hardware bug workaround write method */
	tp->write32 = write_op;

	/* Unfortunately, we have to delay before the PCI read back.
	 * Some 575X chips even will not respond to a PCI cfg access
	 * when the reset command is given to the chip.
	 *
	 * How do these hardware designers expect things to work
	 * properly if the PCI write is posted for a long period
	 * of time?  It is always necessary to have some method by
	 * which a register read back can occur to push the write
	 * out which does the reset.
	 *
	 * For most tg3 variants the trick below was working.
	 * Ho hum...
	 */
	udelay(120);

	/* Flush PCI posted writes.  The normal MMIO registers
	 * are inaccessible at this time so this is the only
	 * way to make this reliably (actually, this is no longer
	 * the case, see above).  I tried to use indirect
	 * register read/write but this upset some 5701 variants.
	 */
	pci_read_config_dword(tp->pdev, PCI_COMMAND, &val);

	udelay(120);

	if ((tp->tg3_flags2 & TG3_FLG2_PCI_EXPRESS) && tp->pcie_cap) {
		u16 val16;

		if (tp->pci_chip_rev_id == CHIPREV_ID_5750_A0) {
			int i;
			u32 cfg_val;

			/* Wait for link training to complete.  */
			for (i = 0; i < 5000; i++)
				udelay(100);

			pci_read_config_dword(tp->pdev, 0xc4, &cfg_val);
			pci_write_config_dword(tp->pdev, 0xc4,
					       cfg_val | (1 << 15));
		}

		/* Clear the "no snoop" and "relaxed ordering" bits. */
		pci_read_config_word(tp->pdev,
				     tp->pcie_cap + PCI_EXP_DEVCTL,
				     &val16);
		val16 &= ~(PCI_EXP_DEVCTL_RELAX_EN |
			   PCI_EXP_DEVCTL_NOSNOOP_EN);
		/*
		 * Older PCIe devices only support the 128 byte
		 * MPS setting.  Enforce the restriction.
		 */
		if (!(tp->tg3_flags & TG3_FLAG_CPMU_PRESENT))
			val16 &= ~PCI_EXP_DEVCTL_PAYLOAD;
		pci_write_config_word(tp->pdev,
				      tp->pcie_cap + PCI_EXP_DEVCTL,
				      val16);

		pcie_set_readrq(tp->pdev, tp->pcie_readrq);

		/* Clear error status */
		pci_write_config_word(tp->pdev,
				      tp->pcie_cap + PCI_EXP_DEVSTA,
				      PCI_EXP_DEVSTA_CED |
				      PCI_EXP_DEVSTA_NFED |
				      PCI_EXP_DEVSTA_FED |
				      PCI_EXP_DEVSTA_URD);
	}

	tg3_restore_pci_state(tp);

	tp->tg3_flags &= ~TG3_FLAG_CHIP_RESETTING;

	val = 0;
	if (tp->tg3_flags2 & TG3_FLG2_5780_CLASS)
		val = tr32(MEMARB_MODE);
	tw32(MEMARB_MODE, val | MEMARB_MODE_ENABLE);

	if (tp->pci_chip_rev_id == CHIPREV_ID_5750_A3) {
		tg3_stop_fw(tp);
		tw32(0x5000, 0x400);
	}

	tw32(GRC_MODE, tp->grc_mode);

	if (tp->pci_chip_rev_id == CHIPREV_ID_5705_A0) {
		val = tr32(0xc4);

		tw32(0xc4, val | (1 << 15));
	}

	if ((tp->nic_sram_data_cfg & NIC_SRAM_DATA_CFG_MINI_PCI) != 0 &&
	    GET_ASIC_REV(tp->pci_chip_rev_id) == ASIC_REV_5705) {
		tp->pci_clock_ctrl |= CLOCK_CTRL_CLKRUN_OENABLE;
		if (tp->pci_chip_rev_id == CHIPREV_ID_5705_A0)
			tp->pci_clock_ctrl |= CLOCK_CTRL_FORCE_CLKRUN;
		tw32(TG3PCI_CLOCK_CTRL, tp->pci_clock_ctrl);
	}

<<<<<<< HEAD
	if (tp->phy_flags & TG3_PHYFLG_PHY_SERDES) {
		tp->mac_mode = MAC_MODE_PORT_MODE_TBI;
		tw32_f(MAC_MODE, tp->mac_mode);
	} else if (tp->phy_flags & TG3_PHYFLG_MII_SERDES) {
		tp->mac_mode = MAC_MODE_PORT_MODE_GMII;
		tw32_f(MAC_MODE, tp->mac_mode);
	} else if (tp->tg3_flags3 & TG3_FLG3_ENABLE_APE) {
		tp->mac_mode &= (MAC_MODE_APE_TX_EN | MAC_MODE_APE_RX_EN);
		if (tp->mac_mode & MAC_MODE_APE_TX_EN)
			tp->mac_mode |= MAC_MODE_TDE_ENABLE;
		tw32_f(MAC_MODE, tp->mac_mode);
=======
	if (tp->tg3_flags3 & TG3_FLG3_ENABLE_APE)
		tp->mac_mode = MAC_MODE_APE_TX_EN |
			       MAC_MODE_APE_RX_EN |
			       MAC_MODE_TDE_ENABLE;

	if (tp->phy_flags & TG3_PHYFLG_PHY_SERDES) {
		tp->mac_mode |= MAC_MODE_PORT_MODE_TBI;
		val = tp->mac_mode;
	} else if (tp->phy_flags & TG3_PHYFLG_MII_SERDES) {
		tp->mac_mode |= MAC_MODE_PORT_MODE_GMII;
		val = tp->mac_mode;
>>>>>>> 3cbea436
	} else
		val = 0;

	tw32_f(MAC_MODE, val);
	udelay(40);

	tg3_ape_unlock(tp, TG3_APE_LOCK_GRC);

	err = tg3_poll_fw(tp);
	if (err)
		return err;

	tg3_mdio_start(tp);

	if ((tp->tg3_flags2 & TG3_FLG2_PCI_EXPRESS) &&
	    tp->pci_chip_rev_id != CHIPREV_ID_5750_A0 &&
	    GET_ASIC_REV(tp->pci_chip_rev_id) != ASIC_REV_5785 &&
	    !(tp->tg3_flags3 & TG3_FLG3_5717_PLUS)) {
		val = tr32(0x7c00);

		tw32(0x7c00, val | (1 << 25));
	}

	/* Reprobe ASF enable state.  */
	tp->tg3_flags &= ~TG3_FLAG_ENABLE_ASF;
	tp->tg3_flags2 &= ~TG3_FLG2_ASF_NEW_HANDSHAKE;
	tg3_read_mem(tp, NIC_SRAM_DATA_SIG, &val);
	if (val == NIC_SRAM_DATA_SIG_MAGIC) {
		u32 nic_cfg;

		tg3_read_mem(tp, NIC_SRAM_DATA_CFG, &nic_cfg);
		if (nic_cfg & NIC_SRAM_DATA_CFG_ASF_ENABLE) {
			tp->tg3_flags |= TG3_FLAG_ENABLE_ASF;
			tp->last_event_jiffies = jiffies;
			if (tp->tg3_flags2 & TG3_FLG2_5750_PLUS)
				tp->tg3_flags2 |= TG3_FLG2_ASF_NEW_HANDSHAKE;
		}
	}

	return 0;
}

/* tp->lock is held. */
static void tg3_stop_fw(struct tg3 *tp)
{
	if ((tp->tg3_flags & TG3_FLAG_ENABLE_ASF) &&
	   !(tp->tg3_flags3 & TG3_FLG3_ENABLE_APE)) {
		/* Wait for RX cpu to ACK the previous event. */
		tg3_wait_for_event_ack(tp);

		tg3_write_mem(tp, NIC_SRAM_FW_CMD_MBOX, FWCMD_NICDRV_PAUSE_FW);

		tg3_generate_fw_event(tp);

		/* Wait for RX cpu to ACK this event. */
		tg3_wait_for_event_ack(tp);
	}
}

/* tp->lock is held. */
static int tg3_halt(struct tg3 *tp, int kind, int silent)
{
	int err;

	tg3_stop_fw(tp);

	tg3_write_sig_pre_reset(tp, kind);

	tg3_abort_hw(tp, silent);
	err = tg3_chip_reset(tp);

	__tg3_set_mac_addr(tp, 0);

	tg3_write_sig_legacy(tp, kind);
	tg3_write_sig_post_reset(tp, kind);

	if (err)
		return err;

	return 0;
}

#define RX_CPU_SCRATCH_BASE	0x30000
#define RX_CPU_SCRATCH_SIZE	0x04000
#define TX_CPU_SCRATCH_BASE	0x34000
#define TX_CPU_SCRATCH_SIZE	0x04000

/* tp->lock is held. */
static int tg3_halt_cpu(struct tg3 *tp, u32 offset)
{
	int i;

	BUG_ON(offset == TX_CPU_BASE &&
	    (tp->tg3_flags2 & TG3_FLG2_5705_PLUS));

	if (GET_ASIC_REV(tp->pci_chip_rev_id) == ASIC_REV_5906) {
		u32 val = tr32(GRC_VCPU_EXT_CTRL);

		tw32(GRC_VCPU_EXT_CTRL, val | GRC_VCPU_EXT_CTRL_HALT_CPU);
		return 0;
	}
	if (offset == RX_CPU_BASE) {
		for (i = 0; i < 10000; i++) {
			tw32(offset + CPU_STATE, 0xffffffff);
			tw32(offset + CPU_MODE,  CPU_MODE_HALT);
			if (tr32(offset + CPU_MODE) & CPU_MODE_HALT)
				break;
		}

		tw32(offset + CPU_STATE, 0xffffffff);
		tw32_f(offset + CPU_MODE,  CPU_MODE_HALT);
		udelay(10);
	} else {
		for (i = 0; i < 10000; i++) {
			tw32(offset + CPU_STATE, 0xffffffff);
			tw32(offset + CPU_MODE,  CPU_MODE_HALT);
			if (tr32(offset + CPU_MODE) & CPU_MODE_HALT)
				break;
		}
	}

	if (i >= 10000) {
		netdev_err(tp->dev, "%s timed out, %s CPU\n",
			   __func__, offset == RX_CPU_BASE ? "RX" : "TX");
		return -ENODEV;
	}

	/* Clear firmware's nvram arbitration. */
	if (tp->tg3_flags & TG3_FLAG_NVRAM)
		tw32(NVRAM_SWARB, SWARB_REQ_CLR0);
	return 0;
}

struct fw_info {
	unsigned int fw_base;
	unsigned int fw_len;
	const __be32 *fw_data;
};

/* tp->lock is held. */
static int tg3_load_firmware_cpu(struct tg3 *tp, u32 cpu_base, u32 cpu_scratch_base,
				 int cpu_scratch_size, struct fw_info *info)
{
	int err, lock_err, i;
	void (*write_op)(struct tg3 *, u32, u32);

	if (cpu_base == TX_CPU_BASE &&
	    (tp->tg3_flags2 & TG3_FLG2_5705_PLUS)) {
		netdev_err(tp->dev,
			   "%s: Trying to load TX cpu firmware which is 5705\n",
			   __func__);
		return -EINVAL;
	}

	if (tp->tg3_flags2 & TG3_FLG2_5705_PLUS)
		write_op = tg3_write_mem;
	else
		write_op = tg3_write_indirect_reg32;

	/* It is possible that bootcode is still loading at this point.
	 * Get the nvram lock first before halting the cpu.
	 */
	lock_err = tg3_nvram_lock(tp);
	err = tg3_halt_cpu(tp, cpu_base);
	if (!lock_err)
		tg3_nvram_unlock(tp);
	if (err)
		goto out;

	for (i = 0; i < cpu_scratch_size; i += sizeof(u32))
		write_op(tp, cpu_scratch_base + i, 0);
	tw32(cpu_base + CPU_STATE, 0xffffffff);
	tw32(cpu_base + CPU_MODE, tr32(cpu_base+CPU_MODE)|CPU_MODE_HALT);
	for (i = 0; i < (info->fw_len / sizeof(u32)); i++)
		write_op(tp, (cpu_scratch_base +
			      (info->fw_base & 0xffff) +
			      (i * sizeof(u32))),
			      be32_to_cpu(info->fw_data[i]));

	err = 0;

out:
	return err;
}

/* tp->lock is held. */
static int tg3_load_5701_a0_firmware_fix(struct tg3 *tp)
{
	struct fw_info info;
	const __be32 *fw_data;
	int err, i;

	fw_data = (void *)tp->fw->data;

	/* Firmware blob starts with version numbers, followed by
	   start address and length. We are setting complete length.
	   length = end_address_of_bss - start_address_of_text.
	   Remainder is the blob to be loaded contiguously
	   from start address. */

	info.fw_base = be32_to_cpu(fw_data[1]);
	info.fw_len = tp->fw->size - 12;
	info.fw_data = &fw_data[3];

	err = tg3_load_firmware_cpu(tp, RX_CPU_BASE,
				    RX_CPU_SCRATCH_BASE, RX_CPU_SCRATCH_SIZE,
				    &info);
	if (err)
		return err;

	err = tg3_load_firmware_cpu(tp, TX_CPU_BASE,
				    TX_CPU_SCRATCH_BASE, TX_CPU_SCRATCH_SIZE,
				    &info);
	if (err)
		return err;

	/* Now startup only the RX cpu. */
	tw32(RX_CPU_BASE + CPU_STATE, 0xffffffff);
	tw32_f(RX_CPU_BASE + CPU_PC, info.fw_base);

	for (i = 0; i < 5; i++) {
		if (tr32(RX_CPU_BASE + CPU_PC) == info.fw_base)
			break;
		tw32(RX_CPU_BASE + CPU_STATE, 0xffffffff);
		tw32(RX_CPU_BASE + CPU_MODE,  CPU_MODE_HALT);
		tw32_f(RX_CPU_BASE + CPU_PC, info.fw_base);
		udelay(1000);
	}
	if (i >= 5) {
		netdev_err(tp->dev, "%s fails to set RX CPU PC, is %08x "
			   "should be %08x\n", __func__,
			   tr32(RX_CPU_BASE + CPU_PC), info.fw_base);
		return -ENODEV;
	}
	tw32(RX_CPU_BASE + CPU_STATE, 0xffffffff);
	tw32_f(RX_CPU_BASE + CPU_MODE,  0x00000000);

	return 0;
}

/* 5705 needs a special version of the TSO firmware.  */

/* tp->lock is held. */
static int tg3_load_tso_firmware(struct tg3 *tp)
{
	struct fw_info info;
	const __be32 *fw_data;
	unsigned long cpu_base, cpu_scratch_base, cpu_scratch_size;
	int err, i;

	if (tp->tg3_flags2 & TG3_FLG2_HW_TSO)
		return 0;

	fw_data = (void *)tp->fw->data;

	/* Firmware blob starts with version numbers, followed by
	   start address and length. We are setting complete length.
	   length = end_address_of_bss - start_address_of_text.
	   Remainder is the blob to be loaded contiguously
	   from start address. */

	info.fw_base = be32_to_cpu(fw_data[1]);
	cpu_scratch_size = tp->fw_len;
	info.fw_len = tp->fw->size - 12;
	info.fw_data = &fw_data[3];

	if (GET_ASIC_REV(tp->pci_chip_rev_id) == ASIC_REV_5705) {
		cpu_base = RX_CPU_BASE;
		cpu_scratch_base = NIC_SRAM_MBUF_POOL_BASE5705;
	} else {
		cpu_base = TX_CPU_BASE;
		cpu_scratch_base = TX_CPU_SCRATCH_BASE;
		cpu_scratch_size = TX_CPU_SCRATCH_SIZE;
	}

	err = tg3_load_firmware_cpu(tp, cpu_base,
				    cpu_scratch_base, cpu_scratch_size,
				    &info);
	if (err)
		return err;

	/* Now startup the cpu. */
	tw32(cpu_base + CPU_STATE, 0xffffffff);
	tw32_f(cpu_base + CPU_PC, info.fw_base);

	for (i = 0; i < 5; i++) {
		if (tr32(cpu_base + CPU_PC) == info.fw_base)
			break;
		tw32(cpu_base + CPU_STATE, 0xffffffff);
		tw32(cpu_base + CPU_MODE,  CPU_MODE_HALT);
		tw32_f(cpu_base + CPU_PC, info.fw_base);
		udelay(1000);
	}
	if (i >= 5) {
		netdev_err(tp->dev,
			   "%s fails to set CPU PC, is %08x should be %08x\n",
			   __func__, tr32(cpu_base + CPU_PC), info.fw_base);
		return -ENODEV;
	}
	tw32(cpu_base + CPU_STATE, 0xffffffff);
	tw32_f(cpu_base + CPU_MODE,  0x00000000);
	return 0;
}


static int tg3_set_mac_addr(struct net_device *dev, void *p)
{
	struct tg3 *tp = netdev_priv(dev);
	struct sockaddr *addr = p;
	int err = 0, skip_mac_1 = 0;

	if (!is_valid_ether_addr(addr->sa_data))
		return -EINVAL;

	memcpy(dev->dev_addr, addr->sa_data, dev->addr_len);

	if (!netif_running(dev))
		return 0;

	if (tp->tg3_flags & TG3_FLAG_ENABLE_ASF) {
		u32 addr0_high, addr0_low, addr1_high, addr1_low;

		addr0_high = tr32(MAC_ADDR_0_HIGH);
		addr0_low = tr32(MAC_ADDR_0_LOW);
		addr1_high = tr32(MAC_ADDR_1_HIGH);
		addr1_low = tr32(MAC_ADDR_1_LOW);

		/* Skip MAC addr 1 if ASF is using it. */
		if ((addr0_high != addr1_high || addr0_low != addr1_low) &&
		    !(addr1_high == 0 && addr1_low == 0))
			skip_mac_1 = 1;
	}
	spin_lock_bh(&tp->lock);
	__tg3_set_mac_addr(tp, skip_mac_1);
	spin_unlock_bh(&tp->lock);

	return err;
}

/* tp->lock is held. */
static void tg3_set_bdinfo(struct tg3 *tp, u32 bdinfo_addr,
			   dma_addr_t mapping, u32 maxlen_flags,
			   u32 nic_addr)
{
	tg3_write_mem(tp,
		      (bdinfo_addr + TG3_BDINFO_HOST_ADDR + TG3_64BIT_REG_HIGH),
		      ((u64) mapping >> 32));
	tg3_write_mem(tp,
		      (bdinfo_addr + TG3_BDINFO_HOST_ADDR + TG3_64BIT_REG_LOW),
		      ((u64) mapping & 0xffffffff));
	tg3_write_mem(tp,
		      (bdinfo_addr + TG3_BDINFO_MAXLEN_FLAGS),
		       maxlen_flags);

	if (!(tp->tg3_flags2 & TG3_FLG2_5705_PLUS))
		tg3_write_mem(tp,
			      (bdinfo_addr + TG3_BDINFO_NIC_ADDR),
			      nic_addr);
}

static void __tg3_set_rx_mode(struct net_device *);
static void __tg3_set_coalesce(struct tg3 *tp, struct ethtool_coalesce *ec)
{
	int i;

	if (!(tp->tg3_flags3 & TG3_FLG3_ENABLE_TSS)) {
		tw32(HOSTCC_TXCOL_TICKS, ec->tx_coalesce_usecs);
		tw32(HOSTCC_TXMAX_FRAMES, ec->tx_max_coalesced_frames);
		tw32(HOSTCC_TXCOAL_MAXF_INT, ec->tx_max_coalesced_frames_irq);
	} else {
		tw32(HOSTCC_TXCOL_TICKS, 0);
		tw32(HOSTCC_TXMAX_FRAMES, 0);
		tw32(HOSTCC_TXCOAL_MAXF_INT, 0);
	}

	if (!(tp->tg3_flags3 & TG3_FLG3_ENABLE_RSS)) {
		tw32(HOSTCC_RXCOL_TICKS, ec->rx_coalesce_usecs);
		tw32(HOSTCC_RXMAX_FRAMES, ec->rx_max_coalesced_frames);
		tw32(HOSTCC_RXCOAL_MAXF_INT, ec->rx_max_coalesced_frames_irq);
	} else {
		tw32(HOSTCC_RXCOL_TICKS, 0);
		tw32(HOSTCC_RXMAX_FRAMES, 0);
		tw32(HOSTCC_RXCOAL_MAXF_INT, 0);
	}

	if (!(tp->tg3_flags2 & TG3_FLG2_5705_PLUS)) {
		u32 val = ec->stats_block_coalesce_usecs;

		tw32(HOSTCC_RXCOAL_TICK_INT, ec->rx_coalesce_usecs_irq);
		tw32(HOSTCC_TXCOAL_TICK_INT, ec->tx_coalesce_usecs_irq);

		if (!netif_carrier_ok(tp->dev))
			val = 0;

		tw32(HOSTCC_STAT_COAL_TICKS, val);
	}

	for (i = 0; i < tp->irq_cnt - 1; i++) {
		u32 reg;

		reg = HOSTCC_RXCOL_TICKS_VEC1 + i * 0x18;
		tw32(reg, ec->rx_coalesce_usecs);
		reg = HOSTCC_RXMAX_FRAMES_VEC1 + i * 0x18;
		tw32(reg, ec->rx_max_coalesced_frames);
		reg = HOSTCC_RXCOAL_MAXF_INT_VEC1 + i * 0x18;
		tw32(reg, ec->rx_max_coalesced_frames_irq);

		if (tp->tg3_flags3 & TG3_FLG3_ENABLE_TSS) {
			reg = HOSTCC_TXCOL_TICKS_VEC1 + i * 0x18;
			tw32(reg, ec->tx_coalesce_usecs);
			reg = HOSTCC_TXMAX_FRAMES_VEC1 + i * 0x18;
			tw32(reg, ec->tx_max_coalesced_frames);
			reg = HOSTCC_TXCOAL_MAXF_INT_VEC1 + i * 0x18;
			tw32(reg, ec->tx_max_coalesced_frames_irq);
		}
	}

	for (; i < tp->irq_max - 1; i++) {
		tw32(HOSTCC_RXCOL_TICKS_VEC1 + i * 0x18, 0);
		tw32(HOSTCC_RXMAX_FRAMES_VEC1 + i * 0x18, 0);
		tw32(HOSTCC_RXCOAL_MAXF_INT_VEC1 + i * 0x18, 0);

		if (tp->tg3_flags3 & TG3_FLG3_ENABLE_TSS) {
			tw32(HOSTCC_TXCOL_TICKS_VEC1 + i * 0x18, 0);
			tw32(HOSTCC_TXMAX_FRAMES_VEC1 + i * 0x18, 0);
			tw32(HOSTCC_TXCOAL_MAXF_INT_VEC1 + i * 0x18, 0);
		}
	}
}

/* tp->lock is held. */
static void tg3_rings_reset(struct tg3 *tp)
{
	int i;
	u32 stblk, txrcb, rxrcb, limit;
	struct tg3_napi *tnapi = &tp->napi[0];

	/* Disable all transmit rings but the first. */
	if (!(tp->tg3_flags2 & TG3_FLG2_5705_PLUS))
		limit = NIC_SRAM_SEND_RCB + TG3_BDINFO_SIZE * 16;
	else if (GET_ASIC_REV(tp->pci_chip_rev_id) == ASIC_REV_5717 ||
		 GET_ASIC_REV(tp->pci_chip_rev_id) == ASIC_REV_5719)
		limit = NIC_SRAM_SEND_RCB + TG3_BDINFO_SIZE * 4;
	else if (GET_ASIC_REV(tp->pci_chip_rev_id) == ASIC_REV_57765)
		limit = NIC_SRAM_SEND_RCB + TG3_BDINFO_SIZE * 2;
	else
		limit = NIC_SRAM_SEND_RCB + TG3_BDINFO_SIZE;

	for (txrcb = NIC_SRAM_SEND_RCB + TG3_BDINFO_SIZE;
	     txrcb < limit; txrcb += TG3_BDINFO_SIZE)
		tg3_write_mem(tp, txrcb + TG3_BDINFO_MAXLEN_FLAGS,
			      BDINFO_FLAGS_DISABLED);


	/* Disable all receive return rings but the first. */
	if (GET_ASIC_REV(tp->pci_chip_rev_id) == ASIC_REV_5717 ||
	    GET_ASIC_REV(tp->pci_chip_rev_id) == ASIC_REV_5719)
		limit = NIC_SRAM_RCV_RET_RCB + TG3_BDINFO_SIZE * 17;
	else if (!(tp->tg3_flags2 & TG3_FLG2_5705_PLUS))
		limit = NIC_SRAM_RCV_RET_RCB + TG3_BDINFO_SIZE * 16;
	else if (GET_ASIC_REV(tp->pci_chip_rev_id) == ASIC_REV_5755 ||
		 GET_ASIC_REV(tp->pci_chip_rev_id) == ASIC_REV_57765)
		limit = NIC_SRAM_RCV_RET_RCB + TG3_BDINFO_SIZE * 4;
	else
		limit = NIC_SRAM_RCV_RET_RCB + TG3_BDINFO_SIZE;

	for (rxrcb = NIC_SRAM_RCV_RET_RCB + TG3_BDINFO_SIZE;
	     rxrcb < limit; rxrcb += TG3_BDINFO_SIZE)
		tg3_write_mem(tp, rxrcb + TG3_BDINFO_MAXLEN_FLAGS,
			      BDINFO_FLAGS_DISABLED);

	/* Disable interrupts */
	tw32_mailbox_f(tp->napi[0].int_mbox, 1);

	/* Zero mailbox registers. */
	if (tp->tg3_flags & TG3_FLAG_SUPPORT_MSIX) {
		for (i = 1; i < tp->irq_max; i++) {
			tp->napi[i].tx_prod = 0;
			tp->napi[i].tx_cons = 0;
			if (tp->tg3_flags3 & TG3_FLG3_ENABLE_TSS)
				tw32_mailbox(tp->napi[i].prodmbox, 0);
			tw32_rx_mbox(tp->napi[i].consmbox, 0);
			tw32_mailbox_f(tp->napi[i].int_mbox, 1);
		}
		if (!(tp->tg3_flags3 & TG3_FLG3_ENABLE_TSS))
			tw32_mailbox(tp->napi[0].prodmbox, 0);
	} else {
		tp->napi[0].tx_prod = 0;
		tp->napi[0].tx_cons = 0;
		tw32_mailbox(tp->napi[0].prodmbox, 0);
		tw32_rx_mbox(tp->napi[0].consmbox, 0);
	}

	/* Make sure the NIC-based send BD rings are disabled. */
	if (!(tp->tg3_flags2 & TG3_FLG2_5705_PLUS)) {
		u32 mbox = MAILBOX_SNDNIC_PROD_IDX_0 + TG3_64BIT_REG_LOW;
		for (i = 0; i < 16; i++)
			tw32_tx_mbox(mbox + i * 8, 0);
	}

	txrcb = NIC_SRAM_SEND_RCB;
	rxrcb = NIC_SRAM_RCV_RET_RCB;

	/* Clear status block in ram. */
	memset(tnapi->hw_status, 0, TG3_HW_STATUS_SIZE);

	/* Set status block DMA address */
	tw32(HOSTCC_STATUS_BLK_HOST_ADDR + TG3_64BIT_REG_HIGH,
	     ((u64) tnapi->status_mapping >> 32));
	tw32(HOSTCC_STATUS_BLK_HOST_ADDR + TG3_64BIT_REG_LOW,
	     ((u64) tnapi->status_mapping & 0xffffffff));

	if (tnapi->tx_ring) {
		tg3_set_bdinfo(tp, txrcb, tnapi->tx_desc_mapping,
			       (TG3_TX_RING_SIZE <<
				BDINFO_FLAGS_MAXLEN_SHIFT),
			       NIC_SRAM_TX_BUFFER_DESC);
		txrcb += TG3_BDINFO_SIZE;
	}

	if (tnapi->rx_rcb) {
		tg3_set_bdinfo(tp, rxrcb, tnapi->rx_rcb_mapping,
			       (tp->rx_ret_ring_mask + 1) <<
				BDINFO_FLAGS_MAXLEN_SHIFT, 0);
		rxrcb += TG3_BDINFO_SIZE;
	}

	stblk = HOSTCC_STATBLCK_RING1;

	for (i = 1, tnapi++; i < tp->irq_cnt; i++, tnapi++) {
		u64 mapping = (u64)tnapi->status_mapping;
		tw32(stblk + TG3_64BIT_REG_HIGH, mapping >> 32);
		tw32(stblk + TG3_64BIT_REG_LOW, mapping & 0xffffffff);

		/* Clear status block in ram. */
		memset(tnapi->hw_status, 0, TG3_HW_STATUS_SIZE);

		if (tnapi->tx_ring) {
			tg3_set_bdinfo(tp, txrcb, tnapi->tx_desc_mapping,
				       (TG3_TX_RING_SIZE <<
					BDINFO_FLAGS_MAXLEN_SHIFT),
				       NIC_SRAM_TX_BUFFER_DESC);
			txrcb += TG3_BDINFO_SIZE;
		}

		tg3_set_bdinfo(tp, rxrcb, tnapi->rx_rcb_mapping,
			       ((tp->rx_ret_ring_mask + 1) <<
				BDINFO_FLAGS_MAXLEN_SHIFT), 0);

		stblk += 8;
		rxrcb += TG3_BDINFO_SIZE;
	}
}

/* tp->lock is held. */
static int tg3_reset_hw(struct tg3 *tp, int reset_phy)
{
	u32 val, rdmac_mode;
	int i, err, limit;
	struct tg3_rx_prodring_set *tpr = &tp->napi[0].prodring;

	tg3_disable_ints(tp);

	tg3_stop_fw(tp);

	tg3_write_sig_pre_reset(tp, RESET_KIND_INIT);

	if (tp->tg3_flags & TG3_FLAG_INIT_COMPLETE)
		tg3_abort_hw(tp, 1);
<<<<<<< HEAD
=======

	/* Enable MAC control of LPI */
	if (tp->phy_flags & TG3_PHYFLG_EEE_CAP) {
		tw32_f(TG3_CPMU_EEE_LNKIDL_CTRL,
		       TG3_CPMU_EEE_LNKIDL_PCIE_NL0 |
		       TG3_CPMU_EEE_LNKIDL_UART_IDL);

		tw32_f(TG3_CPMU_EEE_CTRL,
		       TG3_CPMU_EEE_CTRL_EXIT_20_1_US);

		val = TG3_CPMU_EEEMD_ERLY_L1_XIT_DET |
		      TG3_CPMU_EEEMD_LPI_IN_TX |
		      TG3_CPMU_EEEMD_LPI_IN_RX |
		      TG3_CPMU_EEEMD_EEE_ENABLE;

		if (GET_ASIC_REV(tp->pci_chip_rev_id) != ASIC_REV_5717)
			val |= TG3_CPMU_EEEMD_SND_IDX_DET_EN;

		if (tp->tg3_flags3 & TG3_FLG3_ENABLE_APE)
			val |= TG3_CPMU_EEEMD_APE_TX_DET_EN;

		tw32_f(TG3_CPMU_EEE_MODE, val);

		tw32_f(TG3_CPMU_EEE_DBTMR1,
		       TG3_CPMU_DBTMR1_PCIEXIT_2047US |
		       TG3_CPMU_DBTMR1_LNKIDLE_2047US);

		tw32_f(TG3_CPMU_EEE_DBTMR2,
		       TG3_CPMU_DBTMR1_APE_TX_2047US |
		       TG3_CPMU_DBTMR2_TXIDXEQ_2047US);
	}
>>>>>>> 3cbea436

	if (reset_phy)
		tg3_phy_reset(tp);

	err = tg3_chip_reset(tp);
	if (err)
		return err;

	tg3_write_sig_legacy(tp, RESET_KIND_INIT);

	if (GET_CHIP_REV(tp->pci_chip_rev_id) == CHIPREV_5784_AX) {
		val = tr32(TG3_CPMU_CTRL);
		val &= ~(CPMU_CTRL_LINK_AWARE_MODE | CPMU_CTRL_LINK_IDLE_MODE);
		tw32(TG3_CPMU_CTRL, val);

		val = tr32(TG3_CPMU_LSPD_10MB_CLK);
		val &= ~CPMU_LSPD_10MB_MACCLK_MASK;
		val |= CPMU_LSPD_10MB_MACCLK_6_25;
		tw32(TG3_CPMU_LSPD_10MB_CLK, val);

		val = tr32(TG3_CPMU_LNK_AWARE_PWRMD);
		val &= ~CPMU_LNK_AWARE_MACCLK_MASK;
		val |= CPMU_LNK_AWARE_MACCLK_6_25;
		tw32(TG3_CPMU_LNK_AWARE_PWRMD, val);

		val = tr32(TG3_CPMU_HST_ACC);
		val &= ~CPMU_HST_ACC_MACCLK_MASK;
		val |= CPMU_HST_ACC_MACCLK_6_25;
		tw32(TG3_CPMU_HST_ACC, val);
	}

	if (GET_ASIC_REV(tp->pci_chip_rev_id) == ASIC_REV_57780) {
		val = tr32(PCIE_PWR_MGMT_THRESH) & ~PCIE_PWR_MGMT_L1_THRESH_MSK;
		val |= PCIE_PWR_MGMT_EXT_ASPM_TMR_EN |
		       PCIE_PWR_MGMT_L1_THRESH_4MS;
		tw32(PCIE_PWR_MGMT_THRESH, val);

		val = tr32(TG3_PCIE_EIDLE_DELAY) & ~TG3_PCIE_EIDLE_DELAY_MASK;
		tw32(TG3_PCIE_EIDLE_DELAY, val | TG3_PCIE_EIDLE_DELAY_13_CLKS);

		tw32(TG3_CORR_ERR_STAT, TG3_CORR_ERR_STAT_CLEAR);

		val = tr32(TG3_PCIE_LNKCTL) & ~TG3_PCIE_LNKCTL_L1_PLL_PD_EN;
		tw32(TG3_PCIE_LNKCTL, val | TG3_PCIE_LNKCTL_L1_PLL_PD_DIS);
	}

	if (tp->tg3_flags3 & TG3_FLG3_L1PLLPD_EN) {
		u32 grc_mode = tr32(GRC_MODE);

		/* Access the lower 1K of PL PCIE block registers. */
		val = grc_mode & ~GRC_MODE_PCIE_PORT_MASK;
		tw32(GRC_MODE, val | GRC_MODE_PCIE_PL_SEL);

		val = tr32(TG3_PCIE_TLDLPL_PORT + TG3_PCIE_PL_LO_PHYCTL1);
		tw32(TG3_PCIE_TLDLPL_PORT + TG3_PCIE_PL_LO_PHYCTL1,
		     val | TG3_PCIE_PL_LO_PHYCTL1_L1PLLPD_EN);

		tw32(GRC_MODE, grc_mode);
	}

<<<<<<< HEAD
	if (tp->pci_chip_rev_id == CHIPREV_ID_57765_A0) {
		u32 grc_mode = tr32(GRC_MODE);

		/* Access the lower 1K of PL PCIE block registers. */
		val = grc_mode & ~GRC_MODE_PCIE_PORT_MASK;
		tw32(GRC_MODE, val | GRC_MODE_PCIE_PL_SEL);

		val = tr32(TG3_PCIE_TLDLPL_PORT + TG3_PCIE_PL_LO_PHYCTL5);
		tw32(TG3_PCIE_TLDLPL_PORT + TG3_PCIE_PL_LO_PHYCTL5,
		     val | TG3_PCIE_PL_LO_PHYCTL5_DIS_L2CLKREQ);

		tw32(GRC_MODE, grc_mode);
=======
	if (GET_ASIC_REV(tp->pci_chip_rev_id) == ASIC_REV_57765) {
		if (tp->pci_chip_rev_id == CHIPREV_ID_57765_A0) {
			u32 grc_mode = tr32(GRC_MODE);

			/* Access the lower 1K of PL PCIE block registers. */
			val = grc_mode & ~GRC_MODE_PCIE_PORT_MASK;
			tw32(GRC_MODE, val | GRC_MODE_PCIE_PL_SEL);

			val = tr32(TG3_PCIE_TLDLPL_PORT +
				   TG3_PCIE_PL_LO_PHYCTL5);
			tw32(TG3_PCIE_TLDLPL_PORT + TG3_PCIE_PL_LO_PHYCTL5,
			     val | TG3_PCIE_PL_LO_PHYCTL5_DIS_L2CLKREQ);

			tw32(GRC_MODE, grc_mode);
		}
>>>>>>> 3cbea436

		val = tr32(TG3_CPMU_LSPD_10MB_CLK);
		val &= ~CPMU_LSPD_10MB_MACCLK_MASK;
		val |= CPMU_LSPD_10MB_MACCLK_6_25;
		tw32(TG3_CPMU_LSPD_10MB_CLK, val);
	}

<<<<<<< HEAD
	/* Enable MAC control of LPI */
	if (tp->phy_flags & TG3_PHYFLG_EEE_CAP) {
		tw32_f(TG3_CPMU_EEE_LNKIDL_CTRL,
		       TG3_CPMU_EEE_LNKIDL_PCIE_NL0 |
		       TG3_CPMU_EEE_LNKIDL_UART_IDL);

		tw32_f(TG3_CPMU_EEE_CTRL,
		       TG3_CPMU_EEE_CTRL_EXIT_20_1_US);

		tw32_f(TG3_CPMU_EEE_MODE,
		       TG3_CPMU_EEEMD_ERLY_L1_XIT_DET |
		       TG3_CPMU_EEEMD_LPI_IN_TX |
		       TG3_CPMU_EEEMD_LPI_IN_RX |
		       TG3_CPMU_EEEMD_EEE_ENABLE);
	}

=======
>>>>>>> 3cbea436
	/* This works around an issue with Athlon chipsets on
	 * B3 tigon3 silicon.  This bit has no effect on any
	 * other revision.  But do not set this on PCI Express
	 * chips and don't even touch the clocks if the CPMU is present.
	 */
	if (!(tp->tg3_flags & TG3_FLAG_CPMU_PRESENT)) {
		if (!(tp->tg3_flags2 & TG3_FLG2_PCI_EXPRESS))
			tp->pci_clock_ctrl |= CLOCK_CTRL_DELAY_PCI_GRANT;
		tw32_f(TG3PCI_CLOCK_CTRL, tp->pci_clock_ctrl);
	}

	if (tp->pci_chip_rev_id == CHIPREV_ID_5704_A0 &&
	    (tp->tg3_flags & TG3_FLAG_PCIX_MODE)) {
		val = tr32(TG3PCI_PCISTATE);
		val |= PCISTATE_RETRY_SAME_DMA;
		tw32(TG3PCI_PCISTATE, val);
	}

	if (tp->tg3_flags3 & TG3_FLG3_ENABLE_APE) {
		/* Allow reads and writes to the
		 * APE register and memory space.
		 */
		val = tr32(TG3PCI_PCISTATE);
		val |= PCISTATE_ALLOW_APE_CTLSPC_WR |
		       PCISTATE_ALLOW_APE_SHMEM_WR |
		       PCISTATE_ALLOW_APE_PSPACE_WR;
		tw32(TG3PCI_PCISTATE, val);
	}

	if (GET_CHIP_REV(tp->pci_chip_rev_id) == CHIPREV_5704_BX) {
		/* Enable some hw fixes.  */
		val = tr32(TG3PCI_MSI_DATA);
		val |= (1 << 26) | (1 << 28) | (1 << 29);
		tw32(TG3PCI_MSI_DATA, val);
	}

	/* Descriptor ring init may make accesses to the
	 * NIC SRAM area to setup the TX descriptors, so we
	 * can only do this after the hardware has been
	 * successfully reset.
	 */
	err = tg3_init_rings(tp);
	if (err)
		return err;

	if (tp->tg3_flags3 & TG3_FLG3_5717_PLUS) {
		val = tr32(TG3PCI_DMA_RW_CTRL) &
		      ~DMA_RWCTRL_DIS_CACHE_ALIGNMENT;
		if (tp->pci_chip_rev_id == CHIPREV_ID_57765_A0)
			val &= ~DMA_RWCTRL_CRDRDR_RDMA_MRRS_MSK;
		tw32(TG3PCI_DMA_RW_CTRL, val | tp->dma_rwctrl);
	} else if (GET_ASIC_REV(tp->pci_chip_rev_id) != ASIC_REV_5784 &&
		   GET_ASIC_REV(tp->pci_chip_rev_id) != ASIC_REV_5761) {
		/* This value is determined during the probe time DMA
		 * engine test, tg3_test_dma.
		 */
		tw32(TG3PCI_DMA_RW_CTRL, tp->dma_rwctrl);
	}

	tp->grc_mode &= ~(GRC_MODE_HOST_SENDBDS |
			  GRC_MODE_4X_NIC_SEND_RINGS |
			  GRC_MODE_NO_TX_PHDR_CSUM |
			  GRC_MODE_NO_RX_PHDR_CSUM);
	tp->grc_mode |= GRC_MODE_HOST_SENDBDS;

	/* Pseudo-header checksum is done by hardware logic and not
	 * the offload processers, so make the chip do the pseudo-
	 * header checksums on receive.  For transmit it is more
	 * convenient to do the pseudo-header checksum in software
	 * as Linux does that on transmit for us in all cases.
	 */
	tp->grc_mode |= GRC_MODE_NO_TX_PHDR_CSUM;

	tw32(GRC_MODE,
	     tp->grc_mode |
	     (GRC_MODE_IRQ_ON_MAC_ATTN | GRC_MODE_HOST_STACKUP));

	/* Setup the timer prescalar register.  Clock is always 66Mhz. */
	val = tr32(GRC_MISC_CFG);
	val &= ~0xff;
	val |= (65 << GRC_MISC_CFG_PRESCALAR_SHIFT);
	tw32(GRC_MISC_CFG, val);

	/* Initialize MBUF/DESC pool. */
	if (tp->tg3_flags2 & TG3_FLG2_5750_PLUS) {
		/* Do nothing.  */
	} else if (GET_ASIC_REV(tp->pci_chip_rev_id) != ASIC_REV_5705) {
		tw32(BUFMGR_MB_POOL_ADDR, NIC_SRAM_MBUF_POOL_BASE);
		if (GET_ASIC_REV(tp->pci_chip_rev_id) == ASIC_REV_5704)
			tw32(BUFMGR_MB_POOL_SIZE, NIC_SRAM_MBUF_POOL_SIZE64);
		else
			tw32(BUFMGR_MB_POOL_SIZE, NIC_SRAM_MBUF_POOL_SIZE96);
		tw32(BUFMGR_DMA_DESC_POOL_ADDR, NIC_SRAM_DMA_DESC_POOL_BASE);
		tw32(BUFMGR_DMA_DESC_POOL_SIZE, NIC_SRAM_DMA_DESC_POOL_SIZE);
	} else if (tp->tg3_flags2 & TG3_FLG2_TSO_CAPABLE) {
		int fw_len;

		fw_len = tp->fw_len;
		fw_len = (fw_len + (0x80 - 1)) & ~(0x80 - 1);
		tw32(BUFMGR_MB_POOL_ADDR,
		     NIC_SRAM_MBUF_POOL_BASE5705 + fw_len);
		tw32(BUFMGR_MB_POOL_SIZE,
		     NIC_SRAM_MBUF_POOL_SIZE5705 - fw_len - 0xa00);
	}

	if (tp->dev->mtu <= ETH_DATA_LEN) {
		tw32(BUFMGR_MB_RDMA_LOW_WATER,
		     tp->bufmgr_config.mbuf_read_dma_low_water);
		tw32(BUFMGR_MB_MACRX_LOW_WATER,
		     tp->bufmgr_config.mbuf_mac_rx_low_water);
		tw32(BUFMGR_MB_HIGH_WATER,
		     tp->bufmgr_config.mbuf_high_water);
	} else {
		tw32(BUFMGR_MB_RDMA_LOW_WATER,
		     tp->bufmgr_config.mbuf_read_dma_low_water_jumbo);
		tw32(BUFMGR_MB_MACRX_LOW_WATER,
		     tp->bufmgr_config.mbuf_mac_rx_low_water_jumbo);
		tw32(BUFMGR_MB_HIGH_WATER,
		     tp->bufmgr_config.mbuf_high_water_jumbo);
	}
	tw32(BUFMGR_DMA_LOW_WATER,
	     tp->bufmgr_config.dma_low_water);
	tw32(BUFMGR_DMA_HIGH_WATER,
	     tp->bufmgr_config.dma_high_water);

	val = BUFMGR_MODE_ENABLE | BUFMGR_MODE_ATTN_ENABLE;
	if (GET_ASIC_REV(tp->pci_chip_rev_id) == ASIC_REV_5719)
		val |= BUFMGR_MODE_NO_TX_UNDERRUN;
	tw32(BUFMGR_MODE, val);
	for (i = 0; i < 2000; i++) {
		if (tr32(BUFMGR_MODE) & BUFMGR_MODE_ENABLE)
			break;
		udelay(10);
	}
	if (i >= 2000) {
		netdev_err(tp->dev, "%s cannot enable BUFMGR\n", __func__);
		return -ENODEV;
	}

	/* Setup replenish threshold. */
	val = tp->rx_pending / 8;
	if (val == 0)
		val = 1;
	else if (val > tp->rx_std_max_post)
		val = tp->rx_std_max_post;
	else if (GET_ASIC_REV(tp->pci_chip_rev_id) == ASIC_REV_5906) {
		if (tp->pci_chip_rev_id == CHIPREV_ID_5906_A1)
			tw32(ISO_PKT_TX, (tr32(ISO_PKT_TX) & ~0x3) | 0x2);

		if (val > (TG3_RX_INTERNAL_RING_SZ_5906 / 2))
			val = TG3_RX_INTERNAL_RING_SZ_5906 / 2;
	}

	tw32(RCVBDI_STD_THRESH, val);

	/* Initialize TG3_BDINFO's at:
	 *  RCVDBDI_STD_BD:	standard eth size rx ring
	 *  RCVDBDI_JUMBO_BD:	jumbo frame rx ring
	 *  RCVDBDI_MINI_BD:	small frame rx ring (??? does not work)
	 *
	 * like so:
	 *  TG3_BDINFO_HOST_ADDR:	high/low parts of DMA address of ring
	 *  TG3_BDINFO_MAXLEN_FLAGS:	(rx max buffer size << 16) |
	 *                              ring attribute flags
	 *  TG3_BDINFO_NIC_ADDR:	location of descriptors in nic SRAM
	 *
	 * Standard receive ring @ NIC_SRAM_RX_BUFFER_DESC, 512 entries.
	 * Jumbo receive ring @ NIC_SRAM_RX_JUMBO_BUFFER_DESC, 256 entries.
	 *
	 * The size of each ring is fixed in the firmware, but the location is
	 * configurable.
	 */
	tw32(RCVDBDI_STD_BD + TG3_BDINFO_HOST_ADDR + TG3_64BIT_REG_HIGH,
	     ((u64) tpr->rx_std_mapping >> 32));
	tw32(RCVDBDI_STD_BD + TG3_BDINFO_HOST_ADDR + TG3_64BIT_REG_LOW,
	     ((u64) tpr->rx_std_mapping & 0xffffffff));
	if (GET_ASIC_REV(tp->pci_chip_rev_id) != ASIC_REV_5717 &&
	    GET_ASIC_REV(tp->pci_chip_rev_id) != ASIC_REV_5719)
		tw32(RCVDBDI_STD_BD + TG3_BDINFO_NIC_ADDR,
		     NIC_SRAM_RX_BUFFER_DESC);

	/* Disable the mini ring */
	if (!(tp->tg3_flags2 & TG3_FLG2_5705_PLUS))
		tw32(RCVDBDI_MINI_BD + TG3_BDINFO_MAXLEN_FLAGS,
		     BDINFO_FLAGS_DISABLED);

	/* Program the jumbo buffer descriptor ring control
	 * blocks on those devices that have them.
	 */
	if ((tp->tg3_flags & TG3_FLAG_JUMBO_CAPABLE) &&
	    !(tp->tg3_flags2 & TG3_FLG2_5780_CLASS)) {
		/* Setup replenish threshold. */
		tw32(RCVBDI_JUMBO_THRESH, tp->rx_jumbo_pending / 8);

		if (tp->tg3_flags & TG3_FLAG_JUMBO_RING_ENABLE) {
			tw32(RCVDBDI_JUMBO_BD + TG3_BDINFO_HOST_ADDR + TG3_64BIT_REG_HIGH,
			     ((u64) tpr->rx_jmb_mapping >> 32));
			tw32(RCVDBDI_JUMBO_BD + TG3_BDINFO_HOST_ADDR + TG3_64BIT_REG_LOW,
			     ((u64) tpr->rx_jmb_mapping & 0xffffffff));
			tw32(RCVDBDI_JUMBO_BD + TG3_BDINFO_MAXLEN_FLAGS,
			     (RX_JUMBO_MAX_SIZE << BDINFO_FLAGS_MAXLEN_SHIFT) |
			     BDINFO_FLAGS_USE_EXT_RECV);
			if (!(tp->tg3_flags3 & TG3_FLG3_USE_JUMBO_BDFLAG) ||
			    GET_ASIC_REV(tp->pci_chip_rev_id) == ASIC_REV_57765)
				tw32(RCVDBDI_JUMBO_BD + TG3_BDINFO_NIC_ADDR,
				     NIC_SRAM_RX_JUMBO_BUFFER_DESC);
		} else {
			tw32(RCVDBDI_JUMBO_BD + TG3_BDINFO_MAXLEN_FLAGS,
			     BDINFO_FLAGS_DISABLED);
		}

		if (tp->tg3_flags3 & TG3_FLG3_5717_PLUS) {
			if (GET_ASIC_REV(tp->pci_chip_rev_id) == ASIC_REV_57765)
				val = RX_STD_MAX_SIZE_5705;
			else
				val = RX_STD_MAX_SIZE_5717;
			val <<= BDINFO_FLAGS_MAXLEN_SHIFT;
			val |= (TG3_RX_STD_DMA_SZ << 2);
		} else
			val = TG3_RX_STD_DMA_SZ << BDINFO_FLAGS_MAXLEN_SHIFT;
	} else
		val = RX_STD_MAX_SIZE_5705 << BDINFO_FLAGS_MAXLEN_SHIFT;

	tw32(RCVDBDI_STD_BD + TG3_BDINFO_MAXLEN_FLAGS, val);

	tpr->rx_std_prod_idx = tp->rx_pending;
	tw32_rx_mbox(TG3_RX_STD_PROD_IDX_REG, tpr->rx_std_prod_idx);

	tpr->rx_jmb_prod_idx = (tp->tg3_flags & TG3_FLAG_JUMBO_RING_ENABLE) ?
			  tp->rx_jumbo_pending : 0;
	tw32_rx_mbox(TG3_RX_JMB_PROD_IDX_REG, tpr->rx_jmb_prod_idx);

	if (tp->tg3_flags3 & TG3_FLG3_5717_PLUS) {
		tw32(STD_REPLENISH_LWM, 32);
		tw32(JMB_REPLENISH_LWM, 16);
	}

	tg3_rings_reset(tp);

	/* Initialize MAC address and backoff seed. */
	__tg3_set_mac_addr(tp, 0);

	/* MTU + ethernet header + FCS + optional VLAN tag */
	tw32(MAC_RX_MTU_SIZE,
	     tp->dev->mtu + ETH_HLEN + ETH_FCS_LEN + VLAN_HLEN);

	/* The slot time is changed by tg3_setup_phy if we
	 * run at gigabit with half duplex.
	 */
	tw32(MAC_TX_LENGTHS,
	     (2 << TX_LENGTHS_IPG_CRS_SHIFT) |
	     (6 << TX_LENGTHS_IPG_SHIFT) |
	     (32 << TX_LENGTHS_SLOT_TIME_SHIFT));

	/* Receive rules. */
	tw32(MAC_RCV_RULE_CFG, RCV_RULE_CFG_DEFAULT_CLASS);
	tw32(RCVLPC_CONFIG, 0x0181);

	/* Calculate RDMAC_MODE setting early, we need it to determine
	 * the RCVLPC_STATE_ENABLE mask.
	 */
	rdmac_mode = (RDMAC_MODE_ENABLE | RDMAC_MODE_TGTABORT_ENAB |
		      RDMAC_MODE_MSTABORT_ENAB | RDMAC_MODE_PARITYERR_ENAB |
		      RDMAC_MODE_ADDROFLOW_ENAB | RDMAC_MODE_FIFOOFLOW_ENAB |
		      RDMAC_MODE_FIFOURUN_ENAB | RDMAC_MODE_FIFOOREAD_ENAB |
		      RDMAC_MODE_LNGREAD_ENAB);

<<<<<<< HEAD
	if (GET_ASIC_REV(tp->pci_chip_rev_id) == ASIC_REV_5717 ||
	    GET_ASIC_REV(tp->pci_chip_rev_id) == ASIC_REV_5719)
=======
	if (GET_ASIC_REV(tp->pci_chip_rev_id) == ASIC_REV_5717)
>>>>>>> 3cbea436
		rdmac_mode |= RDMAC_MODE_MULT_DMA_RD_DIS;

	if (GET_ASIC_REV(tp->pci_chip_rev_id) == ASIC_REV_5784 ||
	    GET_ASIC_REV(tp->pci_chip_rev_id) == ASIC_REV_5785 ||
	    GET_ASIC_REV(tp->pci_chip_rev_id) == ASIC_REV_57780)
		rdmac_mode |= RDMAC_MODE_BD_SBD_CRPT_ENAB |
			      RDMAC_MODE_MBUF_RBD_CRPT_ENAB |
			      RDMAC_MODE_MBUF_SBD_CRPT_ENAB;

	/* If statement applies to 5705 and 5750 PCI devices only */
	if ((GET_ASIC_REV(tp->pci_chip_rev_id) == ASIC_REV_5705 &&
	     tp->pci_chip_rev_id != CHIPREV_ID_5705_A0) ||
	    (GET_ASIC_REV(tp->pci_chip_rev_id) == ASIC_REV_5750)) {
		if (tp->tg3_flags2 & TG3_FLG2_TSO_CAPABLE &&
		    GET_ASIC_REV(tp->pci_chip_rev_id) == ASIC_REV_5705) {
			rdmac_mode |= RDMAC_MODE_FIFO_SIZE_128;
		} else if (!(tr32(TG3PCI_PCISTATE) & PCISTATE_BUS_SPEED_HIGH) &&
			   !(tp->tg3_flags2 & TG3_FLG2_IS_5788)) {
			rdmac_mode |= RDMAC_MODE_FIFO_LONG_BURST;
		}
	}

	if (tp->tg3_flags2 & TG3_FLG2_PCI_EXPRESS)
		rdmac_mode |= RDMAC_MODE_FIFO_LONG_BURST;

	if (tp->tg3_flags2 & TG3_FLG2_HW_TSO)
		rdmac_mode |= RDMAC_MODE_IPV4_LSO_EN;

	if ((tp->tg3_flags2 & TG3_FLG2_HW_TSO_3) ||
	    GET_ASIC_REV(tp->pci_chip_rev_id) == ASIC_REV_5785 ||
	    GET_ASIC_REV(tp->pci_chip_rev_id) == ASIC_REV_57780)
		rdmac_mode |= RDMAC_MODE_IPV6_LSO_EN;

	if (GET_ASIC_REV(tp->pci_chip_rev_id) == ASIC_REV_5761 ||
	    GET_ASIC_REV(tp->pci_chip_rev_id) == ASIC_REV_5784 ||
	    GET_ASIC_REV(tp->pci_chip_rev_id) == ASIC_REV_5785 ||
	    GET_ASIC_REV(tp->pci_chip_rev_id) == ASIC_REV_57780 ||
	    (tp->tg3_flags3 & TG3_FLG3_5717_PLUS)) {
		val = tr32(TG3_RDMA_RSRVCTRL_REG);
<<<<<<< HEAD
=======
		if (GET_ASIC_REV(tp->pci_chip_rev_id) == ASIC_REV_5719) {
			val &= ~TG3_RDMA_RSRVCTRL_TXMRGN_MASK;
			val |= TG3_RDMA_RSRVCTRL_TXMRGN_320B;
		}
>>>>>>> 3cbea436
		tw32(TG3_RDMA_RSRVCTRL_REG,
		     val | TG3_RDMA_RSRVCTRL_FIFO_OFLW_FIX);
	}

	if (GET_ASIC_REV(tp->pci_chip_rev_id) == ASIC_REV_5719) {
		val = tr32(TG3_LSO_RD_DMA_CRPTEN_CTRL);
		tw32(TG3_LSO_RD_DMA_CRPTEN_CTRL, val |
		     TG3_LSO_RD_DMA_CRPTEN_CTRL_BLEN_BD_4K |
		     TG3_LSO_RD_DMA_CRPTEN_CTRL_BLEN_LSO_4K);
	}

	/* Receive/send statistics. */
	if (tp->tg3_flags2 & TG3_FLG2_5750_PLUS) {
		val = tr32(RCVLPC_STATS_ENABLE);
		val &= ~RCVLPC_STATSENAB_DACK_FIX;
		tw32(RCVLPC_STATS_ENABLE, val);
	} else if ((rdmac_mode & RDMAC_MODE_FIFO_SIZE_128) &&
		   (tp->tg3_flags2 & TG3_FLG2_TSO_CAPABLE)) {
		val = tr32(RCVLPC_STATS_ENABLE);
		val &= ~RCVLPC_STATSENAB_LNGBRST_RFIX;
		tw32(RCVLPC_STATS_ENABLE, val);
	} else {
		tw32(RCVLPC_STATS_ENABLE, 0xffffff);
	}
	tw32(RCVLPC_STATSCTRL, RCVLPC_STATSCTRL_ENABLE);
	tw32(SNDDATAI_STATSENAB, 0xffffff);
	tw32(SNDDATAI_STATSCTRL,
	     (SNDDATAI_SCTRL_ENABLE |
	      SNDDATAI_SCTRL_FASTUPD));

	/* Setup host coalescing engine. */
	tw32(HOSTCC_MODE, 0);
	for (i = 0; i < 2000; i++) {
		if (!(tr32(HOSTCC_MODE) & HOSTCC_MODE_ENABLE))
			break;
		udelay(10);
	}

	__tg3_set_coalesce(tp, &tp->coal);

	if (!(tp->tg3_flags2 & TG3_FLG2_5705_PLUS)) {
		/* Status/statistics block address.  See tg3_timer,
		 * the tg3_periodic_fetch_stats call there, and
		 * tg3_get_stats to see how this works for 5705/5750 chips.
		 */
		tw32(HOSTCC_STATS_BLK_HOST_ADDR + TG3_64BIT_REG_HIGH,
		     ((u64) tp->stats_mapping >> 32));
		tw32(HOSTCC_STATS_BLK_HOST_ADDR + TG3_64BIT_REG_LOW,
		     ((u64) tp->stats_mapping & 0xffffffff));
		tw32(HOSTCC_STATS_BLK_NIC_ADDR, NIC_SRAM_STATS_BLK);

		tw32(HOSTCC_STATUS_BLK_NIC_ADDR, NIC_SRAM_STATUS_BLK);

		/* Clear statistics and status block memory areas */
		for (i = NIC_SRAM_STATS_BLK;
		     i < NIC_SRAM_STATUS_BLK + TG3_HW_STATUS_SIZE;
		     i += sizeof(u32)) {
			tg3_write_mem(tp, i, 0);
			udelay(40);
		}
	}

	tw32(HOSTCC_MODE, HOSTCC_MODE_ENABLE | tp->coalesce_mode);

	tw32(RCVCC_MODE, RCVCC_MODE_ENABLE | RCVCC_MODE_ATTN_ENABLE);
	tw32(RCVLPC_MODE, RCVLPC_MODE_ENABLE);
	if (!(tp->tg3_flags2 & TG3_FLG2_5705_PLUS))
		tw32(RCVLSC_MODE, RCVLSC_MODE_ENABLE | RCVLSC_MODE_ATTN_ENABLE);

	if (tp->phy_flags & TG3_PHYFLG_MII_SERDES) {
		tp->phy_flags &= ~TG3_PHYFLG_PARALLEL_DETECT;
		/* reset to prevent losing 1st rx packet intermittently */
		tw32_f(MAC_RX_MODE, RX_MODE_RESET);
		udelay(10);
	}

	if (tp->tg3_flags3 & TG3_FLG3_ENABLE_APE)
		tp->mac_mode = MAC_MODE_APE_TX_EN | MAC_MODE_APE_RX_EN;
	else
		tp->mac_mode = 0;
	tp->mac_mode |= MAC_MODE_TXSTAT_ENABLE | MAC_MODE_RXSTAT_ENABLE |
		MAC_MODE_TDE_ENABLE | MAC_MODE_RDE_ENABLE | MAC_MODE_FHDE_ENABLE;
	if (!(tp->tg3_flags2 & TG3_FLG2_5705_PLUS) &&
	    !(tp->phy_flags & TG3_PHYFLG_PHY_SERDES) &&
	    GET_ASIC_REV(tp->pci_chip_rev_id) != ASIC_REV_5700)
		tp->mac_mode |= MAC_MODE_LINK_POLARITY;
	tw32_f(MAC_MODE, tp->mac_mode | MAC_MODE_RXSTAT_CLEAR | MAC_MODE_TXSTAT_CLEAR);
	udelay(40);

	/* tp->grc_local_ctrl is partially set up during tg3_get_invariants().
	 * If TG3_FLG2_IS_NIC is zero, we should read the
	 * register to preserve the GPIO settings for LOMs. The GPIOs,
	 * whether used as inputs or outputs, are set by boot code after
	 * reset.
	 */
	if (!(tp->tg3_flags2 & TG3_FLG2_IS_NIC)) {
		u32 gpio_mask;

		gpio_mask = GRC_LCLCTRL_GPIO_OE0 | GRC_LCLCTRL_GPIO_OE1 |
			    GRC_LCLCTRL_GPIO_OE2 | GRC_LCLCTRL_GPIO_OUTPUT0 |
			    GRC_LCLCTRL_GPIO_OUTPUT1 | GRC_LCLCTRL_GPIO_OUTPUT2;

		if (GET_ASIC_REV(tp->pci_chip_rev_id) == ASIC_REV_5752)
			gpio_mask |= GRC_LCLCTRL_GPIO_OE3 |
				     GRC_LCLCTRL_GPIO_OUTPUT3;

		if (GET_ASIC_REV(tp->pci_chip_rev_id) == ASIC_REV_5755)
			gpio_mask |= GRC_LCLCTRL_GPIO_UART_SEL;

		tp->grc_local_ctrl &= ~gpio_mask;
		tp->grc_local_ctrl |= tr32(GRC_LOCAL_CTRL) & gpio_mask;

		/* GPIO1 must be driven high for eeprom write protect */
		if (tp->tg3_flags & TG3_FLAG_EEPROM_WRITE_PROT)
			tp->grc_local_ctrl |= (GRC_LCLCTRL_GPIO_OE1 |
					       GRC_LCLCTRL_GPIO_OUTPUT1);
	}
	tw32_f(GRC_LOCAL_CTRL, tp->grc_local_ctrl);
	udelay(100);

	if (tp->tg3_flags2 & TG3_FLG2_USING_MSIX) {
		val = tr32(MSGINT_MODE);
		val |= MSGINT_MODE_MULTIVEC_EN | MSGINT_MODE_ENABLE;
		tw32(MSGINT_MODE, val);
	}

	if (!(tp->tg3_flags2 & TG3_FLG2_5705_PLUS)) {
		tw32_f(DMAC_MODE, DMAC_MODE_ENABLE);
		udelay(40);
	}

	val = (WDMAC_MODE_ENABLE | WDMAC_MODE_TGTABORT_ENAB |
	       WDMAC_MODE_MSTABORT_ENAB | WDMAC_MODE_PARITYERR_ENAB |
	       WDMAC_MODE_ADDROFLOW_ENAB | WDMAC_MODE_FIFOOFLOW_ENAB |
	       WDMAC_MODE_FIFOURUN_ENAB | WDMAC_MODE_FIFOOREAD_ENAB |
	       WDMAC_MODE_LNGREAD_ENAB);

	/* If statement applies to 5705 and 5750 PCI devices only */
	if ((GET_ASIC_REV(tp->pci_chip_rev_id) == ASIC_REV_5705 &&
	     tp->pci_chip_rev_id != CHIPREV_ID_5705_A0) ||
	    GET_ASIC_REV(tp->pci_chip_rev_id) == ASIC_REV_5750) {
		if ((tp->tg3_flags2 & TG3_FLG2_TSO_CAPABLE) &&
		    (tp->pci_chip_rev_id == CHIPREV_ID_5705_A1 ||
		     tp->pci_chip_rev_id == CHIPREV_ID_5705_A2)) {
			/* nothing */
		} else if (!(tr32(TG3PCI_PCISTATE) & PCISTATE_BUS_SPEED_HIGH) &&
			   !(tp->tg3_flags2 & TG3_FLG2_IS_5788) &&
			   !(tp->tg3_flags2 & TG3_FLG2_PCI_EXPRESS)) {
			val |= WDMAC_MODE_RX_ACCEL;
		}
	}

	/* Enable host coalescing bug fix */
	if (tp->tg3_flags3 & TG3_FLG3_5755_PLUS)
		val |= WDMAC_MODE_STATUS_TAG_FIX;

	if (GET_ASIC_REV(tp->pci_chip_rev_id) == ASIC_REV_5785)
		val |= WDMAC_MODE_BURST_ALL_DATA;

	tw32_f(WDMAC_MODE, val);
	udelay(40);

	if (tp->tg3_flags & TG3_FLAG_PCIX_MODE) {
		u16 pcix_cmd;

		pci_read_config_word(tp->pdev, tp->pcix_cap + PCI_X_CMD,
				     &pcix_cmd);
		if (GET_ASIC_REV(tp->pci_chip_rev_id) == ASIC_REV_5703) {
			pcix_cmd &= ~PCI_X_CMD_MAX_READ;
			pcix_cmd |= PCI_X_CMD_READ_2K;
		} else if (GET_ASIC_REV(tp->pci_chip_rev_id) == ASIC_REV_5704) {
			pcix_cmd &= ~(PCI_X_CMD_MAX_SPLIT | PCI_X_CMD_MAX_READ);
			pcix_cmd |= PCI_X_CMD_READ_2K;
		}
		pci_write_config_word(tp->pdev, tp->pcix_cap + PCI_X_CMD,
				      pcix_cmd);
	}

	tw32_f(RDMAC_MODE, rdmac_mode);
	udelay(40);

	tw32(RCVDCC_MODE, RCVDCC_MODE_ENABLE | RCVDCC_MODE_ATTN_ENABLE);
	if (!(tp->tg3_flags2 & TG3_FLG2_5705_PLUS))
		tw32(MBFREE_MODE, MBFREE_MODE_ENABLE);

	if (GET_ASIC_REV(tp->pci_chip_rev_id) == ASIC_REV_5761)
		tw32(SNDDATAC_MODE,
		     SNDDATAC_MODE_ENABLE | SNDDATAC_MODE_CDELAY);
	else
		tw32(SNDDATAC_MODE, SNDDATAC_MODE_ENABLE);

	tw32(SNDBDC_MODE, SNDBDC_MODE_ENABLE | SNDBDC_MODE_ATTN_ENABLE);
	tw32(RCVBDI_MODE, RCVBDI_MODE_ENABLE | RCVBDI_MODE_RCB_ATTN_ENAB);
	val = RCVDBDI_MODE_ENABLE | RCVDBDI_MODE_INV_RING_SZ;
	if (GET_ASIC_REV(tp->pci_chip_rev_id) == ASIC_REV_5717 ||
	    GET_ASIC_REV(tp->pci_chip_rev_id) == ASIC_REV_5719)
		val |= RCVDBDI_MODE_LRG_RING_SZ;
	tw32(RCVDBDI_MODE, val);
	tw32(SNDDATAI_MODE, SNDDATAI_MODE_ENABLE);
	if (tp->tg3_flags2 & TG3_FLG2_HW_TSO)
		tw32(SNDDATAI_MODE, SNDDATAI_MODE_ENABLE | 0x8);
	val = SNDBDI_MODE_ENABLE | SNDBDI_MODE_ATTN_ENABLE;
	if (tp->tg3_flags3 & TG3_FLG3_ENABLE_TSS)
		val |= SNDBDI_MODE_MULTI_TXQ_EN;
	tw32(SNDBDI_MODE, val);
	tw32(SNDBDS_MODE, SNDBDS_MODE_ENABLE | SNDBDS_MODE_ATTN_ENABLE);

	if (tp->pci_chip_rev_id == CHIPREV_ID_5701_A0) {
		err = tg3_load_5701_a0_firmware_fix(tp);
		if (err)
			return err;
	}

	if (tp->tg3_flags2 & TG3_FLG2_TSO_CAPABLE) {
		err = tg3_load_tso_firmware(tp);
		if (err)
			return err;
	}

	tp->tx_mode = TX_MODE_ENABLE;
	if ((tp->tg3_flags3 & TG3_FLG3_5755_PLUS) ||
	    GET_ASIC_REV(tp->pci_chip_rev_id) == ASIC_REV_5906)
		tp->tx_mode |= TX_MODE_MBUF_LOCKUP_FIX;
	tw32_f(MAC_TX_MODE, tp->tx_mode);
	udelay(100);

	if (tp->tg3_flags3 & TG3_FLG3_ENABLE_RSS) {
		u32 reg = MAC_RSS_INDIR_TBL_0;
		u8 *ent = (u8 *)&val;

		/* Setup the indirection table */
		for (i = 0; i < TG3_RSS_INDIR_TBL_SIZE; i++) {
			int idx = i % sizeof(val);

			ent[idx] = i % (tp->irq_cnt - 1);
			if (idx == sizeof(val) - 1) {
				tw32(reg, val);
				reg += 4;
			}
		}

		/* Setup the "secret" hash key. */
		tw32(MAC_RSS_HASH_KEY_0, 0x5f865437);
		tw32(MAC_RSS_HASH_KEY_1, 0xe4ac62cc);
		tw32(MAC_RSS_HASH_KEY_2, 0x50103a45);
		tw32(MAC_RSS_HASH_KEY_3, 0x36621985);
		tw32(MAC_RSS_HASH_KEY_4, 0xbf14c0e8);
		tw32(MAC_RSS_HASH_KEY_5, 0x1bc27a1e);
		tw32(MAC_RSS_HASH_KEY_6, 0x84f4b556);
		tw32(MAC_RSS_HASH_KEY_7, 0x094ea6fe);
		tw32(MAC_RSS_HASH_KEY_8, 0x7dda01e7);
		tw32(MAC_RSS_HASH_KEY_9, 0xc04d7481);
	}

	tp->rx_mode = RX_MODE_ENABLE;
	if (tp->tg3_flags3 & TG3_FLG3_5755_PLUS)
		tp->rx_mode |= RX_MODE_IPV6_CSUM_ENABLE;

	if (tp->tg3_flags3 & TG3_FLG3_ENABLE_RSS)
		tp->rx_mode |= RX_MODE_RSS_ENABLE |
			       RX_MODE_RSS_ITBL_HASH_BITS_7 |
			       RX_MODE_RSS_IPV6_HASH_EN |
			       RX_MODE_RSS_TCP_IPV6_HASH_EN |
			       RX_MODE_RSS_IPV4_HASH_EN |
			       RX_MODE_RSS_TCP_IPV4_HASH_EN;

	tw32_f(MAC_RX_MODE, tp->rx_mode);
	udelay(10);

	tw32(MAC_LED_CTRL, tp->led_ctrl);

	tw32(MAC_MI_STAT, MAC_MI_STAT_LNKSTAT_ATTN_ENAB);
	if (tp->phy_flags & TG3_PHYFLG_PHY_SERDES) {
		tw32_f(MAC_RX_MODE, RX_MODE_RESET);
		udelay(10);
	}
	tw32_f(MAC_RX_MODE, tp->rx_mode);
	udelay(10);

	if (tp->phy_flags & TG3_PHYFLG_PHY_SERDES) {
		if ((GET_ASIC_REV(tp->pci_chip_rev_id) == ASIC_REV_5704) &&
			!(tp->phy_flags & TG3_PHYFLG_SERDES_PREEMPHASIS)) {
			/* Set drive transmission level to 1.2V  */
			/* only if the signal pre-emphasis bit is not set  */
			val = tr32(MAC_SERDES_CFG);
			val &= 0xfffff000;
			val |= 0x880;
			tw32(MAC_SERDES_CFG, val);
		}
		if (tp->pci_chip_rev_id == CHIPREV_ID_5703_A1)
			tw32(MAC_SERDES_CFG, 0x616000);
	}

	/* Prevent chip from dropping frames when flow control
	 * is enabled.
	 */
	if (GET_ASIC_REV(tp->pci_chip_rev_id) == ASIC_REV_57765)
		val = 1;
	else
		val = 2;
	tw32_f(MAC_LOW_WMARK_MAX_RX_FRAME, val);

	if (GET_ASIC_REV(tp->pci_chip_rev_id) == ASIC_REV_5704 &&
	    (tp->phy_flags & TG3_PHYFLG_PHY_SERDES)) {
		/* Use hardware link auto-negotiation */
		tp->tg3_flags2 |= TG3_FLG2_HW_AUTONEG;
	}

	if ((tp->phy_flags & TG3_PHYFLG_MII_SERDES) &&
	    (GET_ASIC_REV(tp->pci_chip_rev_id) == ASIC_REV_5714)) {
		u32 tmp;

		tmp = tr32(SERDES_RX_CTRL);
		tw32(SERDES_RX_CTRL, tmp | SERDES_RX_SIG_DETECT);
		tp->grc_local_ctrl &= ~GRC_LCLCTRL_USE_EXT_SIG_DETECT;
		tp->grc_local_ctrl |= GRC_LCLCTRL_USE_SIG_DETECT;
		tw32(GRC_LOCAL_CTRL, tp->grc_local_ctrl);
	}

	if (!(tp->tg3_flags3 & TG3_FLG3_USE_PHYLIB)) {
		if (tp->phy_flags & TG3_PHYFLG_IS_LOW_POWER) {
			tp->phy_flags &= ~TG3_PHYFLG_IS_LOW_POWER;
			tp->link_config.speed = tp->link_config.orig_speed;
			tp->link_config.duplex = tp->link_config.orig_duplex;
			tp->link_config.autoneg = tp->link_config.orig_autoneg;
		}

		err = tg3_setup_phy(tp, 0);
		if (err)
			return err;

		if (!(tp->phy_flags & TG3_PHYFLG_PHY_SERDES) &&
		    !(tp->phy_flags & TG3_PHYFLG_IS_FET)) {
			u32 tmp;

			/* Clear CRC stats. */
			if (!tg3_readphy(tp, MII_TG3_TEST1, &tmp)) {
				tg3_writephy(tp, MII_TG3_TEST1,
					     tmp | MII_TG3_TEST1_CRC_EN);
				tg3_readphy(tp, MII_TG3_RXR_COUNTERS, &tmp);
			}
		}
	}

	__tg3_set_rx_mode(tp->dev);

	/* Initialize receive rules. */
	tw32(MAC_RCV_RULE_0,  0xc2000000 & RCV_RULE_DISABLE_MASK);
	tw32(MAC_RCV_VALUE_0, 0xffffffff & RCV_RULE_DISABLE_MASK);
	tw32(MAC_RCV_RULE_1,  0x86000004 & RCV_RULE_DISABLE_MASK);
	tw32(MAC_RCV_VALUE_1, 0xffffffff & RCV_RULE_DISABLE_MASK);

	if ((tp->tg3_flags2 & TG3_FLG2_5705_PLUS) &&
	    !(tp->tg3_flags2 & TG3_FLG2_5780_CLASS))
		limit = 8;
	else
		limit = 16;
	if (tp->tg3_flags & TG3_FLAG_ENABLE_ASF)
		limit -= 4;
	switch (limit) {
	case 16:
		tw32(MAC_RCV_RULE_15,  0); tw32(MAC_RCV_VALUE_15,  0);
	case 15:
		tw32(MAC_RCV_RULE_14,  0); tw32(MAC_RCV_VALUE_14,  0);
	case 14:
		tw32(MAC_RCV_RULE_13,  0); tw32(MAC_RCV_VALUE_13,  0);
	case 13:
		tw32(MAC_RCV_RULE_12,  0); tw32(MAC_RCV_VALUE_12,  0);
	case 12:
		tw32(MAC_RCV_RULE_11,  0); tw32(MAC_RCV_VALUE_11,  0);
	case 11:
		tw32(MAC_RCV_RULE_10,  0); tw32(MAC_RCV_VALUE_10,  0);
	case 10:
		tw32(MAC_RCV_RULE_9,  0); tw32(MAC_RCV_VALUE_9,  0);
	case 9:
		tw32(MAC_RCV_RULE_8,  0); tw32(MAC_RCV_VALUE_8,  0);
	case 8:
		tw32(MAC_RCV_RULE_7,  0); tw32(MAC_RCV_VALUE_7,  0);
	case 7:
		tw32(MAC_RCV_RULE_6,  0); tw32(MAC_RCV_VALUE_6,  0);
	case 6:
		tw32(MAC_RCV_RULE_5,  0); tw32(MAC_RCV_VALUE_5,  0);
	case 5:
		tw32(MAC_RCV_RULE_4,  0); tw32(MAC_RCV_VALUE_4,  0);
	case 4:
		/* tw32(MAC_RCV_RULE_3,  0); tw32(MAC_RCV_VALUE_3,  0); */
	case 3:
		/* tw32(MAC_RCV_RULE_2,  0); tw32(MAC_RCV_VALUE_2,  0); */
	case 2:
	case 1:

	default:
		break;
	}

	if (tp->tg3_flags3 & TG3_FLG3_ENABLE_APE)
		/* Write our heartbeat update interval to APE. */
		tg3_ape_write32(tp, TG3_APE_HOST_HEARTBEAT_INT_MS,
				APE_HOST_HEARTBEAT_INT_DISABLE);

	tg3_write_sig_post_reset(tp, RESET_KIND_INIT);

	return 0;
}

/* Called at device open time to get the chip ready for
 * packet processing.  Invoked with tp->lock held.
 */
static int tg3_init_hw(struct tg3 *tp, int reset_phy)
{
	tg3_switch_clocks(tp);

	tw32(TG3PCI_MEM_WIN_BASE_ADDR, 0);

	return tg3_reset_hw(tp, reset_phy);
}

#define TG3_STAT_ADD32(PSTAT, REG) \
do {	u32 __val = tr32(REG); \
	(PSTAT)->low += __val; \
	if ((PSTAT)->low < __val) \
		(PSTAT)->high += 1; \
} while (0)

static void tg3_periodic_fetch_stats(struct tg3 *tp)
{
	struct tg3_hw_stats *sp = tp->hw_stats;

	if (!netif_carrier_ok(tp->dev))
		return;

	TG3_STAT_ADD32(&sp->tx_octets, MAC_TX_STATS_OCTETS);
	TG3_STAT_ADD32(&sp->tx_collisions, MAC_TX_STATS_COLLISIONS);
	TG3_STAT_ADD32(&sp->tx_xon_sent, MAC_TX_STATS_XON_SENT);
	TG3_STAT_ADD32(&sp->tx_xoff_sent, MAC_TX_STATS_XOFF_SENT);
	TG3_STAT_ADD32(&sp->tx_mac_errors, MAC_TX_STATS_MAC_ERRORS);
	TG3_STAT_ADD32(&sp->tx_single_collisions, MAC_TX_STATS_SINGLE_COLLISIONS);
	TG3_STAT_ADD32(&sp->tx_mult_collisions, MAC_TX_STATS_MULT_COLLISIONS);
	TG3_STAT_ADD32(&sp->tx_deferred, MAC_TX_STATS_DEFERRED);
	TG3_STAT_ADD32(&sp->tx_excessive_collisions, MAC_TX_STATS_EXCESSIVE_COL);
	TG3_STAT_ADD32(&sp->tx_late_collisions, MAC_TX_STATS_LATE_COL);
	TG3_STAT_ADD32(&sp->tx_ucast_packets, MAC_TX_STATS_UCAST);
	TG3_STAT_ADD32(&sp->tx_mcast_packets, MAC_TX_STATS_MCAST);
	TG3_STAT_ADD32(&sp->tx_bcast_packets, MAC_TX_STATS_BCAST);

	TG3_STAT_ADD32(&sp->rx_octets, MAC_RX_STATS_OCTETS);
	TG3_STAT_ADD32(&sp->rx_fragments, MAC_RX_STATS_FRAGMENTS);
	TG3_STAT_ADD32(&sp->rx_ucast_packets, MAC_RX_STATS_UCAST);
	TG3_STAT_ADD32(&sp->rx_mcast_packets, MAC_RX_STATS_MCAST);
	TG3_STAT_ADD32(&sp->rx_bcast_packets, MAC_RX_STATS_BCAST);
	TG3_STAT_ADD32(&sp->rx_fcs_errors, MAC_RX_STATS_FCS_ERRORS);
	TG3_STAT_ADD32(&sp->rx_align_errors, MAC_RX_STATS_ALIGN_ERRORS);
	TG3_STAT_ADD32(&sp->rx_xon_pause_rcvd, MAC_RX_STATS_XON_PAUSE_RECVD);
	TG3_STAT_ADD32(&sp->rx_xoff_pause_rcvd, MAC_RX_STATS_XOFF_PAUSE_RECVD);
	TG3_STAT_ADD32(&sp->rx_mac_ctrl_rcvd, MAC_RX_STATS_MAC_CTRL_RECVD);
	TG3_STAT_ADD32(&sp->rx_xoff_entered, MAC_RX_STATS_XOFF_ENTERED);
	TG3_STAT_ADD32(&sp->rx_frame_too_long_errors, MAC_RX_STATS_FRAME_TOO_LONG);
	TG3_STAT_ADD32(&sp->rx_jabbers, MAC_RX_STATS_JABBERS);
	TG3_STAT_ADD32(&sp->rx_undersize_packets, MAC_RX_STATS_UNDERSIZE);

	TG3_STAT_ADD32(&sp->rxbds_empty, RCVLPC_NO_RCV_BD_CNT);
	TG3_STAT_ADD32(&sp->rx_discards, RCVLPC_IN_DISCARDS_CNT);
	TG3_STAT_ADD32(&sp->rx_errors, RCVLPC_IN_ERRORS_CNT);
}

static void tg3_timer(unsigned long __opaque)
{
	struct tg3 *tp = (struct tg3 *) __opaque;

	if (tp->irq_sync)
		goto restart_timer;

	spin_lock(&tp->lock);

	if (!(tp->tg3_flags & TG3_FLAG_TAGGED_STATUS)) {
		/* All of this garbage is because when using non-tagged
		 * IRQ status the mailbox/status_block protocol the chip
		 * uses with the cpu is race prone.
		 */
		if (tp->napi[0].hw_status->status & SD_STATUS_UPDATED) {
			tw32(GRC_LOCAL_CTRL,
			     tp->grc_local_ctrl | GRC_LCLCTRL_SETINT);
		} else {
			tw32(HOSTCC_MODE, tp->coalesce_mode |
			     HOSTCC_MODE_ENABLE | HOSTCC_MODE_NOW);
		}

		if (!(tr32(WDMAC_MODE) & WDMAC_MODE_ENABLE)) {
			tp->tg3_flags2 |= TG3_FLG2_RESTART_TIMER;
			spin_unlock(&tp->lock);
			schedule_work(&tp->reset_task);
			return;
		}
	}

	/* This part only runs once per second. */
	if (!--tp->timer_counter) {
		if (tp->tg3_flags2 & TG3_FLG2_5705_PLUS)
			tg3_periodic_fetch_stats(tp);

		if (tp->setlpicnt && !--tp->setlpicnt) {
			u32 val = tr32(TG3_CPMU_EEE_MODE);
			tw32(TG3_CPMU_EEE_MODE,
			     val | TG3_CPMU_EEEMD_LPI_ENABLE);
		}

		if (tp->tg3_flags & TG3_FLAG_USE_LINKCHG_REG) {
			u32 mac_stat;
			int phy_event;

			mac_stat = tr32(MAC_STATUS);

			phy_event = 0;
			if (tp->phy_flags & TG3_PHYFLG_USE_MI_INTERRUPT) {
				if (mac_stat & MAC_STATUS_MI_INTERRUPT)
					phy_event = 1;
			} else if (mac_stat & MAC_STATUS_LNKSTATE_CHANGED)
				phy_event = 1;

			if (phy_event)
				tg3_setup_phy(tp, 0);
		} else if (tp->tg3_flags & TG3_FLAG_POLL_SERDES) {
			u32 mac_stat = tr32(MAC_STATUS);
			int need_setup = 0;

			if (netif_carrier_ok(tp->dev) &&
			    (mac_stat & MAC_STATUS_LNKSTATE_CHANGED)) {
				need_setup = 1;
			}
			if (!netif_carrier_ok(tp->dev) &&
			    (mac_stat & (MAC_STATUS_PCS_SYNCED |
					 MAC_STATUS_SIGNAL_DET))) {
				need_setup = 1;
			}
			if (need_setup) {
				if (!tp->serdes_counter) {
					tw32_f(MAC_MODE,
					     (tp->mac_mode &
					      ~MAC_MODE_PORT_MODE_MASK));
					udelay(40);
					tw32_f(MAC_MODE, tp->mac_mode);
					udelay(40);
				}
				tg3_setup_phy(tp, 0);
			}
		} else if ((tp->phy_flags & TG3_PHYFLG_MII_SERDES) &&
			   (tp->tg3_flags2 & TG3_FLG2_5780_CLASS)) {
			tg3_serdes_parallel_detect(tp);
		}

		tp->timer_counter = tp->timer_multiplier;
	}

	/* Heartbeat is only sent once every 2 seconds.
	 *
	 * The heartbeat is to tell the ASF firmware that the host
	 * driver is still alive.  In the event that the OS crashes,
	 * ASF needs to reset the hardware to free up the FIFO space
	 * that may be filled with rx packets destined for the host.
	 * If the FIFO is full, ASF will no longer function properly.
	 *
	 * Unintended resets have been reported on real time kernels
	 * where the timer doesn't run on time.  Netpoll will also have
	 * same problem.
	 *
	 * The new FWCMD_NICDRV_ALIVE3 command tells the ASF firmware
	 * to check the ring condition when the heartbeat is expiring
	 * before doing the reset.  This will prevent most unintended
	 * resets.
	 */
	if (!--tp->asf_counter) {
		if ((tp->tg3_flags & TG3_FLAG_ENABLE_ASF) &&
		    !(tp->tg3_flags3 & TG3_FLG3_ENABLE_APE)) {
			tg3_wait_for_event_ack(tp);

			tg3_write_mem(tp, NIC_SRAM_FW_CMD_MBOX,
				      FWCMD_NICDRV_ALIVE3);
			tg3_write_mem(tp, NIC_SRAM_FW_CMD_LEN_MBOX, 4);
			tg3_write_mem(tp, NIC_SRAM_FW_CMD_DATA_MBOX,
				      TG3_FW_UPDATE_TIMEOUT_SEC);

			tg3_generate_fw_event(tp);
		}
		tp->asf_counter = tp->asf_multiplier;
	}

	spin_unlock(&tp->lock);

restart_timer:
	tp->timer.expires = jiffies + tp->timer_offset;
	add_timer(&tp->timer);
}

static int tg3_request_irq(struct tg3 *tp, int irq_num)
{
	irq_handler_t fn;
	unsigned long flags;
	char *name;
	struct tg3_napi *tnapi = &tp->napi[irq_num];

	if (tp->irq_cnt == 1)
		name = tp->dev->name;
	else {
		name = &tnapi->irq_lbl[0];
		snprintf(name, IFNAMSIZ, "%s-%d", tp->dev->name, irq_num);
		name[IFNAMSIZ-1] = 0;
	}

	if (tp->tg3_flags2 & TG3_FLG2_USING_MSI_OR_MSIX) {
		fn = tg3_msi;
		if (tp->tg3_flags2 & TG3_FLG2_1SHOT_MSI)
			fn = tg3_msi_1shot;
		flags = IRQF_SAMPLE_RANDOM;
	} else {
		fn = tg3_interrupt;
		if (tp->tg3_flags & TG3_FLAG_TAGGED_STATUS)
			fn = tg3_interrupt_tagged;
		flags = IRQF_SHARED | IRQF_SAMPLE_RANDOM;
	}

	return request_irq(tnapi->irq_vec, fn, flags, name, tnapi);
}

static int tg3_test_interrupt(struct tg3 *tp)
{
	struct tg3_napi *tnapi = &tp->napi[0];
	struct net_device *dev = tp->dev;
	int err, i, intr_ok = 0;
	u32 val;

	if (!netif_running(dev))
		return -ENODEV;

	tg3_disable_ints(tp);

	free_irq(tnapi->irq_vec, tnapi);

	/*
	 * Turn off MSI one shot mode.  Otherwise this test has no
	 * observable way to know whether the interrupt was delivered.
	 */
	if ((tp->tg3_flags3 & TG3_FLG3_5717_PLUS) &&
	    (tp->tg3_flags2 & TG3_FLG2_USING_MSI)) {
		val = tr32(MSGINT_MODE) | MSGINT_MODE_ONE_SHOT_DISABLE;
		tw32(MSGINT_MODE, val);
	}

	err = request_irq(tnapi->irq_vec, tg3_test_isr,
			  IRQF_SHARED | IRQF_SAMPLE_RANDOM, dev->name, tnapi);
	if (err)
		return err;

	tnapi->hw_status->status &= ~SD_STATUS_UPDATED;
	tg3_enable_ints(tp);

	tw32_f(HOSTCC_MODE, tp->coalesce_mode | HOSTCC_MODE_ENABLE |
	       tnapi->coal_now);

	for (i = 0; i < 5; i++) {
		u32 int_mbox, misc_host_ctrl;

		int_mbox = tr32_mailbox(tnapi->int_mbox);
		misc_host_ctrl = tr32(TG3PCI_MISC_HOST_CTRL);

		if ((int_mbox != 0) ||
		    (misc_host_ctrl & MISC_HOST_CTRL_MASK_PCI_INT)) {
			intr_ok = 1;
			break;
		}

		msleep(10);
	}

	tg3_disable_ints(tp);

	free_irq(tnapi->irq_vec, tnapi);

	err = tg3_request_irq(tp, 0);

	if (err)
		return err;

	if (intr_ok) {
		/* Reenable MSI one shot mode. */
		if ((tp->tg3_flags3 & TG3_FLG3_5717_PLUS) &&
		    (tp->tg3_flags2 & TG3_FLG2_USING_MSI)) {
			val = tr32(MSGINT_MODE) & ~MSGINT_MODE_ONE_SHOT_DISABLE;
			tw32(MSGINT_MODE, val);
		}
		return 0;
	}

	return -EIO;
}

/* Returns 0 if MSI test succeeds or MSI test fails and INTx mode is
 * successfully restored
 */
static int tg3_test_msi(struct tg3 *tp)
{
	int err;
	u16 pci_cmd;

	if (!(tp->tg3_flags2 & TG3_FLG2_USING_MSI))
		return 0;

	/* Turn off SERR reporting in case MSI terminates with Master
	 * Abort.
	 */
	pci_read_config_word(tp->pdev, PCI_COMMAND, &pci_cmd);
	pci_write_config_word(tp->pdev, PCI_COMMAND,
			      pci_cmd & ~PCI_COMMAND_SERR);

	err = tg3_test_interrupt(tp);

	pci_write_config_word(tp->pdev, PCI_COMMAND, pci_cmd);

	if (!err)
		return 0;

	/* other failures */
	if (err != -EIO)
		return err;

	/* MSI test failed, go back to INTx mode */
	netdev_warn(tp->dev, "No interrupt was generated using MSI. Switching "
		    "to INTx mode. Please report this failure to the PCI "
		    "maintainer and include system chipset information\n");

	free_irq(tp->napi[0].irq_vec, &tp->napi[0]);

	pci_disable_msi(tp->pdev);

	tp->tg3_flags2 &= ~TG3_FLG2_USING_MSI;
	tp->napi[0].irq_vec = tp->pdev->irq;

	err = tg3_request_irq(tp, 0);
	if (err)
		return err;

	/* Need to reset the chip because the MSI cycle may have terminated
	 * with Master Abort.
	 */
	tg3_full_lock(tp, 1);

	tg3_halt(tp, RESET_KIND_SHUTDOWN, 1);
	err = tg3_init_hw(tp, 1);

	tg3_full_unlock(tp);

	if (err)
		free_irq(tp->napi[0].irq_vec, &tp->napi[0]);

	return err;
}

static int tg3_request_firmware(struct tg3 *tp)
{
	const __be32 *fw_data;

	if (request_firmware(&tp->fw, tp->fw_needed, &tp->pdev->dev)) {
		netdev_err(tp->dev, "Failed to load firmware \"%s\"\n",
			   tp->fw_needed);
		return -ENOENT;
	}

	fw_data = (void *)tp->fw->data;

	/* Firmware blob starts with version numbers, followed by
	 * start address and _full_ length including BSS sections
	 * (which must be longer than the actual data, of course
	 */

	tp->fw_len = be32_to_cpu(fw_data[2]);	/* includes bss */
	if (tp->fw_len < (tp->fw->size - 12)) {
		netdev_err(tp->dev, "bogus length %d in \"%s\"\n",
			   tp->fw_len, tp->fw_needed);
		release_firmware(tp->fw);
		tp->fw = NULL;
		return -EINVAL;
	}

	/* We no longer need firmware; we have it. */
	tp->fw_needed = NULL;
	return 0;
}

static bool tg3_enable_msix(struct tg3 *tp)
{
	int i, rc, cpus = num_online_cpus();
	struct msix_entry msix_ent[tp->irq_max];

	if (cpus == 1)
		/* Just fallback to the simpler MSI mode. */
		return false;

	/*
	 * We want as many rx rings enabled as there are cpus.
	 * The first MSIX vector only deals with link interrupts, etc,
	 * so we add one to the number of vectors we are requesting.
	 */
	tp->irq_cnt = min_t(unsigned, cpus + 1, tp->irq_max);

	for (i = 0; i < tp->irq_max; i++) {
		msix_ent[i].entry  = i;
		msix_ent[i].vector = 0;
	}

	rc = pci_enable_msix(tp->pdev, msix_ent, tp->irq_cnt);
	if (rc < 0) {
		return false;
	} else if (rc != 0) {
		if (pci_enable_msix(tp->pdev, msix_ent, rc))
			return false;
		netdev_notice(tp->dev, "Requested %d MSI-X vectors, received %d\n",
			      tp->irq_cnt, rc);
		tp->irq_cnt = rc;
	}

	for (i = 0; i < tp->irq_max; i++)
		tp->napi[i].irq_vec = msix_ent[i].vector;

	netif_set_real_num_tx_queues(tp->dev, 1);
	rc = tp->irq_cnt > 1 ? tp->irq_cnt - 1 : 1;
	if (netif_set_real_num_rx_queues(tp->dev, rc)) {
		pci_disable_msix(tp->pdev);
		return false;
	}
<<<<<<< HEAD
	if (tp->irq_cnt > 1)
		tp->tg3_flags3 |= TG3_FLG3_ENABLE_RSS;
=======

	if (tp->irq_cnt > 1) {
		tp->tg3_flags3 |= TG3_FLG3_ENABLE_RSS;
		if (GET_ASIC_REV(tp->pci_chip_rev_id) == ASIC_REV_5719) {
			tp->tg3_flags3 |= TG3_FLG3_ENABLE_TSS;
			netif_set_real_num_tx_queues(tp->dev, tp->irq_cnt - 1);
		}
	}
>>>>>>> 3cbea436

	return true;
}

static void tg3_ints_init(struct tg3 *tp)
{
	if ((tp->tg3_flags & TG3_FLAG_SUPPORT_MSI_OR_MSIX) &&
	    !(tp->tg3_flags & TG3_FLAG_TAGGED_STATUS)) {
		/* All MSI supporting chips should support tagged
		 * status.  Assert that this is the case.
		 */
		netdev_warn(tp->dev,
			    "MSI without TAGGED_STATUS? Not using MSI\n");
		goto defcfg;
	}

	if ((tp->tg3_flags & TG3_FLAG_SUPPORT_MSIX) && tg3_enable_msix(tp))
		tp->tg3_flags2 |= TG3_FLG2_USING_MSIX;
	else if ((tp->tg3_flags & TG3_FLAG_SUPPORT_MSI) &&
		 pci_enable_msi(tp->pdev) == 0)
		tp->tg3_flags2 |= TG3_FLG2_USING_MSI;

	if (tp->tg3_flags2 & TG3_FLG2_USING_MSI_OR_MSIX) {
		u32 msi_mode = tr32(MSGINT_MODE);
		if (tp->tg3_flags2 & TG3_FLG2_USING_MSIX)
			msi_mode |= MSGINT_MODE_MULTIVEC_EN;
		tw32(MSGINT_MODE, msi_mode | MSGINT_MODE_ENABLE);
	}
defcfg:
	if (!(tp->tg3_flags2 & TG3_FLG2_USING_MSIX)) {
		tp->irq_cnt = 1;
		tp->napi[0].irq_vec = tp->pdev->irq;
		netif_set_real_num_tx_queues(tp->dev, 1);
		netif_set_real_num_rx_queues(tp->dev, 1);
	}
}

static void tg3_ints_fini(struct tg3 *tp)
{
	if (tp->tg3_flags2 & TG3_FLG2_USING_MSIX)
		pci_disable_msix(tp->pdev);
	else if (tp->tg3_flags2 & TG3_FLG2_USING_MSI)
		pci_disable_msi(tp->pdev);
	tp->tg3_flags2 &= ~TG3_FLG2_USING_MSI_OR_MSIX;
	tp->tg3_flags3 &= ~(TG3_FLG3_ENABLE_RSS | TG3_FLG3_ENABLE_TSS);
}

static int tg3_open(struct net_device *dev)
{
	struct tg3 *tp = netdev_priv(dev);
	int i, err;

	if (tp->fw_needed) {
		err = tg3_request_firmware(tp);
		if (tp->pci_chip_rev_id == CHIPREV_ID_5701_A0) {
			if (err)
				return err;
		} else if (err) {
			netdev_warn(tp->dev, "TSO capability disabled\n");
			tp->tg3_flags2 &= ~TG3_FLG2_TSO_CAPABLE;
		} else if (!(tp->tg3_flags2 & TG3_FLG2_TSO_CAPABLE)) {
			netdev_notice(tp->dev, "TSO capability restored\n");
			tp->tg3_flags2 |= TG3_FLG2_TSO_CAPABLE;
		}
	}

	netif_carrier_off(tp->dev);

	err = tg3_power_up(tp);
	if (err)
		return err;

	tg3_full_lock(tp, 0);

	tg3_disable_ints(tp);
	tp->tg3_flags &= ~TG3_FLAG_INIT_COMPLETE;

	tg3_full_unlock(tp);

	/*
	 * Setup interrupts first so we know how
	 * many NAPI resources to allocate
	 */
	tg3_ints_init(tp);

	/* The placement of this call is tied
	 * to the setup and use of Host TX descriptors.
	 */
	err = tg3_alloc_consistent(tp);
	if (err)
		goto err_out1;

	tg3_napi_init(tp);

	tg3_napi_enable(tp);

	for (i = 0; i < tp->irq_cnt; i++) {
		struct tg3_napi *tnapi = &tp->napi[i];
		err = tg3_request_irq(tp, i);
		if (err) {
			for (i--; i >= 0; i--)
				free_irq(tnapi->irq_vec, tnapi);
			break;
		}
	}

	if (err)
		goto err_out2;

	tg3_full_lock(tp, 0);

	err = tg3_init_hw(tp, 1);
	if (err) {
		tg3_halt(tp, RESET_KIND_SHUTDOWN, 1);
		tg3_free_rings(tp);
	} else {
		if (tp->tg3_flags & TG3_FLAG_TAGGED_STATUS)
			tp->timer_offset = HZ;
		else
			tp->timer_offset = HZ / 10;

		BUG_ON(tp->timer_offset > HZ);
		tp->timer_counter = tp->timer_multiplier =
			(HZ / tp->timer_offset);
		tp->asf_counter = tp->asf_multiplier =
			((HZ / tp->timer_offset) * 2);

		init_timer(&tp->timer);
		tp->timer.expires = jiffies + tp->timer_offset;
		tp->timer.data = (unsigned long) tp;
		tp->timer.function = tg3_timer;
	}

	tg3_full_unlock(tp);

	if (err)
		goto err_out3;

	if (tp->tg3_flags2 & TG3_FLG2_USING_MSI) {
		err = tg3_test_msi(tp);

		if (err) {
			tg3_full_lock(tp, 0);
			tg3_halt(tp, RESET_KIND_SHUTDOWN, 1);
			tg3_free_rings(tp);
			tg3_full_unlock(tp);

			goto err_out2;
		}

		if (!(tp->tg3_flags3 & TG3_FLG3_5717_PLUS) &&
		    (tp->tg3_flags2 & TG3_FLG2_USING_MSI)) {
			u32 val = tr32(PCIE_TRANSACTION_CFG);

			tw32(PCIE_TRANSACTION_CFG,
			     val | PCIE_TRANS_CFG_1SHOT_MSI);
		}
	}

	tg3_phy_start(tp);

	tg3_full_lock(tp, 0);

	add_timer(&tp->timer);
	tp->tg3_flags |= TG3_FLAG_INIT_COMPLETE;
	tg3_enable_ints(tp);

	tg3_full_unlock(tp);

	netif_tx_start_all_queues(dev);

	return 0;

err_out3:
	for (i = tp->irq_cnt - 1; i >= 0; i--) {
		struct tg3_napi *tnapi = &tp->napi[i];
		free_irq(tnapi->irq_vec, tnapi);
	}

err_out2:
	tg3_napi_disable(tp);
	tg3_napi_fini(tp);
	tg3_free_consistent(tp);

err_out1:
	tg3_ints_fini(tp);
	return err;
}

static struct rtnl_link_stats64 *tg3_get_stats64(struct net_device *,
						 struct rtnl_link_stats64 *);
static struct tg3_ethtool_stats *tg3_get_estats(struct tg3 *);

static int tg3_close(struct net_device *dev)
{
	int i;
	struct tg3 *tp = netdev_priv(dev);

	tg3_napi_disable(tp);
	cancel_work_sync(&tp->reset_task);

	netif_tx_stop_all_queues(dev);

	del_timer_sync(&tp->timer);

	tg3_phy_stop(tp);

	tg3_full_lock(tp, 1);

	tg3_disable_ints(tp);

	tg3_halt(tp, RESET_KIND_SHUTDOWN, 1);
	tg3_free_rings(tp);
	tp->tg3_flags &= ~TG3_FLAG_INIT_COMPLETE;

	tg3_full_unlock(tp);

	for (i = tp->irq_cnt - 1; i >= 0; i--) {
		struct tg3_napi *tnapi = &tp->napi[i];
		free_irq(tnapi->irq_vec, tnapi);
	}

	tg3_ints_fini(tp);

	tg3_get_stats64(tp->dev, &tp->net_stats_prev);

	memcpy(&tp->estats_prev, tg3_get_estats(tp),
	       sizeof(tp->estats_prev));

	tg3_napi_fini(tp);

	tg3_free_consistent(tp);

	tg3_power_down(tp);

	netif_carrier_off(tp->dev);

	return 0;
}

static inline u64 get_stat64(tg3_stat64_t *val)
{
       return ((u64)val->high << 32) | ((u64)val->low);
}

static u64 calc_crc_errors(struct tg3 *tp)
{
	struct tg3_hw_stats *hw_stats = tp->hw_stats;

	if (!(tp->phy_flags & TG3_PHYFLG_PHY_SERDES) &&
	    (GET_ASIC_REV(tp->pci_chip_rev_id) == ASIC_REV_5700 ||
	     GET_ASIC_REV(tp->pci_chip_rev_id) == ASIC_REV_5701)) {
		u32 val;

		spin_lock_bh(&tp->lock);
		if (!tg3_readphy(tp, MII_TG3_TEST1, &val)) {
			tg3_writephy(tp, MII_TG3_TEST1,
				     val | MII_TG3_TEST1_CRC_EN);
			tg3_readphy(tp, MII_TG3_RXR_COUNTERS, &val);
		} else
			val = 0;
		spin_unlock_bh(&tp->lock);

		tp->phy_crc_errors += val;

		return tp->phy_crc_errors;
	}

	return get_stat64(&hw_stats->rx_fcs_errors);
}

#define ESTAT_ADD(member) \
	estats->member =	old_estats->member + \
				get_stat64(&hw_stats->member)

static struct tg3_ethtool_stats *tg3_get_estats(struct tg3 *tp)
{
	struct tg3_ethtool_stats *estats = &tp->estats;
	struct tg3_ethtool_stats *old_estats = &tp->estats_prev;
	struct tg3_hw_stats *hw_stats = tp->hw_stats;

	if (!hw_stats)
		return old_estats;

	ESTAT_ADD(rx_octets);
	ESTAT_ADD(rx_fragments);
	ESTAT_ADD(rx_ucast_packets);
	ESTAT_ADD(rx_mcast_packets);
	ESTAT_ADD(rx_bcast_packets);
	ESTAT_ADD(rx_fcs_errors);
	ESTAT_ADD(rx_align_errors);
	ESTAT_ADD(rx_xon_pause_rcvd);
	ESTAT_ADD(rx_xoff_pause_rcvd);
	ESTAT_ADD(rx_mac_ctrl_rcvd);
	ESTAT_ADD(rx_xoff_entered);
	ESTAT_ADD(rx_frame_too_long_errors);
	ESTAT_ADD(rx_jabbers);
	ESTAT_ADD(rx_undersize_packets);
	ESTAT_ADD(rx_in_length_errors);
	ESTAT_ADD(rx_out_length_errors);
	ESTAT_ADD(rx_64_or_less_octet_packets);
	ESTAT_ADD(rx_65_to_127_octet_packets);
	ESTAT_ADD(rx_128_to_255_octet_packets);
	ESTAT_ADD(rx_256_to_511_octet_packets);
	ESTAT_ADD(rx_512_to_1023_octet_packets);
	ESTAT_ADD(rx_1024_to_1522_octet_packets);
	ESTAT_ADD(rx_1523_to_2047_octet_packets);
	ESTAT_ADD(rx_2048_to_4095_octet_packets);
	ESTAT_ADD(rx_4096_to_8191_octet_packets);
	ESTAT_ADD(rx_8192_to_9022_octet_packets);

	ESTAT_ADD(tx_octets);
	ESTAT_ADD(tx_collisions);
	ESTAT_ADD(tx_xon_sent);
	ESTAT_ADD(tx_xoff_sent);
	ESTAT_ADD(tx_flow_control);
	ESTAT_ADD(tx_mac_errors);
	ESTAT_ADD(tx_single_collisions);
	ESTAT_ADD(tx_mult_collisions);
	ESTAT_ADD(tx_deferred);
	ESTAT_ADD(tx_excessive_collisions);
	ESTAT_ADD(tx_late_collisions);
	ESTAT_ADD(tx_collide_2times);
	ESTAT_ADD(tx_collide_3times);
	ESTAT_ADD(tx_collide_4times);
	ESTAT_ADD(tx_collide_5times);
	ESTAT_ADD(tx_collide_6times);
	ESTAT_ADD(tx_collide_7times);
	ESTAT_ADD(tx_collide_8times);
	ESTAT_ADD(tx_collide_9times);
	ESTAT_ADD(tx_collide_10times);
	ESTAT_ADD(tx_collide_11times);
	ESTAT_ADD(tx_collide_12times);
	ESTAT_ADD(tx_collide_13times);
	ESTAT_ADD(tx_collide_14times);
	ESTAT_ADD(tx_collide_15times);
	ESTAT_ADD(tx_ucast_packets);
	ESTAT_ADD(tx_mcast_packets);
	ESTAT_ADD(tx_bcast_packets);
	ESTAT_ADD(tx_carrier_sense_errors);
	ESTAT_ADD(tx_discards);
	ESTAT_ADD(tx_errors);

	ESTAT_ADD(dma_writeq_full);
	ESTAT_ADD(dma_write_prioq_full);
	ESTAT_ADD(rxbds_empty);
	ESTAT_ADD(rx_discards);
	ESTAT_ADD(rx_errors);
	ESTAT_ADD(rx_threshold_hit);

	ESTAT_ADD(dma_readq_full);
	ESTAT_ADD(dma_read_prioq_full);
	ESTAT_ADD(tx_comp_queue_full);

	ESTAT_ADD(ring_set_send_prod_index);
	ESTAT_ADD(ring_status_update);
	ESTAT_ADD(nic_irqs);
	ESTAT_ADD(nic_avoided_irqs);
	ESTAT_ADD(nic_tx_threshold_hit);

	return estats;
}

static struct rtnl_link_stats64 *tg3_get_stats64(struct net_device *dev,
						 struct rtnl_link_stats64 *stats)
{
	struct tg3 *tp = netdev_priv(dev);
	struct rtnl_link_stats64 *old_stats = &tp->net_stats_prev;
	struct tg3_hw_stats *hw_stats = tp->hw_stats;

	if (!hw_stats)
		return old_stats;

	stats->rx_packets = old_stats->rx_packets +
		get_stat64(&hw_stats->rx_ucast_packets) +
		get_stat64(&hw_stats->rx_mcast_packets) +
		get_stat64(&hw_stats->rx_bcast_packets);

	stats->tx_packets = old_stats->tx_packets +
		get_stat64(&hw_stats->tx_ucast_packets) +
		get_stat64(&hw_stats->tx_mcast_packets) +
		get_stat64(&hw_stats->tx_bcast_packets);

	stats->rx_bytes = old_stats->rx_bytes +
		get_stat64(&hw_stats->rx_octets);
	stats->tx_bytes = old_stats->tx_bytes +
		get_stat64(&hw_stats->tx_octets);

	stats->rx_errors = old_stats->rx_errors +
		get_stat64(&hw_stats->rx_errors);
	stats->tx_errors = old_stats->tx_errors +
		get_stat64(&hw_stats->tx_errors) +
		get_stat64(&hw_stats->tx_mac_errors) +
		get_stat64(&hw_stats->tx_carrier_sense_errors) +
		get_stat64(&hw_stats->tx_discards);

	stats->multicast = old_stats->multicast +
		get_stat64(&hw_stats->rx_mcast_packets);
	stats->collisions = old_stats->collisions +
		get_stat64(&hw_stats->tx_collisions);

	stats->rx_length_errors = old_stats->rx_length_errors +
		get_stat64(&hw_stats->rx_frame_too_long_errors) +
		get_stat64(&hw_stats->rx_undersize_packets);

	stats->rx_over_errors = old_stats->rx_over_errors +
		get_stat64(&hw_stats->rxbds_empty);
	stats->rx_frame_errors = old_stats->rx_frame_errors +
		get_stat64(&hw_stats->rx_align_errors);
	stats->tx_aborted_errors = old_stats->tx_aborted_errors +
		get_stat64(&hw_stats->tx_discards);
	stats->tx_carrier_errors = old_stats->tx_carrier_errors +
		get_stat64(&hw_stats->tx_carrier_sense_errors);

	stats->rx_crc_errors = old_stats->rx_crc_errors +
		calc_crc_errors(tp);

	stats->rx_missed_errors = old_stats->rx_missed_errors +
		get_stat64(&hw_stats->rx_discards);

	stats->rx_dropped = tp->rx_dropped;

	return stats;
}

static inline u32 calc_crc(unsigned char *buf, int len)
{
	u32 reg;
	u32 tmp;
	int j, k;

	reg = 0xffffffff;

	for (j = 0; j < len; j++) {
		reg ^= buf[j];

		for (k = 0; k < 8; k++) {
			tmp = reg & 0x01;

			reg >>= 1;

			if (tmp)
				reg ^= 0xedb88320;
		}
	}

	return ~reg;
}

static void tg3_set_multi(struct tg3 *tp, unsigned int accept_all)
{
	/* accept or reject all multicast frames */
	tw32(MAC_HASH_REG_0, accept_all ? 0xffffffff : 0);
	tw32(MAC_HASH_REG_1, accept_all ? 0xffffffff : 0);
	tw32(MAC_HASH_REG_2, accept_all ? 0xffffffff : 0);
	tw32(MAC_HASH_REG_3, accept_all ? 0xffffffff : 0);
}

static void __tg3_set_rx_mode(struct net_device *dev)
{
	struct tg3 *tp = netdev_priv(dev);
	u32 rx_mode;

	rx_mode = tp->rx_mode & ~(RX_MODE_PROMISC |
				  RX_MODE_KEEP_VLAN_TAG);

	/* When ASF is in use, we always keep the RX_MODE_KEEP_VLAN_TAG
	 * flag clear.
	 */
#if TG3_VLAN_TAG_USED
	if (!tp->vlgrp &&
	    !(tp->tg3_flags & TG3_FLAG_ENABLE_ASF))
		rx_mode |= RX_MODE_KEEP_VLAN_TAG;
#else
	/* By definition, VLAN is disabled always in this
	 * case.
	 */
	if (!(tp->tg3_flags & TG3_FLAG_ENABLE_ASF))
		rx_mode |= RX_MODE_KEEP_VLAN_TAG;
#endif

	if (dev->flags & IFF_PROMISC) {
		/* Promiscuous mode. */
		rx_mode |= RX_MODE_PROMISC;
	} else if (dev->flags & IFF_ALLMULTI) {
		/* Accept all multicast. */
		tg3_set_multi(tp, 1);
	} else if (netdev_mc_empty(dev)) {
		/* Reject all multicast. */
		tg3_set_multi(tp, 0);
	} else {
		/* Accept one or more multicast(s). */
		struct netdev_hw_addr *ha;
		u32 mc_filter[4] = { 0, };
		u32 regidx;
		u32 bit;
		u32 crc;

		netdev_for_each_mc_addr(ha, dev) {
			crc = calc_crc(ha->addr, ETH_ALEN);
			bit = ~crc & 0x7f;
			regidx = (bit & 0x60) >> 5;
			bit &= 0x1f;
			mc_filter[regidx] |= (1 << bit);
		}

		tw32(MAC_HASH_REG_0, mc_filter[0]);
		tw32(MAC_HASH_REG_1, mc_filter[1]);
		tw32(MAC_HASH_REG_2, mc_filter[2]);
		tw32(MAC_HASH_REG_3, mc_filter[3]);
	}

	if (rx_mode != tp->rx_mode) {
		tp->rx_mode = rx_mode;
		tw32_f(MAC_RX_MODE, rx_mode);
		udelay(10);
	}
}

static void tg3_set_rx_mode(struct net_device *dev)
{
	struct tg3 *tp = netdev_priv(dev);

	if (!netif_running(dev))
		return;

	tg3_full_lock(tp, 0);
	__tg3_set_rx_mode(dev);
	tg3_full_unlock(tp);
}

#define TG3_REGDUMP_LEN		(32 * 1024)

static int tg3_get_regs_len(struct net_device *dev)
{
	return TG3_REGDUMP_LEN;
}

static void tg3_get_regs(struct net_device *dev,
		struct ethtool_regs *regs, void *_p)
{
	u32 *p = _p;
	struct tg3 *tp = netdev_priv(dev);
	u8 *orig_p = _p;
	int i;

	regs->version = 0;

	memset(p, 0, TG3_REGDUMP_LEN);

	if (tp->phy_flags & TG3_PHYFLG_IS_LOW_POWER)
		return;

	tg3_full_lock(tp, 0);

#define __GET_REG32(reg)	(*(p)++ = tr32(reg))
#define GET_REG32_LOOP(base, len)		\
do {	p = (u32 *)(orig_p + (base));		\
	for (i = 0; i < len; i += 4)		\
		__GET_REG32((base) + i);	\
} while (0)
#define GET_REG32_1(reg)			\
do {	p = (u32 *)(orig_p + (reg));		\
	__GET_REG32((reg));			\
} while (0)

	GET_REG32_LOOP(TG3PCI_VENDOR, 0xb0);
	GET_REG32_LOOP(MAILBOX_INTERRUPT_0, 0x200);
	GET_REG32_LOOP(MAC_MODE, 0x4f0);
	GET_REG32_LOOP(SNDDATAI_MODE, 0xe0);
	GET_REG32_1(SNDDATAC_MODE);
	GET_REG32_LOOP(SNDBDS_MODE, 0x80);
	GET_REG32_LOOP(SNDBDI_MODE, 0x48);
	GET_REG32_1(SNDBDC_MODE);
	GET_REG32_LOOP(RCVLPC_MODE, 0x20);
	GET_REG32_LOOP(RCVLPC_SELLST_BASE, 0x15c);
	GET_REG32_LOOP(RCVDBDI_MODE, 0x0c);
	GET_REG32_LOOP(RCVDBDI_JUMBO_BD, 0x3c);
	GET_REG32_LOOP(RCVDBDI_BD_PROD_IDX_0, 0x44);
	GET_REG32_1(RCVDCC_MODE);
	GET_REG32_LOOP(RCVBDI_MODE, 0x20);
	GET_REG32_LOOP(RCVCC_MODE, 0x14);
	GET_REG32_LOOP(RCVLSC_MODE, 0x08);
	GET_REG32_1(MBFREE_MODE);
	GET_REG32_LOOP(HOSTCC_MODE, 0x100);
	GET_REG32_LOOP(MEMARB_MODE, 0x10);
	GET_REG32_LOOP(BUFMGR_MODE, 0x58);
	GET_REG32_LOOP(RDMAC_MODE, 0x08);
	GET_REG32_LOOP(WDMAC_MODE, 0x08);
	GET_REG32_1(RX_CPU_MODE);
	GET_REG32_1(RX_CPU_STATE);
	GET_REG32_1(RX_CPU_PGMCTR);
	GET_REG32_1(RX_CPU_HWBKPT);
	GET_REG32_1(TX_CPU_MODE);
	GET_REG32_1(TX_CPU_STATE);
	GET_REG32_1(TX_CPU_PGMCTR);
	GET_REG32_LOOP(GRCMBOX_INTERRUPT_0, 0x110);
	GET_REG32_LOOP(FTQ_RESET, 0x120);
	GET_REG32_LOOP(MSGINT_MODE, 0x0c);
	GET_REG32_1(DMAC_MODE);
	GET_REG32_LOOP(GRC_MODE, 0x4c);
	if (tp->tg3_flags & TG3_FLAG_NVRAM)
		GET_REG32_LOOP(NVRAM_CMD, 0x24);

#undef __GET_REG32
#undef GET_REG32_LOOP
#undef GET_REG32_1

	tg3_full_unlock(tp);
}

static int tg3_get_eeprom_len(struct net_device *dev)
{
	struct tg3 *tp = netdev_priv(dev);

	return tp->nvram_size;
}

static int tg3_get_eeprom(struct net_device *dev, struct ethtool_eeprom *eeprom, u8 *data)
{
	struct tg3 *tp = netdev_priv(dev);
	int ret;
	u8  *pd;
	u32 i, offset, len, b_offset, b_count;
	__be32 val;

	if (tp->tg3_flags3 & TG3_FLG3_NO_NVRAM)
		return -EINVAL;

	if (tp->phy_flags & TG3_PHYFLG_IS_LOW_POWER)
		return -EAGAIN;

	offset = eeprom->offset;
	len = eeprom->len;
	eeprom->len = 0;

	eeprom->magic = TG3_EEPROM_MAGIC;

	if (offset & 3) {
		/* adjustments to start on required 4 byte boundary */
		b_offset = offset & 3;
		b_count = 4 - b_offset;
		if (b_count > len) {
			/* i.e. offset=1 len=2 */
			b_count = len;
		}
		ret = tg3_nvram_read_be32(tp, offset-b_offset, &val);
		if (ret)
			return ret;
		memcpy(data, ((char *)&val) + b_offset, b_count);
		len -= b_count;
		offset += b_count;
		eeprom->len += b_count;
	}

	/* read bytes upto the last 4 byte boundary */
	pd = &data[eeprom->len];
	for (i = 0; i < (len - (len & 3)); i += 4) {
		ret = tg3_nvram_read_be32(tp, offset + i, &val);
		if (ret) {
			eeprom->len += i;
			return ret;
		}
		memcpy(pd + i, &val, 4);
	}
	eeprom->len += i;

	if (len & 3) {
		/* read last bytes not ending on 4 byte boundary */
		pd = &data[eeprom->len];
		b_count = len & 3;
		b_offset = offset + len - b_count;
		ret = tg3_nvram_read_be32(tp, b_offset, &val);
		if (ret)
			return ret;
		memcpy(pd, &val, b_count);
		eeprom->len += b_count;
	}
	return 0;
}

static int tg3_nvram_write_block(struct tg3 *tp, u32 offset, u32 len, u8 *buf);

static int tg3_set_eeprom(struct net_device *dev, struct ethtool_eeprom *eeprom, u8 *data)
{
	struct tg3 *tp = netdev_priv(dev);
	int ret;
	u32 offset, len, b_offset, odd_len;
	u8 *buf;
	__be32 start, end;

	if (tp->phy_flags & TG3_PHYFLG_IS_LOW_POWER)
		return -EAGAIN;

	if ((tp->tg3_flags3 & TG3_FLG3_NO_NVRAM) ||
	    eeprom->magic != TG3_EEPROM_MAGIC)
		return -EINVAL;

	offset = eeprom->offset;
	len = eeprom->len;

	if ((b_offset = (offset & 3))) {
		/* adjustments to start on required 4 byte boundary */
		ret = tg3_nvram_read_be32(tp, offset-b_offset, &start);
		if (ret)
			return ret;
		len += b_offset;
		offset &= ~3;
		if (len < 4)
			len = 4;
	}

	odd_len = 0;
	if (len & 3) {
		/* adjustments to end on required 4 byte boundary */
		odd_len = 1;
		len = (len + 3) & ~3;
		ret = tg3_nvram_read_be32(tp, offset+len-4, &end);
		if (ret)
			return ret;
	}

	buf = data;
	if (b_offset || odd_len) {
		buf = kmalloc(len, GFP_KERNEL);
		if (!buf)
			return -ENOMEM;
		if (b_offset)
			memcpy(buf, &start, 4);
		if (odd_len)
			memcpy(buf+len-4, &end, 4);
		memcpy(buf + b_offset, data, eeprom->len);
	}

	ret = tg3_nvram_write_block(tp, offset, len, buf);

	if (buf != data)
		kfree(buf);

	return ret;
}

static int tg3_get_settings(struct net_device *dev, struct ethtool_cmd *cmd)
{
	struct tg3 *tp = netdev_priv(dev);

	if (tp->tg3_flags3 & TG3_FLG3_USE_PHYLIB) {
		struct phy_device *phydev;
		if (!(tp->phy_flags & TG3_PHYFLG_IS_CONNECTED))
			return -EAGAIN;
		phydev = tp->mdio_bus->phy_map[TG3_PHY_MII_ADDR];
		return phy_ethtool_gset(phydev, cmd);
	}

	cmd->supported = (SUPPORTED_Autoneg);

	if (!(tp->phy_flags & TG3_PHYFLG_10_100_ONLY))
		cmd->supported |= (SUPPORTED_1000baseT_Half |
				   SUPPORTED_1000baseT_Full);

	if (!(tp->phy_flags & TG3_PHYFLG_ANY_SERDES)) {
		cmd->supported |= (SUPPORTED_100baseT_Half |
				  SUPPORTED_100baseT_Full |
				  SUPPORTED_10baseT_Half |
				  SUPPORTED_10baseT_Full |
				  SUPPORTED_TP);
		cmd->port = PORT_TP;
	} else {
		cmd->supported |= SUPPORTED_FIBRE;
		cmd->port = PORT_FIBRE;
	}

	cmd->advertising = tp->link_config.advertising;
	if (netif_running(dev)) {
		cmd->speed = tp->link_config.active_speed;
		cmd->duplex = tp->link_config.active_duplex;
	} else {
		cmd->speed = SPEED_INVALID;
		cmd->duplex = DUPLEX_INVALID;
	}
	cmd->phy_address = tp->phy_addr;
	cmd->transceiver = XCVR_INTERNAL;
	cmd->autoneg = tp->link_config.autoneg;
	cmd->maxtxpkt = 0;
	cmd->maxrxpkt = 0;
	return 0;
}

static int tg3_set_settings(struct net_device *dev, struct ethtool_cmd *cmd)
{
	struct tg3 *tp = netdev_priv(dev);

	if (tp->tg3_flags3 & TG3_FLG3_USE_PHYLIB) {
		struct phy_device *phydev;
		if (!(tp->phy_flags & TG3_PHYFLG_IS_CONNECTED))
			return -EAGAIN;
		phydev = tp->mdio_bus->phy_map[TG3_PHY_MII_ADDR];
		return phy_ethtool_sset(phydev, cmd);
	}

	if (cmd->autoneg != AUTONEG_ENABLE &&
	    cmd->autoneg != AUTONEG_DISABLE)
		return -EINVAL;

	if (cmd->autoneg == AUTONEG_DISABLE &&
	    cmd->duplex != DUPLEX_FULL &&
	    cmd->duplex != DUPLEX_HALF)
		return -EINVAL;

	if (cmd->autoneg == AUTONEG_ENABLE) {
		u32 mask = ADVERTISED_Autoneg |
			   ADVERTISED_Pause |
			   ADVERTISED_Asym_Pause;

		if (!(tp->phy_flags & TG3_PHYFLG_10_100_ONLY))
			mask |= ADVERTISED_1000baseT_Half |
				ADVERTISED_1000baseT_Full;

		if (!(tp->phy_flags & TG3_PHYFLG_ANY_SERDES))
			mask |= ADVERTISED_100baseT_Half |
				ADVERTISED_100baseT_Full |
				ADVERTISED_10baseT_Half |
				ADVERTISED_10baseT_Full |
				ADVERTISED_TP;
		else
			mask |= ADVERTISED_FIBRE;

		if (cmd->advertising & ~mask)
			return -EINVAL;

		mask &= (ADVERTISED_1000baseT_Half |
			 ADVERTISED_1000baseT_Full |
			 ADVERTISED_100baseT_Half |
			 ADVERTISED_100baseT_Full |
			 ADVERTISED_10baseT_Half |
			 ADVERTISED_10baseT_Full);

		cmd->advertising &= mask;
	} else {
		if (tp->phy_flags & TG3_PHYFLG_ANY_SERDES) {
			if (cmd->speed != SPEED_1000)
				return -EINVAL;

			if (cmd->duplex != DUPLEX_FULL)
				return -EINVAL;
		} else {
			if (cmd->speed != SPEED_100 &&
			    cmd->speed != SPEED_10)
				return -EINVAL;
		}
	}

	tg3_full_lock(tp, 0);

	tp->link_config.autoneg = cmd->autoneg;
	if (cmd->autoneg == AUTONEG_ENABLE) {
		tp->link_config.advertising = (cmd->advertising |
					      ADVERTISED_Autoneg);
		tp->link_config.speed = SPEED_INVALID;
		tp->link_config.duplex = DUPLEX_INVALID;
	} else {
		tp->link_config.advertising = 0;
		tp->link_config.speed = cmd->speed;
		tp->link_config.duplex = cmd->duplex;
	}

	tp->link_config.orig_speed = tp->link_config.speed;
	tp->link_config.orig_duplex = tp->link_config.duplex;
	tp->link_config.orig_autoneg = tp->link_config.autoneg;

	if (netif_running(dev))
		tg3_setup_phy(tp, 1);

	tg3_full_unlock(tp);

	return 0;
}

static void tg3_get_drvinfo(struct net_device *dev, struct ethtool_drvinfo *info)
{
	struct tg3 *tp = netdev_priv(dev);

	strcpy(info->driver, DRV_MODULE_NAME);
	strcpy(info->version, DRV_MODULE_VERSION);
	strcpy(info->fw_version, tp->fw_ver);
	strcpy(info->bus_info, pci_name(tp->pdev));
}

static void tg3_get_wol(struct net_device *dev, struct ethtool_wolinfo *wol)
{
	struct tg3 *tp = netdev_priv(dev);

	if ((tp->tg3_flags & TG3_FLAG_WOL_CAP) &&
	    device_can_wakeup(&tp->pdev->dev))
		wol->supported = WAKE_MAGIC;
	else
		wol->supported = 0;
	wol->wolopts = 0;
	if ((tp->tg3_flags & TG3_FLAG_WOL_ENABLE) &&
	    device_can_wakeup(&tp->pdev->dev))
		wol->wolopts = WAKE_MAGIC;
	memset(&wol->sopass, 0, sizeof(wol->sopass));
}

static int tg3_set_wol(struct net_device *dev, struct ethtool_wolinfo *wol)
{
	struct tg3 *tp = netdev_priv(dev);
	struct device *dp = &tp->pdev->dev;

	if (wol->wolopts & ~WAKE_MAGIC)
		return -EINVAL;
	if ((wol->wolopts & WAKE_MAGIC) &&
	    !((tp->tg3_flags & TG3_FLAG_WOL_CAP) && device_can_wakeup(dp)))
		return -EINVAL;

	device_set_wakeup_enable(dp, wol->wolopts & WAKE_MAGIC);

	spin_lock_bh(&tp->lock);
	if (device_may_wakeup(dp))
		tp->tg3_flags |= TG3_FLAG_WOL_ENABLE;
	else
		tp->tg3_flags &= ~TG3_FLAG_WOL_ENABLE;
	spin_unlock_bh(&tp->lock);


	return 0;
}

static u32 tg3_get_msglevel(struct net_device *dev)
{
	struct tg3 *tp = netdev_priv(dev);
	return tp->msg_enable;
}

static void tg3_set_msglevel(struct net_device *dev, u32 value)
{
	struct tg3 *tp = netdev_priv(dev);
	tp->msg_enable = value;
}

static int tg3_set_tso(struct net_device *dev, u32 value)
{
	struct tg3 *tp = netdev_priv(dev);

	if (!(tp->tg3_flags2 & TG3_FLG2_TSO_CAPABLE)) {
		if (value)
			return -EINVAL;
		return 0;
	}
	if ((dev->features & NETIF_F_IPV6_CSUM) &&
	    ((tp->tg3_flags2 & TG3_FLG2_HW_TSO_2) ||
	     (tp->tg3_flags2 & TG3_FLG2_HW_TSO_3))) {
		if (value) {
			dev->features |= NETIF_F_TSO6;
			if ((tp->tg3_flags2 & TG3_FLG2_HW_TSO_3) ||
			    GET_ASIC_REV(tp->pci_chip_rev_id) == ASIC_REV_5761 ||
			    (GET_ASIC_REV(tp->pci_chip_rev_id) == ASIC_REV_5784 &&
			     GET_CHIP_REV(tp->pci_chip_rev_id) != CHIPREV_5784_AX) ||
			    GET_ASIC_REV(tp->pci_chip_rev_id) == ASIC_REV_5785 ||
			    GET_ASIC_REV(tp->pci_chip_rev_id) == ASIC_REV_57780)
				dev->features |= NETIF_F_TSO_ECN;
		} else
			dev->features &= ~(NETIF_F_TSO6 | NETIF_F_TSO_ECN);
	}
	return ethtool_op_set_tso(dev, value);
}

static int tg3_nway_reset(struct net_device *dev)
{
	struct tg3 *tp = netdev_priv(dev);
	int r;

	if (!netif_running(dev))
		return -EAGAIN;

	if (tp->phy_flags & TG3_PHYFLG_PHY_SERDES)
		return -EINVAL;

	if (tp->tg3_flags3 & TG3_FLG3_USE_PHYLIB) {
		if (!(tp->phy_flags & TG3_PHYFLG_IS_CONNECTED))
			return -EAGAIN;
		r = phy_start_aneg(tp->mdio_bus->phy_map[TG3_PHY_MII_ADDR]);
	} else {
		u32 bmcr;

		spin_lock_bh(&tp->lock);
		r = -EINVAL;
		tg3_readphy(tp, MII_BMCR, &bmcr);
		if (!tg3_readphy(tp, MII_BMCR, &bmcr) &&
		    ((bmcr & BMCR_ANENABLE) ||
		     (tp->phy_flags & TG3_PHYFLG_PARALLEL_DETECT))) {
			tg3_writephy(tp, MII_BMCR, bmcr | BMCR_ANRESTART |
						   BMCR_ANENABLE);
			r = 0;
		}
		spin_unlock_bh(&tp->lock);
	}

	return r;
}

static void tg3_get_ringparam(struct net_device *dev, struct ethtool_ringparam *ering)
{
	struct tg3 *tp = netdev_priv(dev);

	ering->rx_max_pending = tp->rx_std_ring_mask;
	ering->rx_mini_max_pending = 0;
	if (tp->tg3_flags & TG3_FLAG_JUMBO_RING_ENABLE)
		ering->rx_jumbo_max_pending = tp->rx_jmb_ring_mask;
	else
		ering->rx_jumbo_max_pending = 0;

	ering->tx_max_pending = TG3_TX_RING_SIZE - 1;

	ering->rx_pending = tp->rx_pending;
	ering->rx_mini_pending = 0;
	if (tp->tg3_flags & TG3_FLAG_JUMBO_RING_ENABLE)
		ering->rx_jumbo_pending = tp->rx_jumbo_pending;
	else
		ering->rx_jumbo_pending = 0;

	ering->tx_pending = tp->napi[0].tx_pending;
}

static int tg3_set_ringparam(struct net_device *dev, struct ethtool_ringparam *ering)
{
	struct tg3 *tp = netdev_priv(dev);
	int i, irq_sync = 0, err = 0;

	if ((ering->rx_pending > tp->rx_std_ring_mask) ||
	    (ering->rx_jumbo_pending > tp->rx_jmb_ring_mask) ||
	    (ering->tx_pending > TG3_TX_RING_SIZE - 1) ||
	    (ering->tx_pending <= MAX_SKB_FRAGS) ||
	    ((tp->tg3_flags2 & TG3_FLG2_TSO_BUG) &&
	     (ering->tx_pending <= (MAX_SKB_FRAGS * 3))))
		return -EINVAL;

	if (netif_running(dev)) {
		tg3_phy_stop(tp);
		tg3_netif_stop(tp);
		irq_sync = 1;
	}

	tg3_full_lock(tp, irq_sync);

	tp->rx_pending = ering->rx_pending;

	if ((tp->tg3_flags2 & TG3_FLG2_MAX_RXPEND_64) &&
	    tp->rx_pending > 63)
		tp->rx_pending = 63;
	tp->rx_jumbo_pending = ering->rx_jumbo_pending;

	for (i = 0; i < tp->irq_max; i++)
		tp->napi[i].tx_pending = ering->tx_pending;

	if (netif_running(dev)) {
		tg3_halt(tp, RESET_KIND_SHUTDOWN, 1);
		err = tg3_restart_hw(tp, 1);
		if (!err)
			tg3_netif_start(tp);
	}

	tg3_full_unlock(tp);

	if (irq_sync && !err)
		tg3_phy_start(tp);

	return err;
}

static void tg3_get_pauseparam(struct net_device *dev, struct ethtool_pauseparam *epause)
{
	struct tg3 *tp = netdev_priv(dev);

	epause->autoneg = (tp->tg3_flags & TG3_FLAG_PAUSE_AUTONEG) != 0;

	if (tp->link_config.active_flowctrl & FLOW_CTRL_RX)
		epause->rx_pause = 1;
	else
		epause->rx_pause = 0;

	if (tp->link_config.active_flowctrl & FLOW_CTRL_TX)
		epause->tx_pause = 1;
	else
		epause->tx_pause = 0;
}

static int tg3_set_pauseparam(struct net_device *dev, struct ethtool_pauseparam *epause)
{
	struct tg3 *tp = netdev_priv(dev);
	int err = 0;

	if (tp->tg3_flags3 & TG3_FLG3_USE_PHYLIB) {
		u32 newadv;
		struct phy_device *phydev;

		phydev = tp->mdio_bus->phy_map[TG3_PHY_MII_ADDR];

		if (!(phydev->supported & SUPPORTED_Pause) ||
		    (!(phydev->supported & SUPPORTED_Asym_Pause) &&
		     (epause->rx_pause != epause->tx_pause)))
			return -EINVAL;

		tp->link_config.flowctrl = 0;
		if (epause->rx_pause) {
			tp->link_config.flowctrl |= FLOW_CTRL_RX;

			if (epause->tx_pause) {
				tp->link_config.flowctrl |= FLOW_CTRL_TX;
				newadv = ADVERTISED_Pause;
			} else
				newadv = ADVERTISED_Pause |
					 ADVERTISED_Asym_Pause;
		} else if (epause->tx_pause) {
			tp->link_config.flowctrl |= FLOW_CTRL_TX;
			newadv = ADVERTISED_Asym_Pause;
		} else
			newadv = 0;

		if (epause->autoneg)
			tp->tg3_flags |= TG3_FLAG_PAUSE_AUTONEG;
		else
			tp->tg3_flags &= ~TG3_FLAG_PAUSE_AUTONEG;

		if (tp->phy_flags & TG3_PHYFLG_IS_CONNECTED) {
			u32 oldadv = phydev->advertising &
				     (ADVERTISED_Pause | ADVERTISED_Asym_Pause);
			if (oldadv != newadv) {
				phydev->advertising &=
					~(ADVERTISED_Pause |
					  ADVERTISED_Asym_Pause);
				phydev->advertising |= newadv;
				if (phydev->autoneg) {
					/*
					 * Always renegotiate the link to
					 * inform our link partner of our
					 * flow control settings, even if the
					 * flow control is forced.  Let
					 * tg3_adjust_link() do the final
					 * flow control setup.
					 */
					return phy_start_aneg(phydev);
				}
			}

			if (!epause->autoneg)
				tg3_setup_flow_control(tp, 0, 0);
		} else {
			tp->link_config.orig_advertising &=
					~(ADVERTISED_Pause |
					  ADVERTISED_Asym_Pause);
			tp->link_config.orig_advertising |= newadv;
		}
	} else {
		int irq_sync = 0;

		if (netif_running(dev)) {
			tg3_netif_stop(tp);
			irq_sync = 1;
		}

		tg3_full_lock(tp, irq_sync);

		if (epause->autoneg)
			tp->tg3_flags |= TG3_FLAG_PAUSE_AUTONEG;
		else
			tp->tg3_flags &= ~TG3_FLAG_PAUSE_AUTONEG;
		if (epause->rx_pause)
			tp->link_config.flowctrl |= FLOW_CTRL_RX;
		else
			tp->link_config.flowctrl &= ~FLOW_CTRL_RX;
		if (epause->tx_pause)
			tp->link_config.flowctrl |= FLOW_CTRL_TX;
		else
			tp->link_config.flowctrl &= ~FLOW_CTRL_TX;

		if (netif_running(dev)) {
			tg3_halt(tp, RESET_KIND_SHUTDOWN, 1);
			err = tg3_restart_hw(tp, 1);
			if (!err)
				tg3_netif_start(tp);
		}

		tg3_full_unlock(tp);
	}

	return err;
}

static u32 tg3_get_rx_csum(struct net_device *dev)
{
	struct tg3 *tp = netdev_priv(dev);
	return (tp->tg3_flags & TG3_FLAG_RX_CHECKSUMS) != 0;
}

static int tg3_set_rx_csum(struct net_device *dev, u32 data)
{
	struct tg3 *tp = netdev_priv(dev);

	if (tp->tg3_flags & TG3_FLAG_BROKEN_CHECKSUMS) {
		if (data != 0)
			return -EINVAL;
		return 0;
	}

	spin_lock_bh(&tp->lock);
	if (data)
		tp->tg3_flags |= TG3_FLAG_RX_CHECKSUMS;
	else
		tp->tg3_flags &= ~TG3_FLAG_RX_CHECKSUMS;
	spin_unlock_bh(&tp->lock);

	return 0;
}

static int tg3_set_tx_csum(struct net_device *dev, u32 data)
{
	struct tg3 *tp = netdev_priv(dev);

	if (tp->tg3_flags & TG3_FLAG_BROKEN_CHECKSUMS) {
		if (data != 0)
			return -EINVAL;
		return 0;
	}

	if (tp->tg3_flags3 & TG3_FLG3_5755_PLUS)
		ethtool_op_set_tx_ipv6_csum(dev, data);
	else
		ethtool_op_set_tx_csum(dev, data);

	return 0;
}

static int tg3_get_sset_count(struct net_device *dev, int sset)
{
	switch (sset) {
	case ETH_SS_TEST:
		return TG3_NUM_TEST;
	case ETH_SS_STATS:
		return TG3_NUM_STATS;
	default:
		return -EOPNOTSUPP;
	}
}

static void tg3_get_strings(struct net_device *dev, u32 stringset, u8 *buf)
{
	switch (stringset) {
	case ETH_SS_STATS:
		memcpy(buf, &ethtool_stats_keys, sizeof(ethtool_stats_keys));
		break;
	case ETH_SS_TEST:
		memcpy(buf, &ethtool_test_keys, sizeof(ethtool_test_keys));
		break;
	default:
		WARN_ON(1);	/* we need a WARN() */
		break;
	}
}

static int tg3_phys_id(struct net_device *dev, u32 data)
{
	struct tg3 *tp = netdev_priv(dev);
	int i;

	if (!netif_running(tp->dev))
		return -EAGAIN;

	if (data == 0)
		data = UINT_MAX / 2;

	for (i = 0; i < (data * 2); i++) {
		if ((i % 2) == 0)
			tw32(MAC_LED_CTRL, LED_CTRL_LNKLED_OVERRIDE |
					   LED_CTRL_1000MBPS_ON |
					   LED_CTRL_100MBPS_ON |
					   LED_CTRL_10MBPS_ON |
					   LED_CTRL_TRAFFIC_OVERRIDE |
					   LED_CTRL_TRAFFIC_BLINK |
					   LED_CTRL_TRAFFIC_LED);

		else
			tw32(MAC_LED_CTRL, LED_CTRL_LNKLED_OVERRIDE |
					   LED_CTRL_TRAFFIC_OVERRIDE);

		if (msleep_interruptible(500))
			break;
	}
	tw32(MAC_LED_CTRL, tp->led_ctrl);
	return 0;
}

static void tg3_get_ethtool_stats(struct net_device *dev,
				   struct ethtool_stats *estats, u64 *tmp_stats)
{
	struct tg3 *tp = netdev_priv(dev);
	memcpy(tmp_stats, tg3_get_estats(tp), sizeof(tp->estats));
}

#define NVRAM_TEST_SIZE 0x100
#define NVRAM_SELFBOOT_FORMAT1_0_SIZE	0x14
#define NVRAM_SELFBOOT_FORMAT1_2_SIZE	0x18
#define NVRAM_SELFBOOT_FORMAT1_3_SIZE	0x1c
#define NVRAM_SELFBOOT_HW_SIZE 0x20
#define NVRAM_SELFBOOT_DATA_SIZE 0x1c

static int tg3_test_nvram(struct tg3 *tp)
{
	u32 csum, magic;
	__be32 *buf;
	int i, j, k, err = 0, size;

	if (tp->tg3_flags3 & TG3_FLG3_NO_NVRAM)
		return 0;

	if (tg3_nvram_read(tp, 0, &magic) != 0)
		return -EIO;

	if (magic == TG3_EEPROM_MAGIC)
		size = NVRAM_TEST_SIZE;
	else if ((magic & TG3_EEPROM_MAGIC_FW_MSK) == TG3_EEPROM_MAGIC_FW) {
		if ((magic & TG3_EEPROM_SB_FORMAT_MASK) ==
		    TG3_EEPROM_SB_FORMAT_1) {
			switch (magic & TG3_EEPROM_SB_REVISION_MASK) {
			case TG3_EEPROM_SB_REVISION_0:
				size = NVRAM_SELFBOOT_FORMAT1_0_SIZE;
				break;
			case TG3_EEPROM_SB_REVISION_2:
				size = NVRAM_SELFBOOT_FORMAT1_2_SIZE;
				break;
			case TG3_EEPROM_SB_REVISION_3:
				size = NVRAM_SELFBOOT_FORMAT1_3_SIZE;
				break;
			default:
				return 0;
			}
		} else
			return 0;
	} else if ((magic & TG3_EEPROM_MAGIC_HW_MSK) == TG3_EEPROM_MAGIC_HW)
		size = NVRAM_SELFBOOT_HW_SIZE;
	else
		return -EIO;

	buf = kmalloc(size, GFP_KERNEL);
	if (buf == NULL)
		return -ENOMEM;

	err = -EIO;
	for (i = 0, j = 0; i < size; i += 4, j++) {
		err = tg3_nvram_read_be32(tp, i, &buf[j]);
		if (err)
			break;
	}
	if (i < size)
		goto out;

	/* Selfboot format */
	magic = be32_to_cpu(buf[0]);
	if ((magic & TG3_EEPROM_MAGIC_FW_MSK) ==
	    TG3_EEPROM_MAGIC_FW) {
		u8 *buf8 = (u8 *) buf, csum8 = 0;

		if ((magic & TG3_EEPROM_SB_REVISION_MASK) ==
		    TG3_EEPROM_SB_REVISION_2) {
			/* For rev 2, the csum doesn't include the MBA. */
			for (i = 0; i < TG3_EEPROM_SB_F1R2_MBA_OFF; i++)
				csum8 += buf8[i];
			for (i = TG3_EEPROM_SB_F1R2_MBA_OFF + 4; i < size; i++)
				csum8 += buf8[i];
		} else {
			for (i = 0; i < size; i++)
				csum8 += buf8[i];
		}

		if (csum8 == 0) {
			err = 0;
			goto out;
		}

		err = -EIO;
		goto out;
	}

	if ((magic & TG3_EEPROM_MAGIC_HW_MSK) ==
	    TG3_EEPROM_MAGIC_HW) {
		u8 data[NVRAM_SELFBOOT_DATA_SIZE];
		u8 parity[NVRAM_SELFBOOT_DATA_SIZE];
		u8 *buf8 = (u8 *) buf;

		/* Separate the parity bits and the data bytes.  */
		for (i = 0, j = 0, k = 0; i < NVRAM_SELFBOOT_HW_SIZE; i++) {
			if ((i == 0) || (i == 8)) {
				int l;
				u8 msk;

				for (l = 0, msk = 0x80; l < 7; l++, msk >>= 1)
					parity[k++] = buf8[i] & msk;
				i++;
			} else if (i == 16) {
				int l;
				u8 msk;

				for (l = 0, msk = 0x20; l < 6; l++, msk >>= 1)
					parity[k++] = buf8[i] & msk;
				i++;

				for (l = 0, msk = 0x80; l < 8; l++, msk >>= 1)
					parity[k++] = buf8[i] & msk;
				i++;
			}
			data[j++] = buf8[i];
		}

		err = -EIO;
		for (i = 0; i < NVRAM_SELFBOOT_DATA_SIZE; i++) {
			u8 hw8 = hweight8(data[i]);

			if ((hw8 & 0x1) && parity[i])
				goto out;
			else if (!(hw8 & 0x1) && !parity[i])
				goto out;
		}
		err = 0;
		goto out;
	}

	/* Bootstrap checksum at offset 0x10 */
	csum = calc_crc((unsigned char *) buf, 0x10);
	if (csum != be32_to_cpu(buf[0x10/4]))
		goto out;

	/* Manufacturing block starts at offset 0x74, checksum at 0xfc */
	csum = calc_crc((unsigned char *) &buf[0x74/4], 0x88);
	if (csum != be32_to_cpu(buf[0xfc/4]))
		goto out;

	err = 0;

out:
	kfree(buf);
	return err;
}

#define TG3_SERDES_TIMEOUT_SEC	2
#define TG3_COPPER_TIMEOUT_SEC	6

static int tg3_test_link(struct tg3 *tp)
{
	int i, max;

	if (!netif_running(tp->dev))
		return -ENODEV;

	if (tp->phy_flags & TG3_PHYFLG_ANY_SERDES)
		max = TG3_SERDES_TIMEOUT_SEC;
	else
		max = TG3_COPPER_TIMEOUT_SEC;

	for (i = 0; i < max; i++) {
		if (netif_carrier_ok(tp->dev))
			return 0;

		if (msleep_interruptible(1000))
			break;
	}

	return -EIO;
}

/* Only test the commonly used registers */
static int tg3_test_registers(struct tg3 *tp)
{
	int i, is_5705, is_5750;
	u32 offset, read_mask, write_mask, val, save_val, read_val;
	static struct {
		u16 offset;
		u16 flags;
#define TG3_FL_5705	0x1
#define TG3_FL_NOT_5705	0x2
#define TG3_FL_NOT_5788	0x4
#define TG3_FL_NOT_5750	0x8
		u32 read_mask;
		u32 write_mask;
	} reg_tbl[] = {
		/* MAC Control Registers */
		{ MAC_MODE, TG3_FL_NOT_5705,
			0x00000000, 0x00ef6f8c },
		{ MAC_MODE, TG3_FL_5705,
			0x00000000, 0x01ef6b8c },
		{ MAC_STATUS, TG3_FL_NOT_5705,
			0x03800107, 0x00000000 },
		{ MAC_STATUS, TG3_FL_5705,
			0x03800100, 0x00000000 },
		{ MAC_ADDR_0_HIGH, 0x0000,
			0x00000000, 0x0000ffff },
		{ MAC_ADDR_0_LOW, 0x0000,
			0x00000000, 0xffffffff },
		{ MAC_RX_MTU_SIZE, 0x0000,
			0x00000000, 0x0000ffff },
		{ MAC_TX_MODE, 0x0000,
			0x00000000, 0x00000070 },
		{ MAC_TX_LENGTHS, 0x0000,
			0x00000000, 0x00003fff },
		{ MAC_RX_MODE, TG3_FL_NOT_5705,
			0x00000000, 0x000007fc },
		{ MAC_RX_MODE, TG3_FL_5705,
			0x00000000, 0x000007dc },
		{ MAC_HASH_REG_0, 0x0000,
			0x00000000, 0xffffffff },
		{ MAC_HASH_REG_1, 0x0000,
			0x00000000, 0xffffffff },
		{ MAC_HASH_REG_2, 0x0000,
			0x00000000, 0xffffffff },
		{ MAC_HASH_REG_3, 0x0000,
			0x00000000, 0xffffffff },

		/* Receive Data and Receive BD Initiator Control Registers. */
		{ RCVDBDI_JUMBO_BD+0, TG3_FL_NOT_5705,
			0x00000000, 0xffffffff },
		{ RCVDBDI_JUMBO_BD+4, TG3_FL_NOT_5705,
			0x00000000, 0xffffffff },
		{ RCVDBDI_JUMBO_BD+8, TG3_FL_NOT_5705,
			0x00000000, 0x00000003 },
		{ RCVDBDI_JUMBO_BD+0xc, TG3_FL_NOT_5705,
			0x00000000, 0xffffffff },
		{ RCVDBDI_STD_BD+0, 0x0000,
			0x00000000, 0xffffffff },
		{ RCVDBDI_STD_BD+4, 0x0000,
			0x00000000, 0xffffffff },
		{ RCVDBDI_STD_BD+8, 0x0000,
			0x00000000, 0xffff0002 },
		{ RCVDBDI_STD_BD+0xc, 0x0000,
			0x00000000, 0xffffffff },

		/* Receive BD Initiator Control Registers. */
		{ RCVBDI_STD_THRESH, TG3_FL_NOT_5705,
			0x00000000, 0xffffffff },
		{ RCVBDI_STD_THRESH, TG3_FL_5705,
			0x00000000, 0x000003ff },
		{ RCVBDI_JUMBO_THRESH, TG3_FL_NOT_5705,
			0x00000000, 0xffffffff },

		/* Host Coalescing Control Registers. */
		{ HOSTCC_MODE, TG3_FL_NOT_5705,
			0x00000000, 0x00000004 },
		{ HOSTCC_MODE, TG3_FL_5705,
			0x00000000, 0x000000f6 },
		{ HOSTCC_RXCOL_TICKS, TG3_FL_NOT_5705,
			0x00000000, 0xffffffff },
		{ HOSTCC_RXCOL_TICKS, TG3_FL_5705,
			0x00000000, 0x000003ff },
		{ HOSTCC_TXCOL_TICKS, TG3_FL_NOT_5705,
			0x00000000, 0xffffffff },
		{ HOSTCC_TXCOL_TICKS, TG3_FL_5705,
			0x00000000, 0x000003ff },
		{ HOSTCC_RXMAX_FRAMES, TG3_FL_NOT_5705,
			0x00000000, 0xffffffff },
		{ HOSTCC_RXMAX_FRAMES, TG3_FL_5705 | TG3_FL_NOT_5788,
			0x00000000, 0x000000ff },
		{ HOSTCC_TXMAX_FRAMES, TG3_FL_NOT_5705,
			0x00000000, 0xffffffff },
		{ HOSTCC_TXMAX_FRAMES, TG3_FL_5705 | TG3_FL_NOT_5788,
			0x00000000, 0x000000ff },
		{ HOSTCC_RXCOAL_TICK_INT, TG3_FL_NOT_5705,
			0x00000000, 0xffffffff },
		{ HOSTCC_TXCOAL_TICK_INT, TG3_FL_NOT_5705,
			0x00000000, 0xffffffff },
		{ HOSTCC_RXCOAL_MAXF_INT, TG3_FL_NOT_5705,
			0x00000000, 0xffffffff },
		{ HOSTCC_RXCOAL_MAXF_INT, TG3_FL_5705 | TG3_FL_NOT_5788,
			0x00000000, 0x000000ff },
		{ HOSTCC_TXCOAL_MAXF_INT, TG3_FL_NOT_5705,
			0x00000000, 0xffffffff },
		{ HOSTCC_TXCOAL_MAXF_INT, TG3_FL_5705 | TG3_FL_NOT_5788,
			0x00000000, 0x000000ff },
		{ HOSTCC_STAT_COAL_TICKS, TG3_FL_NOT_5705,
			0x00000000, 0xffffffff },
		{ HOSTCC_STATS_BLK_HOST_ADDR, TG3_FL_NOT_5705,
			0x00000000, 0xffffffff },
		{ HOSTCC_STATS_BLK_HOST_ADDR+4, TG3_FL_NOT_5705,
			0x00000000, 0xffffffff },
		{ HOSTCC_STATUS_BLK_HOST_ADDR, 0x0000,
			0x00000000, 0xffffffff },
		{ HOSTCC_STATUS_BLK_HOST_ADDR+4, 0x0000,
			0x00000000, 0xffffffff },
		{ HOSTCC_STATS_BLK_NIC_ADDR, 0x0000,
			0xffffffff, 0x00000000 },
		{ HOSTCC_STATUS_BLK_NIC_ADDR, 0x0000,
			0xffffffff, 0x00000000 },

		/* Buffer Manager Control Registers. */
		{ BUFMGR_MB_POOL_ADDR, TG3_FL_NOT_5750,
			0x00000000, 0x007fff80 },
		{ BUFMGR_MB_POOL_SIZE, TG3_FL_NOT_5750,
			0x00000000, 0x007fffff },
		{ BUFMGR_MB_RDMA_LOW_WATER, 0x0000,
			0x00000000, 0x0000003f },
		{ BUFMGR_MB_MACRX_LOW_WATER, 0x0000,
			0x00000000, 0x000001ff },
		{ BUFMGR_MB_HIGH_WATER, 0x0000,
			0x00000000, 0x000001ff },
		{ BUFMGR_DMA_DESC_POOL_ADDR, TG3_FL_NOT_5705,
			0xffffffff, 0x00000000 },
		{ BUFMGR_DMA_DESC_POOL_SIZE, TG3_FL_NOT_5705,
			0xffffffff, 0x00000000 },

		/* Mailbox Registers */
		{ GRCMBOX_RCVSTD_PROD_IDX+4, 0x0000,
			0x00000000, 0x000001ff },
		{ GRCMBOX_RCVJUMBO_PROD_IDX+4, TG3_FL_NOT_5705,
			0x00000000, 0x000001ff },
		{ GRCMBOX_RCVRET_CON_IDX_0+4, 0x0000,
			0x00000000, 0x000007ff },
		{ GRCMBOX_SNDHOST_PROD_IDX_0+4, 0x0000,
			0x00000000, 0x000001ff },

		{ 0xffff, 0x0000, 0x00000000, 0x00000000 },
	};

	is_5705 = is_5750 = 0;
	if (tp->tg3_flags2 & TG3_FLG2_5705_PLUS) {
		is_5705 = 1;
		if (tp->tg3_flags2 & TG3_FLG2_5750_PLUS)
			is_5750 = 1;
	}

	for (i = 0; reg_tbl[i].offset != 0xffff; i++) {
		if (is_5705 && (reg_tbl[i].flags & TG3_FL_NOT_5705))
			continue;

		if (!is_5705 && (reg_tbl[i].flags & TG3_FL_5705))
			continue;

		if ((tp->tg3_flags2 & TG3_FLG2_IS_5788) &&
		    (reg_tbl[i].flags & TG3_FL_NOT_5788))
			continue;

		if (is_5750 && (reg_tbl[i].flags & TG3_FL_NOT_5750))
			continue;

		offset = (u32) reg_tbl[i].offset;
		read_mask = reg_tbl[i].read_mask;
		write_mask = reg_tbl[i].write_mask;

		/* Save the original register content */
		save_val = tr32(offset);

		/* Determine the read-only value. */
		read_val = save_val & read_mask;

		/* Write zero to the register, then make sure the read-only bits
		 * are not changed and the read/write bits are all zeros.
		 */
		tw32(offset, 0);

		val = tr32(offset);

		/* Test the read-only and read/write bits. */
		if (((val & read_mask) != read_val) || (val & write_mask))
			goto out;

		/* Write ones to all the bits defined by RdMask and WrMask, then
		 * make sure the read-only bits are not changed and the
		 * read/write bits are all ones.
		 */
		tw32(offset, read_mask | write_mask);

		val = tr32(offset);

		/* Test the read-only bits. */
		if ((val & read_mask) != read_val)
			goto out;

		/* Test the read/write bits. */
		if ((val & write_mask) != write_mask)
			goto out;

		tw32(offset, save_val);
	}

	return 0;

out:
	if (netif_msg_hw(tp))
		netdev_err(tp->dev,
			   "Register test failed at offset %x\n", offset);
	tw32(offset, save_val);
	return -EIO;
}

static int tg3_do_mem_test(struct tg3 *tp, u32 offset, u32 len)
{
	static const u32 test_pattern[] = { 0x00000000, 0xffffffff, 0xaa55a55a };
	int i;
	u32 j;

	for (i = 0; i < ARRAY_SIZE(test_pattern); i++) {
		for (j = 0; j < len; j += 4) {
			u32 val;

			tg3_write_mem(tp, offset + j, test_pattern[i]);
			tg3_read_mem(tp, offset + j, &val);
			if (val != test_pattern[i])
				return -EIO;
		}
	}
	return 0;
}

static int tg3_test_memory(struct tg3 *tp)
{
	static struct mem_entry {
		u32 offset;
		u32 len;
	} mem_tbl_570x[] = {
		{ 0x00000000, 0x00b50},
		{ 0x00002000, 0x1c000},
		{ 0xffffffff, 0x00000}
	}, mem_tbl_5705[] = {
		{ 0x00000100, 0x0000c},
		{ 0x00000200, 0x00008},
		{ 0x00004000, 0x00800},
		{ 0x00006000, 0x01000},
		{ 0x00008000, 0x02000},
		{ 0x00010000, 0x0e000},
		{ 0xffffffff, 0x00000}
	}, mem_tbl_5755[] = {
		{ 0x00000200, 0x00008},
		{ 0x00004000, 0x00800},
		{ 0x00006000, 0x00800},
		{ 0x00008000, 0x02000},
		{ 0x00010000, 0x0c000},
		{ 0xffffffff, 0x00000}
	}, mem_tbl_5906[] = {
		{ 0x00000200, 0x00008},
		{ 0x00004000, 0x00400},
		{ 0x00006000, 0x00400},
		{ 0x00008000, 0x01000},
		{ 0x00010000, 0x01000},
		{ 0xffffffff, 0x00000}
	}, mem_tbl_5717[] = {
		{ 0x00000200, 0x00008},
		{ 0x00010000, 0x0a000},
		{ 0x00020000, 0x13c00},
		{ 0xffffffff, 0x00000}
	}, mem_tbl_57765[] = {
		{ 0x00000200, 0x00008},
		{ 0x00004000, 0x00800},
		{ 0x00006000, 0x09800},
		{ 0x00010000, 0x0a000},
		{ 0xffffffff, 0x00000}
	};
	struct mem_entry *mem_tbl;
	int err = 0;
	int i;

	if (GET_ASIC_REV(tp->pci_chip_rev_id) == ASIC_REV_5717 ||
	    GET_ASIC_REV(tp->pci_chip_rev_id) == ASIC_REV_5719)
		mem_tbl = mem_tbl_5717;
	else if (GET_ASIC_REV(tp->pci_chip_rev_id) == ASIC_REV_57765)
		mem_tbl = mem_tbl_57765;
	else if (tp->tg3_flags3 & TG3_FLG3_5755_PLUS)
		mem_tbl = mem_tbl_5755;
	else if (GET_ASIC_REV(tp->pci_chip_rev_id) == ASIC_REV_5906)
		mem_tbl = mem_tbl_5906;
	else if (tp->tg3_flags2 & TG3_FLG2_5705_PLUS)
		mem_tbl = mem_tbl_5705;
	else
		mem_tbl = mem_tbl_570x;

	for (i = 0; mem_tbl[i].offset != 0xffffffff; i++) {
		err = tg3_do_mem_test(tp, mem_tbl[i].offset, mem_tbl[i].len);
		if (err)
			break;
	}

	return err;
}

#define TG3_MAC_LOOPBACK	0
#define TG3_PHY_LOOPBACK	1

static int tg3_run_loopback(struct tg3 *tp, int loopback_mode)
{
	u32 mac_mode, rx_start_idx, rx_idx, tx_idx, opaque_key;
	u32 desc_idx, coal_now;
	struct sk_buff *skb, *rx_skb;
	u8 *tx_data;
	dma_addr_t map;
	int num_pkts, tx_len, rx_len, i, err;
	struct tg3_rx_buffer_desc *desc;
	struct tg3_napi *tnapi, *rnapi;
	struct tg3_rx_prodring_set *tpr = &tp->napi[0].prodring;

	tnapi = &tp->napi[0];
	rnapi = &tp->napi[0];
	if (tp->irq_cnt > 1) {
		if (tp->tg3_flags3 & TG3_FLG3_ENABLE_RSS)
			rnapi = &tp->napi[1];
		if (tp->tg3_flags3 & TG3_FLG3_ENABLE_TSS)
			tnapi = &tp->napi[1];
	}
	coal_now = tnapi->coal_now | rnapi->coal_now;

	if (loopback_mode == TG3_MAC_LOOPBACK) {
		/* HW errata - mac loopback fails in some cases on 5780.
		 * Normal traffic and PHY loopback are not affected by
		 * errata.
		 */
		if (GET_ASIC_REV(tp->pci_chip_rev_id) == ASIC_REV_5780)
			return 0;

		mac_mode = (tp->mac_mode & ~MAC_MODE_PORT_MODE_MASK) |
			   MAC_MODE_PORT_INT_LPBACK;
		if (!(tp->tg3_flags2 & TG3_FLG2_5705_PLUS))
			mac_mode |= MAC_MODE_LINK_POLARITY;
		if (tp->phy_flags & TG3_PHYFLG_10_100_ONLY)
			mac_mode |= MAC_MODE_PORT_MODE_MII;
		else
			mac_mode |= MAC_MODE_PORT_MODE_GMII;
		tw32(MAC_MODE, mac_mode);
	} else if (loopback_mode == TG3_PHY_LOOPBACK) {
		u32 val;

		if (tp->phy_flags & TG3_PHYFLG_IS_FET) {
			tg3_phy_fet_toggle_apd(tp, false);
			val = BMCR_LOOPBACK | BMCR_FULLDPLX | BMCR_SPEED100;
		} else
			val = BMCR_LOOPBACK | BMCR_FULLDPLX | BMCR_SPEED1000;

		tg3_phy_toggle_automdix(tp, 0);

		tg3_writephy(tp, MII_BMCR, val);
		udelay(40);

		mac_mode = tp->mac_mode & ~MAC_MODE_PORT_MODE_MASK;
		if (tp->phy_flags & TG3_PHYFLG_IS_FET) {
			tg3_writephy(tp, MII_TG3_FET_PTEST,
				     MII_TG3_FET_PTEST_FRC_TX_LINK |
				     MII_TG3_FET_PTEST_FRC_TX_LOCK);
			/* The write needs to be flushed for the AC131 */
			if (GET_ASIC_REV(tp->pci_chip_rev_id) == ASIC_REV_5785)
				tg3_readphy(tp, MII_TG3_FET_PTEST, &val);
			mac_mode |= MAC_MODE_PORT_MODE_MII;
		} else
			mac_mode |= MAC_MODE_PORT_MODE_GMII;

		/* reset to prevent losing 1st rx packet intermittently */
		if (tp->phy_flags & TG3_PHYFLG_MII_SERDES) {
			tw32_f(MAC_RX_MODE, RX_MODE_RESET);
			udelay(10);
			tw32_f(MAC_RX_MODE, tp->rx_mode);
		}
		if (GET_ASIC_REV(tp->pci_chip_rev_id) == ASIC_REV_5700) {
			u32 masked_phy_id = tp->phy_id & TG3_PHY_ID_MASK;
			if (masked_phy_id == TG3_PHY_ID_BCM5401)
				mac_mode &= ~MAC_MODE_LINK_POLARITY;
			else if (masked_phy_id == TG3_PHY_ID_BCM5411)
				mac_mode |= MAC_MODE_LINK_POLARITY;
			tg3_writephy(tp, MII_TG3_EXT_CTRL,
				     MII_TG3_EXT_CTRL_LNK3_LED_MODE);
		}
		tw32(MAC_MODE, mac_mode);
	} else {
		return -EINVAL;
	}

	err = -EIO;

	tx_len = 1514;
	skb = netdev_alloc_skb(tp->dev, tx_len);
	if (!skb)
		return -ENOMEM;

	tx_data = skb_put(skb, tx_len);
	memcpy(tx_data, tp->dev->dev_addr, 6);
	memset(tx_data + 6, 0x0, 8);

	tw32(MAC_RX_MTU_SIZE, tx_len + 4);

	for (i = 14; i < tx_len; i++)
		tx_data[i] = (u8) (i & 0xff);

	map = pci_map_single(tp->pdev, skb->data, tx_len, PCI_DMA_TODEVICE);
	if (pci_dma_mapping_error(tp->pdev, map)) {
		dev_kfree_skb(skb);
		return -EIO;
	}

	tw32_f(HOSTCC_MODE, tp->coalesce_mode | HOSTCC_MODE_ENABLE |
	       rnapi->coal_now);

	udelay(10);

	rx_start_idx = rnapi->hw_status->idx[0].rx_producer;

	num_pkts = 0;

	tg3_set_txd(tnapi, tnapi->tx_prod, map, tx_len, 0, 1);

	tnapi->tx_prod++;
	num_pkts++;

	tw32_tx_mbox(tnapi->prodmbox, tnapi->tx_prod);
	tr32_mailbox(tnapi->prodmbox);

	udelay(10);

	/* 350 usec to allow enough time on some 10/100 Mbps devices.  */
	for (i = 0; i < 35; i++) {
		tw32_f(HOSTCC_MODE, tp->coalesce_mode | HOSTCC_MODE_ENABLE |
		       coal_now);

		udelay(10);

		tx_idx = tnapi->hw_status->idx[0].tx_consumer;
		rx_idx = rnapi->hw_status->idx[0].rx_producer;
		if ((tx_idx == tnapi->tx_prod) &&
		    (rx_idx == (rx_start_idx + num_pkts)))
			break;
	}

	pci_unmap_single(tp->pdev, map, tx_len, PCI_DMA_TODEVICE);
	dev_kfree_skb(skb);

	if (tx_idx != tnapi->tx_prod)
		goto out;

	if (rx_idx != rx_start_idx + num_pkts)
		goto out;

	desc = &rnapi->rx_rcb[rx_start_idx];
	desc_idx = desc->opaque & RXD_OPAQUE_INDEX_MASK;
	opaque_key = desc->opaque & RXD_OPAQUE_RING_MASK;
	if (opaque_key != RXD_OPAQUE_RING_STD)
		goto out;

	if ((desc->err_vlan & RXD_ERR_MASK) != 0 &&
	    (desc->err_vlan != RXD_ERR_ODD_NIBBLE_RCVD_MII))
		goto out;

	rx_len = ((desc->idx_len & RXD_LEN_MASK) >> RXD_LEN_SHIFT) - 4;
	if (rx_len != tx_len)
		goto out;

	rx_skb = tpr->rx_std_buffers[desc_idx].skb;

	map = dma_unmap_addr(&tpr->rx_std_buffers[desc_idx], mapping);
	pci_dma_sync_single_for_cpu(tp->pdev, map, rx_len, PCI_DMA_FROMDEVICE);

	for (i = 14; i < tx_len; i++) {
		if (*(rx_skb->data + i) != (u8) (i & 0xff))
			goto out;
	}
	err = 0;

	/* tg3_free_rings will unmap and free the rx_skb */
out:
	return err;
}

#define TG3_MAC_LOOPBACK_FAILED		1
#define TG3_PHY_LOOPBACK_FAILED		2
#define TG3_LOOPBACK_FAILED		(TG3_MAC_LOOPBACK_FAILED |	\
					 TG3_PHY_LOOPBACK_FAILED)

static int tg3_test_loopback(struct tg3 *tp)
{
	int err = 0;
	u32 cpmuctrl = 0;

	if (!netif_running(tp->dev))
		return TG3_LOOPBACK_FAILED;

	err = tg3_reset_hw(tp, 1);
	if (err)
		return TG3_LOOPBACK_FAILED;

	/* Turn off gphy autopowerdown. */
	if (tp->phy_flags & TG3_PHYFLG_ENABLE_APD)
		tg3_phy_toggle_apd(tp, false);

	if (tp->tg3_flags & TG3_FLAG_CPMU_PRESENT) {
		int i;
		u32 status;

		tw32(TG3_CPMU_MUTEX_REQ, CPMU_MUTEX_REQ_DRIVER);

		/* Wait for up to 40 microseconds to acquire lock. */
		for (i = 0; i < 4; i++) {
			status = tr32(TG3_CPMU_MUTEX_GNT);
			if (status == CPMU_MUTEX_GNT_DRIVER)
				break;
			udelay(10);
		}

		if (status != CPMU_MUTEX_GNT_DRIVER)
			return TG3_LOOPBACK_FAILED;

		/* Turn off link-based power management. */
		cpmuctrl = tr32(TG3_CPMU_CTRL);
		tw32(TG3_CPMU_CTRL,
		     cpmuctrl & ~(CPMU_CTRL_LINK_SPEED_MODE |
				  CPMU_CTRL_LINK_AWARE_MODE));
	}

	if (tg3_run_loopback(tp, TG3_MAC_LOOPBACK))
		err |= TG3_MAC_LOOPBACK_FAILED;

	if (tp->tg3_flags & TG3_FLAG_CPMU_PRESENT) {
		tw32(TG3_CPMU_CTRL, cpmuctrl);

		/* Release the mutex */
		tw32(TG3_CPMU_MUTEX_GNT, CPMU_MUTEX_GNT_DRIVER);
	}

	if (!(tp->phy_flags & TG3_PHYFLG_PHY_SERDES) &&
	    !(tp->tg3_flags3 & TG3_FLG3_USE_PHYLIB)) {
		if (tg3_run_loopback(tp, TG3_PHY_LOOPBACK))
			err |= TG3_PHY_LOOPBACK_FAILED;
	}

	/* Re-enable gphy autopowerdown. */
	if (tp->phy_flags & TG3_PHYFLG_ENABLE_APD)
		tg3_phy_toggle_apd(tp, true);

	return err;
}

static void tg3_self_test(struct net_device *dev, struct ethtool_test *etest,
			  u64 *data)
{
	struct tg3 *tp = netdev_priv(dev);

	if (tp->phy_flags & TG3_PHYFLG_IS_LOW_POWER)
<<<<<<< HEAD
		tg3_set_power_state(tp, PCI_D0);
=======
		tg3_power_up(tp);
>>>>>>> 3cbea436

	memset(data, 0, sizeof(u64) * TG3_NUM_TEST);

	if (tg3_test_nvram(tp) != 0) {
		etest->flags |= ETH_TEST_FL_FAILED;
		data[0] = 1;
	}
	if (tg3_test_link(tp) != 0) {
		etest->flags |= ETH_TEST_FL_FAILED;
		data[1] = 1;
	}
	if (etest->flags & ETH_TEST_FL_OFFLINE) {
		int err, err2 = 0, irq_sync = 0;

		if (netif_running(dev)) {
			tg3_phy_stop(tp);
			tg3_netif_stop(tp);
			irq_sync = 1;
		}

		tg3_full_lock(tp, irq_sync);

		tg3_halt(tp, RESET_KIND_SUSPEND, 1);
		err = tg3_nvram_lock(tp);
		tg3_halt_cpu(tp, RX_CPU_BASE);
		if (!(tp->tg3_flags2 & TG3_FLG2_5705_PLUS))
			tg3_halt_cpu(tp, TX_CPU_BASE);
		if (!err)
			tg3_nvram_unlock(tp);

		if (tp->phy_flags & TG3_PHYFLG_MII_SERDES)
			tg3_phy_reset(tp);

		if (tg3_test_registers(tp) != 0) {
			etest->flags |= ETH_TEST_FL_FAILED;
			data[2] = 1;
		}
		if (tg3_test_memory(tp) != 0) {
			etest->flags |= ETH_TEST_FL_FAILED;
			data[3] = 1;
		}
		if ((data[4] = tg3_test_loopback(tp)) != 0)
			etest->flags |= ETH_TEST_FL_FAILED;

		tg3_full_unlock(tp);

		if (tg3_test_interrupt(tp) != 0) {
			etest->flags |= ETH_TEST_FL_FAILED;
			data[5] = 1;
		}

		tg3_full_lock(tp, 0);

		tg3_halt(tp, RESET_KIND_SHUTDOWN, 1);
		if (netif_running(dev)) {
			tp->tg3_flags |= TG3_FLAG_INIT_COMPLETE;
			err2 = tg3_restart_hw(tp, 1);
			if (!err2)
				tg3_netif_start(tp);
		}

		tg3_full_unlock(tp);

		if (irq_sync && !err2)
			tg3_phy_start(tp);
	}
	if (tp->phy_flags & TG3_PHYFLG_IS_LOW_POWER)
<<<<<<< HEAD
		tg3_set_power_state(tp, PCI_D3hot);
=======
		tg3_power_down(tp);
>>>>>>> 3cbea436

}

static int tg3_ioctl(struct net_device *dev, struct ifreq *ifr, int cmd)
{
	struct mii_ioctl_data *data = if_mii(ifr);
	struct tg3 *tp = netdev_priv(dev);
	int err;

	if (tp->tg3_flags3 & TG3_FLG3_USE_PHYLIB) {
		struct phy_device *phydev;
		if (!(tp->phy_flags & TG3_PHYFLG_IS_CONNECTED))
			return -EAGAIN;
		phydev = tp->mdio_bus->phy_map[TG3_PHY_MII_ADDR];
		return phy_mii_ioctl(phydev, ifr, cmd);
	}

	switch (cmd) {
	case SIOCGMIIPHY:
		data->phy_id = tp->phy_addr;

		/* fallthru */
	case SIOCGMIIREG: {
		u32 mii_regval;

		if (tp->phy_flags & TG3_PHYFLG_PHY_SERDES)
			break;			/* We have no PHY */

		if (tp->phy_flags & TG3_PHYFLG_IS_LOW_POWER)
			return -EAGAIN;

		spin_lock_bh(&tp->lock);
		err = tg3_readphy(tp, data->reg_num & 0x1f, &mii_regval);
		spin_unlock_bh(&tp->lock);

		data->val_out = mii_regval;

		return err;
	}

	case SIOCSMIIREG:
		if (tp->phy_flags & TG3_PHYFLG_PHY_SERDES)
			break;			/* We have no PHY */

		if (tp->phy_flags & TG3_PHYFLG_IS_LOW_POWER)
			return -EAGAIN;

		spin_lock_bh(&tp->lock);
		err = tg3_writephy(tp, data->reg_num & 0x1f, data->val_in);
		spin_unlock_bh(&tp->lock);

		return err;

	default:
		/* do nothing */
		break;
	}
	return -EOPNOTSUPP;
}

#if TG3_VLAN_TAG_USED
static void tg3_vlan_rx_register(struct net_device *dev, struct vlan_group *grp)
{
	struct tg3 *tp = netdev_priv(dev);

	if (!netif_running(dev)) {
		tp->vlgrp = grp;
		return;
	}

	tg3_netif_stop(tp);

	tg3_full_lock(tp, 0);

	tp->vlgrp = grp;

	/* Update RX_MODE_KEEP_VLAN_TAG bit in RX_MODE register. */
	__tg3_set_rx_mode(dev);

	tg3_netif_start(tp);

	tg3_full_unlock(tp);
}
#endif

static int tg3_get_coalesce(struct net_device *dev, struct ethtool_coalesce *ec)
{
	struct tg3 *tp = netdev_priv(dev);

	memcpy(ec, &tp->coal, sizeof(*ec));
	return 0;
}

static int tg3_set_coalesce(struct net_device *dev, struct ethtool_coalesce *ec)
{
	struct tg3 *tp = netdev_priv(dev);
	u32 max_rxcoal_tick_int = 0, max_txcoal_tick_int = 0;
	u32 max_stat_coal_ticks = 0, min_stat_coal_ticks = 0;

	if (!(tp->tg3_flags2 & TG3_FLG2_5705_PLUS)) {
		max_rxcoal_tick_int = MAX_RXCOAL_TICK_INT;
		max_txcoal_tick_int = MAX_TXCOAL_TICK_INT;
		max_stat_coal_ticks = MAX_STAT_COAL_TICKS;
		min_stat_coal_ticks = MIN_STAT_COAL_TICKS;
	}

	if ((ec->rx_coalesce_usecs > MAX_RXCOL_TICKS) ||
	    (ec->tx_coalesce_usecs > MAX_TXCOL_TICKS) ||
	    (ec->rx_max_coalesced_frames > MAX_RXMAX_FRAMES) ||
	    (ec->tx_max_coalesced_frames > MAX_TXMAX_FRAMES) ||
	    (ec->rx_coalesce_usecs_irq > max_rxcoal_tick_int) ||
	    (ec->tx_coalesce_usecs_irq > max_txcoal_tick_int) ||
	    (ec->rx_max_coalesced_frames_irq > MAX_RXCOAL_MAXF_INT) ||
	    (ec->tx_max_coalesced_frames_irq > MAX_TXCOAL_MAXF_INT) ||
	    (ec->stats_block_coalesce_usecs > max_stat_coal_ticks) ||
	    (ec->stats_block_coalesce_usecs < min_stat_coal_ticks))
		return -EINVAL;

	/* No rx interrupts will be generated if both are zero */
	if ((ec->rx_coalesce_usecs == 0) &&
	    (ec->rx_max_coalesced_frames == 0))
		return -EINVAL;

	/* No tx interrupts will be generated if both are zero */
	if ((ec->tx_coalesce_usecs == 0) &&
	    (ec->tx_max_coalesced_frames == 0))
		return -EINVAL;

	/* Only copy relevant parameters, ignore all others. */
	tp->coal.rx_coalesce_usecs = ec->rx_coalesce_usecs;
	tp->coal.tx_coalesce_usecs = ec->tx_coalesce_usecs;
	tp->coal.rx_max_coalesced_frames = ec->rx_max_coalesced_frames;
	tp->coal.tx_max_coalesced_frames = ec->tx_max_coalesced_frames;
	tp->coal.rx_coalesce_usecs_irq = ec->rx_coalesce_usecs_irq;
	tp->coal.tx_coalesce_usecs_irq = ec->tx_coalesce_usecs_irq;
	tp->coal.rx_max_coalesced_frames_irq = ec->rx_max_coalesced_frames_irq;
	tp->coal.tx_max_coalesced_frames_irq = ec->tx_max_coalesced_frames_irq;
	tp->coal.stats_block_coalesce_usecs = ec->stats_block_coalesce_usecs;

	if (netif_running(dev)) {
		tg3_full_lock(tp, 0);
		__tg3_set_coalesce(tp, &tp->coal);
		tg3_full_unlock(tp);
	}
	return 0;
}

static const struct ethtool_ops tg3_ethtool_ops = {
	.get_settings		= tg3_get_settings,
	.set_settings		= tg3_set_settings,
	.get_drvinfo		= tg3_get_drvinfo,
	.get_regs_len		= tg3_get_regs_len,
	.get_regs		= tg3_get_regs,
	.get_wol		= tg3_get_wol,
	.set_wol		= tg3_set_wol,
	.get_msglevel		= tg3_get_msglevel,
	.set_msglevel		= tg3_set_msglevel,
	.nway_reset		= tg3_nway_reset,
	.get_link		= ethtool_op_get_link,
	.get_eeprom_len		= tg3_get_eeprom_len,
	.get_eeprom		= tg3_get_eeprom,
	.set_eeprom		= tg3_set_eeprom,
	.get_ringparam		= tg3_get_ringparam,
	.set_ringparam		= tg3_set_ringparam,
	.get_pauseparam		= tg3_get_pauseparam,
	.set_pauseparam		= tg3_set_pauseparam,
	.get_rx_csum		= tg3_get_rx_csum,
	.set_rx_csum		= tg3_set_rx_csum,
	.set_tx_csum		= tg3_set_tx_csum,
	.set_sg			= ethtool_op_set_sg,
	.set_tso		= tg3_set_tso,
	.self_test		= tg3_self_test,
	.get_strings		= tg3_get_strings,
	.phys_id		= tg3_phys_id,
	.get_ethtool_stats	= tg3_get_ethtool_stats,
	.get_coalesce		= tg3_get_coalesce,
	.set_coalesce		= tg3_set_coalesce,
	.get_sset_count		= tg3_get_sset_count,
};

static void __devinit tg3_get_eeprom_size(struct tg3 *tp)
{
	u32 cursize, val, magic;

	tp->nvram_size = EEPROM_CHIP_SIZE;

	if (tg3_nvram_read(tp, 0, &magic) != 0)
		return;

	if ((magic != TG3_EEPROM_MAGIC) &&
	    ((magic & TG3_EEPROM_MAGIC_FW_MSK) != TG3_EEPROM_MAGIC_FW) &&
	    ((magic & TG3_EEPROM_MAGIC_HW_MSK) != TG3_EEPROM_MAGIC_HW))
		return;

	/*
	 * Size the chip by reading offsets at increasing powers of two.
	 * When we encounter our validation signature, we know the addressing
	 * has wrapped around, and thus have our chip size.
	 */
	cursize = 0x10;

	while (cursize < tp->nvram_size) {
		if (tg3_nvram_read(tp, cursize, &val) != 0)
			return;

		if (val == magic)
			break;

		cursize <<= 1;
	}

	tp->nvram_size = cursize;
}

static void __devinit tg3_get_nvram_size(struct tg3 *tp)
{
	u32 val;

	if ((tp->tg3_flags3 & TG3_FLG3_NO_NVRAM) ||
	    tg3_nvram_read(tp, 0, &val) != 0)
		return;

	/* Selfboot format */
	if (val != TG3_EEPROM_MAGIC) {
		tg3_get_eeprom_size(tp);
		return;
	}

	if (tg3_nvram_read(tp, 0xf0, &val) == 0) {
		if (val != 0) {
			/* This is confusing.  We want to operate on the
			 * 16-bit value at offset 0xf2.  The tg3_nvram_read()
			 * call will read from NVRAM and byteswap the data
			 * according to the byteswapping settings for all
			 * other register accesses.  This ensures the data we
			 * want will always reside in the lower 16-bits.
			 * However, the data in NVRAM is in LE format, which
			 * means the data from the NVRAM read will always be
			 * opposite the endianness of the CPU.  The 16-bit
			 * byteswap then brings the data to CPU endianness.
			 */
			tp->nvram_size = swab16((u16)(val & 0x0000ffff)) * 1024;
			return;
		}
	}
	tp->nvram_size = TG3_NVRAM_SIZE_512KB;
}

static void __devinit tg3_get_nvram_info(struct tg3 *tp)
{
	u32 nvcfg1;

	nvcfg1 = tr32(NVRAM_CFG1);
	if (nvcfg1 & NVRAM_CFG1_FLASHIF_ENAB) {
		tp->tg3_flags2 |= TG3_FLG2_FLASH;
	} else {
		nvcfg1 &= ~NVRAM_CFG1_COMPAT_BYPASS;
		tw32(NVRAM_CFG1, nvcfg1);
	}

	if ((GET_ASIC_REV(tp->pci_chip_rev_id) == ASIC_REV_5750) ||
	    (tp->tg3_flags2 & TG3_FLG2_5780_CLASS)) {
		switch (nvcfg1 & NVRAM_CFG1_VENDOR_MASK) {
		case FLASH_VENDOR_ATMEL_FLASH_BUFFERED:
			tp->nvram_jedecnum = JEDEC_ATMEL;
			tp->nvram_pagesize = ATMEL_AT45DB0X1B_PAGE_SIZE;
			tp->tg3_flags |= TG3_FLAG_NVRAM_BUFFERED;
			break;
		case FLASH_VENDOR_ATMEL_FLASH_UNBUFFERED:
			tp->nvram_jedecnum = JEDEC_ATMEL;
			tp->nvram_pagesize = ATMEL_AT25F512_PAGE_SIZE;
			break;
		case FLASH_VENDOR_ATMEL_EEPROM:
			tp->nvram_jedecnum = JEDEC_ATMEL;
			tp->nvram_pagesize = ATMEL_AT24C512_CHIP_SIZE;
			tp->tg3_flags |= TG3_FLAG_NVRAM_BUFFERED;
			break;
		case FLASH_VENDOR_ST:
			tp->nvram_jedecnum = JEDEC_ST;
			tp->nvram_pagesize = ST_M45PEX0_PAGE_SIZE;
			tp->tg3_flags |= TG3_FLAG_NVRAM_BUFFERED;
			break;
		case FLASH_VENDOR_SAIFUN:
			tp->nvram_jedecnum = JEDEC_SAIFUN;
			tp->nvram_pagesize = SAIFUN_SA25F0XX_PAGE_SIZE;
			break;
		case FLASH_VENDOR_SST_SMALL:
		case FLASH_VENDOR_SST_LARGE:
			tp->nvram_jedecnum = JEDEC_SST;
			tp->nvram_pagesize = SST_25VF0X0_PAGE_SIZE;
			break;
		}
	} else {
		tp->nvram_jedecnum = JEDEC_ATMEL;
		tp->nvram_pagesize = ATMEL_AT45DB0X1B_PAGE_SIZE;
		tp->tg3_flags |= TG3_FLAG_NVRAM_BUFFERED;
	}
}

static void __devinit tg3_nvram_get_pagesize(struct tg3 *tp, u32 nvmcfg1)
{
	switch (nvmcfg1 & NVRAM_CFG1_5752PAGE_SIZE_MASK) {
	case FLASH_5752PAGE_SIZE_256:
		tp->nvram_pagesize = 256;
		break;
	case FLASH_5752PAGE_SIZE_512:
		tp->nvram_pagesize = 512;
		break;
	case FLASH_5752PAGE_SIZE_1K:
		tp->nvram_pagesize = 1024;
		break;
	case FLASH_5752PAGE_SIZE_2K:
		tp->nvram_pagesize = 2048;
		break;
	case FLASH_5752PAGE_SIZE_4K:
		tp->nvram_pagesize = 4096;
		break;
	case FLASH_5752PAGE_SIZE_264:
		tp->nvram_pagesize = 264;
		break;
	case FLASH_5752PAGE_SIZE_528:
		tp->nvram_pagesize = 528;
		break;
	}
}

static void __devinit tg3_get_5752_nvram_info(struct tg3 *tp)
{
	u32 nvcfg1;

	nvcfg1 = tr32(NVRAM_CFG1);

	/* NVRAM protection for TPM */
	if (nvcfg1 & (1 << 27))
		tp->tg3_flags3 |= TG3_FLG3_PROTECTED_NVRAM;

	switch (nvcfg1 & NVRAM_CFG1_5752VENDOR_MASK) {
	case FLASH_5752VENDOR_ATMEL_EEPROM_64KHZ:
	case FLASH_5752VENDOR_ATMEL_EEPROM_376KHZ:
		tp->nvram_jedecnum = JEDEC_ATMEL;
		tp->tg3_flags |= TG3_FLAG_NVRAM_BUFFERED;
		break;
	case FLASH_5752VENDOR_ATMEL_FLASH_BUFFERED:
		tp->nvram_jedecnum = JEDEC_ATMEL;
		tp->tg3_flags |= TG3_FLAG_NVRAM_BUFFERED;
		tp->tg3_flags2 |= TG3_FLG2_FLASH;
		break;
	case FLASH_5752VENDOR_ST_M45PE10:
	case FLASH_5752VENDOR_ST_M45PE20:
	case FLASH_5752VENDOR_ST_M45PE40:
		tp->nvram_jedecnum = JEDEC_ST;
		tp->tg3_flags |= TG3_FLAG_NVRAM_BUFFERED;
		tp->tg3_flags2 |= TG3_FLG2_FLASH;
		break;
	}

	if (tp->tg3_flags2 & TG3_FLG2_FLASH) {
		tg3_nvram_get_pagesize(tp, nvcfg1);
	} else {
		/* For eeprom, set pagesize to maximum eeprom size */
		tp->nvram_pagesize = ATMEL_AT24C512_CHIP_SIZE;

		nvcfg1 &= ~NVRAM_CFG1_COMPAT_BYPASS;
		tw32(NVRAM_CFG1, nvcfg1);
	}
}

static void __devinit tg3_get_5755_nvram_info(struct tg3 *tp)
{
	u32 nvcfg1, protect = 0;

	nvcfg1 = tr32(NVRAM_CFG1);

	/* NVRAM protection for TPM */
	if (nvcfg1 & (1 << 27)) {
		tp->tg3_flags3 |= TG3_FLG3_PROTECTED_NVRAM;
		protect = 1;
	}

	nvcfg1 &= NVRAM_CFG1_5752VENDOR_MASK;
	switch (nvcfg1) {
	case FLASH_5755VENDOR_ATMEL_FLASH_1:
	case FLASH_5755VENDOR_ATMEL_FLASH_2:
	case FLASH_5755VENDOR_ATMEL_FLASH_3:
	case FLASH_5755VENDOR_ATMEL_FLASH_5:
		tp->nvram_jedecnum = JEDEC_ATMEL;
		tp->tg3_flags |= TG3_FLAG_NVRAM_BUFFERED;
		tp->tg3_flags2 |= TG3_FLG2_FLASH;
		tp->nvram_pagesize = 264;
		if (nvcfg1 == FLASH_5755VENDOR_ATMEL_FLASH_1 ||
		    nvcfg1 == FLASH_5755VENDOR_ATMEL_FLASH_5)
			tp->nvram_size = (protect ? 0x3e200 :
					  TG3_NVRAM_SIZE_512KB);
		else if (nvcfg1 == FLASH_5755VENDOR_ATMEL_FLASH_2)
			tp->nvram_size = (protect ? 0x1f200 :
					  TG3_NVRAM_SIZE_256KB);
		else
			tp->nvram_size = (protect ? 0x1f200 :
					  TG3_NVRAM_SIZE_128KB);
		break;
	case FLASH_5752VENDOR_ST_M45PE10:
	case FLASH_5752VENDOR_ST_M45PE20:
	case FLASH_5752VENDOR_ST_M45PE40:
		tp->nvram_jedecnum = JEDEC_ST;
		tp->tg3_flags |= TG3_FLAG_NVRAM_BUFFERED;
		tp->tg3_flags2 |= TG3_FLG2_FLASH;
		tp->nvram_pagesize = 256;
		if (nvcfg1 == FLASH_5752VENDOR_ST_M45PE10)
			tp->nvram_size = (protect ?
					  TG3_NVRAM_SIZE_64KB :
					  TG3_NVRAM_SIZE_128KB);
		else if (nvcfg1 == FLASH_5752VENDOR_ST_M45PE20)
			tp->nvram_size = (protect ?
					  TG3_NVRAM_SIZE_64KB :
					  TG3_NVRAM_SIZE_256KB);
		else
			tp->nvram_size = (protect ?
					  TG3_NVRAM_SIZE_128KB :
					  TG3_NVRAM_SIZE_512KB);
		break;
	}
}

static void __devinit tg3_get_5787_nvram_info(struct tg3 *tp)
{
	u32 nvcfg1;

	nvcfg1 = tr32(NVRAM_CFG1);

	switch (nvcfg1 & NVRAM_CFG1_5752VENDOR_MASK) {
	case FLASH_5787VENDOR_ATMEL_EEPROM_64KHZ:
	case FLASH_5787VENDOR_ATMEL_EEPROM_376KHZ:
	case FLASH_5787VENDOR_MICRO_EEPROM_64KHZ:
	case FLASH_5787VENDOR_MICRO_EEPROM_376KHZ:
		tp->nvram_jedecnum = JEDEC_ATMEL;
		tp->tg3_flags |= TG3_FLAG_NVRAM_BUFFERED;
		tp->nvram_pagesize = ATMEL_AT24C512_CHIP_SIZE;

		nvcfg1 &= ~NVRAM_CFG1_COMPAT_BYPASS;
		tw32(NVRAM_CFG1, nvcfg1);
		break;
	case FLASH_5752VENDOR_ATMEL_FLASH_BUFFERED:
	case FLASH_5755VENDOR_ATMEL_FLASH_1:
	case FLASH_5755VENDOR_ATMEL_FLASH_2:
	case FLASH_5755VENDOR_ATMEL_FLASH_3:
		tp->nvram_jedecnum = JEDEC_ATMEL;
		tp->tg3_flags |= TG3_FLAG_NVRAM_BUFFERED;
		tp->tg3_flags2 |= TG3_FLG2_FLASH;
		tp->nvram_pagesize = 264;
		break;
	case FLASH_5752VENDOR_ST_M45PE10:
	case FLASH_5752VENDOR_ST_M45PE20:
	case FLASH_5752VENDOR_ST_M45PE40:
		tp->nvram_jedecnum = JEDEC_ST;
		tp->tg3_flags |= TG3_FLAG_NVRAM_BUFFERED;
		tp->tg3_flags2 |= TG3_FLG2_FLASH;
		tp->nvram_pagesize = 256;
		break;
	}
}

static void __devinit tg3_get_5761_nvram_info(struct tg3 *tp)
{
	u32 nvcfg1, protect = 0;

	nvcfg1 = tr32(NVRAM_CFG1);

	/* NVRAM protection for TPM */
	if (nvcfg1 & (1 << 27)) {
		tp->tg3_flags3 |= TG3_FLG3_PROTECTED_NVRAM;
		protect = 1;
	}

	nvcfg1 &= NVRAM_CFG1_5752VENDOR_MASK;
	switch (nvcfg1) {
	case FLASH_5761VENDOR_ATMEL_ADB021D:
	case FLASH_5761VENDOR_ATMEL_ADB041D:
	case FLASH_5761VENDOR_ATMEL_ADB081D:
	case FLASH_5761VENDOR_ATMEL_ADB161D:
	case FLASH_5761VENDOR_ATMEL_MDB021D:
	case FLASH_5761VENDOR_ATMEL_MDB041D:
	case FLASH_5761VENDOR_ATMEL_MDB081D:
	case FLASH_5761VENDOR_ATMEL_MDB161D:
		tp->nvram_jedecnum = JEDEC_ATMEL;
		tp->tg3_flags |= TG3_FLAG_NVRAM_BUFFERED;
		tp->tg3_flags2 |= TG3_FLG2_FLASH;
		tp->tg3_flags3 |= TG3_FLG3_NO_NVRAM_ADDR_TRANS;
		tp->nvram_pagesize = 256;
		break;
	case FLASH_5761VENDOR_ST_A_M45PE20:
	case FLASH_5761VENDOR_ST_A_M45PE40:
	case FLASH_5761VENDOR_ST_A_M45PE80:
	case FLASH_5761VENDOR_ST_A_M45PE16:
	case FLASH_5761VENDOR_ST_M_M45PE20:
	case FLASH_5761VENDOR_ST_M_M45PE40:
	case FLASH_5761VENDOR_ST_M_M45PE80:
	case FLASH_5761VENDOR_ST_M_M45PE16:
		tp->nvram_jedecnum = JEDEC_ST;
		tp->tg3_flags |= TG3_FLAG_NVRAM_BUFFERED;
		tp->tg3_flags2 |= TG3_FLG2_FLASH;
		tp->nvram_pagesize = 256;
		break;
	}

	if (protect) {
		tp->nvram_size = tr32(NVRAM_ADDR_LOCKOUT);
	} else {
		switch (nvcfg1) {
		case FLASH_5761VENDOR_ATMEL_ADB161D:
		case FLASH_5761VENDOR_ATMEL_MDB161D:
		case FLASH_5761VENDOR_ST_A_M45PE16:
		case FLASH_5761VENDOR_ST_M_M45PE16:
			tp->nvram_size = TG3_NVRAM_SIZE_2MB;
			break;
		case FLASH_5761VENDOR_ATMEL_ADB081D:
		case FLASH_5761VENDOR_ATMEL_MDB081D:
		case FLASH_5761VENDOR_ST_A_M45PE80:
		case FLASH_5761VENDOR_ST_M_M45PE80:
			tp->nvram_size = TG3_NVRAM_SIZE_1MB;
			break;
		case FLASH_5761VENDOR_ATMEL_ADB041D:
		case FLASH_5761VENDOR_ATMEL_MDB041D:
		case FLASH_5761VENDOR_ST_A_M45PE40:
		case FLASH_5761VENDOR_ST_M_M45PE40:
			tp->nvram_size = TG3_NVRAM_SIZE_512KB;
			break;
		case FLASH_5761VENDOR_ATMEL_ADB021D:
		case FLASH_5761VENDOR_ATMEL_MDB021D:
		case FLASH_5761VENDOR_ST_A_M45PE20:
		case FLASH_5761VENDOR_ST_M_M45PE20:
			tp->nvram_size = TG3_NVRAM_SIZE_256KB;
			break;
		}
	}
}

static void __devinit tg3_get_5906_nvram_info(struct tg3 *tp)
{
	tp->nvram_jedecnum = JEDEC_ATMEL;
	tp->tg3_flags |= TG3_FLAG_NVRAM_BUFFERED;
	tp->nvram_pagesize = ATMEL_AT24C512_CHIP_SIZE;
}

static void __devinit tg3_get_57780_nvram_info(struct tg3 *tp)
{
	u32 nvcfg1;

	nvcfg1 = tr32(NVRAM_CFG1);

	switch (nvcfg1 & NVRAM_CFG1_5752VENDOR_MASK) {
	case FLASH_5787VENDOR_ATMEL_EEPROM_376KHZ:
	case FLASH_5787VENDOR_MICRO_EEPROM_376KHZ:
		tp->nvram_jedecnum = JEDEC_ATMEL;
		tp->tg3_flags |= TG3_FLAG_NVRAM_BUFFERED;
		tp->nvram_pagesize = ATMEL_AT24C512_CHIP_SIZE;

		nvcfg1 &= ~NVRAM_CFG1_COMPAT_BYPASS;
		tw32(NVRAM_CFG1, nvcfg1);
		return;
	case FLASH_5752VENDOR_ATMEL_FLASH_BUFFERED:
	case FLASH_57780VENDOR_ATMEL_AT45DB011D:
	case FLASH_57780VENDOR_ATMEL_AT45DB011B:
	case FLASH_57780VENDOR_ATMEL_AT45DB021D:
	case FLASH_57780VENDOR_ATMEL_AT45DB021B:
	case FLASH_57780VENDOR_ATMEL_AT45DB041D:
	case FLASH_57780VENDOR_ATMEL_AT45DB041B:
		tp->nvram_jedecnum = JEDEC_ATMEL;
		tp->tg3_flags |= TG3_FLAG_NVRAM_BUFFERED;
		tp->tg3_flags2 |= TG3_FLG2_FLASH;

		switch (nvcfg1 & NVRAM_CFG1_5752VENDOR_MASK) {
		case FLASH_5752VENDOR_ATMEL_FLASH_BUFFERED:
		case FLASH_57780VENDOR_ATMEL_AT45DB011D:
		case FLASH_57780VENDOR_ATMEL_AT45DB011B:
			tp->nvram_size = TG3_NVRAM_SIZE_128KB;
			break;
		case FLASH_57780VENDOR_ATMEL_AT45DB021D:
		case FLASH_57780VENDOR_ATMEL_AT45DB021B:
			tp->nvram_size = TG3_NVRAM_SIZE_256KB;
			break;
		case FLASH_57780VENDOR_ATMEL_AT45DB041D:
		case FLASH_57780VENDOR_ATMEL_AT45DB041B:
			tp->nvram_size = TG3_NVRAM_SIZE_512KB;
			break;
		}
		break;
	case FLASH_5752VENDOR_ST_M45PE10:
	case FLASH_5752VENDOR_ST_M45PE20:
	case FLASH_5752VENDOR_ST_M45PE40:
		tp->nvram_jedecnum = JEDEC_ST;
		tp->tg3_flags |= TG3_FLAG_NVRAM_BUFFERED;
		tp->tg3_flags2 |= TG3_FLG2_FLASH;

		switch (nvcfg1 & NVRAM_CFG1_5752VENDOR_MASK) {
		case FLASH_5752VENDOR_ST_M45PE10:
			tp->nvram_size = TG3_NVRAM_SIZE_128KB;
			break;
		case FLASH_5752VENDOR_ST_M45PE20:
			tp->nvram_size = TG3_NVRAM_SIZE_256KB;
			break;
		case FLASH_5752VENDOR_ST_M45PE40:
			tp->nvram_size = TG3_NVRAM_SIZE_512KB;
			break;
		}
		break;
	default:
		tp->tg3_flags3 |= TG3_FLG3_NO_NVRAM;
		return;
	}

	tg3_nvram_get_pagesize(tp, nvcfg1);
	if (tp->nvram_pagesize != 264 && tp->nvram_pagesize != 528)
		tp->tg3_flags3 |= TG3_FLG3_NO_NVRAM_ADDR_TRANS;
}


static void __devinit tg3_get_5717_nvram_info(struct tg3 *tp)
{
	u32 nvcfg1;

	nvcfg1 = tr32(NVRAM_CFG1);

	switch (nvcfg1 & NVRAM_CFG1_5752VENDOR_MASK) {
	case FLASH_5717VENDOR_ATMEL_EEPROM:
	case FLASH_5717VENDOR_MICRO_EEPROM:
		tp->nvram_jedecnum = JEDEC_ATMEL;
		tp->tg3_flags |= TG3_FLAG_NVRAM_BUFFERED;
		tp->nvram_pagesize = ATMEL_AT24C512_CHIP_SIZE;

		nvcfg1 &= ~NVRAM_CFG1_COMPAT_BYPASS;
		tw32(NVRAM_CFG1, nvcfg1);
		return;
	case FLASH_5717VENDOR_ATMEL_MDB011D:
	case FLASH_5717VENDOR_ATMEL_ADB011B:
	case FLASH_5717VENDOR_ATMEL_ADB011D:
	case FLASH_5717VENDOR_ATMEL_MDB021D:
	case FLASH_5717VENDOR_ATMEL_ADB021B:
	case FLASH_5717VENDOR_ATMEL_ADB021D:
	case FLASH_5717VENDOR_ATMEL_45USPT:
		tp->nvram_jedecnum = JEDEC_ATMEL;
		tp->tg3_flags |= TG3_FLAG_NVRAM_BUFFERED;
		tp->tg3_flags2 |= TG3_FLG2_FLASH;

		switch (nvcfg1 & NVRAM_CFG1_5752VENDOR_MASK) {
		case FLASH_5717VENDOR_ATMEL_MDB021D:
		case FLASH_5717VENDOR_ATMEL_ADB021B:
		case FLASH_5717VENDOR_ATMEL_ADB021D:
			tp->nvram_size = TG3_NVRAM_SIZE_256KB;
			break;
		default:
			tp->nvram_size = TG3_NVRAM_SIZE_128KB;
			break;
		}
		break;
	case FLASH_5717VENDOR_ST_M_M25PE10:
	case FLASH_5717VENDOR_ST_A_M25PE10:
	case FLASH_5717VENDOR_ST_M_M45PE10:
	case FLASH_5717VENDOR_ST_A_M45PE10:
	case FLASH_5717VENDOR_ST_M_M25PE20:
	case FLASH_5717VENDOR_ST_A_M25PE20:
	case FLASH_5717VENDOR_ST_M_M45PE20:
	case FLASH_5717VENDOR_ST_A_M45PE20:
	case FLASH_5717VENDOR_ST_25USPT:
	case FLASH_5717VENDOR_ST_45USPT:
		tp->nvram_jedecnum = JEDEC_ST;
		tp->tg3_flags |= TG3_FLAG_NVRAM_BUFFERED;
		tp->tg3_flags2 |= TG3_FLG2_FLASH;

		switch (nvcfg1 & NVRAM_CFG1_5752VENDOR_MASK) {
		case FLASH_5717VENDOR_ST_M_M25PE20:
		case FLASH_5717VENDOR_ST_A_M25PE20:
		case FLASH_5717VENDOR_ST_M_M45PE20:
		case FLASH_5717VENDOR_ST_A_M45PE20:
			tp->nvram_size = TG3_NVRAM_SIZE_256KB;
			break;
		default:
			tp->nvram_size = TG3_NVRAM_SIZE_128KB;
			break;
		}
		break;
	default:
		tp->tg3_flags3 |= TG3_FLG3_NO_NVRAM;
		return;
	}

	tg3_nvram_get_pagesize(tp, nvcfg1);
	if (tp->nvram_pagesize != 264 && tp->nvram_pagesize != 528)
		tp->tg3_flags3 |= TG3_FLG3_NO_NVRAM_ADDR_TRANS;
}

/* Chips other than 5700/5701 use the NVRAM for fetching info. */
static void __devinit tg3_nvram_init(struct tg3 *tp)
{
	tw32_f(GRC_EEPROM_ADDR,
	     (EEPROM_ADDR_FSM_RESET |
	      (EEPROM_DEFAULT_CLOCK_PERIOD <<
	       EEPROM_ADDR_CLKPERD_SHIFT)));

	msleep(1);

	/* Enable seeprom accesses. */
	tw32_f(GRC_LOCAL_CTRL,
	     tr32(GRC_LOCAL_CTRL) | GRC_LCLCTRL_AUTO_SEEPROM);
	udelay(100);

	if (GET_ASIC_REV(tp->pci_chip_rev_id) != ASIC_REV_5700 &&
	    GET_ASIC_REV(tp->pci_chip_rev_id) != ASIC_REV_5701) {
		tp->tg3_flags |= TG3_FLAG_NVRAM;

		if (tg3_nvram_lock(tp)) {
			netdev_warn(tp->dev,
				    "Cannot get nvram lock, %s failed\n",
				    __func__);
			return;
		}
		tg3_enable_nvram_access(tp);

		tp->nvram_size = 0;

		if (GET_ASIC_REV(tp->pci_chip_rev_id) == ASIC_REV_5752)
			tg3_get_5752_nvram_info(tp);
		else if (GET_ASIC_REV(tp->pci_chip_rev_id) == ASIC_REV_5755)
			tg3_get_5755_nvram_info(tp);
		else if (GET_ASIC_REV(tp->pci_chip_rev_id) == ASIC_REV_5787 ||
			 GET_ASIC_REV(tp->pci_chip_rev_id) == ASIC_REV_5784 ||
			 GET_ASIC_REV(tp->pci_chip_rev_id) == ASIC_REV_5785)
			tg3_get_5787_nvram_info(tp);
		else if (GET_ASIC_REV(tp->pci_chip_rev_id) == ASIC_REV_5761)
			tg3_get_5761_nvram_info(tp);
		else if (GET_ASIC_REV(tp->pci_chip_rev_id) == ASIC_REV_5906)
			tg3_get_5906_nvram_info(tp);
		else if (GET_ASIC_REV(tp->pci_chip_rev_id) == ASIC_REV_57780 ||
			 GET_ASIC_REV(tp->pci_chip_rev_id) == ASIC_REV_57765)
			tg3_get_57780_nvram_info(tp);
		else if (GET_ASIC_REV(tp->pci_chip_rev_id) == ASIC_REV_5717 ||
			 GET_ASIC_REV(tp->pci_chip_rev_id) == ASIC_REV_5719)
			tg3_get_5717_nvram_info(tp);
		else
			tg3_get_nvram_info(tp);

		if (tp->nvram_size == 0)
			tg3_get_nvram_size(tp);

		tg3_disable_nvram_access(tp);
		tg3_nvram_unlock(tp);

	} else {
		tp->tg3_flags &= ~(TG3_FLAG_NVRAM | TG3_FLAG_NVRAM_BUFFERED);

		tg3_get_eeprom_size(tp);
	}
}

static int tg3_nvram_write_block_using_eeprom(struct tg3 *tp,
				    u32 offset, u32 len, u8 *buf)
{
	int i, j, rc = 0;
	u32 val;

	for (i = 0; i < len; i += 4) {
		u32 addr;
		__be32 data;

		addr = offset + i;

		memcpy(&data, buf + i, 4);

		/*
		 * The SEEPROM interface expects the data to always be opposite
		 * the native endian format.  We accomplish this by reversing
		 * all the operations that would have been performed on the
		 * data from a call to tg3_nvram_read_be32().
		 */
		tw32(GRC_EEPROM_DATA, swab32(be32_to_cpu(data)));

		val = tr32(GRC_EEPROM_ADDR);
		tw32(GRC_EEPROM_ADDR, val | EEPROM_ADDR_COMPLETE);

		val &= ~(EEPROM_ADDR_ADDR_MASK | EEPROM_ADDR_DEVID_MASK |
			EEPROM_ADDR_READ);
		tw32(GRC_EEPROM_ADDR, val |
			(0 << EEPROM_ADDR_DEVID_SHIFT) |
			(addr & EEPROM_ADDR_ADDR_MASK) |
			EEPROM_ADDR_START |
			EEPROM_ADDR_WRITE);

		for (j = 0; j < 1000; j++) {
			val = tr32(GRC_EEPROM_ADDR);

			if (val & EEPROM_ADDR_COMPLETE)
				break;
			msleep(1);
		}
		if (!(val & EEPROM_ADDR_COMPLETE)) {
			rc = -EBUSY;
			break;
		}
	}

	return rc;
}

/* offset and length are dword aligned */
static int tg3_nvram_write_block_unbuffered(struct tg3 *tp, u32 offset, u32 len,
		u8 *buf)
{
	int ret = 0;
	u32 pagesize = tp->nvram_pagesize;
	u32 pagemask = pagesize - 1;
	u32 nvram_cmd;
	u8 *tmp;

	tmp = kmalloc(pagesize, GFP_KERNEL);
	if (tmp == NULL)
		return -ENOMEM;

	while (len) {
		int j;
		u32 phy_addr, page_off, size;

		phy_addr = offset & ~pagemask;

		for (j = 0; j < pagesize; j += 4) {
			ret = tg3_nvram_read_be32(tp, phy_addr + j,
						  (__be32 *) (tmp + j));
			if (ret)
				break;
		}
		if (ret)
			break;

		page_off = offset & pagemask;
		size = pagesize;
		if (len < size)
			size = len;

		len -= size;

		memcpy(tmp + page_off, buf, size);

		offset = offset + (pagesize - page_off);

		tg3_enable_nvram_access(tp);

		/*
		 * Before we can erase the flash page, we need
		 * to issue a special "write enable" command.
		 */
		nvram_cmd = NVRAM_CMD_WREN | NVRAM_CMD_GO | NVRAM_CMD_DONE;

		if (tg3_nvram_exec_cmd(tp, nvram_cmd))
			break;

		/* Erase the target page */
		tw32(NVRAM_ADDR, phy_addr);

		nvram_cmd = NVRAM_CMD_GO | NVRAM_CMD_DONE | NVRAM_CMD_WR |
			NVRAM_CMD_FIRST | NVRAM_CMD_LAST | NVRAM_CMD_ERASE;

		if (tg3_nvram_exec_cmd(tp, nvram_cmd))
			break;

		/* Issue another write enable to start the write. */
		nvram_cmd = NVRAM_CMD_WREN | NVRAM_CMD_GO | NVRAM_CMD_DONE;

		if (tg3_nvram_exec_cmd(tp, nvram_cmd))
			break;

		for (j = 0; j < pagesize; j += 4) {
			__be32 data;

			data = *((__be32 *) (tmp + j));

			tw32(NVRAM_WRDATA, be32_to_cpu(data));

			tw32(NVRAM_ADDR, phy_addr + j);

			nvram_cmd = NVRAM_CMD_GO | NVRAM_CMD_DONE |
				NVRAM_CMD_WR;

			if (j == 0)
				nvram_cmd |= NVRAM_CMD_FIRST;
			else if (j == (pagesize - 4))
				nvram_cmd |= NVRAM_CMD_LAST;

			if ((ret = tg3_nvram_exec_cmd(tp, nvram_cmd)))
				break;
		}
		if (ret)
			break;
	}

	nvram_cmd = NVRAM_CMD_WRDI | NVRAM_CMD_GO | NVRAM_CMD_DONE;
	tg3_nvram_exec_cmd(tp, nvram_cmd);

	kfree(tmp);

	return ret;
}

/* offset and length are dword aligned */
static int tg3_nvram_write_block_buffered(struct tg3 *tp, u32 offset, u32 len,
		u8 *buf)
{
	int i, ret = 0;

	for (i = 0; i < len; i += 4, offset += 4) {
		u32 page_off, phy_addr, nvram_cmd;
		__be32 data;

		memcpy(&data, buf + i, 4);
		tw32(NVRAM_WRDATA, be32_to_cpu(data));

		page_off = offset % tp->nvram_pagesize;

		phy_addr = tg3_nvram_phys_addr(tp, offset);

		tw32(NVRAM_ADDR, phy_addr);

		nvram_cmd = NVRAM_CMD_GO | NVRAM_CMD_DONE | NVRAM_CMD_WR;

		if (page_off == 0 || i == 0)
			nvram_cmd |= NVRAM_CMD_FIRST;
		if (page_off == (tp->nvram_pagesize - 4))
			nvram_cmd |= NVRAM_CMD_LAST;

		if (i == (len - 4))
			nvram_cmd |= NVRAM_CMD_LAST;

		if (GET_ASIC_REV(tp->pci_chip_rev_id) != ASIC_REV_5752 &&
		    !(tp->tg3_flags3 & TG3_FLG3_5755_PLUS) &&
		    (tp->nvram_jedecnum == JEDEC_ST) &&
		    (nvram_cmd & NVRAM_CMD_FIRST)) {

			if ((ret = tg3_nvram_exec_cmd(tp,
				NVRAM_CMD_WREN | NVRAM_CMD_GO |
				NVRAM_CMD_DONE)))

				break;
		}
		if (!(tp->tg3_flags2 & TG3_FLG2_FLASH)) {
			/* We always do complete word writes to eeprom. */
			nvram_cmd |= (NVRAM_CMD_FIRST | NVRAM_CMD_LAST);
		}

		if ((ret = tg3_nvram_exec_cmd(tp, nvram_cmd)))
			break;
	}
	return ret;
}

/* offset and length are dword aligned */
static int tg3_nvram_write_block(struct tg3 *tp, u32 offset, u32 len, u8 *buf)
{
	int ret;

	if (tp->tg3_flags & TG3_FLAG_EEPROM_WRITE_PROT) {
		tw32_f(GRC_LOCAL_CTRL, tp->grc_local_ctrl &
		       ~GRC_LCLCTRL_GPIO_OUTPUT1);
		udelay(40);
	}

	if (!(tp->tg3_flags & TG3_FLAG_NVRAM)) {
		ret = tg3_nvram_write_block_using_eeprom(tp, offset, len, buf);
	} else {
		u32 grc_mode;

		ret = tg3_nvram_lock(tp);
		if (ret)
			return ret;

		tg3_enable_nvram_access(tp);
		if ((tp->tg3_flags2 & TG3_FLG2_5750_PLUS) &&
		    !(tp->tg3_flags3 & TG3_FLG3_PROTECTED_NVRAM))
			tw32(NVRAM_WRITE1, 0x406);

		grc_mode = tr32(GRC_MODE);
		tw32(GRC_MODE, grc_mode | GRC_MODE_NVRAM_WR_ENABLE);

		if ((tp->tg3_flags & TG3_FLAG_NVRAM_BUFFERED) ||
			!(tp->tg3_flags2 & TG3_FLG2_FLASH)) {

			ret = tg3_nvram_write_block_buffered(tp, offset, len,
				buf);
		} else {
			ret = tg3_nvram_write_block_unbuffered(tp, offset, len,
				buf);
		}

		grc_mode = tr32(GRC_MODE);
		tw32(GRC_MODE, grc_mode & ~GRC_MODE_NVRAM_WR_ENABLE);

		tg3_disable_nvram_access(tp);
		tg3_nvram_unlock(tp);
	}

	if (tp->tg3_flags & TG3_FLAG_EEPROM_WRITE_PROT) {
		tw32_f(GRC_LOCAL_CTRL, tp->grc_local_ctrl);
		udelay(40);
	}

	return ret;
}

struct subsys_tbl_ent {
	u16 subsys_vendor, subsys_devid;
	u32 phy_id;
};

static struct subsys_tbl_ent subsys_id_to_phy_id[] __devinitdata = {
	/* Broadcom boards. */
	{ TG3PCI_SUBVENDOR_ID_BROADCOM,
	  TG3PCI_SUBDEVICE_ID_BROADCOM_95700A6, TG3_PHY_ID_BCM5401 },
	{ TG3PCI_SUBVENDOR_ID_BROADCOM,
	  TG3PCI_SUBDEVICE_ID_BROADCOM_95701A5, TG3_PHY_ID_BCM5701 },
	{ TG3PCI_SUBVENDOR_ID_BROADCOM,
	  TG3PCI_SUBDEVICE_ID_BROADCOM_95700T6, TG3_PHY_ID_BCM8002 },
	{ TG3PCI_SUBVENDOR_ID_BROADCOM,
	  TG3PCI_SUBDEVICE_ID_BROADCOM_95700A9, 0 },
	{ TG3PCI_SUBVENDOR_ID_BROADCOM,
	  TG3PCI_SUBDEVICE_ID_BROADCOM_95701T1, TG3_PHY_ID_BCM5701 },
	{ TG3PCI_SUBVENDOR_ID_BROADCOM,
	  TG3PCI_SUBDEVICE_ID_BROADCOM_95701T8, TG3_PHY_ID_BCM5701 },
	{ TG3PCI_SUBVENDOR_ID_BROADCOM,
	  TG3PCI_SUBDEVICE_ID_BROADCOM_95701A7, 0 },
	{ TG3PCI_SUBVENDOR_ID_BROADCOM,
	  TG3PCI_SUBDEVICE_ID_BROADCOM_95701A10, TG3_PHY_ID_BCM5701 },
	{ TG3PCI_SUBVENDOR_ID_BROADCOM,
	  TG3PCI_SUBDEVICE_ID_BROADCOM_95701A12, TG3_PHY_ID_BCM5701 },
	{ TG3PCI_SUBVENDOR_ID_BROADCOM,
	  TG3PCI_SUBDEVICE_ID_BROADCOM_95703AX1, TG3_PHY_ID_BCM5703 },
	{ TG3PCI_SUBVENDOR_ID_BROADCOM,
	  TG3PCI_SUBDEVICE_ID_BROADCOM_95703AX2, TG3_PHY_ID_BCM5703 },

	/* 3com boards. */
	{ TG3PCI_SUBVENDOR_ID_3COM,
	  TG3PCI_SUBDEVICE_ID_3COM_3C996T, TG3_PHY_ID_BCM5401 },
	{ TG3PCI_SUBVENDOR_ID_3COM,
	  TG3PCI_SUBDEVICE_ID_3COM_3C996BT, TG3_PHY_ID_BCM5701 },
	{ TG3PCI_SUBVENDOR_ID_3COM,
	  TG3PCI_SUBDEVICE_ID_3COM_3C996SX, 0 },
	{ TG3PCI_SUBVENDOR_ID_3COM,
	  TG3PCI_SUBDEVICE_ID_3COM_3C1000T, TG3_PHY_ID_BCM5701 },
	{ TG3PCI_SUBVENDOR_ID_3COM,
	  TG3PCI_SUBDEVICE_ID_3COM_3C940BR01, TG3_PHY_ID_BCM5701 },

	/* DELL boards. */
	{ TG3PCI_SUBVENDOR_ID_DELL,
	  TG3PCI_SUBDEVICE_ID_DELL_VIPER, TG3_PHY_ID_BCM5401 },
	{ TG3PCI_SUBVENDOR_ID_DELL,
	  TG3PCI_SUBDEVICE_ID_DELL_JAGUAR, TG3_PHY_ID_BCM5401 },
	{ TG3PCI_SUBVENDOR_ID_DELL,
	  TG3PCI_SUBDEVICE_ID_DELL_MERLOT, TG3_PHY_ID_BCM5411 },
	{ TG3PCI_SUBVENDOR_ID_DELL,
	  TG3PCI_SUBDEVICE_ID_DELL_SLIM_MERLOT, TG3_PHY_ID_BCM5411 },

	/* Compaq boards. */
	{ TG3PCI_SUBVENDOR_ID_COMPAQ,
	  TG3PCI_SUBDEVICE_ID_COMPAQ_BANSHEE, TG3_PHY_ID_BCM5701 },
	{ TG3PCI_SUBVENDOR_ID_COMPAQ,
	  TG3PCI_SUBDEVICE_ID_COMPAQ_BANSHEE_2, TG3_PHY_ID_BCM5701 },
	{ TG3PCI_SUBVENDOR_ID_COMPAQ,
	  TG3PCI_SUBDEVICE_ID_COMPAQ_CHANGELING, 0 },
	{ TG3PCI_SUBVENDOR_ID_COMPAQ,
	  TG3PCI_SUBDEVICE_ID_COMPAQ_NC7780, TG3_PHY_ID_BCM5701 },
	{ TG3PCI_SUBVENDOR_ID_COMPAQ,
	  TG3PCI_SUBDEVICE_ID_COMPAQ_NC7780_2, TG3_PHY_ID_BCM5701 },

	/* IBM boards. */
	{ TG3PCI_SUBVENDOR_ID_IBM,
	  TG3PCI_SUBDEVICE_ID_IBM_5703SAX2, 0 }
};

static struct subsys_tbl_ent * __devinit tg3_lookup_by_subsys(struct tg3 *tp)
{
	int i;

	for (i = 0; i < ARRAY_SIZE(subsys_id_to_phy_id); i++) {
		if ((subsys_id_to_phy_id[i].subsys_vendor ==
		     tp->pdev->subsystem_vendor) &&
		    (subsys_id_to_phy_id[i].subsys_devid ==
		     tp->pdev->subsystem_device))
			return &subsys_id_to_phy_id[i];
	}
	return NULL;
}

static void __devinit tg3_get_eeprom_hw_cfg(struct tg3 *tp)
{
	u32 val;
	u16 pmcsr;

	/* On some early chips the SRAM cannot be accessed in D3hot state,
	 * so need make sure we're in D0.
	 */
	pci_read_config_word(tp->pdev, tp->pm_cap + PCI_PM_CTRL, &pmcsr);
	pmcsr &= ~PCI_PM_CTRL_STATE_MASK;
	pci_write_config_word(tp->pdev, tp->pm_cap + PCI_PM_CTRL, pmcsr);
	msleep(1);

	/* Make sure register accesses (indirect or otherwise)
	 * will function correctly.
	 */
	pci_write_config_dword(tp->pdev, TG3PCI_MISC_HOST_CTRL,
			       tp->misc_host_ctrl);

	/* The memory arbiter has to be enabled in order for SRAM accesses
	 * to succeed.  Normally on powerup the tg3 chip firmware will make
	 * sure it is enabled, but other entities such as system netboot
	 * code might disable it.
	 */
	val = tr32(MEMARB_MODE);
	tw32(MEMARB_MODE, val | MEMARB_MODE_ENABLE);

	tp->phy_id = TG3_PHY_ID_INVALID;
	tp->led_ctrl = LED_CTRL_MODE_PHY_1;

	/* Assume an onboard device and WOL capable by default.  */
	tp->tg3_flags |= TG3_FLAG_EEPROM_WRITE_PROT | TG3_FLAG_WOL_CAP;

	if (GET_ASIC_REV(tp->pci_chip_rev_id) == ASIC_REV_5906) {
		if (!(tr32(PCIE_TRANSACTION_CFG) & PCIE_TRANS_CFG_LOM)) {
			tp->tg3_flags &= ~TG3_FLAG_EEPROM_WRITE_PROT;
			tp->tg3_flags2 |= TG3_FLG2_IS_NIC;
		}
		val = tr32(VCPU_CFGSHDW);
		if (val & VCPU_CFGSHDW_ASPM_DBNC)
			tp->tg3_flags |= TG3_FLAG_ASPM_WORKAROUND;
		if ((val & VCPU_CFGSHDW_WOL_ENABLE) &&
		    (val & VCPU_CFGSHDW_WOL_MAGPKT))
			tp->tg3_flags |= TG3_FLAG_WOL_ENABLE;
		goto done;
	}

	tg3_read_mem(tp, NIC_SRAM_DATA_SIG, &val);
	if (val == NIC_SRAM_DATA_SIG_MAGIC) {
		u32 nic_cfg, led_cfg;
		u32 nic_phy_id, ver, cfg2 = 0, cfg4 = 0, eeprom_phy_id;
		int eeprom_phy_serdes = 0;

		tg3_read_mem(tp, NIC_SRAM_DATA_CFG, &nic_cfg);
		tp->nic_sram_data_cfg = nic_cfg;

		tg3_read_mem(tp, NIC_SRAM_DATA_VER, &ver);
		ver >>= NIC_SRAM_DATA_VER_SHIFT;
		if ((GET_ASIC_REV(tp->pci_chip_rev_id) != ASIC_REV_5700) &&
		    (GET_ASIC_REV(tp->pci_chip_rev_id) != ASIC_REV_5701) &&
		    (GET_ASIC_REV(tp->pci_chip_rev_id) != ASIC_REV_5703) &&
		    (ver > 0) && (ver < 0x100))
			tg3_read_mem(tp, NIC_SRAM_DATA_CFG_2, &cfg2);

		if (GET_ASIC_REV(tp->pci_chip_rev_id) == ASIC_REV_5785)
			tg3_read_mem(tp, NIC_SRAM_DATA_CFG_4, &cfg4);

		if ((nic_cfg & NIC_SRAM_DATA_CFG_PHY_TYPE_MASK) ==
		    NIC_SRAM_DATA_CFG_PHY_TYPE_FIBER)
			eeprom_phy_serdes = 1;

		tg3_read_mem(tp, NIC_SRAM_DATA_PHY_ID, &nic_phy_id);
		if (nic_phy_id != 0) {
			u32 id1 = nic_phy_id & NIC_SRAM_DATA_PHY_ID1_MASK;
			u32 id2 = nic_phy_id & NIC_SRAM_DATA_PHY_ID2_MASK;

			eeprom_phy_id  = (id1 >> 16) << 10;
			eeprom_phy_id |= (id2 & 0xfc00) << 16;
			eeprom_phy_id |= (id2 & 0x03ff) <<  0;
		} else
			eeprom_phy_id = 0;

		tp->phy_id = eeprom_phy_id;
		if (eeprom_phy_serdes) {
			if (!(tp->tg3_flags2 & TG3_FLG2_5705_PLUS))
				tp->phy_flags |= TG3_PHYFLG_PHY_SERDES;
			else
				tp->phy_flags |= TG3_PHYFLG_MII_SERDES;
		}

		if (tp->tg3_flags2 & TG3_FLG2_5750_PLUS)
			led_cfg = cfg2 & (NIC_SRAM_DATA_CFG_LED_MODE_MASK |
				    SHASTA_EXT_LED_MODE_MASK);
		else
			led_cfg = nic_cfg & NIC_SRAM_DATA_CFG_LED_MODE_MASK;

		switch (led_cfg) {
		default:
		case NIC_SRAM_DATA_CFG_LED_MODE_PHY_1:
			tp->led_ctrl = LED_CTRL_MODE_PHY_1;
			break;

		case NIC_SRAM_DATA_CFG_LED_MODE_PHY_2:
			tp->led_ctrl = LED_CTRL_MODE_PHY_2;
			break;

		case NIC_SRAM_DATA_CFG_LED_MODE_MAC:
			tp->led_ctrl = LED_CTRL_MODE_MAC;

			/* Default to PHY_1_MODE if 0 (MAC_MODE) is
			 * read on some older 5700/5701 bootcode.
			 */
			if (GET_ASIC_REV(tp->pci_chip_rev_id) ==
			    ASIC_REV_5700 ||
			    GET_ASIC_REV(tp->pci_chip_rev_id) ==
			    ASIC_REV_5701)
				tp->led_ctrl = LED_CTRL_MODE_PHY_1;

			break;

		case SHASTA_EXT_LED_SHARED:
			tp->led_ctrl = LED_CTRL_MODE_SHARED;
			if (tp->pci_chip_rev_id != CHIPREV_ID_5750_A0 &&
			    tp->pci_chip_rev_id != CHIPREV_ID_5750_A1)
				tp->led_ctrl |= (LED_CTRL_MODE_PHY_1 |
						 LED_CTRL_MODE_PHY_2);
			break;

		case SHASTA_EXT_LED_MAC:
			tp->led_ctrl = LED_CTRL_MODE_SHASTA_MAC;
			break;

		case SHASTA_EXT_LED_COMBO:
			tp->led_ctrl = LED_CTRL_MODE_COMBO;
			if (tp->pci_chip_rev_id != CHIPREV_ID_5750_A0)
				tp->led_ctrl |= (LED_CTRL_MODE_PHY_1 |
						 LED_CTRL_MODE_PHY_2);
			break;

		}

		if ((GET_ASIC_REV(tp->pci_chip_rev_id) == ASIC_REV_5700 ||
		     GET_ASIC_REV(tp->pci_chip_rev_id) == ASIC_REV_5701) &&
		    tp->pdev->subsystem_vendor == PCI_VENDOR_ID_DELL)
			tp->led_ctrl = LED_CTRL_MODE_PHY_2;

		if (GET_CHIP_REV(tp->pci_chip_rev_id) == CHIPREV_5784_AX)
			tp->led_ctrl = LED_CTRL_MODE_PHY_1;

		if (nic_cfg & NIC_SRAM_DATA_CFG_EEPROM_WP) {
			tp->tg3_flags |= TG3_FLAG_EEPROM_WRITE_PROT;
			if ((tp->pdev->subsystem_vendor ==
			     PCI_VENDOR_ID_ARIMA) &&
			    (tp->pdev->subsystem_device == 0x205a ||
			     tp->pdev->subsystem_device == 0x2063))
				tp->tg3_flags &= ~TG3_FLAG_EEPROM_WRITE_PROT;
		} else {
			tp->tg3_flags &= ~TG3_FLAG_EEPROM_WRITE_PROT;
			tp->tg3_flags2 |= TG3_FLG2_IS_NIC;
		}

		if (nic_cfg & NIC_SRAM_DATA_CFG_ASF_ENABLE) {
			tp->tg3_flags |= TG3_FLAG_ENABLE_ASF;
			if (tp->tg3_flags2 & TG3_FLG2_5750_PLUS)
				tp->tg3_flags2 |= TG3_FLG2_ASF_NEW_HANDSHAKE;
		}

		if ((nic_cfg & NIC_SRAM_DATA_CFG_APE_ENABLE) &&
			(tp->tg3_flags2 & TG3_FLG2_5750_PLUS))
			tp->tg3_flags3 |= TG3_FLG3_ENABLE_APE;

		if (tp->phy_flags & TG3_PHYFLG_ANY_SERDES &&
		    !(nic_cfg & NIC_SRAM_DATA_CFG_FIBER_WOL))
			tp->tg3_flags &= ~TG3_FLAG_WOL_CAP;

		if ((tp->tg3_flags & TG3_FLAG_WOL_CAP) &&
		    (nic_cfg & NIC_SRAM_DATA_CFG_WOL_ENABLE))
			tp->tg3_flags |= TG3_FLAG_WOL_ENABLE;

		if (cfg2 & (1 << 17))
			tp->phy_flags |= TG3_PHYFLG_CAPACITIVE_COUPLING;

		/* serdes signal pre-emphasis in register 0x590 set by */
		/* bootcode if bit 18 is set */
		if (cfg2 & (1 << 18))
			tp->phy_flags |= TG3_PHYFLG_SERDES_PREEMPHASIS;

		if (((tp->tg3_flags3 & TG3_FLG3_5717_PLUS) ||
		    ((GET_ASIC_REV(tp->pci_chip_rev_id) == ASIC_REV_5784 &&
		      GET_CHIP_REV(tp->pci_chip_rev_id) != CHIPREV_5784_AX))) &&
		    (cfg2 & NIC_SRAM_DATA_CFG_2_APD_EN))
			tp->phy_flags |= TG3_PHYFLG_ENABLE_APD;

		if ((tp->tg3_flags2 & TG3_FLG2_PCI_EXPRESS) &&
		    GET_ASIC_REV(tp->pci_chip_rev_id) != ASIC_REV_5785 &&
		    !(tp->tg3_flags3 & TG3_FLG3_5717_PLUS)) {
			u32 cfg3;

			tg3_read_mem(tp, NIC_SRAM_DATA_CFG_3, &cfg3);
			if (cfg3 & NIC_SRAM_ASPM_DEBOUNCE)
				tp->tg3_flags |= TG3_FLAG_ASPM_WORKAROUND;
		}

		if (cfg4 & NIC_SRAM_RGMII_INBAND_DISABLE)
			tp->tg3_flags3 |= TG3_FLG3_RGMII_INBAND_DISABLE;
		if (cfg4 & NIC_SRAM_RGMII_EXT_IBND_RX_EN)
			tp->tg3_flags3 |= TG3_FLG3_RGMII_EXT_IBND_RX_EN;
		if (cfg4 & NIC_SRAM_RGMII_EXT_IBND_TX_EN)
			tp->tg3_flags3 |= TG3_FLG3_RGMII_EXT_IBND_TX_EN;
	}
done:
	device_init_wakeup(&tp->pdev->dev, tp->tg3_flags & TG3_FLAG_WOL_CAP);
	device_set_wakeup_enable(&tp->pdev->dev,
				 tp->tg3_flags & TG3_FLAG_WOL_ENABLE);
}

static int __devinit tg3_issue_otp_command(struct tg3 *tp, u32 cmd)
{
	int i;
	u32 val;

	tw32(OTP_CTRL, cmd | OTP_CTRL_OTP_CMD_START);
	tw32(OTP_CTRL, cmd);

	/* Wait for up to 1 ms for command to execute. */
	for (i = 0; i < 100; i++) {
		val = tr32(OTP_STATUS);
		if (val & OTP_STATUS_CMD_DONE)
			break;
		udelay(10);
	}

	return (val & OTP_STATUS_CMD_DONE) ? 0 : -EBUSY;
}

/* Read the gphy configuration from the OTP region of the chip.  The gphy
 * configuration is a 32-bit value that straddles the alignment boundary.
 * We do two 32-bit reads and then shift and merge the results.
 */
static u32 __devinit tg3_read_otp_phycfg(struct tg3 *tp)
{
	u32 bhalf_otp, thalf_otp;

	tw32(OTP_MODE, OTP_MODE_OTP_THRU_GRC);

	if (tg3_issue_otp_command(tp, OTP_CTRL_OTP_CMD_INIT))
		return 0;

	tw32(OTP_ADDRESS, OTP_ADDRESS_MAGIC1);

	if (tg3_issue_otp_command(tp, OTP_CTRL_OTP_CMD_READ))
		return 0;

	thalf_otp = tr32(OTP_READ_DATA);

	tw32(OTP_ADDRESS, OTP_ADDRESS_MAGIC2);

	if (tg3_issue_otp_command(tp, OTP_CTRL_OTP_CMD_READ))
		return 0;

	bhalf_otp = tr32(OTP_READ_DATA);

	return ((thalf_otp & 0x0000ffff) << 16) | (bhalf_otp >> 16);
}

static int __devinit tg3_phy_probe(struct tg3 *tp)
{
	u32 hw_phy_id_1, hw_phy_id_2;
	u32 hw_phy_id, hw_phy_id_masked;
	int err;

	if (tp->tg3_flags3 & TG3_FLG3_USE_PHYLIB)
		return tg3_phy_init(tp);

	/* Reading the PHY ID register can conflict with ASF
	 * firmware access to the PHY hardware.
	 */
	err = 0;
	if ((tp->tg3_flags & TG3_FLAG_ENABLE_ASF) ||
	    (tp->tg3_flags3 & TG3_FLG3_ENABLE_APE)) {
		hw_phy_id = hw_phy_id_masked = TG3_PHY_ID_INVALID;
	} else {
		/* Now read the physical PHY_ID from the chip and verify
		 * that it is sane.  If it doesn't look good, we fall back
		 * to either the hard-coded table based PHY_ID and failing
		 * that the value found in the eeprom area.
		 */
		err |= tg3_readphy(tp, MII_PHYSID1, &hw_phy_id_1);
		err |= tg3_readphy(tp, MII_PHYSID2, &hw_phy_id_2);

		hw_phy_id  = (hw_phy_id_1 & 0xffff) << 10;
		hw_phy_id |= (hw_phy_id_2 & 0xfc00) << 16;
		hw_phy_id |= (hw_phy_id_2 & 0x03ff) <<  0;

		hw_phy_id_masked = hw_phy_id & TG3_PHY_ID_MASK;
	}

	if (!err && TG3_KNOWN_PHY_ID(hw_phy_id_masked)) {
		tp->phy_id = hw_phy_id;
		if (hw_phy_id_masked == TG3_PHY_ID_BCM8002)
			tp->phy_flags |= TG3_PHYFLG_PHY_SERDES;
		else
			tp->phy_flags &= ~TG3_PHYFLG_PHY_SERDES;
	} else {
		if (tp->phy_id != TG3_PHY_ID_INVALID) {
			/* Do nothing, phy ID already set up in
			 * tg3_get_eeprom_hw_cfg().
			 */
		} else {
			struct subsys_tbl_ent *p;

			/* No eeprom signature?  Try the hardcoded
			 * subsys device table.
			 */
			p = tg3_lookup_by_subsys(tp);
			if (!p)
				return -ENODEV;

			tp->phy_id = p->phy_id;
			if (!tp->phy_id ||
			    tp->phy_id == TG3_PHY_ID_BCM8002)
				tp->phy_flags |= TG3_PHYFLG_PHY_SERDES;
		}
	}

<<<<<<< HEAD
	if (tp->pdev->device == TG3PCI_DEVICE_TIGON3_5718 ||
	    (GET_ASIC_REV(tp->pci_chip_rev_id) == ASIC_REV_57765 &&
	     tp->pci_chip_rev_id != CHIPREV_ID_57765_A0))
=======
	if (!(tp->phy_flags & TG3_PHYFLG_ANY_SERDES) &&
	    ((tp->pdev->device == TG3PCI_DEVICE_TIGON3_5718 &&
	      tp->pci_chip_rev_id != CHIPREV_ID_5717_A0) ||
	     (GET_ASIC_REV(tp->pci_chip_rev_id) == ASIC_REV_57765 &&
	      tp->pci_chip_rev_id != CHIPREV_ID_57765_A0)))
>>>>>>> 3cbea436
		tp->phy_flags |= TG3_PHYFLG_EEE_CAP;

	if (!(tp->phy_flags & TG3_PHYFLG_ANY_SERDES) &&
	    !(tp->tg3_flags3 & TG3_FLG3_ENABLE_APE) &&
	    !(tp->tg3_flags & TG3_FLAG_ENABLE_ASF)) {
		u32 bmsr, adv_reg, tg3_ctrl, mask;

		tg3_readphy(tp, MII_BMSR, &bmsr);
		if (!tg3_readphy(tp, MII_BMSR, &bmsr) &&
		    (bmsr & BMSR_LSTATUS))
			goto skip_phy_reset;

		err = tg3_phy_reset(tp);
		if (err)
			return err;

		adv_reg = (ADVERTISE_10HALF | ADVERTISE_10FULL |
			   ADVERTISE_100HALF | ADVERTISE_100FULL |
			   ADVERTISE_CSMA | ADVERTISE_PAUSE_CAP);
		tg3_ctrl = 0;
		if (!(tp->phy_flags & TG3_PHYFLG_10_100_ONLY)) {
			tg3_ctrl = (MII_TG3_CTRL_ADV_1000_HALF |
				    MII_TG3_CTRL_ADV_1000_FULL);
			if (tp->pci_chip_rev_id == CHIPREV_ID_5701_A0 ||
			    tp->pci_chip_rev_id == CHIPREV_ID_5701_B0)
				tg3_ctrl |= (MII_TG3_CTRL_AS_MASTER |
					     MII_TG3_CTRL_ENABLE_AS_MASTER);
		}

		mask = (ADVERTISED_10baseT_Half | ADVERTISED_10baseT_Full |
			ADVERTISED_100baseT_Half | ADVERTISED_100baseT_Full |
			ADVERTISED_1000baseT_Half | ADVERTISED_1000baseT_Full);
		if (!tg3_copper_is_advertising_all(tp, mask)) {
			tg3_writephy(tp, MII_ADVERTISE, adv_reg);

			if (!(tp->phy_flags & TG3_PHYFLG_10_100_ONLY))
				tg3_writephy(tp, MII_TG3_CTRL, tg3_ctrl);

			tg3_writephy(tp, MII_BMCR,
				     BMCR_ANENABLE | BMCR_ANRESTART);
		}
		tg3_phy_set_wirespeed(tp);

		tg3_writephy(tp, MII_ADVERTISE, adv_reg);
		if (!(tp->phy_flags & TG3_PHYFLG_10_100_ONLY))
			tg3_writephy(tp, MII_TG3_CTRL, tg3_ctrl);
	}

skip_phy_reset:
	if ((tp->phy_id & TG3_PHY_ID_MASK) == TG3_PHY_ID_BCM5401) {
		err = tg3_init_5401phy_dsp(tp);
		if (err)
			return err;

		err = tg3_init_5401phy_dsp(tp);
	}

	if (tp->phy_flags & TG3_PHYFLG_ANY_SERDES)
		tp->link_config.advertising =
			(ADVERTISED_1000baseT_Half |
			 ADVERTISED_1000baseT_Full |
			 ADVERTISED_Autoneg |
			 ADVERTISED_FIBRE);
	if (tp->phy_flags & TG3_PHYFLG_10_100_ONLY)
		tp->link_config.advertising &=
			~(ADVERTISED_1000baseT_Half |
			  ADVERTISED_1000baseT_Full);

	return err;
}

static void __devinit tg3_read_vpd(struct tg3 *tp)
{
	u8 *vpd_data;
	unsigned int block_end, rosize, len;
	int j, i = 0;
	u32 magic;

	if ((tp->tg3_flags3 & TG3_FLG3_NO_NVRAM) ||
	    tg3_nvram_read(tp, 0x0, &magic))
		goto out_no_vpd;

	vpd_data = kmalloc(TG3_NVM_VPD_LEN, GFP_KERNEL);
	if (!vpd_data)
		goto out_no_vpd;

	if (magic == TG3_EEPROM_MAGIC) {
		for (i = 0; i < TG3_NVM_VPD_LEN; i += 4) {
			u32 tmp;

			/* The data is in little-endian format in NVRAM.
			 * Use the big-endian read routines to preserve
			 * the byte order as it exists in NVRAM.
			 */
			if (tg3_nvram_read_be32(tp, TG3_NVM_VPD_OFF + i, &tmp))
				goto out_not_found;

			memcpy(&vpd_data[i], &tmp, sizeof(tmp));
		}
	} else {
		ssize_t cnt;
		unsigned int pos = 0;

		for (; pos < TG3_NVM_VPD_LEN && i < 3; i++, pos += cnt) {
			cnt = pci_read_vpd(tp->pdev, pos,
					   TG3_NVM_VPD_LEN - pos,
					   &vpd_data[pos]);
			if (cnt == -ETIMEDOUT || cnt == -EINTR)
				cnt = 0;
			else if (cnt < 0)
				goto out_not_found;
		}
		if (pos != TG3_NVM_VPD_LEN)
			goto out_not_found;
	}

	i = pci_vpd_find_tag(vpd_data, 0, TG3_NVM_VPD_LEN,
			     PCI_VPD_LRDT_RO_DATA);
	if (i < 0)
		goto out_not_found;

	rosize = pci_vpd_lrdt_size(&vpd_data[i]);
	block_end = i + PCI_VPD_LRDT_TAG_SIZE + rosize;
	i += PCI_VPD_LRDT_TAG_SIZE;

	if (block_end > TG3_NVM_VPD_LEN)
		goto out_not_found;

	j = pci_vpd_find_info_keyword(vpd_data, i, rosize,
				      PCI_VPD_RO_KEYWORD_MFR_ID);
	if (j > 0) {
		len = pci_vpd_info_field_size(&vpd_data[j]);

		j += PCI_VPD_INFO_FLD_HDR_SIZE;
		if (j + len > block_end || len != 4 ||
		    memcmp(&vpd_data[j], "1028", 4))
			goto partno;

		j = pci_vpd_find_info_keyword(vpd_data, i, rosize,
					      PCI_VPD_RO_KEYWORD_VENDOR0);
		if (j < 0)
			goto partno;

		len = pci_vpd_info_field_size(&vpd_data[j]);

		j += PCI_VPD_INFO_FLD_HDR_SIZE;
		if (j + len > block_end)
			goto partno;

		memcpy(tp->fw_ver, &vpd_data[j], len);
		strncat(tp->fw_ver, " bc ", TG3_NVM_VPD_LEN - len - 1);
	}

partno:
	i = pci_vpd_find_info_keyword(vpd_data, i, rosize,
				      PCI_VPD_RO_KEYWORD_PARTNO);
	if (i < 0)
		goto out_not_found;

	len = pci_vpd_info_field_size(&vpd_data[i]);

	i += PCI_VPD_INFO_FLD_HDR_SIZE;
	if (len > TG3_BPN_SIZE ||
	    (len + i) > TG3_NVM_VPD_LEN)
		goto out_not_found;

	memcpy(tp->board_part_number, &vpd_data[i], len);

out_not_found:
	kfree(vpd_data);
	if (tp->board_part_number[0])
		return;

out_no_vpd:
	if (GET_ASIC_REV(tp->pci_chip_rev_id) == ASIC_REV_5717) {
		if (tp->pdev->device == TG3PCI_DEVICE_TIGON3_5717)
			strcpy(tp->board_part_number, "BCM5717");
		else if (tp->pdev->device == TG3PCI_DEVICE_TIGON3_5718)
			strcpy(tp->board_part_number, "BCM5718");
		else
			goto nomatch;
	} else if (GET_ASIC_REV(tp->pci_chip_rev_id) == ASIC_REV_57780) {
		if (tp->pdev->device == TG3PCI_DEVICE_TIGON3_57780)
			strcpy(tp->board_part_number, "BCM57780");
		else if (tp->pdev->device == TG3PCI_DEVICE_TIGON3_57760)
			strcpy(tp->board_part_number, "BCM57760");
		else if (tp->pdev->device == TG3PCI_DEVICE_TIGON3_57790)
			strcpy(tp->board_part_number, "BCM57790");
		else if (tp->pdev->device == TG3PCI_DEVICE_TIGON3_57788)
			strcpy(tp->board_part_number, "BCM57788");
		else
			goto nomatch;
	} else if (GET_ASIC_REV(tp->pci_chip_rev_id) == ASIC_REV_57765) {
		if (tp->pdev->device == TG3PCI_DEVICE_TIGON3_57761)
			strcpy(tp->board_part_number, "BCM57761");
		else if (tp->pdev->device == TG3PCI_DEVICE_TIGON3_57765)
			strcpy(tp->board_part_number, "BCM57765");
		else if (tp->pdev->device == TG3PCI_DEVICE_TIGON3_57781)
			strcpy(tp->board_part_number, "BCM57781");
		else if (tp->pdev->device == TG3PCI_DEVICE_TIGON3_57785)
			strcpy(tp->board_part_number, "BCM57785");
		else if (tp->pdev->device == TG3PCI_DEVICE_TIGON3_57791)
			strcpy(tp->board_part_number, "BCM57791");
		else if (tp->pdev->device == TG3PCI_DEVICE_TIGON3_57795)
			strcpy(tp->board_part_number, "BCM57795");
		else
			goto nomatch;
	} else if (GET_ASIC_REV(tp->pci_chip_rev_id) == ASIC_REV_5906) {
		strcpy(tp->board_part_number, "BCM95906");
	} else {
nomatch:
		strcpy(tp->board_part_number, "none");
	}
}

static int __devinit tg3_fw_img_is_valid(struct tg3 *tp, u32 offset)
{
	u32 val;

	if (tg3_nvram_read(tp, offset, &val) ||
	    (val & 0xfc000000) != 0x0c000000 ||
	    tg3_nvram_read(tp, offset + 4, &val) ||
	    val != 0)
		return 0;

	return 1;
}

static void __devinit tg3_read_bc_ver(struct tg3 *tp)
{
	u32 val, offset, start, ver_offset;
	int i, dst_off;
	bool newver = false;

	if (tg3_nvram_read(tp, 0xc, &offset) ||
	    tg3_nvram_read(tp, 0x4, &start))
		return;

	offset = tg3_nvram_logical_addr(tp, offset);

	if (tg3_nvram_read(tp, offset, &val))
		return;

	if ((val & 0xfc000000) == 0x0c000000) {
		if (tg3_nvram_read(tp, offset + 4, &val))
			return;

		if (val == 0)
			newver = true;
	}

	dst_off = strlen(tp->fw_ver);

	if (newver) {
		if (TG3_VER_SIZE - dst_off < 16 ||
		    tg3_nvram_read(tp, offset + 8, &ver_offset))
			return;

		offset = offset + ver_offset - start;
		for (i = 0; i < 16; i += 4) {
			__be32 v;
			if (tg3_nvram_read_be32(tp, offset + i, &v))
				return;

			memcpy(tp->fw_ver + dst_off + i, &v, sizeof(v));
		}
	} else {
		u32 major, minor;

		if (tg3_nvram_read(tp, TG3_NVM_PTREV_BCVER, &ver_offset))
			return;

		major = (ver_offset & TG3_NVM_BCVER_MAJMSK) >>
			TG3_NVM_BCVER_MAJSFT;
		minor = ver_offset & TG3_NVM_BCVER_MINMSK;
		snprintf(&tp->fw_ver[dst_off], TG3_VER_SIZE - dst_off,
			 "v%d.%02d", major, minor);
	}
}

static void __devinit tg3_read_hwsb_ver(struct tg3 *tp)
{
	u32 val, major, minor;

	/* Use native endian representation */
	if (tg3_nvram_read(tp, TG3_NVM_HWSB_CFG1, &val))
		return;

	major = (val & TG3_NVM_HWSB_CFG1_MAJMSK) >>
		TG3_NVM_HWSB_CFG1_MAJSFT;
	minor = (val & TG3_NVM_HWSB_CFG1_MINMSK) >>
		TG3_NVM_HWSB_CFG1_MINSFT;

	snprintf(&tp->fw_ver[0], 32, "sb v%d.%02d", major, minor);
}

static void __devinit tg3_read_sb_ver(struct tg3 *tp, u32 val)
{
	u32 offset, major, minor, build;

	strncat(tp->fw_ver, "sb", TG3_VER_SIZE - strlen(tp->fw_ver) - 1);

	if ((val & TG3_EEPROM_SB_FORMAT_MASK) != TG3_EEPROM_SB_FORMAT_1)
		return;

	switch (val & TG3_EEPROM_SB_REVISION_MASK) {
	case TG3_EEPROM_SB_REVISION_0:
		offset = TG3_EEPROM_SB_F1R0_EDH_OFF;
		break;
	case TG3_EEPROM_SB_REVISION_2:
		offset = TG3_EEPROM_SB_F1R2_EDH_OFF;
		break;
	case TG3_EEPROM_SB_REVISION_3:
		offset = TG3_EEPROM_SB_F1R3_EDH_OFF;
		break;
	case TG3_EEPROM_SB_REVISION_4:
		offset = TG3_EEPROM_SB_F1R4_EDH_OFF;
		break;
	case TG3_EEPROM_SB_REVISION_5:
		offset = TG3_EEPROM_SB_F1R5_EDH_OFF;
		break;
	case TG3_EEPROM_SB_REVISION_6:
		offset = TG3_EEPROM_SB_F1R6_EDH_OFF;
		break;
	default:
		return;
	}

	if (tg3_nvram_read(tp, offset, &val))
		return;

	build = (val & TG3_EEPROM_SB_EDH_BLD_MASK) >>
		TG3_EEPROM_SB_EDH_BLD_SHFT;
	major = (val & TG3_EEPROM_SB_EDH_MAJ_MASK) >>
		TG3_EEPROM_SB_EDH_MAJ_SHFT;
	minor =  val & TG3_EEPROM_SB_EDH_MIN_MASK;

	if (minor > 99 || build > 26)
		return;

	offset = strlen(tp->fw_ver);
	snprintf(&tp->fw_ver[offset], TG3_VER_SIZE - offset,
		 " v%d.%02d", major, minor);

	if (build > 0) {
		offset = strlen(tp->fw_ver);
		if (offset < TG3_VER_SIZE - 1)
			tp->fw_ver[offset] = 'a' + build - 1;
	}
}

static void __devinit tg3_read_mgmtfw_ver(struct tg3 *tp)
{
	u32 val, offset, start;
	int i, vlen;

	for (offset = TG3_NVM_DIR_START;
	     offset < TG3_NVM_DIR_END;
	     offset += TG3_NVM_DIRENT_SIZE) {
		if (tg3_nvram_read(tp, offset, &val))
			return;

		if ((val >> TG3_NVM_DIRTYPE_SHIFT) == TG3_NVM_DIRTYPE_ASFINI)
			break;
	}

	if (offset == TG3_NVM_DIR_END)
		return;

	if (!(tp->tg3_flags2 & TG3_FLG2_5705_PLUS))
		start = 0x08000000;
	else if (tg3_nvram_read(tp, offset - 4, &start))
		return;

	if (tg3_nvram_read(tp, offset + 4, &offset) ||
	    !tg3_fw_img_is_valid(tp, offset) ||
	    tg3_nvram_read(tp, offset + 8, &val))
		return;

	offset += val - start;

	vlen = strlen(tp->fw_ver);

	tp->fw_ver[vlen++] = ',';
	tp->fw_ver[vlen++] = ' ';

	for (i = 0; i < 4; i++) {
		__be32 v;
		if (tg3_nvram_read_be32(tp, offset, &v))
			return;

		offset += sizeof(v);

		if (vlen > TG3_VER_SIZE - sizeof(v)) {
			memcpy(&tp->fw_ver[vlen], &v, TG3_VER_SIZE - vlen);
			break;
		}

		memcpy(&tp->fw_ver[vlen], &v, sizeof(v));
		vlen += sizeof(v);
	}
}

static void __devinit tg3_read_dash_ver(struct tg3 *tp)
{
	int vlen;
	u32 apedata;
	char *fwtype;

	if (!(tp->tg3_flags3 & TG3_FLG3_ENABLE_APE) ||
	    !(tp->tg3_flags  & TG3_FLAG_ENABLE_ASF))
		return;

	apedata = tg3_ape_read32(tp, TG3_APE_SEG_SIG);
	if (apedata != APE_SEG_SIG_MAGIC)
		return;

	apedata = tg3_ape_read32(tp, TG3_APE_FW_STATUS);
	if (!(apedata & APE_FW_STATUS_READY))
		return;

	apedata = tg3_ape_read32(tp, TG3_APE_FW_VERSION);

	if (tg3_ape_read32(tp, TG3_APE_FW_FEATURES) & TG3_APE_FW_FEATURE_NCSI) {
		tp->tg3_flags3 |= TG3_FLG3_APE_HAS_NCSI;
		fwtype = "NCSI";
	} else {
		fwtype = "DASH";
	}

	vlen = strlen(tp->fw_ver);

	snprintf(&tp->fw_ver[vlen], TG3_VER_SIZE - vlen, " %s v%d.%d.%d.%d",
		 fwtype,
		 (apedata & APE_FW_VERSION_MAJMSK) >> APE_FW_VERSION_MAJSFT,
		 (apedata & APE_FW_VERSION_MINMSK) >> APE_FW_VERSION_MINSFT,
		 (apedata & APE_FW_VERSION_REVMSK) >> APE_FW_VERSION_REVSFT,
		 (apedata & APE_FW_VERSION_BLDMSK));
}

static void __devinit tg3_read_fw_ver(struct tg3 *tp)
{
	u32 val;
	bool vpd_vers = false;

	if (tp->fw_ver[0] != 0)
		vpd_vers = true;

	if (tp->tg3_flags3 & TG3_FLG3_NO_NVRAM) {
		strcat(tp->fw_ver, "sb");
		return;
	}

	if (tg3_nvram_read(tp, 0, &val))
		return;

	if (val == TG3_EEPROM_MAGIC)
		tg3_read_bc_ver(tp);
	else if ((val & TG3_EEPROM_MAGIC_FW_MSK) == TG3_EEPROM_MAGIC_FW)
		tg3_read_sb_ver(tp, val);
	else if ((val & TG3_EEPROM_MAGIC_HW_MSK) == TG3_EEPROM_MAGIC_HW)
		tg3_read_hwsb_ver(tp);
	else
		return;

	if (!(tp->tg3_flags & TG3_FLAG_ENABLE_ASF) ||
	     (tp->tg3_flags3 & TG3_FLG3_ENABLE_APE) || vpd_vers)
		goto done;

	tg3_read_mgmtfw_ver(tp);

done:
	tp->fw_ver[TG3_VER_SIZE - 1] = 0;
}

static struct pci_dev * __devinit tg3_find_peer(struct tg3 *);

static void inline vlan_features_add(struct net_device *dev, unsigned long flags)
{
#if TG3_VLAN_TAG_USED
	dev->vlan_features |= flags;
#endif
}

static inline u32 tg3_rx_ret_ring_size(struct tg3 *tp)
{
	if (GET_ASIC_REV(tp->pci_chip_rev_id) == ASIC_REV_5717 ||
	    GET_ASIC_REV(tp->pci_chip_rev_id) == ASIC_REV_5719)
		return 4096;
	else if ((tp->tg3_flags & TG3_FLAG_JUMBO_CAPABLE) &&
		 !(tp->tg3_flags2 & TG3_FLG2_5780_CLASS))
		return 1024;
	else
		return 512;
}

<<<<<<< HEAD
static int __devinit tg3_get_invariants(struct tg3 *tp)
{
	static struct pci_device_id write_reorder_chipsets[] = {
		{ PCI_DEVICE(PCI_VENDOR_ID_AMD,
			     PCI_DEVICE_ID_AMD_FE_GATE_700C) },
		{ PCI_DEVICE(PCI_VENDOR_ID_AMD,
			     PCI_DEVICE_ID_AMD_8131_BRIDGE) },
		{ PCI_DEVICE(PCI_VENDOR_ID_VIA,
			     PCI_DEVICE_ID_VIA_8385_0) },
		{ },
	};
=======
DEFINE_PCI_DEVICE_TABLE(write_reorder_chipsets) = {
	{ PCI_DEVICE(PCI_VENDOR_ID_AMD, PCI_DEVICE_ID_AMD_FE_GATE_700C) },
	{ PCI_DEVICE(PCI_VENDOR_ID_AMD, PCI_DEVICE_ID_AMD_8131_BRIDGE) },
	{ PCI_DEVICE(PCI_VENDOR_ID_VIA, PCI_DEVICE_ID_VIA_8385_0) },
	{ },
};

static int __devinit tg3_get_invariants(struct tg3 *tp)
{
>>>>>>> 3cbea436
	u32 misc_ctrl_reg;
	u32 pci_state_reg, grc_misc_cfg;
	u32 val;
	u16 pci_cmd;
	int err;

	/* Force memory write invalidate off.  If we leave it on,
	 * then on 5700_BX chips we have to enable a workaround.
	 * The workaround is to set the TG3PCI_DMA_RW_CTRL boundary
	 * to match the cacheline size.  The Broadcom driver have this
	 * workaround but turns MWI off all the times so never uses
	 * it.  This seems to suggest that the workaround is insufficient.
	 */
	pci_read_config_word(tp->pdev, PCI_COMMAND, &pci_cmd);
	pci_cmd &= ~PCI_COMMAND_INVALIDATE;
	pci_write_config_word(tp->pdev, PCI_COMMAND, pci_cmd);

	/* It is absolutely critical that TG3PCI_MISC_HOST_CTRL
	 * has the register indirect write enable bit set before
	 * we try to access any of the MMIO registers.  It is also
	 * critical that the PCI-X hw workaround situation is decided
	 * before that as well.
	 */
	pci_read_config_dword(tp->pdev, TG3PCI_MISC_HOST_CTRL,
			      &misc_ctrl_reg);

	tp->pci_chip_rev_id = (misc_ctrl_reg >>
			       MISC_HOST_CTRL_CHIPREV_SHIFT);
	if (GET_ASIC_REV(tp->pci_chip_rev_id) == ASIC_REV_USE_PROD_ID_REG) {
		u32 prod_id_asic_rev;

		if (tp->pdev->device == TG3PCI_DEVICE_TIGON3_5717 ||
		    tp->pdev->device == TG3PCI_DEVICE_TIGON3_5718 ||
		    tp->pdev->device == TG3PCI_DEVICE_TIGON3_5719)
			pci_read_config_dword(tp->pdev,
					      TG3PCI_GEN2_PRODID_ASICREV,
					      &prod_id_asic_rev);
		else if (tp->pdev->device == TG3PCI_DEVICE_TIGON3_57781 ||
			 tp->pdev->device == TG3PCI_DEVICE_TIGON3_57785 ||
			 tp->pdev->device == TG3PCI_DEVICE_TIGON3_57761 ||
			 tp->pdev->device == TG3PCI_DEVICE_TIGON3_57765 ||
			 tp->pdev->device == TG3PCI_DEVICE_TIGON3_57791 ||
			 tp->pdev->device == TG3PCI_DEVICE_TIGON3_57795)
			pci_read_config_dword(tp->pdev,
					      TG3PCI_GEN15_PRODID_ASICREV,
					      &prod_id_asic_rev);
		else
			pci_read_config_dword(tp->pdev, TG3PCI_PRODID_ASICREV,
					      &prod_id_asic_rev);

		tp->pci_chip_rev_id = prod_id_asic_rev;
	}

	/* Wrong chip ID in 5752 A0. This code can be removed later
	 * as A0 is not in production.
	 */
	if (tp->pci_chip_rev_id == CHIPREV_ID_5752_A0_HW)
		tp->pci_chip_rev_id = CHIPREV_ID_5752_A0;

	/* If we have 5702/03 A1 or A2 on certain ICH chipsets,
	 * we need to disable memory and use config. cycles
	 * only to access all registers. The 5702/03 chips
	 * can mistakenly decode the special cycles from the
	 * ICH chipsets as memory write cycles, causing corruption
	 * of register and memory space. Only certain ICH bridges
	 * will drive special cycles with non-zero data during the
	 * address phase which can fall within the 5703's address
	 * range. This is not an ICH bug as the PCI spec allows
	 * non-zero address during special cycles. However, only
	 * these ICH bridges are known to drive non-zero addresses
	 * during special cycles.
	 *
	 * Since special cycles do not cross PCI bridges, we only
	 * enable this workaround if the 5703 is on the secondary
	 * bus of these ICH bridges.
	 */
	if ((tp->pci_chip_rev_id == CHIPREV_ID_5703_A1) ||
	    (tp->pci_chip_rev_id == CHIPREV_ID_5703_A2)) {
		static struct tg3_dev_id {
			u32	vendor;
			u32	device;
			u32	rev;
		} ich_chipsets[] = {
			{ PCI_VENDOR_ID_INTEL, PCI_DEVICE_ID_INTEL_82801AA_8,
			  PCI_ANY_ID },
			{ PCI_VENDOR_ID_INTEL, PCI_DEVICE_ID_INTEL_82801AB_8,
			  PCI_ANY_ID },
			{ PCI_VENDOR_ID_INTEL, PCI_DEVICE_ID_INTEL_82801BA_11,
			  0xa },
			{ PCI_VENDOR_ID_INTEL, PCI_DEVICE_ID_INTEL_82801BA_6,
			  PCI_ANY_ID },
			{ },
		};
		struct tg3_dev_id *pci_id = &ich_chipsets[0];
		struct pci_dev *bridge = NULL;

		while (pci_id->vendor != 0) {
			bridge = pci_get_device(pci_id->vendor, pci_id->device,
						bridge);
			if (!bridge) {
				pci_id++;
				continue;
			}
			if (pci_id->rev != PCI_ANY_ID) {
				if (bridge->revision > pci_id->rev)
					continue;
			}
			if (bridge->subordinate &&
			    (bridge->subordinate->number ==
			     tp->pdev->bus->number)) {

				tp->tg3_flags2 |= TG3_FLG2_ICH_WORKAROUND;
				pci_dev_put(bridge);
				break;
			}
		}
	}

	if ((GET_ASIC_REV(tp->pci_chip_rev_id) == ASIC_REV_5701)) {
		static struct tg3_dev_id {
			u32	vendor;
			u32	device;
		} bridge_chipsets[] = {
			{ PCI_VENDOR_ID_INTEL, PCI_DEVICE_ID_INTEL_PXH_0 },
			{ PCI_VENDOR_ID_INTEL, PCI_DEVICE_ID_INTEL_PXH_1 },
			{ },
		};
		struct tg3_dev_id *pci_id = &bridge_chipsets[0];
		struct pci_dev *bridge = NULL;

		while (pci_id->vendor != 0) {
			bridge = pci_get_device(pci_id->vendor,
						pci_id->device,
						bridge);
			if (!bridge) {
				pci_id++;
				continue;
			}
			if (bridge->subordinate &&
			    (bridge->subordinate->number <=
			     tp->pdev->bus->number) &&
			    (bridge->subordinate->subordinate >=
			     tp->pdev->bus->number)) {
				tp->tg3_flags3 |= TG3_FLG3_5701_DMA_BUG;
				pci_dev_put(bridge);
				break;
			}
		}
	}

	/* The EPB bridge inside 5714, 5715, and 5780 cannot support
	 * DMA addresses > 40-bit. This bridge may have other additional
	 * 57xx devices behind it in some 4-port NIC designs for example.
	 * Any tg3 device found behind the bridge will also need the 40-bit
	 * DMA workaround.
	 */
	if (GET_ASIC_REV(tp->pci_chip_rev_id) == ASIC_REV_5780 ||
	    GET_ASIC_REV(tp->pci_chip_rev_id) == ASIC_REV_5714) {
		tp->tg3_flags2 |= TG3_FLG2_5780_CLASS;
		tp->tg3_flags |= TG3_FLAG_40BIT_DMA_BUG;
		tp->msi_cap = pci_find_capability(tp->pdev, PCI_CAP_ID_MSI);
	} else {
		struct pci_dev *bridge = NULL;

		do {
			bridge = pci_get_device(PCI_VENDOR_ID_SERVERWORKS,
						PCI_DEVICE_ID_SERVERWORKS_EPB,
						bridge);
			if (bridge && bridge->subordinate &&
			    (bridge->subordinate->number <=
			     tp->pdev->bus->number) &&
			    (bridge->subordinate->subordinate >=
			     tp->pdev->bus->number)) {
				tp->tg3_flags |= TG3_FLAG_40BIT_DMA_BUG;
				pci_dev_put(bridge);
				break;
			}
		} while (bridge);
	}

	/* Initialize misc host control in PCI block. */
	tp->misc_host_ctrl |= (misc_ctrl_reg &
			       MISC_HOST_CTRL_CHIPREV);
	pci_write_config_dword(tp->pdev, TG3PCI_MISC_HOST_CTRL,
			       tp->misc_host_ctrl);

	if (GET_ASIC_REV(tp->pci_chip_rev_id) == ASIC_REV_5704 ||
	    GET_ASIC_REV(tp->pci_chip_rev_id) == ASIC_REV_5714 ||
	    GET_ASIC_REV(tp->pci_chip_rev_id) == ASIC_REV_5717)
		tp->pdev_peer = tg3_find_peer(tp);

	if (GET_ASIC_REV(tp->pci_chip_rev_id) == ASIC_REV_5717 ||
	    GET_ASIC_REV(tp->pci_chip_rev_id) == ASIC_REV_5719 ||
	    GET_ASIC_REV(tp->pci_chip_rev_id) == ASIC_REV_57765)
		tp->tg3_flags3 |= TG3_FLG3_5717_PLUS;

	/* Intentionally exclude ASIC_REV_5906 */
	if (GET_ASIC_REV(tp->pci_chip_rev_id) == ASIC_REV_5755 ||
	    GET_ASIC_REV(tp->pci_chip_rev_id) == ASIC_REV_5787 ||
	    GET_ASIC_REV(tp->pci_chip_rev_id) == ASIC_REV_5784 ||
	    GET_ASIC_REV(tp->pci_chip_rev_id) == ASIC_REV_5761 ||
	    GET_ASIC_REV(tp->pci_chip_rev_id) == ASIC_REV_5785 ||
	    GET_ASIC_REV(tp->pci_chip_rev_id) == ASIC_REV_57780 ||
	    (tp->tg3_flags3 & TG3_FLG3_5717_PLUS))
		tp->tg3_flags3 |= TG3_FLG3_5755_PLUS;

	if (GET_ASIC_REV(tp->pci_chip_rev_id) == ASIC_REV_5750 ||
	    GET_ASIC_REV(tp->pci_chip_rev_id) == ASIC_REV_5752 ||
	    GET_ASIC_REV(tp->pci_chip_rev_id) == ASIC_REV_5906 ||
	    (tp->tg3_flags3 & TG3_FLG3_5755_PLUS) ||
	    (tp->tg3_flags2 & TG3_FLG2_5780_CLASS))
		tp->tg3_flags2 |= TG3_FLG2_5750_PLUS;

	if ((GET_ASIC_REV(tp->pci_chip_rev_id) == ASIC_REV_5705) ||
	    (tp->tg3_flags2 & TG3_FLG2_5750_PLUS))
		tp->tg3_flags2 |= TG3_FLG2_5705_PLUS;

	/* 5700 B0 chips do not support checksumming correctly due
	 * to hardware bugs.
	 */
	if (tp->pci_chip_rev_id == CHIPREV_ID_5700_B0)
		tp->tg3_flags |= TG3_FLAG_BROKEN_CHECKSUMS;
	else {
		unsigned long features = NETIF_F_IP_CSUM | NETIF_F_SG | NETIF_F_GRO;

		tp->tg3_flags |= TG3_FLAG_RX_CHECKSUMS;
		if (tp->tg3_flags3 & TG3_FLG3_5755_PLUS)
			features |= NETIF_F_IPV6_CSUM;
		tp->dev->features |= features;
		vlan_features_add(tp->dev, features);
	}

	/* Determine TSO capabilities */
	if (tp->tg3_flags3 & TG3_FLG3_5717_PLUS)
		tp->tg3_flags2 |= TG3_FLG2_HW_TSO_3;
	else if ((tp->tg3_flags3 & TG3_FLG3_5755_PLUS) ||
		 GET_ASIC_REV(tp->pci_chip_rev_id) == ASIC_REV_5906)
		tp->tg3_flags2 |= TG3_FLG2_HW_TSO_2;
	else if (tp->tg3_flags2 & TG3_FLG2_5750_PLUS) {
		tp->tg3_flags2 |= TG3_FLG2_HW_TSO_1 | TG3_FLG2_TSO_BUG;
		if (GET_ASIC_REV(tp->pci_chip_rev_id) == ASIC_REV_5750 &&
		    tp->pci_chip_rev_id >= CHIPREV_ID_5750_C2)
			tp->tg3_flags2 &= ~TG3_FLG2_TSO_BUG;
	} else if (GET_ASIC_REV(tp->pci_chip_rev_id) != ASIC_REV_5700 &&
		   GET_ASIC_REV(tp->pci_chip_rev_id) != ASIC_REV_5701 &&
		   tp->pci_chip_rev_id != CHIPREV_ID_5705_A0) {
		tp->tg3_flags2 |= TG3_FLG2_TSO_BUG;
		if (GET_ASIC_REV(tp->pci_chip_rev_id) == ASIC_REV_5705)
			tp->fw_needed = FIRMWARE_TG3TSO5;
		else
			tp->fw_needed = FIRMWARE_TG3TSO;
	}

	tp->irq_max = 1;

	if (tp->tg3_flags2 & TG3_FLG2_5750_PLUS) {
		tp->tg3_flags |= TG3_FLAG_SUPPORT_MSI;
		if (GET_CHIP_REV(tp->pci_chip_rev_id) == CHIPREV_5750_AX ||
		    GET_CHIP_REV(tp->pci_chip_rev_id) == CHIPREV_5750_BX ||
		    (GET_ASIC_REV(tp->pci_chip_rev_id) == ASIC_REV_5714 &&
		     tp->pci_chip_rev_id <= CHIPREV_ID_5714_A2 &&
		     tp->pdev_peer == tp->pdev))
			tp->tg3_flags &= ~TG3_FLAG_SUPPORT_MSI;

		if ((tp->tg3_flags3 & TG3_FLG3_5755_PLUS) ||
		    GET_ASIC_REV(tp->pci_chip_rev_id) == ASIC_REV_5906) {
			tp->tg3_flags2 |= TG3_FLG2_1SHOT_MSI;
		}

		if (tp->tg3_flags3 & TG3_FLG3_5717_PLUS) {
			tp->tg3_flags |= TG3_FLAG_SUPPORT_MSIX;
			tp->irq_max = TG3_IRQ_MAX_VECS;
		}
	}

	if (GET_ASIC_REV(tp->pci_chip_rev_id) == ASIC_REV_5717 ||
	    GET_ASIC_REV(tp->pci_chip_rev_id) == ASIC_REV_5719 ||
	    GET_ASIC_REV(tp->pci_chip_rev_id) == ASIC_REV_5906)
		tp->tg3_flags3 |= TG3_FLG3_SHORT_DMA_BUG;
	else if (!(tp->tg3_flags3 & TG3_FLG3_5755_PLUS)) {
		tp->tg3_flags3 |= TG3_FLG3_4G_DMA_BNDRY_BUG;
		tp->tg3_flags3 |= TG3_FLG3_40BIT_DMA_LIMIT_BUG;
	}

	if (tp->tg3_flags3 & TG3_FLG3_5717_PLUS)
		tp->tg3_flags3 |= TG3_FLG3_USE_JUMBO_BDFLAG;

	if (!(tp->tg3_flags2 & TG3_FLG2_5705_PLUS) ||
	    (tp->tg3_flags2 & TG3_FLG2_5780_CLASS) ||
	    (tp->tg3_flags3 & TG3_FLG3_USE_JUMBO_BDFLAG))
		tp->tg3_flags |= TG3_FLAG_JUMBO_CAPABLE;

	pci_read_config_dword(tp->pdev, TG3PCI_PCISTATE,
			      &pci_state_reg);

	tp->pcie_cap = pci_find_capability(tp->pdev, PCI_CAP_ID_EXP);
	if (tp->pcie_cap != 0) {
		u16 lnkctl;

		tp->tg3_flags2 |= TG3_FLG2_PCI_EXPRESS;

		tp->pcie_readrq = 4096;
		if (GET_ASIC_REV(tp->pci_chip_rev_id) == ASIC_REV_5719) {
			u16 word;

			pci_read_config_word(tp->pdev,
					     tp->pcie_cap + PCI_EXP_LNKSTA,
					     &word);
			switch (word & PCI_EXP_LNKSTA_CLS) {
			case PCI_EXP_LNKSTA_CLS_2_5GB:
				word &= PCI_EXP_LNKSTA_NLW;
				word >>= PCI_EXP_LNKSTA_NLW_SHIFT;
				switch (word) {
				case 2:
					tp->pcie_readrq = 2048;
					break;
				case 4:
					tp->pcie_readrq = 1024;
					break;
				}
				break;

			case PCI_EXP_LNKSTA_CLS_5_0GB:
				word &= PCI_EXP_LNKSTA_NLW;
				word >>= PCI_EXP_LNKSTA_NLW_SHIFT;
				switch (word) {
				case 1:
					tp->pcie_readrq = 2048;
					break;
				case 2:
					tp->pcie_readrq = 1024;
					break;
				case 4:
					tp->pcie_readrq = 512;
					break;
				}
			}
		}

		pcie_set_readrq(tp->pdev, tp->pcie_readrq);

		pci_read_config_word(tp->pdev,
				     tp->pcie_cap + PCI_EXP_LNKCTL,
				     &lnkctl);
		if (lnkctl & PCI_EXP_LNKCTL_CLKREQ_EN) {
			if (GET_ASIC_REV(tp->pci_chip_rev_id) == ASIC_REV_5906)
				tp->tg3_flags2 &= ~TG3_FLG2_HW_TSO_2;
			if (GET_ASIC_REV(tp->pci_chip_rev_id) == ASIC_REV_5784 ||
			    GET_ASIC_REV(tp->pci_chip_rev_id) == ASIC_REV_5761 ||
			    tp->pci_chip_rev_id == CHIPREV_ID_57780_A0 ||
			    tp->pci_chip_rev_id == CHIPREV_ID_57780_A1)
				tp->tg3_flags3 |= TG3_FLG3_CLKREQ_BUG;
		} else if (tp->pci_chip_rev_id == CHIPREV_ID_5717_A0) {
			tp->tg3_flags3 |= TG3_FLG3_L1PLLPD_EN;
		}
	} else if (GET_ASIC_REV(tp->pci_chip_rev_id) == ASIC_REV_5785) {
		tp->tg3_flags2 |= TG3_FLG2_PCI_EXPRESS;
	} else if (!(tp->tg3_flags2 & TG3_FLG2_5705_PLUS) ||
		   (tp->tg3_flags2 & TG3_FLG2_5780_CLASS)) {
		tp->pcix_cap = pci_find_capability(tp->pdev, PCI_CAP_ID_PCIX);
		if (!tp->pcix_cap) {
			dev_err(&tp->pdev->dev,
				"Cannot find PCI-X capability, aborting\n");
			return -EIO;
		}

		if (!(pci_state_reg & PCISTATE_CONV_PCI_MODE))
			tp->tg3_flags |= TG3_FLAG_PCIX_MODE;
	}

	/* If we have an AMD 762 or VIA K8T800 chipset, write
	 * reordering to the mailbox registers done by the host
	 * controller can cause major troubles.  We read back from
	 * every mailbox register write to force the writes to be
	 * posted to the chip in order.
	 */
	if (pci_dev_present(write_reorder_chipsets) &&
	    !(tp->tg3_flags2 & TG3_FLG2_PCI_EXPRESS))
		tp->tg3_flags |= TG3_FLAG_MBOX_WRITE_REORDER;

	pci_read_config_byte(tp->pdev, PCI_CACHE_LINE_SIZE,
			     &tp->pci_cacheline_sz);
	pci_read_config_byte(tp->pdev, PCI_LATENCY_TIMER,
			     &tp->pci_lat_timer);
	if (GET_ASIC_REV(tp->pci_chip_rev_id) == ASIC_REV_5703 &&
	    tp->pci_lat_timer < 64) {
		tp->pci_lat_timer = 64;
		pci_write_config_byte(tp->pdev, PCI_LATENCY_TIMER,
				      tp->pci_lat_timer);
	}

	if (GET_CHIP_REV(tp->pci_chip_rev_id) == CHIPREV_5700_BX) {
		/* 5700 BX chips need to have their TX producer index
		 * mailboxes written twice to workaround a bug.
		 */
		tp->tg3_flags |= TG3_FLAG_TXD_MBOX_HWBUG;

		/* If we are in PCI-X mode, enable register write workaround.
		 *
		 * The workaround is to use indirect register accesses
		 * for all chip writes not to mailbox registers.
		 */
		if (tp->tg3_flags & TG3_FLAG_PCIX_MODE) {
			u32 pm_reg;

			tp->tg3_flags |= TG3_FLAG_PCIX_TARGET_HWBUG;

			/* The chip can have it's power management PCI config
			 * space registers clobbered due to this bug.
			 * So explicitly force the chip into D0 here.
			 */
			pci_read_config_dword(tp->pdev,
					      tp->pm_cap + PCI_PM_CTRL,
					      &pm_reg);
			pm_reg &= ~PCI_PM_CTRL_STATE_MASK;
			pm_reg |= PCI_PM_CTRL_PME_ENABLE | 0 /* D0 */;
			pci_write_config_dword(tp->pdev,
					       tp->pm_cap + PCI_PM_CTRL,
					       pm_reg);

			/* Also, force SERR#/PERR# in PCI command. */
			pci_read_config_word(tp->pdev, PCI_COMMAND, &pci_cmd);
			pci_cmd |= PCI_COMMAND_PARITY | PCI_COMMAND_SERR;
			pci_write_config_word(tp->pdev, PCI_COMMAND, pci_cmd);
		}
	}

	if ((pci_state_reg & PCISTATE_BUS_SPEED_HIGH) != 0)
		tp->tg3_flags |= TG3_FLAG_PCI_HIGH_SPEED;
	if ((pci_state_reg & PCISTATE_BUS_32BIT) != 0)
		tp->tg3_flags |= TG3_FLAG_PCI_32BIT;

	/* Chip-specific fixup from Broadcom driver */
	if ((tp->pci_chip_rev_id == CHIPREV_ID_5704_A0) &&
	    (!(pci_state_reg & PCISTATE_RETRY_SAME_DMA))) {
		pci_state_reg |= PCISTATE_RETRY_SAME_DMA;
		pci_write_config_dword(tp->pdev, TG3PCI_PCISTATE, pci_state_reg);
	}

	/* Default fast path register access methods */
	tp->read32 = tg3_read32;
	tp->write32 = tg3_write32;
	tp->read32_mbox = tg3_read32;
	tp->write32_mbox = tg3_write32;
	tp->write32_tx_mbox = tg3_write32;
	tp->write32_rx_mbox = tg3_write32;

	/* Various workaround register access methods */
	if (tp->tg3_flags & TG3_FLAG_PCIX_TARGET_HWBUG)
		tp->write32 = tg3_write_indirect_reg32;
	else if (GET_ASIC_REV(tp->pci_chip_rev_id) == ASIC_REV_5701 ||
		 ((tp->tg3_flags2 & TG3_FLG2_PCI_EXPRESS) &&
		  tp->pci_chip_rev_id == CHIPREV_ID_5750_A0)) {
		/*
		 * Back to back register writes can cause problems on these
		 * chips, the workaround is to read back all reg writes
		 * except those to mailbox regs.
		 *
		 * See tg3_write_indirect_reg32().
		 */
		tp->write32 = tg3_write_flush_reg32;
	}

	if ((tp->tg3_flags & TG3_FLAG_TXD_MBOX_HWBUG) ||
	    (tp->tg3_flags & TG3_FLAG_MBOX_WRITE_REORDER)) {
		tp->write32_tx_mbox = tg3_write32_tx_mbox;
		if (tp->tg3_flags & TG3_FLAG_MBOX_WRITE_REORDER)
			tp->write32_rx_mbox = tg3_write_flush_reg32;
	}

	if (tp->tg3_flags2 & TG3_FLG2_ICH_WORKAROUND) {
		tp->read32 = tg3_read_indirect_reg32;
		tp->write32 = tg3_write_indirect_reg32;
		tp->read32_mbox = tg3_read_indirect_mbox;
		tp->write32_mbox = tg3_write_indirect_mbox;
		tp->write32_tx_mbox = tg3_write_indirect_mbox;
		tp->write32_rx_mbox = tg3_write_indirect_mbox;

		iounmap(tp->regs);
		tp->regs = NULL;

		pci_read_config_word(tp->pdev, PCI_COMMAND, &pci_cmd);
		pci_cmd &= ~PCI_COMMAND_MEMORY;
		pci_write_config_word(tp->pdev, PCI_COMMAND, pci_cmd);
	}
	if (GET_ASIC_REV(tp->pci_chip_rev_id) == ASIC_REV_5906) {
		tp->read32_mbox = tg3_read32_mbox_5906;
		tp->write32_mbox = tg3_write32_mbox_5906;
		tp->write32_tx_mbox = tg3_write32_mbox_5906;
		tp->write32_rx_mbox = tg3_write32_mbox_5906;
	}

	if (tp->write32 == tg3_write_indirect_reg32 ||
	    ((tp->tg3_flags & TG3_FLAG_PCIX_MODE) &&
	     (GET_ASIC_REV(tp->pci_chip_rev_id) == ASIC_REV_5700 ||
	      GET_ASIC_REV(tp->pci_chip_rev_id) == ASIC_REV_5701)))
		tp->tg3_flags |= TG3_FLAG_SRAM_USE_CONFIG;

	/* Get eeprom hw config before calling tg3_set_power_state().
	 * In particular, the TG3_FLG2_IS_NIC flag must be
	 * determined before calling tg3_set_power_state() so that
	 * we know whether or not to switch out of Vaux power.
	 * When the flag is set, it means that GPIO1 is used for eeprom
	 * write protect and also implies that it is a LOM where GPIOs
	 * are not used to switch power.
	 */
	tg3_get_eeprom_hw_cfg(tp);

	if (tp->tg3_flags3 & TG3_FLG3_ENABLE_APE) {
		/* Allow reads and writes to the
		 * APE register and memory space.
		 */
		pci_state_reg |= PCISTATE_ALLOW_APE_CTLSPC_WR |
				 PCISTATE_ALLOW_APE_SHMEM_WR |
				 PCISTATE_ALLOW_APE_PSPACE_WR;
		pci_write_config_dword(tp->pdev, TG3PCI_PCISTATE,
				       pci_state_reg);
	}

	if (GET_ASIC_REV(tp->pci_chip_rev_id) == ASIC_REV_5784 ||
	    GET_ASIC_REV(tp->pci_chip_rev_id) == ASIC_REV_5761 ||
	    GET_ASIC_REV(tp->pci_chip_rev_id) == ASIC_REV_5785 ||
	    GET_ASIC_REV(tp->pci_chip_rev_id) == ASIC_REV_57780 ||
	    (tp->tg3_flags3 & TG3_FLG3_5717_PLUS))
		tp->tg3_flags |= TG3_FLAG_CPMU_PRESENT;

	/* Set up tp->grc_local_ctrl before calling tg_power_up().
	 * GPIO1 driven high will bring 5700's external PHY out of reset.
	 * It is also used as eeprom write protect on LOMs.
	 */
	tp->grc_local_ctrl = GRC_LCLCTRL_INT_ON_ATTN | GRC_LCLCTRL_AUTO_SEEPROM;
	if ((GET_ASIC_REV(tp->pci_chip_rev_id) == ASIC_REV_5700) ||
	    (tp->tg3_flags & TG3_FLAG_EEPROM_WRITE_PROT))
		tp->grc_local_ctrl |= (GRC_LCLCTRL_GPIO_OE1 |
				       GRC_LCLCTRL_GPIO_OUTPUT1);
	/* Unused GPIO3 must be driven as output on 5752 because there
	 * are no pull-up resistors on unused GPIO pins.
	 */
	else if (GET_ASIC_REV(tp->pci_chip_rev_id) == ASIC_REV_5752)
		tp->grc_local_ctrl |= GRC_LCLCTRL_GPIO_OE3;

	if (GET_ASIC_REV(tp->pci_chip_rev_id) == ASIC_REV_5755 ||
	    GET_ASIC_REV(tp->pci_chip_rev_id) == ASIC_REV_57780 ||
	    GET_ASIC_REV(tp->pci_chip_rev_id) == ASIC_REV_57765)
		tp->grc_local_ctrl |= GRC_LCLCTRL_GPIO_UART_SEL;

	if (tp->pdev->device == PCI_DEVICE_ID_TIGON3_5761 ||
	    tp->pdev->device == TG3PCI_DEVICE_TIGON3_5761S) {
		/* Turn off the debug UART. */
		tp->grc_local_ctrl |= GRC_LCLCTRL_GPIO_UART_SEL;
		if (tp->tg3_flags2 & TG3_FLG2_IS_NIC)
			/* Keep VMain power. */
			tp->grc_local_ctrl |= GRC_LCLCTRL_GPIO_OE0 |
					      GRC_LCLCTRL_GPIO_OUTPUT0;
	}

	/* Force the chip into D0. */
	err = tg3_power_up(tp);
	if (err) {
		dev_err(&tp->pdev->dev, "Transition to D0 failed\n");
		return err;
	}

	/* Derive initial jumbo mode from MTU assigned in
	 * ether_setup() via the alloc_etherdev() call
	 */
	if (tp->dev->mtu > ETH_DATA_LEN &&
	    !(tp->tg3_flags2 & TG3_FLG2_5780_CLASS))
		tp->tg3_flags |= TG3_FLAG_JUMBO_RING_ENABLE;

	/* Determine WakeOnLan speed to use. */
	if (GET_ASIC_REV(tp->pci_chip_rev_id) == ASIC_REV_5700 ||
	    tp->pci_chip_rev_id == CHIPREV_ID_5701_A0 ||
	    tp->pci_chip_rev_id == CHIPREV_ID_5701_B0 ||
	    tp->pci_chip_rev_id == CHIPREV_ID_5701_B2) {
		tp->tg3_flags &= ~(TG3_FLAG_WOL_SPEED_100MB);
	} else {
		tp->tg3_flags |= TG3_FLAG_WOL_SPEED_100MB;
	}

	if (GET_ASIC_REV(tp->pci_chip_rev_id) == ASIC_REV_5906)
		tp->phy_flags |= TG3_PHYFLG_IS_FET;

	/* A few boards don't want Ethernet@WireSpeed phy feature */
	if ((GET_ASIC_REV(tp->pci_chip_rev_id) == ASIC_REV_5700) ||
	    ((GET_ASIC_REV(tp->pci_chip_rev_id) == ASIC_REV_5705) &&
	     (tp->pci_chip_rev_id != CHIPREV_ID_5705_A0) &&
	     (tp->pci_chip_rev_id != CHIPREV_ID_5705_A1)) ||
	    (tp->phy_flags & TG3_PHYFLG_IS_FET) ||
	    (tp->phy_flags & TG3_PHYFLG_ANY_SERDES))
		tp->phy_flags |= TG3_PHYFLG_NO_ETH_WIRE_SPEED;

	if (GET_CHIP_REV(tp->pci_chip_rev_id) == CHIPREV_5703_AX ||
	    GET_CHIP_REV(tp->pci_chip_rev_id) == CHIPREV_5704_AX)
		tp->phy_flags |= TG3_PHYFLG_ADC_BUG;
	if (tp->pci_chip_rev_id == CHIPREV_ID_5704_A0)
		tp->phy_flags |= TG3_PHYFLG_5704_A0_BUG;

	if ((tp->tg3_flags2 & TG3_FLG2_5705_PLUS) &&
	    !(tp->phy_flags & TG3_PHYFLG_IS_FET) &&
	    GET_ASIC_REV(tp->pci_chip_rev_id) != ASIC_REV_5785 &&
	    GET_ASIC_REV(tp->pci_chip_rev_id) != ASIC_REV_57780 &&
	    !(tp->tg3_flags3 & TG3_FLG3_5717_PLUS)) {
		if (GET_ASIC_REV(tp->pci_chip_rev_id) == ASIC_REV_5755 ||
		    GET_ASIC_REV(tp->pci_chip_rev_id) == ASIC_REV_5787 ||
		    GET_ASIC_REV(tp->pci_chip_rev_id) == ASIC_REV_5784 ||
		    GET_ASIC_REV(tp->pci_chip_rev_id) == ASIC_REV_5761) {
			if (tp->pdev->device != PCI_DEVICE_ID_TIGON3_5756 &&
			    tp->pdev->device != PCI_DEVICE_ID_TIGON3_5722)
				tp->phy_flags |= TG3_PHYFLG_JITTER_BUG;
			if (tp->pdev->device == PCI_DEVICE_ID_TIGON3_5755M)
				tp->phy_flags |= TG3_PHYFLG_ADJUST_TRIM;
		} else
			tp->phy_flags |= TG3_PHYFLG_BER_BUG;
	}

	if (GET_ASIC_REV(tp->pci_chip_rev_id) == ASIC_REV_5784 &&
	    GET_CHIP_REV(tp->pci_chip_rev_id) != CHIPREV_5784_AX) {
		tp->phy_otp = tg3_read_otp_phycfg(tp);
		if (tp->phy_otp == 0)
			tp->phy_otp = TG3_OTP_DEFAULT;
	}

	if (tp->tg3_flags & TG3_FLAG_CPMU_PRESENT)
		tp->mi_mode = MAC_MI_MODE_500KHZ_CONST;
	else
		tp->mi_mode = MAC_MI_MODE_BASE;

	tp->coalesce_mode = 0;
	if (GET_CHIP_REV(tp->pci_chip_rev_id) != CHIPREV_5700_AX &&
	    GET_CHIP_REV(tp->pci_chip_rev_id) != CHIPREV_5700_BX)
		tp->coalesce_mode |= HOSTCC_MODE_32BYTE;

	if (GET_ASIC_REV(tp->pci_chip_rev_id) == ASIC_REV_5785 ||
	    GET_ASIC_REV(tp->pci_chip_rev_id) == ASIC_REV_57780)
		tp->tg3_flags3 |= TG3_FLG3_USE_PHYLIB;

	err = tg3_mdio_init(tp);
	if (err)
		return err;

	/* Initialize data/descriptor byte/word swapping. */
	val = tr32(GRC_MODE);
	val &= GRC_MODE_HOST_STACKUP;
	tw32(GRC_MODE, val | tp->grc_mode);

	tg3_switch_clocks(tp);

	/* Clear this out for sanity. */
	tw32(TG3PCI_MEM_WIN_BASE_ADDR, 0);

	pci_read_config_dword(tp->pdev, TG3PCI_PCISTATE,
			      &pci_state_reg);
	if ((pci_state_reg & PCISTATE_CONV_PCI_MODE) == 0 &&
	    (tp->tg3_flags & TG3_FLAG_PCIX_TARGET_HWBUG) == 0) {
		u32 chiprevid = GET_CHIP_REV_ID(tp->misc_host_ctrl);

		if (chiprevid == CHIPREV_ID_5701_A0 ||
		    chiprevid == CHIPREV_ID_5701_B0 ||
		    chiprevid == CHIPREV_ID_5701_B2 ||
		    chiprevid == CHIPREV_ID_5701_B5) {
			void __iomem *sram_base;

			/* Write some dummy words into the SRAM status block
			 * area, see if it reads back correctly.  If the return
			 * value is bad, force enable the PCIX workaround.
			 */
			sram_base = tp->regs + NIC_SRAM_WIN_BASE + NIC_SRAM_STATS_BLK;

			writel(0x00000000, sram_base);
			writel(0x00000000, sram_base + 4);
			writel(0xffffffff, sram_base + 4);
			if (readl(sram_base) != 0x00000000)
				tp->tg3_flags |= TG3_FLAG_PCIX_TARGET_HWBUG;
		}
	}

	udelay(50);
	tg3_nvram_init(tp);

	grc_misc_cfg = tr32(GRC_MISC_CFG);
	grc_misc_cfg &= GRC_MISC_CFG_BOARD_ID_MASK;

	if (GET_ASIC_REV(tp->pci_chip_rev_id) == ASIC_REV_5705 &&
	    (grc_misc_cfg == GRC_MISC_CFG_BOARD_ID_5788 ||
	     grc_misc_cfg == GRC_MISC_CFG_BOARD_ID_5788M))
		tp->tg3_flags2 |= TG3_FLG2_IS_5788;

	if (!(tp->tg3_flags2 & TG3_FLG2_IS_5788) &&
	    (GET_ASIC_REV(tp->pci_chip_rev_id) != ASIC_REV_5700))
		tp->tg3_flags |= TG3_FLAG_TAGGED_STATUS;
	if (tp->tg3_flags & TG3_FLAG_TAGGED_STATUS) {
		tp->coalesce_mode |= (HOSTCC_MODE_CLRTICK_RXBD |
				      HOSTCC_MODE_CLRTICK_TXBD);

		tp->misc_host_ctrl |= MISC_HOST_CTRL_TAGGED_STATUS;
		pci_write_config_dword(tp->pdev, TG3PCI_MISC_HOST_CTRL,
				       tp->misc_host_ctrl);
	}

	/* Preserve the APE MAC_MODE bits */
	if (tp->tg3_flags3 & TG3_FLG3_ENABLE_APE)
		tp->mac_mode = MAC_MODE_APE_TX_EN | MAC_MODE_APE_RX_EN;
	else
		tp->mac_mode = TG3_DEF_MAC_MODE;

	/* these are limited to 10/100 only */
	if ((GET_ASIC_REV(tp->pci_chip_rev_id) == ASIC_REV_5703 &&
	     (grc_misc_cfg == 0x8000 || grc_misc_cfg == 0x4000)) ||
	    (GET_ASIC_REV(tp->pci_chip_rev_id) == ASIC_REV_5705 &&
	     tp->pdev->vendor == PCI_VENDOR_ID_BROADCOM &&
	     (tp->pdev->device == PCI_DEVICE_ID_TIGON3_5901 ||
	      tp->pdev->device == PCI_DEVICE_ID_TIGON3_5901_2 ||
	      tp->pdev->device == PCI_DEVICE_ID_TIGON3_5705F)) ||
	    (tp->pdev->vendor == PCI_VENDOR_ID_BROADCOM &&
	     (tp->pdev->device == PCI_DEVICE_ID_TIGON3_5751F ||
	      tp->pdev->device == PCI_DEVICE_ID_TIGON3_5753F ||
	      tp->pdev->device == PCI_DEVICE_ID_TIGON3_5787F)) ||
	    tp->pdev->device == TG3PCI_DEVICE_TIGON3_57790 ||
	    tp->pdev->device == TG3PCI_DEVICE_TIGON3_57791 ||
	    tp->pdev->device == TG3PCI_DEVICE_TIGON3_57795 ||
	    (tp->phy_flags & TG3_PHYFLG_IS_FET))
		tp->phy_flags |= TG3_PHYFLG_10_100_ONLY;

	err = tg3_phy_probe(tp);
	if (err) {
		dev_err(&tp->pdev->dev, "phy probe failed, err %d\n", err);
		/* ... but do not return immediately ... */
		tg3_mdio_fini(tp);
	}

	tg3_read_vpd(tp);
	tg3_read_fw_ver(tp);

	if (tp->phy_flags & TG3_PHYFLG_PHY_SERDES) {
		tp->phy_flags &= ~TG3_PHYFLG_USE_MI_INTERRUPT;
	} else {
		if (GET_ASIC_REV(tp->pci_chip_rev_id) == ASIC_REV_5700)
			tp->phy_flags |= TG3_PHYFLG_USE_MI_INTERRUPT;
		else
			tp->phy_flags &= ~TG3_PHYFLG_USE_MI_INTERRUPT;
	}

	/* 5700 {AX,BX} chips have a broken status block link
	 * change bit implementation, so we must use the
	 * status register in those cases.
	 */
	if (GET_ASIC_REV(tp->pci_chip_rev_id) == ASIC_REV_5700)
		tp->tg3_flags |= TG3_FLAG_USE_LINKCHG_REG;
	else
		tp->tg3_flags &= ~TG3_FLAG_USE_LINKCHG_REG;

	/* The led_ctrl is set during tg3_phy_probe, here we might
	 * have to force the link status polling mechanism based
	 * upon subsystem IDs.
	 */
	if (tp->pdev->subsystem_vendor == PCI_VENDOR_ID_DELL &&
	    GET_ASIC_REV(tp->pci_chip_rev_id) == ASIC_REV_5701 &&
	    !(tp->phy_flags & TG3_PHYFLG_PHY_SERDES)) {
		tp->phy_flags |= TG3_PHYFLG_USE_MI_INTERRUPT;
		tp->tg3_flags |= TG3_FLAG_USE_LINKCHG_REG;
	}

	/* For all SERDES we poll the MAC status register. */
	if (tp->phy_flags & TG3_PHYFLG_PHY_SERDES)
		tp->tg3_flags |= TG3_FLAG_POLL_SERDES;
	else
		tp->tg3_flags &= ~TG3_FLAG_POLL_SERDES;

	tp->rx_offset = NET_IP_ALIGN + TG3_RX_HEADROOM;
	tp->rx_copy_thresh = TG3_RX_COPY_THRESHOLD;
	if (GET_ASIC_REV(tp->pci_chip_rev_id) == ASIC_REV_5701 &&
	    (tp->tg3_flags & TG3_FLAG_PCIX_MODE) != 0) {
		tp->rx_offset -= NET_IP_ALIGN;
#ifndef CONFIG_HAVE_EFFICIENT_UNALIGNED_ACCESS
		tp->rx_copy_thresh = ~(u16)0;
#endif
	}
<<<<<<< HEAD

	tp->rx_std_ring_mask = TG3_RX_STD_RING_SIZE(tp) - 1;
	tp->rx_jmb_ring_mask = TG3_RX_JMB_RING_SIZE(tp) - 1;
	tp->rx_ret_ring_mask = tg3_rx_ret_ring_size(tp) - 1;

=======

	tp->rx_std_ring_mask = TG3_RX_STD_RING_SIZE(tp) - 1;
	tp->rx_jmb_ring_mask = TG3_RX_JMB_RING_SIZE(tp) - 1;
	tp->rx_ret_ring_mask = tg3_rx_ret_ring_size(tp) - 1;

>>>>>>> 3cbea436
	tp->rx_std_max_post = tp->rx_std_ring_mask + 1;

	/* Increment the rx prod index on the rx std ring by at most
	 * 8 for these chips to workaround hw errata.
	 */
	if (GET_ASIC_REV(tp->pci_chip_rev_id) == ASIC_REV_5750 ||
	    GET_ASIC_REV(tp->pci_chip_rev_id) == ASIC_REV_5752 ||
	    GET_ASIC_REV(tp->pci_chip_rev_id) == ASIC_REV_5755)
		tp->rx_std_max_post = 8;

	if (tp->tg3_flags & TG3_FLAG_ASPM_WORKAROUND)
		tp->pwrmgmt_thresh = tr32(PCIE_PWR_MGMT_THRESH) &
				     PCIE_PWR_MGMT_L1_THRESH_MSK;

	return err;
}

#ifdef CONFIG_SPARC
static int __devinit tg3_get_macaddr_sparc(struct tg3 *tp)
{
	struct net_device *dev = tp->dev;
	struct pci_dev *pdev = tp->pdev;
	struct device_node *dp = pci_device_to_OF_node(pdev);
	const unsigned char *addr;
	int len;

	addr = of_get_property(dp, "local-mac-address", &len);
	if (addr && len == 6) {
		memcpy(dev->dev_addr, addr, 6);
		memcpy(dev->perm_addr, dev->dev_addr, 6);
		return 0;
	}
	return -ENODEV;
}

static int __devinit tg3_get_default_macaddr_sparc(struct tg3 *tp)
{
	struct net_device *dev = tp->dev;

	memcpy(dev->dev_addr, idprom->id_ethaddr, 6);
	memcpy(dev->perm_addr, idprom->id_ethaddr, 6);
	return 0;
}
#endif

static int __devinit tg3_get_device_address(struct tg3 *tp)
{
	struct net_device *dev = tp->dev;
	u32 hi, lo, mac_offset;
	int addr_ok = 0;

#ifdef CONFIG_SPARC
	if (!tg3_get_macaddr_sparc(tp))
		return 0;
#endif

	mac_offset = 0x7c;
	if ((GET_ASIC_REV(tp->pci_chip_rev_id) == ASIC_REV_5704) ||
	    (tp->tg3_flags2 & TG3_FLG2_5780_CLASS)) {
		if (tr32(TG3PCI_DUAL_MAC_CTRL) & DUAL_MAC_CTRL_ID)
			mac_offset = 0xcc;
		if (tg3_nvram_lock(tp))
			tw32_f(NVRAM_CMD, NVRAM_CMD_RESET);
		else
			tg3_nvram_unlock(tp);
	} else if (GET_ASIC_REV(tp->pci_chip_rev_id) == ASIC_REV_5717 ||
		   GET_ASIC_REV(tp->pci_chip_rev_id) == ASIC_REV_5719) {
		if (PCI_FUNC(tp->pdev->devfn) & 1)
			mac_offset = 0xcc;
		if (PCI_FUNC(tp->pdev->devfn) > 1)
			mac_offset += 0x18c;
	} else if (GET_ASIC_REV(tp->pci_chip_rev_id) == ASIC_REV_5906)
		mac_offset = 0x10;

	/* First try to get it from MAC address mailbox. */
	tg3_read_mem(tp, NIC_SRAM_MAC_ADDR_HIGH_MBOX, &hi);
	if ((hi >> 16) == 0x484b) {
		dev->dev_addr[0] = (hi >>  8) & 0xff;
		dev->dev_addr[1] = (hi >>  0) & 0xff;

		tg3_read_mem(tp, NIC_SRAM_MAC_ADDR_LOW_MBOX, &lo);
		dev->dev_addr[2] = (lo >> 24) & 0xff;
		dev->dev_addr[3] = (lo >> 16) & 0xff;
		dev->dev_addr[4] = (lo >>  8) & 0xff;
		dev->dev_addr[5] = (lo >>  0) & 0xff;

		/* Some old bootcode may report a 0 MAC address in SRAM */
		addr_ok = is_valid_ether_addr(&dev->dev_addr[0]);
	}
	if (!addr_ok) {
		/* Next, try NVRAM. */
		if (!(tp->tg3_flags3 & TG3_FLG3_NO_NVRAM) &&
		    !tg3_nvram_read_be32(tp, mac_offset + 0, &hi) &&
		    !tg3_nvram_read_be32(tp, mac_offset + 4, &lo)) {
			memcpy(&dev->dev_addr[0], ((char *)&hi) + 2, 2);
			memcpy(&dev->dev_addr[2], (char *)&lo, sizeof(lo));
		}
		/* Finally just fetch it out of the MAC control regs. */
		else {
			hi = tr32(MAC_ADDR_0_HIGH);
			lo = tr32(MAC_ADDR_0_LOW);

			dev->dev_addr[5] = lo & 0xff;
			dev->dev_addr[4] = (lo >> 8) & 0xff;
			dev->dev_addr[3] = (lo >> 16) & 0xff;
			dev->dev_addr[2] = (lo >> 24) & 0xff;
			dev->dev_addr[1] = hi & 0xff;
			dev->dev_addr[0] = (hi >> 8) & 0xff;
		}
	}

	if (!is_valid_ether_addr(&dev->dev_addr[0])) {
#ifdef CONFIG_SPARC
		if (!tg3_get_default_macaddr_sparc(tp))
			return 0;
#endif
		return -EINVAL;
	}
	memcpy(dev->perm_addr, dev->dev_addr, dev->addr_len);
	return 0;
}

#define BOUNDARY_SINGLE_CACHELINE	1
#define BOUNDARY_MULTI_CACHELINE	2

static u32 __devinit tg3_calc_dma_bndry(struct tg3 *tp, u32 val)
{
	int cacheline_size;
	u8 byte;
	int goal;

	pci_read_config_byte(tp->pdev, PCI_CACHE_LINE_SIZE, &byte);
	if (byte == 0)
		cacheline_size = 1024;
	else
		cacheline_size = (int) byte * 4;

	/* On 5703 and later chips, the boundary bits have no
	 * effect.
	 */
	if (GET_ASIC_REV(tp->pci_chip_rev_id) != ASIC_REV_5700 &&
	    GET_ASIC_REV(tp->pci_chip_rev_id) != ASIC_REV_5701 &&
	    !(tp->tg3_flags2 & TG3_FLG2_PCI_EXPRESS))
		goto out;

#if defined(CONFIG_PPC64) || defined(CONFIG_IA64) || defined(CONFIG_PARISC)
	goal = BOUNDARY_MULTI_CACHELINE;
#else
#if defined(CONFIG_SPARC64) || defined(CONFIG_ALPHA)
	goal = BOUNDARY_SINGLE_CACHELINE;
#else
	goal = 0;
#endif
#endif

	if (tp->tg3_flags3 & TG3_FLG3_5717_PLUS) {
		val = goal ? 0 : DMA_RWCTRL_DIS_CACHE_ALIGNMENT;
		goto out;
	}

	if (!goal)
		goto out;

	/* PCI controllers on most RISC systems tend to disconnect
	 * when a device tries to burst across a cache-line boundary.
	 * Therefore, letting tg3 do so just wastes PCI bandwidth.
	 *
	 * Unfortunately, for PCI-E there are only limited
	 * write-side controls for this, and thus for reads
	 * we will still get the disconnects.  We'll also waste
	 * these PCI cycles for both read and write for chips
	 * other than 5700 and 5701 which do not implement the
	 * boundary bits.
	 */
	if ((tp->tg3_flags & TG3_FLAG_PCIX_MODE) &&
	    !(tp->tg3_flags2 & TG3_FLG2_PCI_EXPRESS)) {
		switch (cacheline_size) {
		case 16:
		case 32:
		case 64:
		case 128:
			if (goal == BOUNDARY_SINGLE_CACHELINE) {
				val |= (DMA_RWCTRL_READ_BNDRY_128_PCIX |
					DMA_RWCTRL_WRITE_BNDRY_128_PCIX);
			} else {
				val |= (DMA_RWCTRL_READ_BNDRY_384_PCIX |
					DMA_RWCTRL_WRITE_BNDRY_384_PCIX);
			}
			break;

		case 256:
			val |= (DMA_RWCTRL_READ_BNDRY_256_PCIX |
				DMA_RWCTRL_WRITE_BNDRY_256_PCIX);
			break;

		default:
			val |= (DMA_RWCTRL_READ_BNDRY_384_PCIX |
				DMA_RWCTRL_WRITE_BNDRY_384_PCIX);
			break;
		}
	} else if (tp->tg3_flags2 & TG3_FLG2_PCI_EXPRESS) {
		switch (cacheline_size) {
		case 16:
		case 32:
		case 64:
			if (goal == BOUNDARY_SINGLE_CACHELINE) {
				val &= ~DMA_RWCTRL_WRITE_BNDRY_DISAB_PCIE;
				val |= DMA_RWCTRL_WRITE_BNDRY_64_PCIE;
				break;
			}
			/* fallthrough */
		case 128:
		default:
			val &= ~DMA_RWCTRL_WRITE_BNDRY_DISAB_PCIE;
			val |= DMA_RWCTRL_WRITE_BNDRY_128_PCIE;
			break;
		}
	} else {
		switch (cacheline_size) {
		case 16:
			if (goal == BOUNDARY_SINGLE_CACHELINE) {
				val |= (DMA_RWCTRL_READ_BNDRY_16 |
					DMA_RWCTRL_WRITE_BNDRY_16);
				break;
			}
			/* fallthrough */
		case 32:
			if (goal == BOUNDARY_SINGLE_CACHELINE) {
				val |= (DMA_RWCTRL_READ_BNDRY_32 |
					DMA_RWCTRL_WRITE_BNDRY_32);
				break;
			}
			/* fallthrough */
		case 64:
			if (goal == BOUNDARY_SINGLE_CACHELINE) {
				val |= (DMA_RWCTRL_READ_BNDRY_64 |
					DMA_RWCTRL_WRITE_BNDRY_64);
				break;
			}
			/* fallthrough */
		case 128:
			if (goal == BOUNDARY_SINGLE_CACHELINE) {
				val |= (DMA_RWCTRL_READ_BNDRY_128 |
					DMA_RWCTRL_WRITE_BNDRY_128);
				break;
			}
			/* fallthrough */
		case 256:
			val |= (DMA_RWCTRL_READ_BNDRY_256 |
				DMA_RWCTRL_WRITE_BNDRY_256);
			break;
		case 512:
			val |= (DMA_RWCTRL_READ_BNDRY_512 |
				DMA_RWCTRL_WRITE_BNDRY_512);
			break;
		case 1024:
		default:
			val |= (DMA_RWCTRL_READ_BNDRY_1024 |
				DMA_RWCTRL_WRITE_BNDRY_1024);
			break;
		}
	}

out:
	return val;
}

static int __devinit tg3_do_test_dma(struct tg3 *tp, u32 *buf, dma_addr_t buf_dma, int size, int to_device)
{
	struct tg3_internal_buffer_desc test_desc;
	u32 sram_dma_descs;
	int i, ret;

	sram_dma_descs = NIC_SRAM_DMA_DESC_POOL_BASE;

	tw32(FTQ_RCVBD_COMP_FIFO_ENQDEQ, 0);
	tw32(FTQ_RCVDATA_COMP_FIFO_ENQDEQ, 0);
	tw32(RDMAC_STATUS, 0);
	tw32(WDMAC_STATUS, 0);

	tw32(BUFMGR_MODE, 0);
	tw32(FTQ_RESET, 0);

	test_desc.addr_hi = ((u64) buf_dma) >> 32;
	test_desc.addr_lo = buf_dma & 0xffffffff;
	test_desc.nic_mbuf = 0x00002100;
	test_desc.len = size;

	/*
	 * HP ZX1 was seeing test failures for 5701 cards running at 33Mhz
	 * the *second* time the tg3 driver was getting loaded after an
	 * initial scan.
	 *
	 * Broadcom tells me:
	 *   ...the DMA engine is connected to the GRC block and a DMA
	 *   reset may affect the GRC block in some unpredictable way...
	 *   The behavior of resets to individual blocks has not been tested.
	 *
	 * Broadcom noted the GRC reset will also reset all sub-components.
	 */
	if (to_device) {
		test_desc.cqid_sqid = (13 << 8) | 2;

		tw32_f(RDMAC_MODE, RDMAC_MODE_ENABLE);
		udelay(40);
	} else {
		test_desc.cqid_sqid = (16 << 8) | 7;

		tw32_f(WDMAC_MODE, WDMAC_MODE_ENABLE);
		udelay(40);
	}
	test_desc.flags = 0x00000005;

	for (i = 0; i < (sizeof(test_desc) / sizeof(u32)); i++) {
		u32 val;

		val = *(((u32 *)&test_desc) + i);
		pci_write_config_dword(tp->pdev, TG3PCI_MEM_WIN_BASE_ADDR,
				       sram_dma_descs + (i * sizeof(u32)));
		pci_write_config_dword(tp->pdev, TG3PCI_MEM_WIN_DATA, val);
	}
	pci_write_config_dword(tp->pdev, TG3PCI_MEM_WIN_BASE_ADDR, 0);

	if (to_device)
		tw32(FTQ_DMA_HIGH_READ_FIFO_ENQDEQ, sram_dma_descs);
	else
		tw32(FTQ_DMA_HIGH_WRITE_FIFO_ENQDEQ, sram_dma_descs);

	ret = -ENODEV;
	for (i = 0; i < 40; i++) {
		u32 val;

		if (to_device)
			val = tr32(FTQ_RCVBD_COMP_FIFO_ENQDEQ);
		else
			val = tr32(FTQ_RCVDATA_COMP_FIFO_ENQDEQ);
		if ((val & 0xffff) == sram_dma_descs) {
			ret = 0;
			break;
		}

		udelay(100);
	}

	return ret;
}

#define TEST_BUFFER_SIZE	0x2000

DEFINE_PCI_DEVICE_TABLE(dma_wait_state_chipsets) = {
	{ PCI_DEVICE(PCI_VENDOR_ID_APPLE, PCI_DEVICE_ID_APPLE_UNI_N_PCI15) },
	{ },
};

static int __devinit tg3_test_dma(struct tg3 *tp)
{
	dma_addr_t buf_dma;
	u32 *buf, saved_dma_rwctrl;
	int ret = 0;

	buf = dma_alloc_coherent(&tp->pdev->dev, TEST_BUFFER_SIZE,
				 &buf_dma, GFP_KERNEL);
	if (!buf) {
		ret = -ENOMEM;
		goto out_nofree;
	}

	tp->dma_rwctrl = ((0x7 << DMA_RWCTRL_PCI_WRITE_CMD_SHIFT) |
			  (0x6 << DMA_RWCTRL_PCI_READ_CMD_SHIFT));

	tp->dma_rwctrl = tg3_calc_dma_bndry(tp, tp->dma_rwctrl);

	if (tp->tg3_flags3 & TG3_FLG3_5717_PLUS)
		goto out;

	if (tp->tg3_flags2 & TG3_FLG2_PCI_EXPRESS) {
		/* DMA read watermark not used on PCIE */
		tp->dma_rwctrl |= 0x00180000;
	} else if (!(tp->tg3_flags & TG3_FLAG_PCIX_MODE)) {
		if (GET_ASIC_REV(tp->pci_chip_rev_id) == ASIC_REV_5705 ||
		    GET_ASIC_REV(tp->pci_chip_rev_id) == ASIC_REV_5750)
			tp->dma_rwctrl |= 0x003f0000;
		else
			tp->dma_rwctrl |= 0x003f000f;
	} else {
		if (GET_ASIC_REV(tp->pci_chip_rev_id) == ASIC_REV_5703 ||
		    GET_ASIC_REV(tp->pci_chip_rev_id) == ASIC_REV_5704) {
			u32 ccval = (tr32(TG3PCI_CLOCK_CTRL) & 0x1f);
			u32 read_water = 0x7;

			/* If the 5704 is behind the EPB bridge, we can
			 * do the less restrictive ONE_DMA workaround for
			 * better performance.
			 */
			if ((tp->tg3_flags & TG3_FLAG_40BIT_DMA_BUG) &&
			    GET_ASIC_REV(tp->pci_chip_rev_id) == ASIC_REV_5704)
				tp->dma_rwctrl |= 0x8000;
			else if (ccval == 0x6 || ccval == 0x7)
				tp->dma_rwctrl |= DMA_RWCTRL_ONE_DMA;

			if (GET_ASIC_REV(tp->pci_chip_rev_id) == ASIC_REV_5703)
				read_water = 4;
			/* Set bit 23 to enable PCIX hw bug fix */
			tp->dma_rwctrl |=
				(read_water << DMA_RWCTRL_READ_WATER_SHIFT) |
				(0x3 << DMA_RWCTRL_WRITE_WATER_SHIFT) |
				(1 << 23);
		} else if (GET_ASIC_REV(tp->pci_chip_rev_id) == ASIC_REV_5780) {
			/* 5780 always in PCIX mode */
			tp->dma_rwctrl |= 0x00144000;
		} else if (GET_ASIC_REV(tp->pci_chip_rev_id) == ASIC_REV_5714) {
			/* 5714 always in PCIX mode */
			tp->dma_rwctrl |= 0x00148000;
		} else {
			tp->dma_rwctrl |= 0x001b000f;
		}
	}

	if (GET_ASIC_REV(tp->pci_chip_rev_id) == ASIC_REV_5703 ||
	    GET_ASIC_REV(tp->pci_chip_rev_id) == ASIC_REV_5704)
		tp->dma_rwctrl &= 0xfffffff0;

	if (GET_ASIC_REV(tp->pci_chip_rev_id) == ASIC_REV_5700 ||
	    GET_ASIC_REV(tp->pci_chip_rev_id) == ASIC_REV_5701) {
		/* Remove this if it causes problems for some boards. */
		tp->dma_rwctrl |= DMA_RWCTRL_USE_MEM_READ_MULT;

		/* On 5700/5701 chips, we need to set this bit.
		 * Otherwise the chip will issue cacheline transactions
		 * to streamable DMA memory with not all the byte
		 * enables turned on.  This is an error on several
		 * RISC PCI controllers, in particular sparc64.
		 *
		 * On 5703/5704 chips, this bit has been reassigned
		 * a different meaning.  In particular, it is used
		 * on those chips to enable a PCI-X workaround.
		 */
		tp->dma_rwctrl |= DMA_RWCTRL_ASSERT_ALL_BE;
	}

	tw32(TG3PCI_DMA_RW_CTRL, tp->dma_rwctrl);

#if 0
	/* Unneeded, already done by tg3_get_invariants.  */
	tg3_switch_clocks(tp);
#endif

	if (GET_ASIC_REV(tp->pci_chip_rev_id) != ASIC_REV_5700 &&
	    GET_ASIC_REV(tp->pci_chip_rev_id) != ASIC_REV_5701)
		goto out;

	/* It is best to perform DMA test with maximum write burst size
	 * to expose the 5700/5701 write DMA bug.
	 */
	saved_dma_rwctrl = tp->dma_rwctrl;
	tp->dma_rwctrl &= ~DMA_RWCTRL_WRITE_BNDRY_MASK;
	tw32(TG3PCI_DMA_RW_CTRL, tp->dma_rwctrl);

	while (1) {
		u32 *p = buf, i;

		for (i = 0; i < TEST_BUFFER_SIZE / sizeof(u32); i++)
			p[i] = i;

		/* Send the buffer to the chip. */
		ret = tg3_do_test_dma(tp, buf, buf_dma, TEST_BUFFER_SIZE, 1);
		if (ret) {
			dev_err(&tp->pdev->dev,
				"%s: Buffer write failed. err = %d\n",
				__func__, ret);
			break;
		}

#if 0
		/* validate data reached card RAM correctly. */
		for (i = 0; i < TEST_BUFFER_SIZE / sizeof(u32); i++) {
			u32 val;
			tg3_read_mem(tp, 0x2100 + (i*4), &val);
			if (le32_to_cpu(val) != p[i]) {
				dev_err(&tp->pdev->dev,
					"%s: Buffer corrupted on device! "
					"(%d != %d)\n", __func__, val, i);
				/* ret = -ENODEV here? */
			}
			p[i] = 0;
		}
#endif
		/* Now read it back. */
		ret = tg3_do_test_dma(tp, buf, buf_dma, TEST_BUFFER_SIZE, 0);
		if (ret) {
			dev_err(&tp->pdev->dev, "%s: Buffer read failed. "
				"err = %d\n", __func__, ret);
			break;
		}

		/* Verify it. */
		for (i = 0; i < TEST_BUFFER_SIZE / sizeof(u32); i++) {
			if (p[i] == i)
				continue;

			if ((tp->dma_rwctrl & DMA_RWCTRL_WRITE_BNDRY_MASK) !=
			    DMA_RWCTRL_WRITE_BNDRY_16) {
				tp->dma_rwctrl &= ~DMA_RWCTRL_WRITE_BNDRY_MASK;
				tp->dma_rwctrl |= DMA_RWCTRL_WRITE_BNDRY_16;
				tw32(TG3PCI_DMA_RW_CTRL, tp->dma_rwctrl);
				break;
			} else {
				dev_err(&tp->pdev->dev,
					"%s: Buffer corrupted on read back! "
					"(%d != %d)\n", __func__, p[i], i);
				ret = -ENODEV;
				goto out;
			}
		}

		if (i == (TEST_BUFFER_SIZE / sizeof(u32))) {
			/* Success. */
			ret = 0;
			break;
		}
	}
	if ((tp->dma_rwctrl & DMA_RWCTRL_WRITE_BNDRY_MASK) !=
	    DMA_RWCTRL_WRITE_BNDRY_16) {

		/* DMA test passed without adjusting DMA boundary,
		 * now look for chipsets that are known to expose the
		 * DMA bug without failing the test.
		 */
		if (pci_dev_present(dma_wait_state_chipsets)) {
			tp->dma_rwctrl &= ~DMA_RWCTRL_WRITE_BNDRY_MASK;
			tp->dma_rwctrl |= DMA_RWCTRL_WRITE_BNDRY_16;
		} else {
			/* Safe to use the calculated DMA boundary. */
			tp->dma_rwctrl = saved_dma_rwctrl;
		}

		tw32(TG3PCI_DMA_RW_CTRL, tp->dma_rwctrl);
	}

out:
	dma_free_coherent(&tp->pdev->dev, TEST_BUFFER_SIZE, buf, buf_dma);
out_nofree:
	return ret;
}

static void __devinit tg3_init_link_config(struct tg3 *tp)
{
	tp->link_config.advertising =
		(ADVERTISED_10baseT_Half | ADVERTISED_10baseT_Full |
		 ADVERTISED_100baseT_Half | ADVERTISED_100baseT_Full |
		 ADVERTISED_1000baseT_Half | ADVERTISED_1000baseT_Full |
		 ADVERTISED_Autoneg | ADVERTISED_MII);
	tp->link_config.speed = SPEED_INVALID;
	tp->link_config.duplex = DUPLEX_INVALID;
	tp->link_config.autoneg = AUTONEG_ENABLE;
	tp->link_config.active_speed = SPEED_INVALID;
	tp->link_config.active_duplex = DUPLEX_INVALID;
	tp->link_config.orig_speed = SPEED_INVALID;
	tp->link_config.orig_duplex = DUPLEX_INVALID;
	tp->link_config.orig_autoneg = AUTONEG_INVALID;
}

static void __devinit tg3_init_bufmgr_config(struct tg3 *tp)
{
	if (tp->tg3_flags3 & TG3_FLG3_5717_PLUS) {
		tp->bufmgr_config.mbuf_read_dma_low_water =
			DEFAULT_MB_RDMA_LOW_WATER_5705;
		tp->bufmgr_config.mbuf_mac_rx_low_water =
			DEFAULT_MB_MACRX_LOW_WATER_57765;
		tp->bufmgr_config.mbuf_high_water =
			DEFAULT_MB_HIGH_WATER_57765;

		tp->bufmgr_config.mbuf_read_dma_low_water_jumbo =
			DEFAULT_MB_RDMA_LOW_WATER_5705;
		tp->bufmgr_config.mbuf_mac_rx_low_water_jumbo =
			DEFAULT_MB_MACRX_LOW_WATER_JUMBO_57765;
		tp->bufmgr_config.mbuf_high_water_jumbo =
			DEFAULT_MB_HIGH_WATER_JUMBO_57765;
	} else if (tp->tg3_flags2 & TG3_FLG2_5705_PLUS) {
		tp->bufmgr_config.mbuf_read_dma_low_water =
			DEFAULT_MB_RDMA_LOW_WATER_5705;
		tp->bufmgr_config.mbuf_mac_rx_low_water =
			DEFAULT_MB_MACRX_LOW_WATER_5705;
		tp->bufmgr_config.mbuf_high_water =
			DEFAULT_MB_HIGH_WATER_5705;
		if (GET_ASIC_REV(tp->pci_chip_rev_id) == ASIC_REV_5906) {
			tp->bufmgr_config.mbuf_mac_rx_low_water =
				DEFAULT_MB_MACRX_LOW_WATER_5906;
			tp->bufmgr_config.mbuf_high_water =
				DEFAULT_MB_HIGH_WATER_5906;
		}

		tp->bufmgr_config.mbuf_read_dma_low_water_jumbo =
			DEFAULT_MB_RDMA_LOW_WATER_JUMBO_5780;
		tp->bufmgr_config.mbuf_mac_rx_low_water_jumbo =
			DEFAULT_MB_MACRX_LOW_WATER_JUMBO_5780;
		tp->bufmgr_config.mbuf_high_water_jumbo =
			DEFAULT_MB_HIGH_WATER_JUMBO_5780;
	} else {
		tp->bufmgr_config.mbuf_read_dma_low_water =
			DEFAULT_MB_RDMA_LOW_WATER;
		tp->bufmgr_config.mbuf_mac_rx_low_water =
			DEFAULT_MB_MACRX_LOW_WATER;
		tp->bufmgr_config.mbuf_high_water =
			DEFAULT_MB_HIGH_WATER;

		tp->bufmgr_config.mbuf_read_dma_low_water_jumbo =
			DEFAULT_MB_RDMA_LOW_WATER_JUMBO;
		tp->bufmgr_config.mbuf_mac_rx_low_water_jumbo =
			DEFAULT_MB_MACRX_LOW_WATER_JUMBO;
		tp->bufmgr_config.mbuf_high_water_jumbo =
			DEFAULT_MB_HIGH_WATER_JUMBO;
	}

	tp->bufmgr_config.dma_low_water = DEFAULT_DMA_LOW_WATER;
	tp->bufmgr_config.dma_high_water = DEFAULT_DMA_HIGH_WATER;
}

static char * __devinit tg3_phy_string(struct tg3 *tp)
{
	switch (tp->phy_id & TG3_PHY_ID_MASK) {
	case TG3_PHY_ID_BCM5400:	return "5400";
	case TG3_PHY_ID_BCM5401:	return "5401";
	case TG3_PHY_ID_BCM5411:	return "5411";
	case TG3_PHY_ID_BCM5701:	return "5701";
	case TG3_PHY_ID_BCM5703:	return "5703";
	case TG3_PHY_ID_BCM5704:	return "5704";
	case TG3_PHY_ID_BCM5705:	return "5705";
	case TG3_PHY_ID_BCM5750:	return "5750";
	case TG3_PHY_ID_BCM5752:	return "5752";
	case TG3_PHY_ID_BCM5714:	return "5714";
	case TG3_PHY_ID_BCM5780:	return "5780";
	case TG3_PHY_ID_BCM5755:	return "5755";
	case TG3_PHY_ID_BCM5787:	return "5787";
	case TG3_PHY_ID_BCM5784:	return "5784";
	case TG3_PHY_ID_BCM5756:	return "5722/5756";
	case TG3_PHY_ID_BCM5906:	return "5906";
	case TG3_PHY_ID_BCM5761:	return "5761";
	case TG3_PHY_ID_BCM5718C:	return "5718C";
	case TG3_PHY_ID_BCM5718S:	return "5718S";
	case TG3_PHY_ID_BCM57765:	return "57765";
	case TG3_PHY_ID_BCM5719C:	return "5719C";
	case TG3_PHY_ID_BCM8002:	return "8002/serdes";
	case 0:			return "serdes";
	default:		return "unknown";
	}
}

static char * __devinit tg3_bus_string(struct tg3 *tp, char *str)
{
	if (tp->tg3_flags2 & TG3_FLG2_PCI_EXPRESS) {
		strcpy(str, "PCI Express");
		return str;
	} else if (tp->tg3_flags & TG3_FLAG_PCIX_MODE) {
		u32 clock_ctrl = tr32(TG3PCI_CLOCK_CTRL) & 0x1f;

		strcpy(str, "PCIX:");

		if ((clock_ctrl == 7) ||
		    ((tr32(GRC_MISC_CFG) & GRC_MISC_CFG_BOARD_ID_MASK) ==
		     GRC_MISC_CFG_BOARD_ID_5704CIOBE))
			strcat(str, "133MHz");
		else if (clock_ctrl == 0)
			strcat(str, "33MHz");
		else if (clock_ctrl == 2)
			strcat(str, "50MHz");
		else if (clock_ctrl == 4)
			strcat(str, "66MHz");
		else if (clock_ctrl == 6)
			strcat(str, "100MHz");
	} else {
		strcpy(str, "PCI:");
		if (tp->tg3_flags & TG3_FLAG_PCI_HIGH_SPEED)
			strcat(str, "66MHz");
		else
			strcat(str, "33MHz");
	}
	if (tp->tg3_flags & TG3_FLAG_PCI_32BIT)
		strcat(str, ":32-bit");
	else
		strcat(str, ":64-bit");
	return str;
}

static struct pci_dev * __devinit tg3_find_peer(struct tg3 *tp)
{
	struct pci_dev *peer;
	unsigned int func, devnr = tp->pdev->devfn & ~7;

	for (func = 0; func < 8; func++) {
		peer = pci_get_slot(tp->pdev->bus, devnr | func);
		if (peer && peer != tp->pdev)
			break;
		pci_dev_put(peer);
	}
	/* 5704 can be configured in single-port mode, set peer to
	 * tp->pdev in that case.
	 */
	if (!peer) {
		peer = tp->pdev;
		return peer;
	}

	/*
	 * We don't need to keep the refcount elevated; there's no way
	 * to remove one half of this device without removing the other
	 */
	pci_dev_put(peer);

	return peer;
}

static void __devinit tg3_init_coal(struct tg3 *tp)
{
	struct ethtool_coalesce *ec = &tp->coal;

	memset(ec, 0, sizeof(*ec));
	ec->cmd = ETHTOOL_GCOALESCE;
	ec->rx_coalesce_usecs = LOW_RXCOL_TICKS;
	ec->tx_coalesce_usecs = LOW_TXCOL_TICKS;
	ec->rx_max_coalesced_frames = LOW_RXMAX_FRAMES;
	ec->tx_max_coalesced_frames = LOW_TXMAX_FRAMES;
	ec->rx_coalesce_usecs_irq = DEFAULT_RXCOAL_TICK_INT;
	ec->tx_coalesce_usecs_irq = DEFAULT_TXCOAL_TICK_INT;
	ec->rx_max_coalesced_frames_irq = DEFAULT_RXCOAL_MAXF_INT;
	ec->tx_max_coalesced_frames_irq = DEFAULT_TXCOAL_MAXF_INT;
	ec->stats_block_coalesce_usecs = DEFAULT_STAT_COAL_TICKS;

	if (tp->coalesce_mode & (HOSTCC_MODE_CLRTICK_RXBD |
				 HOSTCC_MODE_CLRTICK_TXBD)) {
		ec->rx_coalesce_usecs = LOW_RXCOL_TICKS_CLRTCKS;
		ec->rx_coalesce_usecs_irq = DEFAULT_RXCOAL_TICK_INT_CLRTCKS;
		ec->tx_coalesce_usecs = LOW_TXCOL_TICKS_CLRTCKS;
		ec->tx_coalesce_usecs_irq = DEFAULT_TXCOAL_TICK_INT_CLRTCKS;
	}

	if (tp->tg3_flags2 & TG3_FLG2_5705_PLUS) {
		ec->rx_coalesce_usecs_irq = 0;
		ec->tx_coalesce_usecs_irq = 0;
		ec->stats_block_coalesce_usecs = 0;
	}
}

static const struct net_device_ops tg3_netdev_ops = {
	.ndo_open		= tg3_open,
	.ndo_stop		= tg3_close,
	.ndo_start_xmit		= tg3_start_xmit,
	.ndo_get_stats64	= tg3_get_stats64,
	.ndo_validate_addr	= eth_validate_addr,
	.ndo_set_multicast_list	= tg3_set_rx_mode,
	.ndo_set_mac_address	= tg3_set_mac_addr,
	.ndo_do_ioctl		= tg3_ioctl,
	.ndo_tx_timeout		= tg3_tx_timeout,
	.ndo_change_mtu		= tg3_change_mtu,
#if TG3_VLAN_TAG_USED
	.ndo_vlan_rx_register	= tg3_vlan_rx_register,
#endif
#ifdef CONFIG_NET_POLL_CONTROLLER
	.ndo_poll_controller	= tg3_poll_controller,
#endif
};

static const struct net_device_ops tg3_netdev_ops_dma_bug = {
	.ndo_open		= tg3_open,
	.ndo_stop		= tg3_close,
	.ndo_start_xmit		= tg3_start_xmit_dma_bug,
	.ndo_get_stats64	= tg3_get_stats64,
	.ndo_validate_addr	= eth_validate_addr,
	.ndo_set_multicast_list	= tg3_set_rx_mode,
	.ndo_set_mac_address	= tg3_set_mac_addr,
	.ndo_do_ioctl		= tg3_ioctl,
	.ndo_tx_timeout		= tg3_tx_timeout,
	.ndo_change_mtu		= tg3_change_mtu,
#if TG3_VLAN_TAG_USED
	.ndo_vlan_rx_register	= tg3_vlan_rx_register,
#endif
#ifdef CONFIG_NET_POLL_CONTROLLER
	.ndo_poll_controller	= tg3_poll_controller,
#endif
};

static int __devinit tg3_init_one(struct pci_dev *pdev,
				  const struct pci_device_id *ent)
{
	struct net_device *dev;
	struct tg3 *tp;
	int i, err, pm_cap;
	u32 sndmbx, rcvmbx, intmbx;
	char str[40];
	u64 dma_mask, persist_dma_mask;

	printk_once(KERN_INFO "%s\n", version);

	err = pci_enable_device(pdev);
	if (err) {
		dev_err(&pdev->dev, "Cannot enable PCI device, aborting\n");
		return err;
	}

	err = pci_request_regions(pdev, DRV_MODULE_NAME);
	if (err) {
		dev_err(&pdev->dev, "Cannot obtain PCI resources, aborting\n");
		goto err_out_disable_pdev;
	}

	pci_set_master(pdev);

	/* Find power-management capability. */
	pm_cap = pci_find_capability(pdev, PCI_CAP_ID_PM);
	if (pm_cap == 0) {
		dev_err(&pdev->dev,
			"Cannot find Power Management capability, aborting\n");
		err = -EIO;
		goto err_out_free_res;
	}

	dev = alloc_etherdev_mq(sizeof(*tp), TG3_IRQ_MAX_VECS);
	if (!dev) {
		dev_err(&pdev->dev, "Etherdev alloc failed, aborting\n");
		err = -ENOMEM;
		goto err_out_free_res;
	}

	SET_NETDEV_DEV(dev, &pdev->dev);

#if TG3_VLAN_TAG_USED
	dev->features |= NETIF_F_HW_VLAN_TX | NETIF_F_HW_VLAN_RX;
#endif

	tp = netdev_priv(dev);
	tp->pdev = pdev;
	tp->dev = dev;
	tp->pm_cap = pm_cap;
	tp->rx_mode = TG3_DEF_RX_MODE;
	tp->tx_mode = TG3_DEF_TX_MODE;

	if (tg3_debug > 0)
		tp->msg_enable = tg3_debug;
	else
		tp->msg_enable = TG3_DEF_MSG_ENABLE;

	/* The word/byte swap controls here control register access byte
	 * swapping.  DMA data byte swapping is controlled in the GRC_MODE
	 * setting below.
	 */
	tp->misc_host_ctrl =
		MISC_HOST_CTRL_MASK_PCI_INT |
		MISC_HOST_CTRL_WORD_SWAP |
		MISC_HOST_CTRL_INDIR_ACCESS |
		MISC_HOST_CTRL_PCISTATE_RW;

	/* The NONFRM (non-frame) byte/word swap controls take effect
	 * on descriptor entries, anything which isn't packet data.
	 *
	 * The StrongARM chips on the board (one for tx, one for rx)
	 * are running in big-endian mode.
	 */
	tp->grc_mode = (GRC_MODE_WSWAP_DATA | GRC_MODE_BSWAP_DATA |
			GRC_MODE_WSWAP_NONFRM_DATA);
#ifdef __BIG_ENDIAN
	tp->grc_mode |= GRC_MODE_BSWAP_NONFRM_DATA;
#endif
	spin_lock_init(&tp->lock);
	spin_lock_init(&tp->indirect_lock);
	INIT_WORK(&tp->reset_task, tg3_reset_task);

	tp->regs = pci_ioremap_bar(pdev, BAR_0);
	if (!tp->regs) {
		dev_err(&pdev->dev, "Cannot map device registers, aborting\n");
		err = -ENOMEM;
		goto err_out_free_dev;
	}

	tg3_init_link_config(tp);

	tp->rx_pending = TG3_DEF_RX_RING_PENDING;
	tp->rx_jumbo_pending = TG3_DEF_RX_JUMBO_RING_PENDING;

	dev->ethtool_ops = &tg3_ethtool_ops;
	dev->watchdog_timeo = TG3_TX_TIMEOUT;
	dev->irq = pdev->irq;

	err = tg3_get_invariants(tp);
	if (err) {
		dev_err(&pdev->dev,
			"Problem fetching invariants of chip, aborting\n");
		goto err_out_iounmap;
	}

	if ((tp->tg3_flags3 & TG3_FLG3_5755_PLUS) &&
	    GET_ASIC_REV(tp->pci_chip_rev_id) != ASIC_REV_5717 &&
	    GET_ASIC_REV(tp->pci_chip_rev_id) != ASIC_REV_5719)
		dev->netdev_ops = &tg3_netdev_ops;
	else
		dev->netdev_ops = &tg3_netdev_ops_dma_bug;


	/* The EPB bridge inside 5714, 5715, and 5780 and any
	 * device behind the EPB cannot support DMA addresses > 40-bit.
	 * On 64-bit systems with IOMMU, use 40-bit dma_mask.
	 * On 64-bit systems without IOMMU, use 64-bit dma_mask and
	 * do DMA address check in tg3_start_xmit().
	 */
	if (tp->tg3_flags2 & TG3_FLG2_IS_5788)
		persist_dma_mask = dma_mask = DMA_BIT_MASK(32);
	else if (tp->tg3_flags & TG3_FLAG_40BIT_DMA_BUG) {
		persist_dma_mask = dma_mask = DMA_BIT_MASK(40);
#ifdef CONFIG_HIGHMEM
		dma_mask = DMA_BIT_MASK(64);
#endif
	} else
		persist_dma_mask = dma_mask = DMA_BIT_MASK(64);

	/* Configure DMA attributes. */
	if (dma_mask > DMA_BIT_MASK(32)) {
		err = pci_set_dma_mask(pdev, dma_mask);
		if (!err) {
			dev->features |= NETIF_F_HIGHDMA;
			err = pci_set_consistent_dma_mask(pdev,
							  persist_dma_mask);
			if (err < 0) {
				dev_err(&pdev->dev, "Unable to obtain 64 bit "
					"DMA for consistent allocations\n");
				goto err_out_iounmap;
			}
		}
	}
	if (err || dma_mask == DMA_BIT_MASK(32)) {
		err = pci_set_dma_mask(pdev, DMA_BIT_MASK(32));
		if (err) {
			dev_err(&pdev->dev,
				"No usable DMA configuration, aborting\n");
			goto err_out_iounmap;
		}
	}

	tg3_init_bufmgr_config(tp);

	/* Selectively allow TSO based on operating conditions */
	if ((tp->tg3_flags2 & TG3_FLG2_HW_TSO) ||
	    (tp->fw_needed && !(tp->tg3_flags & TG3_FLAG_ENABLE_ASF)))
		tp->tg3_flags2 |= TG3_FLG2_TSO_CAPABLE;
	else {
		tp->tg3_flags2 &= ~(TG3_FLG2_TSO_CAPABLE | TG3_FLG2_TSO_BUG);
		tp->fw_needed = NULL;
	}

	if (tp->pci_chip_rev_id == CHIPREV_ID_5701_A0)
		tp->fw_needed = FIRMWARE_TG3;

	/* TSO is on by default on chips that support hardware TSO.
	 * Firmware TSO on older chips gives lower performance, so it
	 * is off by default, but can be enabled using ethtool.
	 */
	if ((tp->tg3_flags2 & TG3_FLG2_HW_TSO) &&
	    (dev->features & NETIF_F_IP_CSUM)) {
		dev->features |= NETIF_F_TSO;
		vlan_features_add(dev, NETIF_F_TSO);
	}
	if ((tp->tg3_flags2 & TG3_FLG2_HW_TSO_2) ||
	    (tp->tg3_flags2 & TG3_FLG2_HW_TSO_3)) {
		if (dev->features & NETIF_F_IPV6_CSUM) {
			dev->features |= NETIF_F_TSO6;
			vlan_features_add(dev, NETIF_F_TSO6);
		}
		if ((tp->tg3_flags2 & TG3_FLG2_HW_TSO_3) ||
		    GET_ASIC_REV(tp->pci_chip_rev_id) == ASIC_REV_5761 ||
		    (GET_ASIC_REV(tp->pci_chip_rev_id) == ASIC_REV_5784 &&
		     GET_CHIP_REV(tp->pci_chip_rev_id) != CHIPREV_5784_AX) ||
			GET_ASIC_REV(tp->pci_chip_rev_id) == ASIC_REV_5785 ||
		    GET_ASIC_REV(tp->pci_chip_rev_id) == ASIC_REV_57780) {
			dev->features |= NETIF_F_TSO_ECN;
			vlan_features_add(dev, NETIF_F_TSO_ECN);
		}
	}

	if (tp->pci_chip_rev_id == CHIPREV_ID_5705_A1 &&
	    !(tp->tg3_flags2 & TG3_FLG2_TSO_CAPABLE) &&
	    !(tr32(TG3PCI_PCISTATE) & PCISTATE_BUS_SPEED_HIGH)) {
		tp->tg3_flags2 |= TG3_FLG2_MAX_RXPEND_64;
		tp->rx_pending = 63;
	}

	err = tg3_get_device_address(tp);
	if (err) {
		dev_err(&pdev->dev,
			"Could not obtain valid ethernet address, aborting\n");
		goto err_out_iounmap;
	}

	if (tp->tg3_flags3 & TG3_FLG3_ENABLE_APE) {
		tp->aperegs = pci_ioremap_bar(pdev, BAR_2);
		if (!tp->aperegs) {
			dev_err(&pdev->dev,
				"Cannot map APE registers, aborting\n");
			err = -ENOMEM;
			goto err_out_iounmap;
		}

		tg3_ape_lock_init(tp);

		if (tp->tg3_flags & TG3_FLAG_ENABLE_ASF)
			tg3_read_dash_ver(tp);
	}

	/*
	 * Reset chip in case UNDI or EFI driver did not shutdown
	 * DMA self test will enable WDMAC and we'll see (spurious)
	 * pending DMA on the PCI bus at that point.
	 */
	if ((tr32(HOSTCC_MODE) & HOSTCC_MODE_ENABLE) ||
	    (tr32(WDMAC_MODE) & WDMAC_MODE_ENABLE)) {
		tw32(MEMARB_MODE, MEMARB_MODE_ENABLE);
		tg3_halt(tp, RESET_KIND_SHUTDOWN, 1);
	}

	err = tg3_test_dma(tp);
	if (err) {
		dev_err(&pdev->dev, "DMA engine test failed, aborting\n");
		goto err_out_apeunmap;
	}

	/* flow control autonegotiation is default behavior */
	tp->tg3_flags |= TG3_FLAG_PAUSE_AUTONEG;
	tp->link_config.flowctrl = FLOW_CTRL_TX | FLOW_CTRL_RX;

	intmbx = MAILBOX_INTERRUPT_0 + TG3_64BIT_REG_LOW;
	rcvmbx = MAILBOX_RCVRET_CON_IDX_0 + TG3_64BIT_REG_LOW;
	sndmbx = MAILBOX_SNDHOST_PROD_IDX_0 + TG3_64BIT_REG_LOW;
	for (i = 0; i < tp->irq_max; i++) {
		struct tg3_napi *tnapi = &tp->napi[i];

		tnapi->tp = tp;
		tnapi->tx_pending = TG3_DEF_TX_RING_PENDING;

		tnapi->int_mbox = intmbx;
		if (i < 4)
			intmbx += 0x8;
		else
			intmbx += 0x4;

		tnapi->consmbox = rcvmbx;
		tnapi->prodmbox = sndmbx;

		if (i)
			tnapi->coal_now = HOSTCC_MODE_COAL_VEC1_NOW << (i - 1);
		else
			tnapi->coal_now = HOSTCC_MODE_NOW;

		if (!(tp->tg3_flags & TG3_FLAG_SUPPORT_MSIX))
			break;

		/*
		 * If we support MSIX, we'll be using RSS.  If we're using
		 * RSS, the first vector only handles link interrupts and the
		 * remaining vectors handle rx and tx interrupts.  Reuse the
		 * mailbox values for the next iteration.  The values we setup
		 * above are still useful for the single vectored mode.
		 */
		if (!i)
			continue;

		rcvmbx += 0x8;

		if (sndmbx & 0x4)
			sndmbx -= 0x4;
		else
			sndmbx += 0xc;
	}

	tg3_init_coal(tp);

	pci_set_drvdata(pdev, dev);

	err = register_netdev(dev);
	if (err) {
		dev_err(&pdev->dev, "Cannot register net device, aborting\n");
		goto err_out_apeunmap;
	}

	netdev_info(dev, "Tigon3 [partno(%s) rev %04x] (%s) MAC address %pM\n",
		    tp->board_part_number,
		    tp->pci_chip_rev_id,
		    tg3_bus_string(tp, str),
		    dev->dev_addr);

	if (tp->phy_flags & TG3_PHYFLG_IS_CONNECTED) {
		struct phy_device *phydev;
		phydev = tp->mdio_bus->phy_map[TG3_PHY_MII_ADDR];
		netdev_info(dev,
			    "attached PHY driver [%s] (mii_bus:phy_addr=%s)\n",
			    phydev->drv->name, dev_name(&phydev->dev));
	} else {
		char *ethtype;

		if (tp->phy_flags & TG3_PHYFLG_10_100_ONLY)
			ethtype = "10/100Base-TX";
		else if (tp->phy_flags & TG3_PHYFLG_ANY_SERDES)
			ethtype = "1000Base-SX";
		else
			ethtype = "10/100/1000Base-T";

		netdev_info(dev, "attached PHY is %s (%s Ethernet) "
			    "(WireSpeed[%d])\n", tg3_phy_string(tp), ethtype,
			  (tp->phy_flags & TG3_PHYFLG_NO_ETH_WIRE_SPEED) == 0);
	}

	netdev_info(dev, "RXcsums[%d] LinkChgREG[%d] MIirq[%d] ASF[%d] TSOcap[%d]\n",
		    (tp->tg3_flags & TG3_FLAG_RX_CHECKSUMS) != 0,
		    (tp->tg3_flags & TG3_FLAG_USE_LINKCHG_REG) != 0,
		    (tp->phy_flags & TG3_PHYFLG_USE_MI_INTERRUPT) != 0,
		    (tp->tg3_flags & TG3_FLAG_ENABLE_ASF) != 0,
		    (tp->tg3_flags2 & TG3_FLG2_TSO_CAPABLE) != 0);
	netdev_info(dev, "dma_rwctrl[%08x] dma_mask[%d-bit]\n",
		    tp->dma_rwctrl,
		    pdev->dma_mask == DMA_BIT_MASK(32) ? 32 :
		    ((u64)pdev->dma_mask) == DMA_BIT_MASK(40) ? 40 : 64);

	return 0;

err_out_apeunmap:
	if (tp->aperegs) {
		iounmap(tp->aperegs);
		tp->aperegs = NULL;
	}

err_out_iounmap:
	if (tp->regs) {
		iounmap(tp->regs);
		tp->regs = NULL;
	}

err_out_free_dev:
	free_netdev(dev);

err_out_free_res:
	pci_release_regions(pdev);

err_out_disable_pdev:
	pci_disable_device(pdev);
	pci_set_drvdata(pdev, NULL);
	return err;
}

static void __devexit tg3_remove_one(struct pci_dev *pdev)
{
	struct net_device *dev = pci_get_drvdata(pdev);

	if (dev) {
		struct tg3 *tp = netdev_priv(dev);

		if (tp->fw)
			release_firmware(tp->fw);

		cancel_work_sync(&tp->reset_task);

		if (tp->tg3_flags3 & TG3_FLG3_USE_PHYLIB) {
			tg3_phy_fini(tp);
			tg3_mdio_fini(tp);
		}

		unregister_netdev(dev);
		if (tp->aperegs) {
			iounmap(tp->aperegs);
			tp->aperegs = NULL;
		}
		if (tp->regs) {
			iounmap(tp->regs);
			tp->regs = NULL;
		}
		free_netdev(dev);
		pci_release_regions(pdev);
		pci_disable_device(pdev);
		pci_set_drvdata(pdev, NULL);
	}
}

#ifdef CONFIG_PM_SLEEP
static int tg3_suspend(struct device *device)
{
	struct pci_dev *pdev = to_pci_dev(device);
	struct net_device *dev = pci_get_drvdata(pdev);
	struct tg3 *tp = netdev_priv(dev);
	int err;

	if (!netif_running(dev))
		return 0;

	flush_work_sync(&tp->reset_task);
	tg3_phy_stop(tp);
	tg3_netif_stop(tp);

	del_timer_sync(&tp->timer);

	tg3_full_lock(tp, 1);
	tg3_disable_ints(tp);
	tg3_full_unlock(tp);

	netif_device_detach(dev);

	tg3_full_lock(tp, 0);
	tg3_halt(tp, RESET_KIND_SHUTDOWN, 1);
	tp->tg3_flags &= ~TG3_FLAG_INIT_COMPLETE;
	tg3_full_unlock(tp);

	err = tg3_power_down_prepare(tp);
	if (err) {
		int err2;

		tg3_full_lock(tp, 0);

		tp->tg3_flags |= TG3_FLAG_INIT_COMPLETE;
		err2 = tg3_restart_hw(tp, 1);
		if (err2)
			goto out;

		tp->timer.expires = jiffies + tp->timer_offset;
		add_timer(&tp->timer);

		netif_device_attach(dev);
		tg3_netif_start(tp);

out:
		tg3_full_unlock(tp);

		if (!err2)
			tg3_phy_start(tp);
	}

	return err;
}

static int tg3_resume(struct device *device)
{
	struct pci_dev *pdev = to_pci_dev(device);
	struct net_device *dev = pci_get_drvdata(pdev);
	struct tg3 *tp = netdev_priv(dev);
	int err;

	if (!netif_running(dev))
		return 0;

	netif_device_attach(dev);

	tg3_full_lock(tp, 0);

	tp->tg3_flags |= TG3_FLAG_INIT_COMPLETE;
	err = tg3_restart_hw(tp, 1);
	if (err)
		goto out;

	tp->timer.expires = jiffies + tp->timer_offset;
	add_timer(&tp->timer);

	tg3_netif_start(tp);

out:
	tg3_full_unlock(tp);

	if (!err)
		tg3_phy_start(tp);

	return err;
}

static SIMPLE_DEV_PM_OPS(tg3_pm_ops, tg3_suspend, tg3_resume);
#define TG3_PM_OPS (&tg3_pm_ops)

#else

#define TG3_PM_OPS NULL

#endif /* CONFIG_PM_SLEEP */

static struct pci_driver tg3_driver = {
	.name		= DRV_MODULE_NAME,
	.id_table	= tg3_pci_tbl,
	.probe		= tg3_init_one,
	.remove		= __devexit_p(tg3_remove_one),
	.driver.pm	= TG3_PM_OPS,
};

static int __init tg3_init(void)
{
	return pci_register_driver(&tg3_driver);
}

static void __exit tg3_cleanup(void)
{
	pci_unregister_driver(&tg3_driver);
}

module_init(tg3_init);
module_exit(tg3_cleanup);<|MERGE_RESOLUTION|>--- conflicted
+++ resolved
@@ -70,17 +70,10 @@
 
 #define DRV_MODULE_NAME		"tg3"
 #define TG3_MAJ_NUM			3
-<<<<<<< HEAD
-#define TG3_MIN_NUM			115
-#define DRV_MODULE_VERSION	\
-	__stringify(TG3_MAJ_NUM) "." __stringify(TG3_MIN_NUM)
-#define DRV_MODULE_RELDATE	"October 14, 2010"
-=======
 #define TG3_MIN_NUM			116
 #define DRV_MODULE_VERSION	\
 	__stringify(TG3_MAJ_NUM) "." __stringify(TG3_MIN_NUM)
 #define DRV_MODULE_RELDATE	"December 3, 2010"
->>>>>>> 3cbea436
 
 #define TG3_DEF_MAC_MODE	0
 #define TG3_DEF_RX_MODE		0
@@ -156,17 +149,10 @@
 
 #define TG3_RX_STD_BUFF_RING_SIZE(tp) \
 	(sizeof(struct ring_info) * TG3_RX_STD_RING_SIZE(tp))
-<<<<<<< HEAD
 
 #define TG3_RX_JMB_BUFF_RING_SIZE(tp) \
 	(sizeof(struct ring_info) * TG3_RX_JMB_RING_SIZE(tp))
 
-=======
-
-#define TG3_RX_JMB_BUFF_RING_SIZE(tp) \
-	(sizeof(struct ring_info) * TG3_RX_JMB_RING_SIZE(tp))
-
->>>>>>> 3cbea436
 /* Due to a hardware bug, the 5701 can only DMA to memory addresses
  * that are at least dword aligned when used in PCIX mode.  The driver
  * works around this bug by double copying the packet.  This workaround
@@ -1600,7 +1586,6 @@
 }
 
 static int tg3_phydsp_read(struct tg3 *tp, u32 reg, u32 *val)
-<<<<<<< HEAD
 {
 	int err;
 
@@ -1612,27 +1597,11 @@
 }
 
 static int tg3_phydsp_write(struct tg3 *tp, u32 reg, u32 val)
-=======
->>>>>>> 3cbea436
 {
 	int err;
 
 	err = tg3_writephy(tp, MII_TG3_DSP_ADDRESS, reg);
 	if (!err)
-<<<<<<< HEAD
-=======
-		err = tg3_readphy(tp, MII_TG3_DSP_RW_PORT, val);
-
-	return err;
-}
-
-static int tg3_phydsp_write(struct tg3 *tp, u32 reg, u32 val)
-{
-	int err;
-
-	err = tg3_writephy(tp, MII_TG3_DSP_ADDRESS, reg);
-	if (!err)
->>>>>>> 3cbea436
 		err = tg3_writephy(tp, MII_TG3_DSP_RW_PORT, val);
 
 	return err;
@@ -1801,15 +1770,9 @@
 
 	if (tp->link_config.autoneg == AUTONEG_ENABLE &&
 	    current_link_up == 1 &&
-<<<<<<< HEAD
-	    (tp->link_config.active_speed == SPEED_1000 ||
-	     (tp->link_config.active_speed == SPEED_100 &&
-	      tp->link_config.active_duplex == DUPLEX_FULL))) {
-=======
 	    tp->link_config.active_duplex == DUPLEX_FULL &&
 	    (tp->link_config.active_speed == SPEED_100 ||
 	     tp->link_config.active_speed == SPEED_1000)) {
->>>>>>> 3cbea436
 		u32 eeectl;
 
 		if (tp->link_config.active_speed == SPEED_1000)
@@ -1819,12 +1782,8 @@
 
 		tw32(TG3_CPMU_EEE_CTRL, eeectl);
 
-<<<<<<< HEAD
-		tg3_phy_cl45_read(tp, 0x7, TG3_CL45_D7_EEERES_STAT, &val);
-=======
 		tg3_phy_cl45_read(tp, MDIO_MMD_AN,
 				  TG3_CL45_D7_EEERES_STAT, &val);
->>>>>>> 3cbea436
 
 		if (val == TG3_CL45_D7_EEERES_STAT_LP_1000T ||
 		    val == TG3_CL45_D7_EEERES_STAT_LP_100TX)
@@ -2615,20 +2574,12 @@
 	return 0;
 }
 
-<<<<<<< HEAD
-	default:
-		netdev_err(tp->dev, "Invalid power state (D%d) requested\n",
-			   state);
-		return -EINVAL;
-	}
-=======
 static int tg3_power_down_prepare(struct tg3 *tp)
 {
 	u32 misc_host_ctrl;
 	bool device_should_wake, do_low_power;
 
 	tg3_enable_register_access(tp);
->>>>>>> 3cbea436
 
 	/* Restore the CLKREQ setting. */
 	if (tp->tg3_flags3 & TG3_FLG3_CLKREQ_BUG) {
@@ -3015,11 +2966,7 @@
 	}
 
 	if (tp->phy_flags & TG3_PHYFLG_EEE_CAP) {
-<<<<<<< HEAD
-		u32 val = 0;
-=======
 		u32 val;
->>>>>>> 3cbea436
 
 		tw32(TG3_CPMU_EEE_MODE,
 		     tr32(TG3_CPMU_EEE_MODE) & ~TG3_CPMU_EEEMD_LPI_ENABLE);
@@ -3036,21 +2983,6 @@
 			tg3_phydsp_write(tp, MII_TG3_DSP_CH34TP2,
 					 val | MII_TG3_DSP_CH34TP2_HIBW01);
 
-<<<<<<< HEAD
-		if (tp->link_config.autoneg == AUTONEG_ENABLE) {
-			/* Advertise 100-BaseTX EEE ability */
-			if (tp->link_config.advertising &
-			    (ADVERTISED_100baseT_Half |
-			     ADVERTISED_100baseT_Full))
-				val |= TG3_CL45_D7_EEEADV_CAP_100TX;
-			/* Advertise 1000-BaseT EEE ability */
-			if (tp->link_config.advertising &
-			    (ADVERTISED_1000baseT_Half |
-			     ADVERTISED_1000baseT_Full))
-				val |= TG3_CL45_D7_EEEADV_CAP_1000T;
-		}
-		tg3_phy_cl45_write(tp, 0x7, TG3_CL45_D7_EEEADV_CAP, val);
-=======
 		val = 0;
 		if (tp->link_config.autoneg == AUTONEG_ENABLE) {
 			/* Advertise 100-BaseTX EEE ability */
@@ -3063,7 +2995,6 @@
 				val |= MDIO_AN_EEE_ADV_1000T;
 		}
 		tg3_phy_cl45_write(tp, MDIO_MMD_AN, MDIO_AN_EEE_ADV, val);
->>>>>>> 3cbea436
 
 		/* Turn off SM_DSP clock. */
 		val = MII_TG3_AUXCTL_SHDWSEL_AUXCTL |
@@ -6404,15 +6335,6 @@
 	kfree(tpr->rx_jmb_buffers);
 	tpr->rx_jmb_buffers = NULL;
 	if (tpr->rx_std) {
-<<<<<<< HEAD
-		pci_free_consistent(tp->pdev, TG3_RX_STD_RING_BYTES(tp),
-				    tpr->rx_std, tpr->rx_std_mapping);
-		tpr->rx_std = NULL;
-	}
-	if (tpr->rx_jmb) {
-		pci_free_consistent(tp->pdev, TG3_RX_JMB_RING_BYTES(tp),
-				    tpr->rx_jmb, tpr->rx_jmb_mapping);
-=======
 		dma_free_coherent(&tp->pdev->dev, TG3_RX_STD_RING_BYTES(tp),
 				  tpr->rx_std, tpr->rx_std_mapping);
 		tpr->rx_std = NULL;
@@ -6420,7 +6342,6 @@
 	if (tpr->rx_jmb) {
 		dma_free_coherent(&tp->pdev->dev, TG3_RX_JMB_RING_BYTES(tp),
 				  tpr->rx_jmb, tpr->rx_jmb_mapping);
->>>>>>> 3cbea436
 		tpr->rx_jmb = NULL;
 	}
 }
@@ -6433,15 +6354,10 @@
 	if (!tpr->rx_std_buffers)
 		return -ENOMEM;
 
-<<<<<<< HEAD
-	tpr->rx_std = pci_alloc_consistent(tp->pdev, TG3_RX_STD_RING_BYTES(tp),
-					   &tpr->rx_std_mapping);
-=======
 	tpr->rx_std = dma_alloc_coherent(&tp->pdev->dev,
 					 TG3_RX_STD_RING_BYTES(tp),
 					 &tpr->rx_std_mapping,
 					 GFP_KERNEL);
->>>>>>> 3cbea436
 	if (!tpr->rx_std)
 		goto err_out;
 
@@ -6452,16 +6368,10 @@
 		if (!tpr->rx_jmb_buffers)
 			goto err_out;
 
-<<<<<<< HEAD
-		tpr->rx_jmb = pci_alloc_consistent(tp->pdev,
-						   TG3_RX_JMB_RING_BYTES(tp),
-						   &tpr->rx_jmb_mapping);
-=======
 		tpr->rx_jmb = dma_alloc_coherent(&tp->pdev->dev,
 						 TG3_RX_JMB_RING_BYTES(tp),
 						 &tpr->rx_jmb_mapping,
 						 GFP_KERNEL);
->>>>>>> 3cbea436
 		if (!tpr->rx_jmb)
 			goto err_out;
 	}
@@ -6621,16 +6531,10 @@
 {
 	int i;
 
-<<<<<<< HEAD
-	tp->hw_stats = pci_alloc_consistent(tp->pdev,
-					    sizeof(struct tg3_hw_stats),
-					    &tp->stats_mapping);
-=======
 	tp->hw_stats = dma_alloc_coherent(&tp->pdev->dev,
 					  sizeof(struct tg3_hw_stats),
 					  &tp->stats_mapping,
 					  GFP_KERNEL);
->>>>>>> 3cbea436
 	if (!tp->hw_stats)
 		goto err_out;
 
@@ -7322,19 +7226,6 @@
 		tw32(TG3PCI_CLOCK_CTRL, tp->pci_clock_ctrl);
 	}
 
-<<<<<<< HEAD
-	if (tp->phy_flags & TG3_PHYFLG_PHY_SERDES) {
-		tp->mac_mode = MAC_MODE_PORT_MODE_TBI;
-		tw32_f(MAC_MODE, tp->mac_mode);
-	} else if (tp->phy_flags & TG3_PHYFLG_MII_SERDES) {
-		tp->mac_mode = MAC_MODE_PORT_MODE_GMII;
-		tw32_f(MAC_MODE, tp->mac_mode);
-	} else if (tp->tg3_flags3 & TG3_FLG3_ENABLE_APE) {
-		tp->mac_mode &= (MAC_MODE_APE_TX_EN | MAC_MODE_APE_RX_EN);
-		if (tp->mac_mode & MAC_MODE_APE_TX_EN)
-			tp->mac_mode |= MAC_MODE_TDE_ENABLE;
-		tw32_f(MAC_MODE, tp->mac_mode);
-=======
 	if (tp->tg3_flags3 & TG3_FLG3_ENABLE_APE)
 		tp->mac_mode = MAC_MODE_APE_TX_EN |
 			       MAC_MODE_APE_RX_EN |
@@ -7346,7 +7237,6 @@
 	} else if (tp->phy_flags & TG3_PHYFLG_MII_SERDES) {
 		tp->mac_mode |= MAC_MODE_PORT_MODE_GMII;
 		val = tp->mac_mode;
->>>>>>> 3cbea436
 	} else
 		val = 0;
 
@@ -7916,8 +7806,6 @@
 
 	if (tp->tg3_flags & TG3_FLAG_INIT_COMPLETE)
 		tg3_abort_hw(tp, 1);
-<<<<<<< HEAD
-=======
 
 	/* Enable MAC control of LPI */
 	if (tp->phy_flags & TG3_PHYFLG_EEE_CAP) {
@@ -7949,7 +7837,6 @@
 		       TG3_CPMU_DBTMR1_APE_TX_2047US |
 		       TG3_CPMU_DBTMR2_TXIDXEQ_2047US);
 	}
->>>>>>> 3cbea436
 
 	if (reset_phy)
 		tg3_phy_reset(tp);
@@ -8010,20 +7897,6 @@
 		tw32(GRC_MODE, grc_mode);
 	}
 
-<<<<<<< HEAD
-	if (tp->pci_chip_rev_id == CHIPREV_ID_57765_A0) {
-		u32 grc_mode = tr32(GRC_MODE);
-
-		/* Access the lower 1K of PL PCIE block registers. */
-		val = grc_mode & ~GRC_MODE_PCIE_PORT_MASK;
-		tw32(GRC_MODE, val | GRC_MODE_PCIE_PL_SEL);
-
-		val = tr32(TG3_PCIE_TLDLPL_PORT + TG3_PCIE_PL_LO_PHYCTL5);
-		tw32(TG3_PCIE_TLDLPL_PORT + TG3_PCIE_PL_LO_PHYCTL5,
-		     val | TG3_PCIE_PL_LO_PHYCTL5_DIS_L2CLKREQ);
-
-		tw32(GRC_MODE, grc_mode);
-=======
 	if (GET_ASIC_REV(tp->pci_chip_rev_id) == ASIC_REV_57765) {
 		if (tp->pci_chip_rev_id == CHIPREV_ID_57765_A0) {
 			u32 grc_mode = tr32(GRC_MODE);
@@ -8039,7 +7912,6 @@
 
 			tw32(GRC_MODE, grc_mode);
 		}
->>>>>>> 3cbea436
 
 		val = tr32(TG3_CPMU_LSPD_10MB_CLK);
 		val &= ~CPMU_LSPD_10MB_MACCLK_MASK;
@@ -8047,25 +7919,6 @@
 		tw32(TG3_CPMU_LSPD_10MB_CLK, val);
 	}
 
-<<<<<<< HEAD
-	/* Enable MAC control of LPI */
-	if (tp->phy_flags & TG3_PHYFLG_EEE_CAP) {
-		tw32_f(TG3_CPMU_EEE_LNKIDL_CTRL,
-		       TG3_CPMU_EEE_LNKIDL_PCIE_NL0 |
-		       TG3_CPMU_EEE_LNKIDL_UART_IDL);
-
-		tw32_f(TG3_CPMU_EEE_CTRL,
-		       TG3_CPMU_EEE_CTRL_EXIT_20_1_US);
-
-		tw32_f(TG3_CPMU_EEE_MODE,
-		       TG3_CPMU_EEEMD_ERLY_L1_XIT_DET |
-		       TG3_CPMU_EEEMD_LPI_IN_TX |
-		       TG3_CPMU_EEEMD_LPI_IN_RX |
-		       TG3_CPMU_EEEMD_EEE_ENABLE);
-	}
-
-=======
->>>>>>> 3cbea436
 	/* This works around an issue with Athlon chipsets on
 	 * B3 tigon3 silicon.  This bit has no effect on any
 	 * other revision.  But do not set this on PCI Express
@@ -8333,12 +8186,7 @@
 		      RDMAC_MODE_FIFOURUN_ENAB | RDMAC_MODE_FIFOOREAD_ENAB |
 		      RDMAC_MODE_LNGREAD_ENAB);
 
-<<<<<<< HEAD
-	if (GET_ASIC_REV(tp->pci_chip_rev_id) == ASIC_REV_5717 ||
-	    GET_ASIC_REV(tp->pci_chip_rev_id) == ASIC_REV_5719)
-=======
 	if (GET_ASIC_REV(tp->pci_chip_rev_id) == ASIC_REV_5717)
->>>>>>> 3cbea436
 		rdmac_mode |= RDMAC_MODE_MULT_DMA_RD_DIS;
 
 	if (GET_ASIC_REV(tp->pci_chip_rev_id) == ASIC_REV_5784 ||
@@ -8378,13 +8226,10 @@
 	    GET_ASIC_REV(tp->pci_chip_rev_id) == ASIC_REV_57780 ||
 	    (tp->tg3_flags3 & TG3_FLG3_5717_PLUS)) {
 		val = tr32(TG3_RDMA_RSRVCTRL_REG);
-<<<<<<< HEAD
-=======
 		if (GET_ASIC_REV(tp->pci_chip_rev_id) == ASIC_REV_5719) {
 			val &= ~TG3_RDMA_RSRVCTRL_TXMRGN_MASK;
 			val |= TG3_RDMA_RSRVCTRL_TXMRGN_320B;
 		}
->>>>>>> 3cbea436
 		tw32(TG3_RDMA_RSRVCTRL_REG,
 		     val | TG3_RDMA_RSRVCTRL_FIFO_OFLW_FIX);
 	}
@@ -9213,10 +9058,6 @@
 		pci_disable_msix(tp->pdev);
 		return false;
 	}
-<<<<<<< HEAD
-	if (tp->irq_cnt > 1)
-		tp->tg3_flags3 |= TG3_FLG3_ENABLE_RSS;
-=======
 
 	if (tp->irq_cnt > 1) {
 		tp->tg3_flags3 |= TG3_FLG3_ENABLE_RSS;
@@ -9225,7 +9066,6 @@
 			netif_set_real_num_tx_queues(tp->dev, tp->irq_cnt - 1);
 		}
 	}
->>>>>>> 3cbea436
 
 	return true;
 }
@@ -11261,11 +11101,7 @@
 	struct tg3 *tp = netdev_priv(dev);
 
 	if (tp->phy_flags & TG3_PHYFLG_IS_LOW_POWER)
-<<<<<<< HEAD
-		tg3_set_power_state(tp, PCI_D0);
-=======
 		tg3_power_up(tp);
->>>>>>> 3cbea436
 
 	memset(data, 0, sizeof(u64) * TG3_NUM_TEST);
 
@@ -11333,11 +11169,7 @@
 			tg3_phy_start(tp);
 	}
 	if (tp->phy_flags & TG3_PHYFLG_IS_LOW_POWER)
-<<<<<<< HEAD
-		tg3_set_power_state(tp, PCI_D3hot);
-=======
 		tg3_power_down(tp);
->>>>>>> 3cbea436
 
 }
 
@@ -12750,17 +12582,11 @@
 		}
 	}
 
-<<<<<<< HEAD
-	if (tp->pdev->device == TG3PCI_DEVICE_TIGON3_5718 ||
-	    (GET_ASIC_REV(tp->pci_chip_rev_id) == ASIC_REV_57765 &&
-	     tp->pci_chip_rev_id != CHIPREV_ID_57765_A0))
-=======
 	if (!(tp->phy_flags & TG3_PHYFLG_ANY_SERDES) &&
 	    ((tp->pdev->device == TG3PCI_DEVICE_TIGON3_5718 &&
 	      tp->pci_chip_rev_id != CHIPREV_ID_5717_A0) ||
 	     (GET_ASIC_REV(tp->pci_chip_rev_id) == ASIC_REV_57765 &&
 	      tp->pci_chip_rev_id != CHIPREV_ID_57765_A0)))
->>>>>>> 3cbea436
 		tp->phy_flags |= TG3_PHYFLG_EEE_CAP;
 
 	if (!(tp->phy_flags & TG3_PHYFLG_ANY_SERDES) &&
@@ -13257,19 +13083,6 @@
 		return 512;
 }
 
-<<<<<<< HEAD
-static int __devinit tg3_get_invariants(struct tg3 *tp)
-{
-	static struct pci_device_id write_reorder_chipsets[] = {
-		{ PCI_DEVICE(PCI_VENDOR_ID_AMD,
-			     PCI_DEVICE_ID_AMD_FE_GATE_700C) },
-		{ PCI_DEVICE(PCI_VENDOR_ID_AMD,
-			     PCI_DEVICE_ID_AMD_8131_BRIDGE) },
-		{ PCI_DEVICE(PCI_VENDOR_ID_VIA,
-			     PCI_DEVICE_ID_VIA_8385_0) },
-		{ },
-	};
-=======
 DEFINE_PCI_DEVICE_TABLE(write_reorder_chipsets) = {
 	{ PCI_DEVICE(PCI_VENDOR_ID_AMD, PCI_DEVICE_ID_AMD_FE_GATE_700C) },
 	{ PCI_DEVICE(PCI_VENDOR_ID_AMD, PCI_DEVICE_ID_AMD_8131_BRIDGE) },
@@ -13279,7 +13092,6 @@
 
 static int __devinit tg3_get_invariants(struct tg3 *tp)
 {
->>>>>>> 3cbea436
 	u32 misc_ctrl_reg;
 	u32 pci_state_reg, grc_misc_cfg;
 	u32 val;
@@ -14058,19 +13870,11 @@
 		tp->rx_copy_thresh = ~(u16)0;
 #endif
 	}
-<<<<<<< HEAD
 
 	tp->rx_std_ring_mask = TG3_RX_STD_RING_SIZE(tp) - 1;
 	tp->rx_jmb_ring_mask = TG3_RX_JMB_RING_SIZE(tp) - 1;
 	tp->rx_ret_ring_mask = tg3_rx_ret_ring_size(tp) - 1;
 
-=======
-
-	tp->rx_std_ring_mask = TG3_RX_STD_RING_SIZE(tp) - 1;
-	tp->rx_jmb_ring_mask = TG3_RX_JMB_RING_SIZE(tp) - 1;
-	tp->rx_ret_ring_mask = tg3_rx_ret_ring_size(tp) - 1;
-
->>>>>>> 3cbea436
 	tp->rx_std_max_post = tp->rx_std_ring_mask + 1;
 
 	/* Increment the rx prod index on the rx std ring by at most
