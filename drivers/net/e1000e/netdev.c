/*******************************************************************************

  Intel PRO/1000 Linux driver
  Copyright(c) 1999 - 2010 Intel Corporation.

  This program is free software; you can redistribute it and/or modify it
  under the terms and conditions of the GNU General Public License,
  version 2, as published by the Free Software Foundation.

  This program is distributed in the hope it will be useful, but WITHOUT
  ANY WARRANTY; without even the implied warranty of MERCHANTABILITY or
  FITNESS FOR A PARTICULAR PURPOSE.  See the GNU General Public License for
  more details.

  You should have received a copy of the GNU General Public License along with
  this program; if not, write to the Free Software Foundation, Inc.,
  51 Franklin St - Fifth Floor, Boston, MA 02110-1301 USA.

  The full GNU General Public License is included in this distribution in
  the file called "COPYING".

  Contact Information:
  Linux NICS <linux.nics@intel.com>
  e1000-devel Mailing List <e1000-devel@lists.sourceforge.net>
  Intel Corporation, 5200 N.E. Elam Young Parkway, Hillsboro, OR 97124-6497

*******************************************************************************/

#define pr_fmt(fmt) KBUILD_MODNAME ": " fmt

#include <linux/module.h>
#include <linux/types.h>
#include <linux/init.h>
#include <linux/pci.h>
#include <linux/vmalloc.h>
#include <linux/pagemap.h>
#include <linux/delay.h>
#include <linux/netdevice.h>
#include <linux/tcp.h>
#include <linux/ipv6.h>
#include <linux/slab.h>
#include <net/checksum.h>
#include <net/ip6_checksum.h>
#include <linux/mii.h>
#include <linux/ethtool.h>
#include <linux/if_vlan.h>
#include <linux/cpu.h>
#include <linux/smp.h>
#include <linux/pm_qos_params.h>
#include <linux/pm_runtime.h>
#include <linux/aer.h>

#include "e1000.h"

#define DRV_EXTRAVERSION "-k2"

#define DRV_VERSION "1.2.7" DRV_EXTRAVERSION
char e1000e_driver_name[] = "e1000e";
const char e1000e_driver_version[] = DRV_VERSION;

static const struct e1000_info *e1000_info_tbl[] = {
	[board_82571]		= &e1000_82571_info,
	[board_82572]		= &e1000_82572_info,
	[board_82573]		= &e1000_82573_info,
	[board_82574]		= &e1000_82574_info,
	[board_82583]		= &e1000_82583_info,
	[board_80003es2lan]	= &e1000_es2_info,
	[board_ich8lan]		= &e1000_ich8_info,
	[board_ich9lan]		= &e1000_ich9_info,
	[board_ich10lan]	= &e1000_ich10_info,
	[board_pchlan]		= &e1000_pch_info,
	[board_pch2lan]		= &e1000_pch2_info,
};

struct e1000_reg_info {
	u32 ofs;
	char *name;
};

#define E1000_RDFH	0x02410 /* Rx Data FIFO Head - RW */
#define E1000_RDFT	0x02418 /* Rx Data FIFO Tail - RW */
#define E1000_RDFHS	0x02420 /* Rx Data FIFO Head Saved - RW */
#define E1000_RDFTS	0x02428 /* Rx Data FIFO Tail Saved - RW */
#define E1000_RDFPC	0x02430 /* Rx Data FIFO Packet Count - RW */

#define E1000_TDFH	0x03410 /* Tx Data FIFO Head - RW */
#define E1000_TDFT	0x03418 /* Tx Data FIFO Tail - RW */
#define E1000_TDFHS	0x03420 /* Tx Data FIFO Head Saved - RW */
#define E1000_TDFTS	0x03428 /* Tx Data FIFO Tail Saved - RW */
#define E1000_TDFPC	0x03430 /* Tx Data FIFO Packet Count - RW */

static const struct e1000_reg_info e1000_reg_info_tbl[] = {

	/* General Registers */
	{E1000_CTRL, "CTRL"},
	{E1000_STATUS, "STATUS"},
	{E1000_CTRL_EXT, "CTRL_EXT"},

	/* Interrupt Registers */
	{E1000_ICR, "ICR"},

	/* RX Registers */
	{E1000_RCTL, "RCTL"},
	{E1000_RDLEN, "RDLEN"},
	{E1000_RDH, "RDH"},
	{E1000_RDT, "RDT"},
	{E1000_RDTR, "RDTR"},
	{E1000_RXDCTL(0), "RXDCTL"},
	{E1000_ERT, "ERT"},
	{E1000_RDBAL, "RDBAL"},
	{E1000_RDBAH, "RDBAH"},
	{E1000_RDFH, "RDFH"},
	{E1000_RDFT, "RDFT"},
	{E1000_RDFHS, "RDFHS"},
	{E1000_RDFTS, "RDFTS"},
	{E1000_RDFPC, "RDFPC"},

	/* TX Registers */
	{E1000_TCTL, "TCTL"},
	{E1000_TDBAL, "TDBAL"},
	{E1000_TDBAH, "TDBAH"},
	{E1000_TDLEN, "TDLEN"},
	{E1000_TDH, "TDH"},
	{E1000_TDT, "TDT"},
	{E1000_TIDV, "TIDV"},
	{E1000_TXDCTL(0), "TXDCTL"},
	{E1000_TADV, "TADV"},
	{E1000_TARC(0), "TARC"},
	{E1000_TDFH, "TDFH"},
	{E1000_TDFT, "TDFT"},
	{E1000_TDFHS, "TDFHS"},
	{E1000_TDFTS, "TDFTS"},
	{E1000_TDFPC, "TDFPC"},

	/* List Terminator */
	{}
};

/*
 * e1000_regdump - register printout routine
 */
static void e1000_regdump(struct e1000_hw *hw, struct e1000_reg_info *reginfo)
{
	int n = 0;
	char rname[16];
	u32 regs[8];

	switch (reginfo->ofs) {
	case E1000_RXDCTL(0):
		for (n = 0; n < 2; n++)
			regs[n] = __er32(hw, E1000_RXDCTL(n));
		break;
	case E1000_TXDCTL(0):
		for (n = 0; n < 2; n++)
			regs[n] = __er32(hw, E1000_TXDCTL(n));
		break;
	case E1000_TARC(0):
		for (n = 0; n < 2; n++)
			regs[n] = __er32(hw, E1000_TARC(n));
		break;
	default:
		printk(KERN_INFO "%-15s %08x\n",
			reginfo->name, __er32(hw, reginfo->ofs));
		return;
	}

	snprintf(rname, 16, "%s%s", reginfo->name, "[0-1]");
	printk(KERN_INFO "%-15s ", rname);
	for (n = 0; n < 2; n++)
		printk(KERN_CONT "%08x ", regs[n]);
	printk(KERN_CONT "\n");
}


/*
 * e1000e_dump - Print registers, tx-ring and rx-ring
 */
static void e1000e_dump(struct e1000_adapter *adapter)
{
	struct net_device *netdev = adapter->netdev;
	struct e1000_hw *hw = &adapter->hw;
	struct e1000_reg_info *reginfo;
	struct e1000_ring *tx_ring = adapter->tx_ring;
	struct e1000_tx_desc *tx_desc;
	struct my_u0 { u64 a; u64 b; } *u0;
	struct e1000_buffer *buffer_info;
	struct e1000_ring *rx_ring = adapter->rx_ring;
	union e1000_rx_desc_packet_split *rx_desc_ps;
	struct e1000_rx_desc *rx_desc;
	struct my_u1 { u64 a; u64 b; u64 c; u64 d; } *u1;
	u32 staterr;
	int i = 0;

	if (!netif_msg_hw(adapter))
		return;

	/* Print netdevice Info */
	if (netdev) {
		dev_info(&adapter->pdev->dev, "Net device Info\n");
		printk(KERN_INFO "Device Name     state            "
			"trans_start      last_rx\n");
		printk(KERN_INFO "%-15s %016lX %016lX %016lX\n",
			netdev->name,
			netdev->state,
			netdev->trans_start,
			netdev->last_rx);
	}

	/* Print Registers */
	dev_info(&adapter->pdev->dev, "Register Dump\n");
	printk(KERN_INFO " Register Name   Value\n");
	for (reginfo = (struct e1000_reg_info *)e1000_reg_info_tbl;
	     reginfo->name; reginfo++) {
		e1000_regdump(hw, reginfo);
	}

	/* Print TX Ring Summary */
	if (!netdev || !netif_running(netdev))
		goto exit;

	dev_info(&adapter->pdev->dev, "TX Rings Summary\n");
	printk(KERN_INFO "Queue [NTU] [NTC] [bi(ntc)->dma  ]"
		" leng ntw timestamp\n");
	buffer_info = &tx_ring->buffer_info[tx_ring->next_to_clean];
	printk(KERN_INFO " %5d %5X %5X %016llX %04X %3X %016llX\n",
		0, tx_ring->next_to_use, tx_ring->next_to_clean,
		(unsigned long long)buffer_info->dma,
		buffer_info->length,
		buffer_info->next_to_watch,
		(unsigned long long)buffer_info->time_stamp);

	/* Print TX Rings */
	if (!netif_msg_tx_done(adapter))
		goto rx_ring_summary;

	dev_info(&adapter->pdev->dev, "TX Rings Dump\n");

	/* Transmit Descriptor Formats - DEXT[29] is 0 (Legacy) or 1 (Extended)
	 *
	 * Legacy Transmit Descriptor
	 *   +--------------------------------------------------------------+
	 * 0 |         Buffer Address [63:0] (Reserved on Write Back)       |
	 *   +--------------------------------------------------------------+
	 * 8 | Special  |    CSS     | Status |  CMD    |  CSO   |  Length  |
	 *   +--------------------------------------------------------------+
	 *   63       48 47        36 35    32 31     24 23    16 15        0
	 *
	 * Extended Context Descriptor (DTYP=0x0) for TSO or checksum offload
	 *   63      48 47    40 39       32 31             16 15    8 7      0
	 *   +----------------------------------------------------------------+
	 * 0 |  TUCSE  | TUCS0  |   TUCSS   |     IPCSE       | IPCS0 | IPCSS |
	 *   +----------------------------------------------------------------+
	 * 8 |   MSS   | HDRLEN | RSV | STA | TUCMD | DTYP |      PAYLEN      |
	 *   +----------------------------------------------------------------+
	 *   63      48 47    40 39 36 35 32 31   24 23  20 19                0
	 *
	 * Extended Data Descriptor (DTYP=0x1)
	 *   +----------------------------------------------------------------+
	 * 0 |                     Buffer Address [63:0]                      |
	 *   +----------------------------------------------------------------+
	 * 8 | VLAN tag |  POPTS  | Rsvd | Status | Command | DTYP |  DTALEN  |
	 *   +----------------------------------------------------------------+
	 *   63       48 47     40 39  36 35    32 31     24 23  20 19        0
	 */
	printk(KERN_INFO "Tl[desc]     [address 63:0  ] [SpeCssSCmCsLen]"
		" [bi->dma       ] leng  ntw timestamp        bi->skb "
		"<-- Legacy format\n");
	printk(KERN_INFO "Tc[desc]     [Ce CoCsIpceCoS] [MssHlRSCm0Plen]"
		" [bi->dma       ] leng  ntw timestamp        bi->skb "
		"<-- Ext Context format\n");
	printk(KERN_INFO "Td[desc]     [address 63:0  ] [VlaPoRSCm1Dlen]"
		" [bi->dma       ] leng  ntw timestamp        bi->skb "
		"<-- Ext Data format\n");
	for (i = 0; tx_ring->desc && (i < tx_ring->count); i++) {
		tx_desc = E1000_TX_DESC(*tx_ring, i);
		buffer_info = &tx_ring->buffer_info[i];
		u0 = (struct my_u0 *)tx_desc;
		printk(KERN_INFO "T%c[0x%03X]    %016llX %016llX %016llX "
			"%04X  %3X %016llX %p",
		       (!(le64_to_cpu(u0->b) & (1<<29)) ? 'l' :
			((le64_to_cpu(u0->b) & (1<<20)) ? 'd' : 'c')), i,
		       (unsigned long long)le64_to_cpu(u0->a),
		       (unsigned long long)le64_to_cpu(u0->b),
		       (unsigned long long)buffer_info->dma,
		       buffer_info->length, buffer_info->next_to_watch,
		       (unsigned long long)buffer_info->time_stamp,
		       buffer_info->skb);
		if (i == tx_ring->next_to_use && i == tx_ring->next_to_clean)
			printk(KERN_CONT " NTC/U\n");
		else if (i == tx_ring->next_to_use)
			printk(KERN_CONT " NTU\n");
		else if (i == tx_ring->next_to_clean)
			printk(KERN_CONT " NTC\n");
		else
			printk(KERN_CONT "\n");

		if (netif_msg_pktdata(adapter) && buffer_info->dma != 0)
			print_hex_dump(KERN_INFO, "", DUMP_PREFIX_ADDRESS,
					16, 1, phys_to_virt(buffer_info->dma),
					buffer_info->length, true);
	}

	/* Print RX Rings Summary */
rx_ring_summary:
	dev_info(&adapter->pdev->dev, "RX Rings Summary\n");
	printk(KERN_INFO "Queue [NTU] [NTC]\n");
	printk(KERN_INFO " %5d %5X %5X\n", 0,
		rx_ring->next_to_use, rx_ring->next_to_clean);

	/* Print RX Rings */
	if (!netif_msg_rx_status(adapter))
		goto exit;

	dev_info(&adapter->pdev->dev, "RX Rings Dump\n");
	switch (adapter->rx_ps_pages) {
	case 1:
	case 2:
	case 3:
		/* [Extended] Packet Split Receive Descriptor Format
		 *
		 *    +-----------------------------------------------------+
		 *  0 |                Buffer Address 0 [63:0]              |
		 *    +-----------------------------------------------------+
		 *  8 |                Buffer Address 1 [63:0]              |
		 *    +-----------------------------------------------------+
		 * 16 |                Buffer Address 2 [63:0]              |
		 *    +-----------------------------------------------------+
		 * 24 |                Buffer Address 3 [63:0]              |
		 *    +-----------------------------------------------------+
		 */
		printk(KERN_INFO "R  [desc]      [buffer 0 63:0 ] "
			"[buffer 1 63:0 ] "
		       "[buffer 2 63:0 ] [buffer 3 63:0 ] [bi->dma       ] "
		       "[bi->skb] <-- Ext Pkt Split format\n");
		/* [Extended] Receive Descriptor (Write-Back) Format
		 *
		 *   63       48 47    32 31     13 12    8 7    4 3        0
		 *   +------------------------------------------------------+
		 * 0 | Packet   | IP     |  Rsvd   | MRQ   | Rsvd | MRQ RSS |
		 *   | Checksum | Ident  |         | Queue |      |  Type   |
		 *   +------------------------------------------------------+
		 * 8 | VLAN Tag | Length | Extended Error | Extended Status |
		 *   +------------------------------------------------------+
		 *   63       48 47    32 31            20 19               0
		 */
		printk(KERN_INFO "RWB[desc]      [ck ipid mrqhsh] "
			"[vl   l0 ee  es] "
		       "[ l3  l2  l1 hs] [reserved      ] ---------------- "
		       "[bi->skb] <-- Ext Rx Write-Back format\n");
		for (i = 0; i < rx_ring->count; i++) {
			buffer_info = &rx_ring->buffer_info[i];
			rx_desc_ps = E1000_RX_DESC_PS(*rx_ring, i);
			u1 = (struct my_u1 *)rx_desc_ps;
			staterr =
				le32_to_cpu(rx_desc_ps->wb.middle.status_error);
			if (staterr & E1000_RXD_STAT_DD) {
				/* Descriptor Done */
				printk(KERN_INFO "RWB[0x%03X]     %016llX "
					"%016llX %016llX %016llX "
					"---------------- %p", i,
					(unsigned long long)le64_to_cpu(u1->a),
					(unsigned long long)le64_to_cpu(u1->b),
					(unsigned long long)le64_to_cpu(u1->c),
					(unsigned long long)le64_to_cpu(u1->d),
					buffer_info->skb);
			} else {
				printk(KERN_INFO "R  [0x%03X]     %016llX "
					"%016llX %016llX %016llX %016llX %p", i,
					(unsigned long long)le64_to_cpu(u1->a),
					(unsigned long long)le64_to_cpu(u1->b),
					(unsigned long long)le64_to_cpu(u1->c),
					(unsigned long long)le64_to_cpu(u1->d),
					(unsigned long long)buffer_info->dma,
					buffer_info->skb);

				if (netif_msg_pktdata(adapter))
					print_hex_dump(KERN_INFO, "",
						DUMP_PREFIX_ADDRESS, 16, 1,
						phys_to_virt(buffer_info->dma),
						adapter->rx_ps_bsize0, true);
			}

			if (i == rx_ring->next_to_use)
				printk(KERN_CONT " NTU\n");
			else if (i == rx_ring->next_to_clean)
				printk(KERN_CONT " NTC\n");
			else
				printk(KERN_CONT "\n");
		}
		break;
	default:
	case 0:
		/* Legacy Receive Descriptor Format
		 *
		 * +-----------------------------------------------------+
		 * |                Buffer Address [63:0]                |
		 * +-----------------------------------------------------+
		 * | VLAN Tag | Errors | Status 0 | Packet csum | Length |
		 * +-----------------------------------------------------+
		 * 63       48 47    40 39      32 31         16 15      0
		 */
		printk(KERN_INFO "Rl[desc]     [address 63:0  ] "
			"[vl er S cks ln] [bi->dma       ] [bi->skb] "
			"<-- Legacy format\n");
		for (i = 0; rx_ring->desc && (i < rx_ring->count); i++) {
			rx_desc = E1000_RX_DESC(*rx_ring, i);
			buffer_info = &rx_ring->buffer_info[i];
			u0 = (struct my_u0 *)rx_desc;
			printk(KERN_INFO "Rl[0x%03X]    %016llX %016llX "
				"%016llX %p", i,
				(unsigned long long)le64_to_cpu(u0->a),
				(unsigned long long)le64_to_cpu(u0->b),
				(unsigned long long)buffer_info->dma,
				buffer_info->skb);
			if (i == rx_ring->next_to_use)
				printk(KERN_CONT " NTU\n");
			else if (i == rx_ring->next_to_clean)
				printk(KERN_CONT " NTC\n");
			else
				printk(KERN_CONT "\n");

			if (netif_msg_pktdata(adapter))
				print_hex_dump(KERN_INFO, "",
					DUMP_PREFIX_ADDRESS,
					16, 1, phys_to_virt(buffer_info->dma),
					adapter->rx_buffer_len, true);
		}
	}

exit:
	return;
}

/**
 * e1000_desc_unused - calculate if we have unused descriptors
 **/
static int e1000_desc_unused(struct e1000_ring *ring)
{
	if (ring->next_to_clean > ring->next_to_use)
		return ring->next_to_clean - ring->next_to_use - 1;

	return ring->count + ring->next_to_clean - ring->next_to_use - 1;
}

/**
 * e1000_receive_skb - helper function to handle Rx indications
 * @adapter: board private structure
 * @status: descriptor status field as written by hardware
 * @vlan: descriptor vlan field as written by hardware (no le/be conversion)
 * @skb: pointer to sk_buff to be indicated to stack
 **/
static void e1000_receive_skb(struct e1000_adapter *adapter,
			      struct net_device *netdev,
			      struct sk_buff *skb,
			      u8 status, __le16 vlan)
{
	skb->protocol = eth_type_trans(skb, netdev);

	if (adapter->vlgrp && (status & E1000_RXD_STAT_VP))
		vlan_gro_receive(&adapter->napi, adapter->vlgrp,
				 le16_to_cpu(vlan), skb);
	else
		napi_gro_receive(&adapter->napi, skb);
}

/**
 * e1000_rx_checksum - Receive Checksum Offload for 82543
 * @adapter:     board private structure
 * @status_err:  receive descriptor status and error fields
 * @csum:	receive descriptor csum field
 * @sk_buff:     socket buffer with received data
 **/
static void e1000_rx_checksum(struct e1000_adapter *adapter, u32 status_err,
			      u32 csum, struct sk_buff *skb)
{
	u16 status = (u16)status_err;
	u8 errors = (u8)(status_err >> 24);
	skb->ip_summed = CHECKSUM_NONE;

	/* Ignore Checksum bit is set */
	if (status & E1000_RXD_STAT_IXSM)
		return;
	/* TCP/UDP checksum error bit is set */
	if (errors & E1000_RXD_ERR_TCPE) {
		/* let the stack verify checksum errors */
		adapter->hw_csum_err++;
		return;
	}

	/* TCP/UDP Checksum has not been calculated */
	if (!(status & (E1000_RXD_STAT_TCPCS | E1000_RXD_STAT_UDPCS)))
		return;

	/* It must be a TCP or UDP packet with a valid checksum */
	if (status & E1000_RXD_STAT_TCPCS) {
		/* TCP checksum is good */
		skb->ip_summed = CHECKSUM_UNNECESSARY;
	} else {
		/*
		 * IP fragment with UDP payload
		 * Hardware complements the payload checksum, so we undo it
		 * and then put the value in host order for further stack use.
		 */
		__sum16 sum = (__force __sum16)htons(csum);
		skb->csum = csum_unfold(~sum);
		skb->ip_summed = CHECKSUM_COMPLETE;
	}
	adapter->hw_csum_good++;
}

/**
 * e1000_alloc_rx_buffers - Replace used receive buffers; legacy & extended
 * @adapter: address of board private structure
 **/
static void e1000_alloc_rx_buffers(struct e1000_adapter *adapter,
				   int cleaned_count)
{
	struct net_device *netdev = adapter->netdev;
	struct pci_dev *pdev = adapter->pdev;
	struct e1000_ring *rx_ring = adapter->rx_ring;
	struct e1000_rx_desc *rx_desc;
	struct e1000_buffer *buffer_info;
	struct sk_buff *skb;
	unsigned int i;
	unsigned int bufsz = adapter->rx_buffer_len;

	i = rx_ring->next_to_use;
	buffer_info = &rx_ring->buffer_info[i];

	while (cleaned_count--) {
		skb = buffer_info->skb;
		if (skb) {
			skb_trim(skb, 0);
			goto map_skb;
		}

		skb = netdev_alloc_skb_ip_align(netdev, bufsz);
		if (!skb) {
			/* Better luck next round */
			adapter->alloc_rx_buff_failed++;
			break;
		}

		buffer_info->skb = skb;
map_skb:
		buffer_info->dma = dma_map_single(&pdev->dev, skb->data,
						  adapter->rx_buffer_len,
						  DMA_FROM_DEVICE);
		if (dma_mapping_error(&pdev->dev, buffer_info->dma)) {
			dev_err(&pdev->dev, "RX DMA map failed\n");
			adapter->rx_dma_failed++;
			break;
		}

		rx_desc = E1000_RX_DESC(*rx_ring, i);
		rx_desc->buffer_addr = cpu_to_le64(buffer_info->dma);

		if (unlikely(!(i & (E1000_RX_BUFFER_WRITE - 1)))) {
			/*
			 * Force memory writes to complete before letting h/w
			 * know there are new descriptors to fetch.  (Only
			 * applicable for weak-ordered memory model archs,
			 * such as IA-64).
			 */
			wmb();
			writel(i, adapter->hw.hw_addr + rx_ring->tail);
		}
		i++;
		if (i == rx_ring->count)
			i = 0;
		buffer_info = &rx_ring->buffer_info[i];
	}

	rx_ring->next_to_use = i;
}

/**
 * e1000_alloc_rx_buffers_ps - Replace used receive buffers; packet split
 * @adapter: address of board private structure
 **/
static void e1000_alloc_rx_buffers_ps(struct e1000_adapter *adapter,
				      int cleaned_count)
{
	struct net_device *netdev = adapter->netdev;
	struct pci_dev *pdev = adapter->pdev;
	union e1000_rx_desc_packet_split *rx_desc;
	struct e1000_ring *rx_ring = adapter->rx_ring;
	struct e1000_buffer *buffer_info;
	struct e1000_ps_page *ps_page;
	struct sk_buff *skb;
	unsigned int i, j;

	i = rx_ring->next_to_use;
	buffer_info = &rx_ring->buffer_info[i];

	while (cleaned_count--) {
		rx_desc = E1000_RX_DESC_PS(*rx_ring, i);

		for (j = 0; j < PS_PAGE_BUFFERS; j++) {
			ps_page = &buffer_info->ps_pages[j];
			if (j >= adapter->rx_ps_pages) {
				/* all unused desc entries get hw null ptr */
				rx_desc->read.buffer_addr[j+1] = ~cpu_to_le64(0);
				continue;
			}
			if (!ps_page->page) {
				ps_page->page = alloc_page(GFP_ATOMIC);
				if (!ps_page->page) {
					adapter->alloc_rx_buff_failed++;
					goto no_buffers;
				}
				ps_page->dma = dma_map_page(&pdev->dev,
							    ps_page->page,
							    0, PAGE_SIZE,
							    DMA_FROM_DEVICE);
				if (dma_mapping_error(&pdev->dev,
						      ps_page->dma)) {
					dev_err(&adapter->pdev->dev,
					  "RX DMA page map failed\n");
					adapter->rx_dma_failed++;
					goto no_buffers;
				}
			}
			/*
			 * Refresh the desc even if buffer_addrs
			 * didn't change because each write-back
			 * erases this info.
			 */
			rx_desc->read.buffer_addr[j+1] =
			     cpu_to_le64(ps_page->dma);
		}

		skb = netdev_alloc_skb_ip_align(netdev,
						adapter->rx_ps_bsize0);

		if (!skb) {
			adapter->alloc_rx_buff_failed++;
			break;
		}

		buffer_info->skb = skb;
		buffer_info->dma = dma_map_single(&pdev->dev, skb->data,
						  adapter->rx_ps_bsize0,
						  DMA_FROM_DEVICE);
		if (dma_mapping_error(&pdev->dev, buffer_info->dma)) {
			dev_err(&pdev->dev, "RX DMA map failed\n");
			adapter->rx_dma_failed++;
			/* cleanup skb */
			dev_kfree_skb_any(skb);
			buffer_info->skb = NULL;
			break;
		}

		rx_desc->read.buffer_addr[0] = cpu_to_le64(buffer_info->dma);

		if (unlikely(!(i & (E1000_RX_BUFFER_WRITE - 1)))) {
			/*
			 * Force memory writes to complete before letting h/w
			 * know there are new descriptors to fetch.  (Only
			 * applicable for weak-ordered memory model archs,
			 * such as IA-64).
			 */
			wmb();
			writel(i<<1, adapter->hw.hw_addr + rx_ring->tail);
		}

		i++;
		if (i == rx_ring->count)
			i = 0;
		buffer_info = &rx_ring->buffer_info[i];
	}

no_buffers:
	rx_ring->next_to_use = i;
}

/**
 * e1000_alloc_jumbo_rx_buffers - Replace used jumbo receive buffers
 * @adapter: address of board private structure
 * @cleaned_count: number of buffers to allocate this pass
 **/

static void e1000_alloc_jumbo_rx_buffers(struct e1000_adapter *adapter,
                                         int cleaned_count)
{
	struct net_device *netdev = adapter->netdev;
	struct pci_dev *pdev = adapter->pdev;
	struct e1000_rx_desc *rx_desc;
	struct e1000_ring *rx_ring = adapter->rx_ring;
	struct e1000_buffer *buffer_info;
	struct sk_buff *skb;
	unsigned int i;
	unsigned int bufsz = 256 - 16 /* for skb_reserve */;

	i = rx_ring->next_to_use;
	buffer_info = &rx_ring->buffer_info[i];

	while (cleaned_count--) {
		skb = buffer_info->skb;
		if (skb) {
			skb_trim(skb, 0);
			goto check_page;
		}

		skb = netdev_alloc_skb_ip_align(netdev, bufsz);
		if (unlikely(!skb)) {
			/* Better luck next round */
			adapter->alloc_rx_buff_failed++;
			break;
		}

		buffer_info->skb = skb;
check_page:
		/* allocate a new page if necessary */
		if (!buffer_info->page) {
			buffer_info->page = alloc_page(GFP_ATOMIC);
			if (unlikely(!buffer_info->page)) {
				adapter->alloc_rx_buff_failed++;
				break;
			}
		}

		if (!buffer_info->dma)
			buffer_info->dma = dma_map_page(&pdev->dev,
			                                buffer_info->page, 0,
			                                PAGE_SIZE,
							DMA_FROM_DEVICE);

		rx_desc = E1000_RX_DESC(*rx_ring, i);
		rx_desc->buffer_addr = cpu_to_le64(buffer_info->dma);

		if (unlikely(++i == rx_ring->count))
			i = 0;
		buffer_info = &rx_ring->buffer_info[i];
	}

	if (likely(rx_ring->next_to_use != i)) {
		rx_ring->next_to_use = i;
		if (unlikely(i-- == 0))
			i = (rx_ring->count - 1);

		/* Force memory writes to complete before letting h/w
		 * know there are new descriptors to fetch.  (Only
		 * applicable for weak-ordered memory model archs,
		 * such as IA-64). */
		wmb();
		writel(i, adapter->hw.hw_addr + rx_ring->tail);
	}
}

/**
 * e1000_clean_rx_irq - Send received data up the network stack; legacy
 * @adapter: board private structure
 *
 * the return value indicates whether actual cleaning was done, there
 * is no guarantee that everything was cleaned
 **/
static bool e1000_clean_rx_irq(struct e1000_adapter *adapter,
			       int *work_done, int work_to_do)
{
	struct net_device *netdev = adapter->netdev;
	struct pci_dev *pdev = adapter->pdev;
	struct e1000_hw *hw = &adapter->hw;
	struct e1000_ring *rx_ring = adapter->rx_ring;
	struct e1000_rx_desc *rx_desc, *next_rxd;
	struct e1000_buffer *buffer_info, *next_buffer;
	u32 length;
	unsigned int i;
	int cleaned_count = 0;
	bool cleaned = 0;
	unsigned int total_rx_bytes = 0, total_rx_packets = 0;

	i = rx_ring->next_to_clean;
	rx_desc = E1000_RX_DESC(*rx_ring, i);
	buffer_info = &rx_ring->buffer_info[i];

	while (rx_desc->status & E1000_RXD_STAT_DD) {
		struct sk_buff *skb;
		u8 status;

		if (*work_done >= work_to_do)
			break;
		(*work_done)++;
		rmb();	/* read descriptor and rx_buffer_info after status DD */

		status = rx_desc->status;
		skb = buffer_info->skb;
		buffer_info->skb = NULL;

		prefetch(skb->data - NET_IP_ALIGN);

		i++;
		if (i == rx_ring->count)
			i = 0;
		next_rxd = E1000_RX_DESC(*rx_ring, i);
		prefetch(next_rxd);

		next_buffer = &rx_ring->buffer_info[i];

		cleaned = 1;
		cleaned_count++;
		dma_unmap_single(&pdev->dev,
				 buffer_info->dma,
				 adapter->rx_buffer_len,
				 DMA_FROM_DEVICE);
		buffer_info->dma = 0;

		length = le16_to_cpu(rx_desc->length);

		/*
		 * !EOP means multiple descriptors were used to store a single
		 * packet, if that's the case we need to toss it.  In fact, we
		 * need to toss every packet with the EOP bit clear and the
		 * next frame that _does_ have the EOP bit set, as it is by
		 * definition only a frame fragment
		 */
		if (unlikely(!(status & E1000_RXD_STAT_EOP)))
			adapter->flags2 |= FLAG2_IS_DISCARDING;

		if (adapter->flags2 & FLAG2_IS_DISCARDING) {
			/* All receives must fit into a single buffer */
			e_dbg("Receive packet consumed multiple buffers\n");
			/* recycle */
			buffer_info->skb = skb;
			if (status & E1000_RXD_STAT_EOP)
				adapter->flags2 &= ~FLAG2_IS_DISCARDING;
			goto next_desc;
		}

		if (rx_desc->errors & E1000_RXD_ERR_FRAME_ERR_MASK) {
			/* recycle */
			buffer_info->skb = skb;
			goto next_desc;
		}

		/* adjust length to remove Ethernet CRC */
		if (!(adapter->flags2 & FLAG2_CRC_STRIPPING))
			length -= 4;

		total_rx_bytes += length;
		total_rx_packets++;

		/*
		 * code added for copybreak, this should improve
		 * performance for small packets with large amounts
		 * of reassembly being done in the stack
		 */
		if (length < copybreak) {
			struct sk_buff *new_skb =
			    netdev_alloc_skb_ip_align(netdev, length);
			if (new_skb) {
				skb_copy_to_linear_data_offset(new_skb,
							       -NET_IP_ALIGN,
							       (skb->data -
								NET_IP_ALIGN),
							       (length +
								NET_IP_ALIGN));
				/* save the skb in buffer_info as good */
				buffer_info->skb = skb;
				skb = new_skb;
			}
			/* else just continue with the old one */
		}
		/* end copybreak code */
		skb_put(skb, length);

		/* Receive Checksum Offload */
		e1000_rx_checksum(adapter,
				  (u32)(status) |
				  ((u32)(rx_desc->errors) << 24),
				  le16_to_cpu(rx_desc->csum), skb);

		e1000_receive_skb(adapter, netdev, skb,status,rx_desc->special);

next_desc:
		rx_desc->status = 0;

		/* return some buffers to hardware, one at a time is too slow */
		if (cleaned_count >= E1000_RX_BUFFER_WRITE) {
			adapter->alloc_rx_buf(adapter, cleaned_count);
			cleaned_count = 0;
		}

		/* use prefetched values */
		rx_desc = next_rxd;
		buffer_info = next_buffer;
	}
	rx_ring->next_to_clean = i;

	cleaned_count = e1000_desc_unused(rx_ring);
	if (cleaned_count)
		adapter->alloc_rx_buf(adapter, cleaned_count);

	adapter->total_rx_bytes += total_rx_bytes;
	adapter->total_rx_packets += total_rx_packets;
	netdev->stats.rx_bytes += total_rx_bytes;
	netdev->stats.rx_packets += total_rx_packets;
	return cleaned;
}

static void e1000_put_txbuf(struct e1000_adapter *adapter,
			     struct e1000_buffer *buffer_info)
{
	if (buffer_info->dma) {
		if (buffer_info->mapped_as_page)
			dma_unmap_page(&adapter->pdev->dev, buffer_info->dma,
				       buffer_info->length, DMA_TO_DEVICE);
		else
			dma_unmap_single(&adapter->pdev->dev, buffer_info->dma,
					 buffer_info->length, DMA_TO_DEVICE);
		buffer_info->dma = 0;
	}
	if (buffer_info->skb) {
		dev_kfree_skb_any(buffer_info->skb);
		buffer_info->skb = NULL;
	}
	buffer_info->time_stamp = 0;
}

static void e1000_print_hw_hang(struct work_struct *work)
{
	struct e1000_adapter *adapter = container_of(work,
	                                             struct e1000_adapter,
	                                             print_hang_task);
	struct e1000_ring *tx_ring = adapter->tx_ring;
	unsigned int i = tx_ring->next_to_clean;
	unsigned int eop = tx_ring->buffer_info[i].next_to_watch;
	struct e1000_tx_desc *eop_desc = E1000_TX_DESC(*tx_ring, eop);
	struct e1000_hw *hw = &adapter->hw;
	u16 phy_status, phy_1000t_status, phy_ext_status;
	u16 pci_status;

	e1e_rphy(hw, PHY_STATUS, &phy_status);
	e1e_rphy(hw, PHY_1000T_STATUS, &phy_1000t_status);
	e1e_rphy(hw, PHY_EXT_STATUS, &phy_ext_status);

	pci_read_config_word(adapter->pdev, PCI_STATUS, &pci_status);

	/* detected Hardware unit hang */
	e_err("Detected Hardware Unit Hang:\n"
	      "  TDH                  <%x>\n"
	      "  TDT                  <%x>\n"
	      "  next_to_use          <%x>\n"
	      "  next_to_clean        <%x>\n"
	      "buffer_info[next_to_clean]:\n"
	      "  time_stamp           <%lx>\n"
	      "  next_to_watch        <%x>\n"
	      "  jiffies              <%lx>\n"
	      "  next_to_watch.status <%x>\n"
	      "MAC Status             <%x>\n"
	      "PHY Status             <%x>\n"
	      "PHY 1000BASE-T Status  <%x>\n"
	      "PHY Extended Status    <%x>\n"
	      "PCI Status             <%x>\n",
	      readl(adapter->hw.hw_addr + tx_ring->head),
	      readl(adapter->hw.hw_addr + tx_ring->tail),
	      tx_ring->next_to_use,
	      tx_ring->next_to_clean,
	      tx_ring->buffer_info[eop].time_stamp,
	      eop,
	      jiffies,
	      eop_desc->upper.fields.status,
	      er32(STATUS),
	      phy_status,
	      phy_1000t_status,
	      phy_ext_status,
	      pci_status);
}

/**
 * e1000_clean_tx_irq - Reclaim resources after transmit completes
 * @adapter: board private structure
 *
 * the return value indicates whether actual cleaning was done, there
 * is no guarantee that everything was cleaned
 **/
static bool e1000_clean_tx_irq(struct e1000_adapter *adapter)
{
	struct net_device *netdev = adapter->netdev;
	struct e1000_hw *hw = &adapter->hw;
	struct e1000_ring *tx_ring = adapter->tx_ring;
	struct e1000_tx_desc *tx_desc, *eop_desc;
	struct e1000_buffer *buffer_info;
	unsigned int i, eop;
	unsigned int count = 0;
	unsigned int total_tx_bytes = 0, total_tx_packets = 0;

	i = tx_ring->next_to_clean;
	eop = tx_ring->buffer_info[i].next_to_watch;
	eop_desc = E1000_TX_DESC(*tx_ring, eop);

	while ((eop_desc->upper.data & cpu_to_le32(E1000_TXD_STAT_DD)) &&
	       (count < tx_ring->count)) {
		bool cleaned = false;
		rmb(); /* read buffer_info after eop_desc */
		for (; !cleaned; count++) {
			tx_desc = E1000_TX_DESC(*tx_ring, i);
			buffer_info = &tx_ring->buffer_info[i];
			cleaned = (i == eop);

			if (cleaned) {
				total_tx_packets += buffer_info->segs;
				total_tx_bytes += buffer_info->bytecount;
			}

			e1000_put_txbuf(adapter, buffer_info);
			tx_desc->upper.data = 0;

			i++;
			if (i == tx_ring->count)
				i = 0;
		}

		if (i == tx_ring->next_to_use)
			break;
		eop = tx_ring->buffer_info[i].next_to_watch;
		eop_desc = E1000_TX_DESC(*tx_ring, eop);
	}

	tx_ring->next_to_clean = i;

#define TX_WAKE_THRESHOLD 32
	if (count && netif_carrier_ok(netdev) &&
	    e1000_desc_unused(tx_ring) >= TX_WAKE_THRESHOLD) {
		/* Make sure that anybody stopping the queue after this
		 * sees the new next_to_clean.
		 */
		smp_mb();

		if (netif_queue_stopped(netdev) &&
		    !(test_bit(__E1000_DOWN, &adapter->state))) {
			netif_wake_queue(netdev);
			++adapter->restart_queue;
		}
	}

	if (adapter->detect_tx_hung) {
		/*
		 * Detect a transmit hang in hardware, this serializes the
		 * check with the clearing of time_stamp and movement of i
		 */
		adapter->detect_tx_hung = 0;
		if (tx_ring->buffer_info[i].time_stamp &&
		    time_after(jiffies, tx_ring->buffer_info[i].time_stamp
			       + (adapter->tx_timeout_factor * HZ)) &&
		    !(er32(STATUS) & E1000_STATUS_TXOFF)) {
			schedule_work(&adapter->print_hang_task);
			netif_stop_queue(netdev);
		}
	}
	adapter->total_tx_bytes += total_tx_bytes;
	adapter->total_tx_packets += total_tx_packets;
	netdev->stats.tx_bytes += total_tx_bytes;
	netdev->stats.tx_packets += total_tx_packets;
	return (count < tx_ring->count);
}

/**
 * e1000_clean_rx_irq_ps - Send received data up the network stack; packet split
 * @adapter: board private structure
 *
 * the return value indicates whether actual cleaning was done, there
 * is no guarantee that everything was cleaned
 **/
static bool e1000_clean_rx_irq_ps(struct e1000_adapter *adapter,
				  int *work_done, int work_to_do)
{
	struct e1000_hw *hw = &adapter->hw;
	union e1000_rx_desc_packet_split *rx_desc, *next_rxd;
	struct net_device *netdev = adapter->netdev;
	struct pci_dev *pdev = adapter->pdev;
	struct e1000_ring *rx_ring = adapter->rx_ring;
	struct e1000_buffer *buffer_info, *next_buffer;
	struct e1000_ps_page *ps_page;
	struct sk_buff *skb;
	unsigned int i, j;
	u32 length, staterr;
	int cleaned_count = 0;
	bool cleaned = 0;
	unsigned int total_rx_bytes = 0, total_rx_packets = 0;

	i = rx_ring->next_to_clean;
	rx_desc = E1000_RX_DESC_PS(*rx_ring, i);
	staterr = le32_to_cpu(rx_desc->wb.middle.status_error);
	buffer_info = &rx_ring->buffer_info[i];

	while (staterr & E1000_RXD_STAT_DD) {
		if (*work_done >= work_to_do)
			break;
		(*work_done)++;
		skb = buffer_info->skb;
		rmb();	/* read descriptor and rx_buffer_info after status DD */

		/* in the packet split case this is header only */
		prefetch(skb->data - NET_IP_ALIGN);

		i++;
		if (i == rx_ring->count)
			i = 0;
		next_rxd = E1000_RX_DESC_PS(*rx_ring, i);
		prefetch(next_rxd);

		next_buffer = &rx_ring->buffer_info[i];

		cleaned = 1;
		cleaned_count++;
		dma_unmap_single(&pdev->dev, buffer_info->dma,
				 adapter->rx_ps_bsize0,
				 DMA_FROM_DEVICE);
		buffer_info->dma = 0;

		/* see !EOP comment in other rx routine */
		if (!(staterr & E1000_RXD_STAT_EOP))
			adapter->flags2 |= FLAG2_IS_DISCARDING;

		if (adapter->flags2 & FLAG2_IS_DISCARDING) {
			e_dbg("Packet Split buffers didn't pick up the full "
			      "packet\n");
			dev_kfree_skb_irq(skb);
			if (staterr & E1000_RXD_STAT_EOP)
				adapter->flags2 &= ~FLAG2_IS_DISCARDING;
			goto next_desc;
		}

		if (staterr & E1000_RXDEXT_ERR_FRAME_ERR_MASK) {
			dev_kfree_skb_irq(skb);
			goto next_desc;
		}

		length = le16_to_cpu(rx_desc->wb.middle.length0);

		if (!length) {
			e_dbg("Last part of the packet spanning multiple "
			      "descriptors\n");
			dev_kfree_skb_irq(skb);
			goto next_desc;
		}

		/* Good Receive */
		skb_put(skb, length);

		{
		/*
		 * this looks ugly, but it seems compiler issues make it
		 * more efficient than reusing j
		 */
		int l1 = le16_to_cpu(rx_desc->wb.upper.length[0]);

		/*
		 * page alloc/put takes too long and effects small packet
		 * throughput, so unsplit small packets and save the alloc/put
		 * only valid in softirq (napi) context to call kmap_*
		 */
		if (l1 && (l1 <= copybreak) &&
		    ((length + l1) <= adapter->rx_ps_bsize0)) {
			u8 *vaddr;

			ps_page = &buffer_info->ps_pages[0];

			/*
			 * there is no documentation about how to call
			 * kmap_atomic, so we can't hold the mapping
			 * very long
			 */
			dma_sync_single_for_cpu(&pdev->dev, ps_page->dma,
						PAGE_SIZE, DMA_FROM_DEVICE);
			vaddr = kmap_atomic(ps_page->page, KM_SKB_DATA_SOFTIRQ);
			memcpy(skb_tail_pointer(skb), vaddr, l1);
			kunmap_atomic(vaddr, KM_SKB_DATA_SOFTIRQ);
			dma_sync_single_for_device(&pdev->dev, ps_page->dma,
						   PAGE_SIZE, DMA_FROM_DEVICE);

			/* remove the CRC */
			if (!(adapter->flags2 & FLAG2_CRC_STRIPPING))
				l1 -= 4;

			skb_put(skb, l1);
			goto copydone;
		} /* if */
		}

		for (j = 0; j < PS_PAGE_BUFFERS; j++) {
			length = le16_to_cpu(rx_desc->wb.upper.length[j]);
			if (!length)
				break;

			ps_page = &buffer_info->ps_pages[j];
			dma_unmap_page(&pdev->dev, ps_page->dma, PAGE_SIZE,
				       DMA_FROM_DEVICE);
			ps_page->dma = 0;
			skb_fill_page_desc(skb, j, ps_page->page, 0, length);
			ps_page->page = NULL;
			skb->len += length;
			skb->data_len += length;
			skb->truesize += length;
		}

		/* strip the ethernet crc, problem is we're using pages now so
		 * this whole operation can get a little cpu intensive
		 */
		if (!(adapter->flags2 & FLAG2_CRC_STRIPPING))
			pskb_trim(skb, skb->len - 4);

copydone:
		total_rx_bytes += skb->len;
		total_rx_packets++;

		e1000_rx_checksum(adapter, staterr, le16_to_cpu(
			rx_desc->wb.lower.hi_dword.csum_ip.csum), skb);

		if (rx_desc->wb.upper.header_status &
			   cpu_to_le16(E1000_RXDPS_HDRSTAT_HDRSP))
			adapter->rx_hdr_split++;

		e1000_receive_skb(adapter, netdev, skb,
				  staterr, rx_desc->wb.middle.vlan);

next_desc:
		rx_desc->wb.middle.status_error &= cpu_to_le32(~0xFF);
		buffer_info->skb = NULL;

		/* return some buffers to hardware, one at a time is too slow */
		if (cleaned_count >= E1000_RX_BUFFER_WRITE) {
			adapter->alloc_rx_buf(adapter, cleaned_count);
			cleaned_count = 0;
		}

		/* use prefetched values */
		rx_desc = next_rxd;
		buffer_info = next_buffer;

		staterr = le32_to_cpu(rx_desc->wb.middle.status_error);
	}
	rx_ring->next_to_clean = i;

	cleaned_count = e1000_desc_unused(rx_ring);
	if (cleaned_count)
		adapter->alloc_rx_buf(adapter, cleaned_count);

	adapter->total_rx_bytes += total_rx_bytes;
	adapter->total_rx_packets += total_rx_packets;
	netdev->stats.rx_bytes += total_rx_bytes;
	netdev->stats.rx_packets += total_rx_packets;
	return cleaned;
}

/**
 * e1000_consume_page - helper function
 **/
static void e1000_consume_page(struct e1000_buffer *bi, struct sk_buff *skb,
                               u16 length)
{
	bi->page = NULL;
	skb->len += length;
	skb->data_len += length;
	skb->truesize += length;
}

/**
 * e1000_clean_jumbo_rx_irq - Send received data up the network stack; legacy
 * @adapter: board private structure
 *
 * the return value indicates whether actual cleaning was done, there
 * is no guarantee that everything was cleaned
 **/

static bool e1000_clean_jumbo_rx_irq(struct e1000_adapter *adapter,
                                     int *work_done, int work_to_do)
{
	struct net_device *netdev = adapter->netdev;
	struct pci_dev *pdev = adapter->pdev;
	struct e1000_ring *rx_ring = adapter->rx_ring;
	struct e1000_rx_desc *rx_desc, *next_rxd;
	struct e1000_buffer *buffer_info, *next_buffer;
	u32 length;
	unsigned int i;
	int cleaned_count = 0;
	bool cleaned = false;
	unsigned int total_rx_bytes=0, total_rx_packets=0;

	i = rx_ring->next_to_clean;
	rx_desc = E1000_RX_DESC(*rx_ring, i);
	buffer_info = &rx_ring->buffer_info[i];

	while (rx_desc->status & E1000_RXD_STAT_DD) {
		struct sk_buff *skb;
		u8 status;

		if (*work_done >= work_to_do)
			break;
		(*work_done)++;
		rmb();	/* read descriptor and rx_buffer_info after status DD */

		status = rx_desc->status;
		skb = buffer_info->skb;
		buffer_info->skb = NULL;

		++i;
		if (i == rx_ring->count)
			i = 0;
		next_rxd = E1000_RX_DESC(*rx_ring, i);
		prefetch(next_rxd);

		next_buffer = &rx_ring->buffer_info[i];

		cleaned = true;
		cleaned_count++;
		dma_unmap_page(&pdev->dev, buffer_info->dma, PAGE_SIZE,
			       DMA_FROM_DEVICE);
		buffer_info->dma = 0;

		length = le16_to_cpu(rx_desc->length);

		/* errors is only valid for DD + EOP descriptors */
		if (unlikely((status & E1000_RXD_STAT_EOP) &&
		    (rx_desc->errors & E1000_RXD_ERR_FRAME_ERR_MASK))) {
				/* recycle both page and skb */
				buffer_info->skb = skb;
				/* an error means any chain goes out the window
				 * too */
				if (rx_ring->rx_skb_top)
					dev_kfree_skb(rx_ring->rx_skb_top);
				rx_ring->rx_skb_top = NULL;
				goto next_desc;
		}

#define rxtop rx_ring->rx_skb_top
		if (!(status & E1000_RXD_STAT_EOP)) {
			/* this descriptor is only the beginning (or middle) */
			if (!rxtop) {
				/* this is the beginning of a chain */
				rxtop = skb;
				skb_fill_page_desc(rxtop, 0, buffer_info->page,
				                   0, length);
			} else {
				/* this is the middle of a chain */
				skb_fill_page_desc(rxtop,
				    skb_shinfo(rxtop)->nr_frags,
				    buffer_info->page, 0, length);
				/* re-use the skb, only consumed the page */
				buffer_info->skb = skb;
			}
			e1000_consume_page(buffer_info, rxtop, length);
			goto next_desc;
		} else {
			if (rxtop) {
				/* end of the chain */
				skb_fill_page_desc(rxtop,
				    skb_shinfo(rxtop)->nr_frags,
				    buffer_info->page, 0, length);
				/* re-use the current skb, we only consumed the
				 * page */
				buffer_info->skb = skb;
				skb = rxtop;
				rxtop = NULL;
				e1000_consume_page(buffer_info, skb, length);
			} else {
				/* no chain, got EOP, this buf is the packet
				 * copybreak to save the put_page/alloc_page */
				if (length <= copybreak &&
				    skb_tailroom(skb) >= length) {
					u8 *vaddr;
					vaddr = kmap_atomic(buffer_info->page,
					                   KM_SKB_DATA_SOFTIRQ);
					memcpy(skb_tail_pointer(skb), vaddr,
					       length);
					kunmap_atomic(vaddr,
					              KM_SKB_DATA_SOFTIRQ);
					/* re-use the page, so don't erase
					 * buffer_info->page */
					skb_put(skb, length);
				} else {
					skb_fill_page_desc(skb, 0,
					                   buffer_info->page, 0,
				                           length);
					e1000_consume_page(buffer_info, skb,
					                   length);
				}
			}
		}

		/* Receive Checksum Offload XXX recompute due to CRC strip? */
		e1000_rx_checksum(adapter,
		                  (u32)(status) |
		                  ((u32)(rx_desc->errors) << 24),
		                  le16_to_cpu(rx_desc->csum), skb);

		/* probably a little skewed due to removing CRC */
		total_rx_bytes += skb->len;
		total_rx_packets++;

		/* eth type trans needs skb->data to point to something */
		if (!pskb_may_pull(skb, ETH_HLEN)) {
			e_err("pskb_may_pull failed.\n");
			dev_kfree_skb(skb);
			goto next_desc;
		}

		e1000_receive_skb(adapter, netdev, skb, status,
		                  rx_desc->special);

next_desc:
		rx_desc->status = 0;

		/* return some buffers to hardware, one at a time is too slow */
		if (unlikely(cleaned_count >= E1000_RX_BUFFER_WRITE)) {
			adapter->alloc_rx_buf(adapter, cleaned_count);
			cleaned_count = 0;
		}

		/* use prefetched values */
		rx_desc = next_rxd;
		buffer_info = next_buffer;
	}
	rx_ring->next_to_clean = i;

	cleaned_count = e1000_desc_unused(rx_ring);
	if (cleaned_count)
		adapter->alloc_rx_buf(adapter, cleaned_count);

	adapter->total_rx_bytes += total_rx_bytes;
	adapter->total_rx_packets += total_rx_packets;
	netdev->stats.rx_bytes += total_rx_bytes;
	netdev->stats.rx_packets += total_rx_packets;
	return cleaned;
}

/**
 * e1000_clean_rx_ring - Free Rx Buffers per Queue
 * @adapter: board private structure
 **/
static void e1000_clean_rx_ring(struct e1000_adapter *adapter)
{
	struct e1000_ring *rx_ring = adapter->rx_ring;
	struct e1000_buffer *buffer_info;
	struct e1000_ps_page *ps_page;
	struct pci_dev *pdev = adapter->pdev;
	unsigned int i, j;

	/* Free all the Rx ring sk_buffs */
	for (i = 0; i < rx_ring->count; i++) {
		buffer_info = &rx_ring->buffer_info[i];
		if (buffer_info->dma) {
			if (adapter->clean_rx == e1000_clean_rx_irq)
				dma_unmap_single(&pdev->dev, buffer_info->dma,
						 adapter->rx_buffer_len,
						 DMA_FROM_DEVICE);
			else if (adapter->clean_rx == e1000_clean_jumbo_rx_irq)
				dma_unmap_page(&pdev->dev, buffer_info->dma,
				               PAGE_SIZE,
					       DMA_FROM_DEVICE);
			else if (adapter->clean_rx == e1000_clean_rx_irq_ps)
				dma_unmap_single(&pdev->dev, buffer_info->dma,
						 adapter->rx_ps_bsize0,
						 DMA_FROM_DEVICE);
			buffer_info->dma = 0;
		}

		if (buffer_info->page) {
			put_page(buffer_info->page);
			buffer_info->page = NULL;
		}

		if (buffer_info->skb) {
			dev_kfree_skb(buffer_info->skb);
			buffer_info->skb = NULL;
		}

		for (j = 0; j < PS_PAGE_BUFFERS; j++) {
			ps_page = &buffer_info->ps_pages[j];
			if (!ps_page->page)
				break;
			dma_unmap_page(&pdev->dev, ps_page->dma, PAGE_SIZE,
				       DMA_FROM_DEVICE);
			ps_page->dma = 0;
			put_page(ps_page->page);
			ps_page->page = NULL;
		}
	}

	/* there also may be some cached data from a chained receive */
	if (rx_ring->rx_skb_top) {
		dev_kfree_skb(rx_ring->rx_skb_top);
		rx_ring->rx_skb_top = NULL;
	}

	/* Zero out the descriptor ring */
	memset(rx_ring->desc, 0, rx_ring->size);

	rx_ring->next_to_clean = 0;
	rx_ring->next_to_use = 0;
	adapter->flags2 &= ~FLAG2_IS_DISCARDING;

	writel(0, adapter->hw.hw_addr + rx_ring->head);
	writel(0, adapter->hw.hw_addr + rx_ring->tail);
}

static void e1000e_downshift_workaround(struct work_struct *work)
{
	struct e1000_adapter *adapter = container_of(work,
					struct e1000_adapter, downshift_task);

	e1000e_gig_downshift_workaround_ich8lan(&adapter->hw);
}

/**
 * e1000_intr_msi - Interrupt Handler
 * @irq: interrupt number
 * @data: pointer to a network interface device structure
 **/
static irqreturn_t e1000_intr_msi(int irq, void *data)
{
	struct net_device *netdev = data;
	struct e1000_adapter *adapter = netdev_priv(netdev);
	struct e1000_hw *hw = &adapter->hw;
	u32 icr = er32(ICR);

	/*
	 * read ICR disables interrupts using IAM
	 */

	if (icr & E1000_ICR_LSC) {
		hw->mac.get_link_status = 1;
		/*
		 * ICH8 workaround-- Call gig speed drop workaround on cable
		 * disconnect (LSC) before accessing any PHY registers
		 */
		if ((adapter->flags & FLAG_LSC_GIG_SPEED_DROP) &&
		    (!(er32(STATUS) & E1000_STATUS_LU)))
			schedule_work(&adapter->downshift_task);

		/*
		 * 80003ES2LAN workaround-- For packet buffer work-around on
		 * link down event; disable receives here in the ISR and reset
		 * adapter in watchdog
		 */
		if (netif_carrier_ok(netdev) &&
		    adapter->flags & FLAG_RX_NEEDS_RESTART) {
			/* disable receives */
			u32 rctl = er32(RCTL);
			ew32(RCTL, rctl & ~E1000_RCTL_EN);
			adapter->flags |= FLAG_RX_RESTART_NOW;
		}
		/* guard against interrupt when we're going down */
		if (!test_bit(__E1000_DOWN, &adapter->state))
			mod_timer(&adapter->watchdog_timer, jiffies + 1);
	}

	if (napi_schedule_prep(&adapter->napi)) {
		adapter->total_tx_bytes = 0;
		adapter->total_tx_packets = 0;
		adapter->total_rx_bytes = 0;
		adapter->total_rx_packets = 0;
		__napi_schedule(&adapter->napi);
	}

	return IRQ_HANDLED;
}

/**
 * e1000_intr - Interrupt Handler
 * @irq: interrupt number
 * @data: pointer to a network interface device structure
 **/
static irqreturn_t e1000_intr(int irq, void *data)
{
	struct net_device *netdev = data;
	struct e1000_adapter *adapter = netdev_priv(netdev);
	struct e1000_hw *hw = &adapter->hw;
	u32 rctl, icr = er32(ICR);

	if (!icr || test_bit(__E1000_DOWN, &adapter->state))
		return IRQ_NONE;  /* Not our interrupt */

	/*
	 * IMS will not auto-mask if INT_ASSERTED is not set, and if it is
	 * not set, then the adapter didn't send an interrupt
	 */
	if (!(icr & E1000_ICR_INT_ASSERTED))
		return IRQ_NONE;

	/*
	 * Interrupt Auto-Mask...upon reading ICR,
	 * interrupts are masked.  No need for the
	 * IMC write
	 */

	if (icr & E1000_ICR_LSC) {
		hw->mac.get_link_status = 1;
		/*
		 * ICH8 workaround-- Call gig speed drop workaround on cable
		 * disconnect (LSC) before accessing any PHY registers
		 */
		if ((adapter->flags & FLAG_LSC_GIG_SPEED_DROP) &&
		    (!(er32(STATUS) & E1000_STATUS_LU)))
			schedule_work(&adapter->downshift_task);

		/*
		 * 80003ES2LAN workaround--
		 * For packet buffer work-around on link down event;
		 * disable receives here in the ISR and
		 * reset adapter in watchdog
		 */
		if (netif_carrier_ok(netdev) &&
		    (adapter->flags & FLAG_RX_NEEDS_RESTART)) {
			/* disable receives */
			rctl = er32(RCTL);
			ew32(RCTL, rctl & ~E1000_RCTL_EN);
			adapter->flags |= FLAG_RX_RESTART_NOW;
		}
		/* guard against interrupt when we're going down */
		if (!test_bit(__E1000_DOWN, &adapter->state))
			mod_timer(&adapter->watchdog_timer, jiffies + 1);
	}

	if (napi_schedule_prep(&adapter->napi)) {
		adapter->total_tx_bytes = 0;
		adapter->total_tx_packets = 0;
		adapter->total_rx_bytes = 0;
		adapter->total_rx_packets = 0;
		__napi_schedule(&adapter->napi);
	}

	return IRQ_HANDLED;
}

static irqreturn_t e1000_msix_other(int irq, void *data)
{
	struct net_device *netdev = data;
	struct e1000_adapter *adapter = netdev_priv(netdev);
	struct e1000_hw *hw = &adapter->hw;
	u32 icr = er32(ICR);

	if (!(icr & E1000_ICR_INT_ASSERTED)) {
		if (!test_bit(__E1000_DOWN, &adapter->state))
			ew32(IMS, E1000_IMS_OTHER);
		return IRQ_NONE;
	}

	if (icr & adapter->eiac_mask)
		ew32(ICS, (icr & adapter->eiac_mask));

	if (icr & E1000_ICR_OTHER) {
		if (!(icr & E1000_ICR_LSC))
			goto no_link_interrupt;
		hw->mac.get_link_status = 1;
		/* guard against interrupt when we're going down */
		if (!test_bit(__E1000_DOWN, &adapter->state))
			mod_timer(&adapter->watchdog_timer, jiffies + 1);
	}

no_link_interrupt:
	if (!test_bit(__E1000_DOWN, &adapter->state))
		ew32(IMS, E1000_IMS_LSC | E1000_IMS_OTHER);

	return IRQ_HANDLED;
}


static irqreturn_t e1000_intr_msix_tx(int irq, void *data)
{
	struct net_device *netdev = data;
	struct e1000_adapter *adapter = netdev_priv(netdev);
	struct e1000_hw *hw = &adapter->hw;
	struct e1000_ring *tx_ring = adapter->tx_ring;


	adapter->total_tx_bytes = 0;
	adapter->total_tx_packets = 0;

	if (!e1000_clean_tx_irq(adapter))
		/* Ring was not completely cleaned, so fire another interrupt */
		ew32(ICS, tx_ring->ims_val);

	return IRQ_HANDLED;
}

static irqreturn_t e1000_intr_msix_rx(int irq, void *data)
{
	struct net_device *netdev = data;
	struct e1000_adapter *adapter = netdev_priv(netdev);

	/* Write the ITR value calculated at the end of the
	 * previous interrupt.
	 */
	if (adapter->rx_ring->set_itr) {
		writel(1000000000 / (adapter->rx_ring->itr_val * 256),
		       adapter->hw.hw_addr + adapter->rx_ring->itr_register);
		adapter->rx_ring->set_itr = 0;
	}

	if (napi_schedule_prep(&adapter->napi)) {
		adapter->total_rx_bytes = 0;
		adapter->total_rx_packets = 0;
		__napi_schedule(&adapter->napi);
	}
	return IRQ_HANDLED;
}

/**
 * e1000_configure_msix - Configure MSI-X hardware
 *
 * e1000_configure_msix sets up the hardware to properly
 * generate MSI-X interrupts.
 **/
static void e1000_configure_msix(struct e1000_adapter *adapter)
{
	struct e1000_hw *hw = &adapter->hw;
	struct e1000_ring *rx_ring = adapter->rx_ring;
	struct e1000_ring *tx_ring = adapter->tx_ring;
	int vector = 0;
	u32 ctrl_ext, ivar = 0;

	adapter->eiac_mask = 0;

	/* Workaround issue with spurious interrupts on 82574 in MSI-X mode */
	if (hw->mac.type == e1000_82574) {
		u32 rfctl = er32(RFCTL);
		rfctl |= E1000_RFCTL_ACK_DIS;
		ew32(RFCTL, rfctl);
	}

#define E1000_IVAR_INT_ALLOC_VALID	0x8
	/* Configure Rx vector */
	rx_ring->ims_val = E1000_IMS_RXQ0;
	adapter->eiac_mask |= rx_ring->ims_val;
	if (rx_ring->itr_val)
		writel(1000000000 / (rx_ring->itr_val * 256),
		       hw->hw_addr + rx_ring->itr_register);
	else
		writel(1, hw->hw_addr + rx_ring->itr_register);
	ivar = E1000_IVAR_INT_ALLOC_VALID | vector;

	/* Configure Tx vector */
	tx_ring->ims_val = E1000_IMS_TXQ0;
	vector++;
	if (tx_ring->itr_val)
		writel(1000000000 / (tx_ring->itr_val * 256),
		       hw->hw_addr + tx_ring->itr_register);
	else
		writel(1, hw->hw_addr + tx_ring->itr_register);
	adapter->eiac_mask |= tx_ring->ims_val;
	ivar |= ((E1000_IVAR_INT_ALLOC_VALID | vector) << 8);

	/* set vector for Other Causes, e.g. link changes */
	vector++;
	ivar |= ((E1000_IVAR_INT_ALLOC_VALID | vector) << 16);
	if (rx_ring->itr_val)
		writel(1000000000 / (rx_ring->itr_val * 256),
		       hw->hw_addr + E1000_EITR_82574(vector));
	else
		writel(1, hw->hw_addr + E1000_EITR_82574(vector));

	/* Cause Tx interrupts on every write back */
	ivar |= (1 << 31);

	ew32(IVAR, ivar);

	/* enable MSI-X PBA support */
	ctrl_ext = er32(CTRL_EXT);
	ctrl_ext |= E1000_CTRL_EXT_PBA_CLR;

	/* Auto-Mask Other interrupts upon ICR read */
#define E1000_EIAC_MASK_82574   0x01F00000
	ew32(IAM, ~E1000_EIAC_MASK_82574 | E1000_IMS_OTHER);
	ctrl_ext |= E1000_CTRL_EXT_EIAME;
	ew32(CTRL_EXT, ctrl_ext);
	e1e_flush();
}

void e1000e_reset_interrupt_capability(struct e1000_adapter *adapter)
{
	if (adapter->msix_entries) {
		pci_disable_msix(adapter->pdev);
		kfree(adapter->msix_entries);
		adapter->msix_entries = NULL;
	} else if (adapter->flags & FLAG_MSI_ENABLED) {
		pci_disable_msi(adapter->pdev);
		adapter->flags &= ~FLAG_MSI_ENABLED;
	}
}

/**
 * e1000e_set_interrupt_capability - set MSI or MSI-X if supported
 *
 * Attempt to configure interrupts using the best available
 * capabilities of the hardware and kernel.
 **/
void e1000e_set_interrupt_capability(struct e1000_adapter *adapter)
{
	int err;
	int i;

	switch (adapter->int_mode) {
	case E1000E_INT_MODE_MSIX:
		if (adapter->flags & FLAG_HAS_MSIX) {
			adapter->num_vectors = 3; /* RxQ0, TxQ0 and other */
			adapter->msix_entries = kcalloc(adapter->num_vectors,
						      sizeof(struct msix_entry),
						      GFP_KERNEL);
			if (adapter->msix_entries) {
				for (i = 0; i < adapter->num_vectors; i++)
					adapter->msix_entries[i].entry = i;

				err = pci_enable_msix(adapter->pdev,
						      adapter->msix_entries,
						      adapter->num_vectors);
				if (err == 0) {
					return;
				}
			}
			/* MSI-X failed, so fall through and try MSI */
			e_err("Failed to initialize MSI-X interrupts.  "
			      "Falling back to MSI interrupts.\n");
			e1000e_reset_interrupt_capability(adapter);
		}
		adapter->int_mode = E1000E_INT_MODE_MSI;
		/* Fall through */
	case E1000E_INT_MODE_MSI:
		if (!pci_enable_msi(adapter->pdev)) {
			adapter->flags |= FLAG_MSI_ENABLED;
		} else {
			adapter->int_mode = E1000E_INT_MODE_LEGACY;
			e_err("Failed to initialize MSI interrupts.  Falling "
			      "back to legacy interrupts.\n");
		}
		/* Fall through */
	case E1000E_INT_MODE_LEGACY:
		/* Don't do anything; this is the system default */
		break;
	}

	/* store the number of vectors being used */
	adapter->num_vectors = 1;
}

/**
 * e1000_request_msix - Initialize MSI-X interrupts
 *
 * e1000_request_msix allocates MSI-X vectors and requests interrupts from the
 * kernel.
 **/
static int e1000_request_msix(struct e1000_adapter *adapter)
{
	struct net_device *netdev = adapter->netdev;
	int err = 0, vector = 0;

	if (strlen(netdev->name) < (IFNAMSIZ - 5))
		sprintf(adapter->rx_ring->name, "%s-rx-0", netdev->name);
	else
		memcpy(adapter->rx_ring->name, netdev->name, IFNAMSIZ);
	err = request_irq(adapter->msix_entries[vector].vector,
			  e1000_intr_msix_rx, 0, adapter->rx_ring->name,
			  netdev);
	if (err)
		goto out;
	adapter->rx_ring->itr_register = E1000_EITR_82574(vector);
	adapter->rx_ring->itr_val = adapter->itr;
	vector++;

	if (strlen(netdev->name) < (IFNAMSIZ - 5))
		sprintf(adapter->tx_ring->name, "%s-tx-0", netdev->name);
	else
		memcpy(adapter->tx_ring->name, netdev->name, IFNAMSIZ);
	err = request_irq(adapter->msix_entries[vector].vector,
			  e1000_intr_msix_tx, 0, adapter->tx_ring->name,
			  netdev);
	if (err)
		goto out;
	adapter->tx_ring->itr_register = E1000_EITR_82574(vector);
	adapter->tx_ring->itr_val = adapter->itr;
	vector++;

	err = request_irq(adapter->msix_entries[vector].vector,
			  e1000_msix_other, 0, netdev->name, netdev);
	if (err)
		goto out;

	e1000_configure_msix(adapter);
	return 0;
out:
	return err;
}

/**
 * e1000_request_irq - initialize interrupts
 *
 * Attempts to configure interrupts using the best available
 * capabilities of the hardware and kernel.
 **/
static int e1000_request_irq(struct e1000_adapter *adapter)
{
	struct net_device *netdev = adapter->netdev;
	int err;

	if (adapter->msix_entries) {
		err = e1000_request_msix(adapter);
		if (!err)
			return err;
		/* fall back to MSI */
		e1000e_reset_interrupt_capability(adapter);
		adapter->int_mode = E1000E_INT_MODE_MSI;
		e1000e_set_interrupt_capability(adapter);
	}
	if (adapter->flags & FLAG_MSI_ENABLED) {
		err = request_irq(adapter->pdev->irq, e1000_intr_msi, 0,
				  netdev->name, netdev);
		if (!err)
			return err;

		/* fall back to legacy interrupt */
		e1000e_reset_interrupt_capability(adapter);
		adapter->int_mode = E1000E_INT_MODE_LEGACY;
	}

	err = request_irq(adapter->pdev->irq, e1000_intr, IRQF_SHARED,
			  netdev->name, netdev);
	if (err)
		e_err("Unable to allocate interrupt, Error: %d\n", err);

	return err;
}

static void e1000_free_irq(struct e1000_adapter *adapter)
{
	struct net_device *netdev = adapter->netdev;

	if (adapter->msix_entries) {
		int vector = 0;

		free_irq(adapter->msix_entries[vector].vector, netdev);
		vector++;

		free_irq(adapter->msix_entries[vector].vector, netdev);
		vector++;

		/* Other Causes interrupt vector */
		free_irq(adapter->msix_entries[vector].vector, netdev);
		return;
	}

	free_irq(adapter->pdev->irq, netdev);
}

/**
 * e1000_irq_disable - Mask off interrupt generation on the NIC
 **/
static void e1000_irq_disable(struct e1000_adapter *adapter)
{
	struct e1000_hw *hw = &adapter->hw;

	ew32(IMC, ~0);
	if (adapter->msix_entries)
		ew32(EIAC_82574, 0);
	e1e_flush();

	if (adapter->msix_entries) {
		int i;
		for (i = 0; i < adapter->num_vectors; i++)
			synchronize_irq(adapter->msix_entries[i].vector);
	} else {
		synchronize_irq(adapter->pdev->irq);
	}
}

/**
 * e1000_irq_enable - Enable default interrupt generation settings
 **/
static void e1000_irq_enable(struct e1000_adapter *adapter)
{
	struct e1000_hw *hw = &adapter->hw;

	if (adapter->msix_entries) {
		ew32(EIAC_82574, adapter->eiac_mask & E1000_EIAC_MASK_82574);
		ew32(IMS, adapter->eiac_mask | E1000_IMS_OTHER | E1000_IMS_LSC);
	} else {
		ew32(IMS, IMS_ENABLE_MASK);
	}
	e1e_flush();
}

/**
 * e1000_get_hw_control - get control of the h/w from f/w
 * @adapter: address of board private structure
 *
 * e1000_get_hw_control sets {CTRL_EXT|SWSM}:DRV_LOAD bit.
 * For ASF and Pass Through versions of f/w this means that
 * the driver is loaded. For AMT version (only with 82573)
 * of the f/w this means that the network i/f is open.
 **/
static void e1000_get_hw_control(struct e1000_adapter *adapter)
{
	struct e1000_hw *hw = &adapter->hw;
	u32 ctrl_ext;
	u32 swsm;

	/* Let firmware know the driver has taken over */
	if (adapter->flags & FLAG_HAS_SWSM_ON_LOAD) {
		swsm = er32(SWSM);
		ew32(SWSM, swsm | E1000_SWSM_DRV_LOAD);
	} else if (adapter->flags & FLAG_HAS_CTRLEXT_ON_LOAD) {
		ctrl_ext = er32(CTRL_EXT);
		ew32(CTRL_EXT, ctrl_ext | E1000_CTRL_EXT_DRV_LOAD);
	}
}

/**
 * e1000_release_hw_control - release control of the h/w to f/w
 * @adapter: address of board private structure
 *
 * e1000_release_hw_control resets {CTRL_EXT|SWSM}:DRV_LOAD bit.
 * For ASF and Pass Through versions of f/w this means that the
 * driver is no longer loaded. For AMT version (only with 82573) i
 * of the f/w this means that the network i/f is closed.
 *
 **/
static void e1000_release_hw_control(struct e1000_adapter *adapter)
{
	struct e1000_hw *hw = &adapter->hw;
	u32 ctrl_ext;
	u32 swsm;

	/* Let firmware taken over control of h/w */
	if (adapter->flags & FLAG_HAS_SWSM_ON_LOAD) {
		swsm = er32(SWSM);
		ew32(SWSM, swsm & ~E1000_SWSM_DRV_LOAD);
	} else if (adapter->flags & FLAG_HAS_CTRLEXT_ON_LOAD) {
		ctrl_ext = er32(CTRL_EXT);
		ew32(CTRL_EXT, ctrl_ext & ~E1000_CTRL_EXT_DRV_LOAD);
	}
}

/**
 * @e1000_alloc_ring - allocate memory for a ring structure
 **/
static int e1000_alloc_ring_dma(struct e1000_adapter *adapter,
				struct e1000_ring *ring)
{
	struct pci_dev *pdev = adapter->pdev;

	ring->desc = dma_alloc_coherent(&pdev->dev, ring->size, &ring->dma,
					GFP_KERNEL);
	if (!ring->desc)
		return -ENOMEM;

	return 0;
}

/**
 * e1000e_setup_tx_resources - allocate Tx resources (Descriptors)
 * @adapter: board private structure
 *
 * Return 0 on success, negative on failure
 **/
int e1000e_setup_tx_resources(struct e1000_adapter *adapter)
{
	struct e1000_ring *tx_ring = adapter->tx_ring;
	int err = -ENOMEM, size;

	size = sizeof(struct e1000_buffer) * tx_ring->count;
	tx_ring->buffer_info = vmalloc(size);
	if (!tx_ring->buffer_info)
		goto err;
	memset(tx_ring->buffer_info, 0, size);

	/* round up to nearest 4K */
	tx_ring->size = tx_ring->count * sizeof(struct e1000_tx_desc);
	tx_ring->size = ALIGN(tx_ring->size, 4096);

	err = e1000_alloc_ring_dma(adapter, tx_ring);
	if (err)
		goto err;

	tx_ring->next_to_use = 0;
	tx_ring->next_to_clean = 0;

	return 0;
err:
	vfree(tx_ring->buffer_info);
	e_err("Unable to allocate memory for the transmit descriptor ring\n");
	return err;
}

/**
 * e1000e_setup_rx_resources - allocate Rx resources (Descriptors)
 * @adapter: board private structure
 *
 * Returns 0 on success, negative on failure
 **/
int e1000e_setup_rx_resources(struct e1000_adapter *adapter)
{
	struct e1000_ring *rx_ring = adapter->rx_ring;
	struct e1000_buffer *buffer_info;
	int i, size, desc_len, err = -ENOMEM;

	size = sizeof(struct e1000_buffer) * rx_ring->count;
	rx_ring->buffer_info = vmalloc(size);
	if (!rx_ring->buffer_info)
		goto err;
	memset(rx_ring->buffer_info, 0, size);

	for (i = 0; i < rx_ring->count; i++) {
		buffer_info = &rx_ring->buffer_info[i];
		buffer_info->ps_pages = kcalloc(PS_PAGE_BUFFERS,
						sizeof(struct e1000_ps_page),
						GFP_KERNEL);
		if (!buffer_info->ps_pages)
			goto err_pages;
	}

	desc_len = sizeof(union e1000_rx_desc_packet_split);

	/* Round up to nearest 4K */
	rx_ring->size = rx_ring->count * desc_len;
	rx_ring->size = ALIGN(rx_ring->size, 4096);

	err = e1000_alloc_ring_dma(adapter, rx_ring);
	if (err)
		goto err_pages;

	rx_ring->next_to_clean = 0;
	rx_ring->next_to_use = 0;
	rx_ring->rx_skb_top = NULL;

	return 0;

err_pages:
	for (i = 0; i < rx_ring->count; i++) {
		buffer_info = &rx_ring->buffer_info[i];
		kfree(buffer_info->ps_pages);
	}
err:
	vfree(rx_ring->buffer_info);
	e_err("Unable to allocate memory for the transmit descriptor ring\n");
	return err;
}

/**
 * e1000_clean_tx_ring - Free Tx Buffers
 * @adapter: board private structure
 **/
static void e1000_clean_tx_ring(struct e1000_adapter *adapter)
{
	struct e1000_ring *tx_ring = adapter->tx_ring;
	struct e1000_buffer *buffer_info;
	unsigned long size;
	unsigned int i;

	for (i = 0; i < tx_ring->count; i++) {
		buffer_info = &tx_ring->buffer_info[i];
		e1000_put_txbuf(adapter, buffer_info);
	}

	size = sizeof(struct e1000_buffer) * tx_ring->count;
	memset(tx_ring->buffer_info, 0, size);

	memset(tx_ring->desc, 0, tx_ring->size);

	tx_ring->next_to_use = 0;
	tx_ring->next_to_clean = 0;

	writel(0, adapter->hw.hw_addr + tx_ring->head);
	writel(0, adapter->hw.hw_addr + tx_ring->tail);
}

/**
 * e1000e_free_tx_resources - Free Tx Resources per Queue
 * @adapter: board private structure
 *
 * Free all transmit software resources
 **/
void e1000e_free_tx_resources(struct e1000_adapter *adapter)
{
	struct pci_dev *pdev = adapter->pdev;
	struct e1000_ring *tx_ring = adapter->tx_ring;

	e1000_clean_tx_ring(adapter);

	vfree(tx_ring->buffer_info);
	tx_ring->buffer_info = NULL;

	dma_free_coherent(&pdev->dev, tx_ring->size, tx_ring->desc,
			  tx_ring->dma);
	tx_ring->desc = NULL;
}

/**
 * e1000e_free_rx_resources - Free Rx Resources
 * @adapter: board private structure
 *
 * Free all receive software resources
 **/

void e1000e_free_rx_resources(struct e1000_adapter *adapter)
{
	struct pci_dev *pdev = adapter->pdev;
	struct e1000_ring *rx_ring = adapter->rx_ring;
	int i;

	e1000_clean_rx_ring(adapter);

	for (i = 0; i < rx_ring->count; i++) {
		kfree(rx_ring->buffer_info[i].ps_pages);
	}

	vfree(rx_ring->buffer_info);
	rx_ring->buffer_info = NULL;

	dma_free_coherent(&pdev->dev, rx_ring->size, rx_ring->desc,
			  rx_ring->dma);
	rx_ring->desc = NULL;
}

/**
 * e1000_update_itr - update the dynamic ITR value based on statistics
 * @adapter: pointer to adapter
 * @itr_setting: current adapter->itr
 * @packets: the number of packets during this measurement interval
 * @bytes: the number of bytes during this measurement interval
 *
 *      Stores a new ITR value based on packets and byte
 *      counts during the last interrupt.  The advantage of per interrupt
 *      computation is faster updates and more accurate ITR for the current
 *      traffic pattern.  Constants in this function were computed
 *      based on theoretical maximum wire speed and thresholds were set based
 *      on testing data as well as attempting to minimize response time
 *      while increasing bulk throughput.  This functionality is controlled
 *      by the InterruptThrottleRate module parameter.
 **/
static unsigned int e1000_update_itr(struct e1000_adapter *adapter,
				     u16 itr_setting, int packets,
				     int bytes)
{
	unsigned int retval = itr_setting;

	if (packets == 0)
		goto update_itr_done;

	switch (itr_setting) {
	case lowest_latency:
		/* handle TSO and jumbo frames */
		if (bytes/packets > 8000)
			retval = bulk_latency;
		else if ((packets < 5) && (bytes > 512)) {
			retval = low_latency;
		}
		break;
	case low_latency:  /* 50 usec aka 20000 ints/s */
		if (bytes > 10000) {
			/* this if handles the TSO accounting */
			if (bytes/packets > 8000) {
				retval = bulk_latency;
			} else if ((packets < 10) || ((bytes/packets) > 1200)) {
				retval = bulk_latency;
			} else if ((packets > 35)) {
				retval = lowest_latency;
			}
		} else if (bytes/packets > 2000) {
			retval = bulk_latency;
		} else if (packets <= 2 && bytes < 512) {
			retval = lowest_latency;
		}
		break;
	case bulk_latency: /* 250 usec aka 4000 ints/s */
		if (bytes > 25000) {
			if (packets > 35) {
				retval = low_latency;
			}
		} else if (bytes < 6000) {
			retval = low_latency;
		}
		break;
	}

update_itr_done:
	return retval;
}

static void e1000_set_itr(struct e1000_adapter *adapter)
{
	struct e1000_hw *hw = &adapter->hw;
	u16 current_itr;
	u32 new_itr = adapter->itr;

	/* for non-gigabit speeds, just fix the interrupt rate at 4000 */
	if (adapter->link_speed != SPEED_1000) {
		current_itr = 0;
		new_itr = 4000;
		goto set_itr_now;
	}

	adapter->tx_itr = e1000_update_itr(adapter,
				    adapter->tx_itr,
				    adapter->total_tx_packets,
				    adapter->total_tx_bytes);
	/* conservative mode (itr 3) eliminates the lowest_latency setting */
	if (adapter->itr_setting == 3 && adapter->tx_itr == lowest_latency)
		adapter->tx_itr = low_latency;

	adapter->rx_itr = e1000_update_itr(adapter,
				    adapter->rx_itr,
				    adapter->total_rx_packets,
				    adapter->total_rx_bytes);
	/* conservative mode (itr 3) eliminates the lowest_latency setting */
	if (adapter->itr_setting == 3 && adapter->rx_itr == lowest_latency)
		adapter->rx_itr = low_latency;

	current_itr = max(adapter->rx_itr, adapter->tx_itr);

	switch (current_itr) {
	/* counts and packets in update_itr are dependent on these numbers */
	case lowest_latency:
		new_itr = 70000;
		break;
	case low_latency:
		new_itr = 20000; /* aka hwitr = ~200 */
		break;
	case bulk_latency:
		new_itr = 4000;
		break;
	default:
		break;
	}

set_itr_now:
	if (new_itr != adapter->itr) {
		/*
		 * this attempts to bias the interrupt rate towards Bulk
		 * by adding intermediate steps when interrupt rate is
		 * increasing
		 */
		new_itr = new_itr > adapter->itr ?
			     min(adapter->itr + (new_itr >> 2), new_itr) :
			     new_itr;
		adapter->itr = new_itr;
		adapter->rx_ring->itr_val = new_itr;
		if (adapter->msix_entries)
			adapter->rx_ring->set_itr = 1;
		else
			ew32(ITR, 1000000000 / (new_itr * 256));
	}
}

/**
 * e1000_alloc_queues - Allocate memory for all rings
 * @adapter: board private structure to initialize
 **/
static int __devinit e1000_alloc_queues(struct e1000_adapter *adapter)
{
	adapter->tx_ring = kzalloc(sizeof(struct e1000_ring), GFP_KERNEL);
	if (!adapter->tx_ring)
		goto err;

	adapter->rx_ring = kzalloc(sizeof(struct e1000_ring), GFP_KERNEL);
	if (!adapter->rx_ring)
		goto err;

	return 0;
err:
	e_err("Unable to allocate memory for queues\n");
	kfree(adapter->rx_ring);
	kfree(adapter->tx_ring);
	return -ENOMEM;
}

/**
 * e1000_clean - NAPI Rx polling callback
 * @napi: struct associated with this polling callback
 * @budget: amount of packets driver is allowed to process this poll
 **/
static int e1000_clean(struct napi_struct *napi, int budget)
{
	struct e1000_adapter *adapter = container_of(napi, struct e1000_adapter, napi);
	struct e1000_hw *hw = &adapter->hw;
	struct net_device *poll_dev = adapter->netdev;
	int tx_cleaned = 1, work_done = 0;

	adapter = netdev_priv(poll_dev);

	if (adapter->msix_entries &&
	    !(adapter->rx_ring->ims_val & adapter->tx_ring->ims_val))
		goto clean_rx;

	tx_cleaned = e1000_clean_tx_irq(adapter);

clean_rx:
	adapter->clean_rx(adapter, &work_done, budget);

	if (!tx_cleaned)
		work_done = budget;

	/* If budget not fully consumed, exit the polling mode */
	if (work_done < budget) {
		if (adapter->itr_setting & 3)
			e1000_set_itr(adapter);
		napi_complete(napi);
		if (!test_bit(__E1000_DOWN, &adapter->state)) {
			if (adapter->msix_entries)
				ew32(IMS, adapter->rx_ring->ims_val);
			else
				e1000_irq_enable(adapter);
		}
	}

	return work_done;
}

static void e1000_vlan_rx_add_vid(struct net_device *netdev, u16 vid)
{
	struct e1000_adapter *adapter = netdev_priv(netdev);
	struct e1000_hw *hw = &adapter->hw;
	u32 vfta, index;

	/* don't update vlan cookie if already programmed */
	if ((adapter->hw.mng_cookie.status &
	     E1000_MNG_DHCP_COOKIE_STATUS_VLAN) &&
	    (vid == adapter->mng_vlan_id))
		return;

	/* add VID to filter table */
	if (adapter->flags & FLAG_HAS_HW_VLAN_FILTER) {
		index = (vid >> 5) & 0x7F;
		vfta = E1000_READ_REG_ARRAY(hw, E1000_VFTA, index);
		vfta |= (1 << (vid & 0x1F));
		hw->mac.ops.write_vfta(hw, index, vfta);
	}
}

static void e1000_vlan_rx_kill_vid(struct net_device *netdev, u16 vid)
{
	struct e1000_adapter *adapter = netdev_priv(netdev);
	struct e1000_hw *hw = &adapter->hw;
	u32 vfta, index;

	if (!test_bit(__E1000_DOWN, &adapter->state))
		e1000_irq_disable(adapter);
	vlan_group_set_device(adapter->vlgrp, vid, NULL);

	if (!test_bit(__E1000_DOWN, &adapter->state))
		e1000_irq_enable(adapter);

	if ((adapter->hw.mng_cookie.status &
	     E1000_MNG_DHCP_COOKIE_STATUS_VLAN) &&
	    (vid == adapter->mng_vlan_id)) {
		/* release control to f/w */
		e1000_release_hw_control(adapter);
		return;
	}

	/* remove VID from filter table */
	if (adapter->flags & FLAG_HAS_HW_VLAN_FILTER) {
		index = (vid >> 5) & 0x7F;
		vfta = E1000_READ_REG_ARRAY(hw, E1000_VFTA, index);
		vfta &= ~(1 << (vid & 0x1F));
		hw->mac.ops.write_vfta(hw, index, vfta);
	}
}

static void e1000_update_mng_vlan(struct e1000_adapter *adapter)
{
	struct net_device *netdev = adapter->netdev;
	u16 vid = adapter->hw.mng_cookie.vlan_id;
	u16 old_vid = adapter->mng_vlan_id;

	if (!adapter->vlgrp)
		return;

	if (!vlan_group_get_device(adapter->vlgrp, vid)) {
		adapter->mng_vlan_id = E1000_MNG_VLAN_NONE;
		if (adapter->hw.mng_cookie.status &
			E1000_MNG_DHCP_COOKIE_STATUS_VLAN) {
			e1000_vlan_rx_add_vid(netdev, vid);
			adapter->mng_vlan_id = vid;
		}

		if ((old_vid != (u16)E1000_MNG_VLAN_NONE) &&
				(vid != old_vid) &&
		    !vlan_group_get_device(adapter->vlgrp, old_vid))
			e1000_vlan_rx_kill_vid(netdev, old_vid);
	} else {
		adapter->mng_vlan_id = vid;
	}
}


static void e1000_vlan_rx_register(struct net_device *netdev,
				   struct vlan_group *grp)
{
	struct e1000_adapter *adapter = netdev_priv(netdev);
	struct e1000_hw *hw = &adapter->hw;
	u32 ctrl, rctl;

	if (!test_bit(__E1000_DOWN, &adapter->state))
		e1000_irq_disable(adapter);
	adapter->vlgrp = grp;

	if (grp) {
		/* enable VLAN tag insert/strip */
		ctrl = er32(CTRL);
		ctrl |= E1000_CTRL_VME;
		ew32(CTRL, ctrl);

		if (adapter->flags & FLAG_HAS_HW_VLAN_FILTER) {
			/* enable VLAN receive filtering */
			rctl = er32(RCTL);
			rctl &= ~E1000_RCTL_CFIEN;
			ew32(RCTL, rctl);
			e1000_update_mng_vlan(adapter);
		}
	} else {
		/* disable VLAN tag insert/strip */
		ctrl = er32(CTRL);
		ctrl &= ~E1000_CTRL_VME;
		ew32(CTRL, ctrl);

		if (adapter->flags & FLAG_HAS_HW_VLAN_FILTER) {
			if (adapter->mng_vlan_id !=
			    (u16)E1000_MNG_VLAN_NONE) {
				e1000_vlan_rx_kill_vid(netdev,
						       adapter->mng_vlan_id);
				adapter->mng_vlan_id = E1000_MNG_VLAN_NONE;
			}
		}
	}

	if (!test_bit(__E1000_DOWN, &adapter->state))
		e1000_irq_enable(adapter);
}

static void e1000_restore_vlan(struct e1000_adapter *adapter)
{
	u16 vid;

	e1000_vlan_rx_register(adapter->netdev, adapter->vlgrp);

	if (!adapter->vlgrp)
		return;

	for (vid = 0; vid < VLAN_GROUP_ARRAY_LEN; vid++) {
		if (!vlan_group_get_device(adapter->vlgrp, vid))
			continue;
		e1000_vlan_rx_add_vid(adapter->netdev, vid);
	}
}

static void e1000_init_manageability_pt(struct e1000_adapter *adapter)
{
	struct e1000_hw *hw = &adapter->hw;
	u32 manc, manc2h, mdef, i, j;

	if (!(adapter->flags & FLAG_MNG_PT_ENABLED))
		return;

	manc = er32(MANC);

	/*
	 * enable receiving management packets to the host. this will probably
	 * generate destination unreachable messages from the host OS, but
	 * the packets will be handled on SMBUS
	 */
	manc |= E1000_MANC_EN_MNG2HOST;
	manc2h = er32(MANC2H);

	switch (hw->mac.type) {
	default:
		manc2h |= (E1000_MANC2H_PORT_623 | E1000_MANC2H_PORT_664);
		break;
	case e1000_82574:
	case e1000_82583:
		/*
		 * Check if IPMI pass-through decision filter already exists;
		 * if so, enable it.
		 */
		for (i = 0, j = 0; i < 8; i++) {
			mdef = er32(MDEF(i));

			/* Ignore filters with anything other than IPMI ports */
			if (mdef & ~(E1000_MDEF_PORT_623 | E1000_MDEF_PORT_664))
				continue;

			/* Enable this decision filter in MANC2H */
			if (mdef)
				manc2h |= (1 << i);

			j |= mdef;
		}

		if (j == (E1000_MDEF_PORT_623 | E1000_MDEF_PORT_664))
			break;

		/* Create new decision filter in an empty filter */
		for (i = 0, j = 0; i < 8; i++)
			if (er32(MDEF(i)) == 0) {
				ew32(MDEF(i), (E1000_MDEF_PORT_623 |
					       E1000_MDEF_PORT_664));
				manc2h |= (1 << 1);
				j++;
				break;
			}

		if (!j)
			e_warn("Unable to create IPMI pass-through filter\n");
		break;
	}

	ew32(MANC2H, manc2h);
	ew32(MANC, manc);
}

/**
 * e1000_configure_tx - Configure 8254x Transmit Unit after Reset
 * @adapter: board private structure
 *
 * Configure the Tx unit of the MAC after a reset.
 **/
static void e1000_configure_tx(struct e1000_adapter *adapter)
{
	struct e1000_hw *hw = &adapter->hw;
	struct e1000_ring *tx_ring = adapter->tx_ring;
	u64 tdba;
	u32 tdlen, tctl, tipg, tarc;
	u32 ipgr1, ipgr2;

	/* Setup the HW Tx Head and Tail descriptor pointers */
	tdba = tx_ring->dma;
	tdlen = tx_ring->count * sizeof(struct e1000_tx_desc);
	ew32(TDBAL, (tdba & DMA_BIT_MASK(32)));
	ew32(TDBAH, (tdba >> 32));
	ew32(TDLEN, tdlen);
	ew32(TDH, 0);
	ew32(TDT, 0);
	tx_ring->head = E1000_TDH;
	tx_ring->tail = E1000_TDT;

	/* Set the default values for the Tx Inter Packet Gap timer */
	tipg = DEFAULT_82543_TIPG_IPGT_COPPER;          /*  8  */
	ipgr1 = DEFAULT_82543_TIPG_IPGR1;               /*  8  */
	ipgr2 = DEFAULT_82543_TIPG_IPGR2;               /*  6  */

	if (adapter->flags & FLAG_TIPG_MEDIUM_FOR_80003ESLAN)
		ipgr2 = DEFAULT_80003ES2LAN_TIPG_IPGR2; /*  7  */

	tipg |= ipgr1 << E1000_TIPG_IPGR1_SHIFT;
	tipg |= ipgr2 << E1000_TIPG_IPGR2_SHIFT;
	ew32(TIPG, tipg);

	/* Set the Tx Interrupt Delay register */
	ew32(TIDV, adapter->tx_int_delay);
	/* Tx irq moderation */
	ew32(TADV, adapter->tx_abs_int_delay);

	/* Program the Transmit Control Register */
	tctl = er32(TCTL);
	tctl &= ~E1000_TCTL_CT;
	tctl |= E1000_TCTL_PSP | E1000_TCTL_RTLC |
		(E1000_COLLISION_THRESHOLD << E1000_CT_SHIFT);

	if (adapter->flags & FLAG_TARC_SPEED_MODE_BIT) {
		tarc = er32(TARC(0));
		/*
		 * set the speed mode bit, we'll clear it if we're not at
		 * gigabit link later
		 */
#define SPEED_MODE_BIT (1 << 21)
		tarc |= SPEED_MODE_BIT;
		ew32(TARC(0), tarc);
	}

	/* errata: program both queues to unweighted RR */
	if (adapter->flags & FLAG_TARC_SET_BIT_ZERO) {
		tarc = er32(TARC(0));
		tarc |= 1;
		ew32(TARC(0), tarc);
		tarc = er32(TARC(1));
		tarc |= 1;
		ew32(TARC(1), tarc);
	}

	/* Setup Transmit Descriptor Settings for eop descriptor */
	adapter->txd_cmd = E1000_TXD_CMD_EOP | E1000_TXD_CMD_IFCS;

	/* only set IDE if we are delaying interrupts using the timers */
	if (adapter->tx_int_delay)
		adapter->txd_cmd |= E1000_TXD_CMD_IDE;

	/* enable Report Status bit */
	adapter->txd_cmd |= E1000_TXD_CMD_RS;

	ew32(TCTL, tctl);

	e1000e_config_collision_dist(hw);
}

/**
 * e1000_setup_rctl - configure the receive control registers
 * @adapter: Board private structure
 **/
#define PAGE_USE_COUNT(S) (((S) >> PAGE_SHIFT) + \
			   (((S) & (PAGE_SIZE - 1)) ? 1 : 0))
static void e1000_setup_rctl(struct e1000_adapter *adapter)
{
	struct e1000_hw *hw = &adapter->hw;
	u32 rctl, rfctl;
	u32 psrctl = 0;
	u32 pages = 0;

	/* Workaround Si errata on 82579 - configure jumbo frame flow */
	if (hw->mac.type == e1000_pch2lan) {
		s32 ret_val;

		if (adapter->netdev->mtu > ETH_DATA_LEN)
			ret_val = e1000_lv_jumbo_workaround_ich8lan(hw, true);
		else
			ret_val = e1000_lv_jumbo_workaround_ich8lan(hw, false);
	}

	/* Program MC offset vector base */
	rctl = er32(RCTL);
	rctl &= ~(3 << E1000_RCTL_MO_SHIFT);
	rctl |= E1000_RCTL_EN | E1000_RCTL_BAM |
		E1000_RCTL_LBM_NO | E1000_RCTL_RDMTS_HALF |
		(adapter->hw.mac.mc_filter_type << E1000_RCTL_MO_SHIFT);

	/* Do not Store bad packets */
	rctl &= ~E1000_RCTL_SBP;

	/* Enable Long Packet receive */
	if (adapter->netdev->mtu <= ETH_DATA_LEN)
		rctl &= ~E1000_RCTL_LPE;
	else
		rctl |= E1000_RCTL_LPE;

	/* Some systems expect that the CRC is included in SMBUS traffic. The
	 * hardware strips the CRC before sending to both SMBUS (BMC) and to
	 * host memory when this is enabled
	 */
	if (adapter->flags2 & FLAG2_CRC_STRIPPING)
		rctl |= E1000_RCTL_SECRC;

	/* Workaround Si errata on 82577 PHY - configure IPG for jumbos */
	if ((hw->phy.type == e1000_phy_82577) && (rctl & E1000_RCTL_LPE)) {
		u16 phy_data;

		e1e_rphy(hw, PHY_REG(770, 26), &phy_data);
		phy_data &= 0xfff8;
		phy_data |= (1 << 2);
		e1e_wphy(hw, PHY_REG(770, 26), phy_data);

		e1e_rphy(hw, 22, &phy_data);
		phy_data &= 0x0fff;
		phy_data |= (1 << 14);
		e1e_wphy(hw, 0x10, 0x2823);
		e1e_wphy(hw, 0x11, 0x0003);
		e1e_wphy(hw, 22, phy_data);
	}

	/* Workaround Si errata on 82579 - configure jumbo frame flow */
	if (hw->mac.type == e1000_pch2lan) {
		s32 ret_val;

		if (rctl & E1000_RCTL_LPE)
			ret_val = e1000_lv_jumbo_workaround_ich8lan(hw, true);
		else
			ret_val = e1000_lv_jumbo_workaround_ich8lan(hw, false);
	}

	/* Setup buffer sizes */
	rctl &= ~E1000_RCTL_SZ_4096;
	rctl |= E1000_RCTL_BSEX;
	switch (adapter->rx_buffer_len) {
	case 2048:
	default:
		rctl |= E1000_RCTL_SZ_2048;
		rctl &= ~E1000_RCTL_BSEX;
		break;
	case 4096:
		rctl |= E1000_RCTL_SZ_4096;
		break;
	case 8192:
		rctl |= E1000_RCTL_SZ_8192;
		break;
	case 16384:
		rctl |= E1000_RCTL_SZ_16384;
		break;
	}

	/*
	 * 82571 and greater support packet-split where the protocol
	 * header is placed in skb->data and the packet data is
	 * placed in pages hanging off of skb_shinfo(skb)->nr_frags.
	 * In the case of a non-split, skb->data is linearly filled,
	 * followed by the page buffers.  Therefore, skb->data is
	 * sized to hold the largest protocol header.
	 *
	 * allocations using alloc_page take too long for regular MTU
	 * so only enable packet split for jumbo frames
	 *
	 * Using pages when the page size is greater than 16k wastes
	 * a lot of memory, since we allocate 3 pages at all times
	 * per packet.
	 */
	pages = PAGE_USE_COUNT(adapter->netdev->mtu);
	if (!(adapter->flags & FLAG_HAS_ERT) && (pages <= 3) &&
	    (PAGE_SIZE <= 16384) && (rctl & E1000_RCTL_LPE))
		adapter->rx_ps_pages = pages;
	else
		adapter->rx_ps_pages = 0;

	if (adapter->rx_ps_pages) {
		/* Configure extra packet-split registers */
		rfctl = er32(RFCTL);
		rfctl |= E1000_RFCTL_EXTEN;
		/*
		 * disable packet split support for IPv6 extension headers,
		 * because some malformed IPv6 headers can hang the Rx
		 */
		rfctl |= (E1000_RFCTL_IPV6_EX_DIS |
			  E1000_RFCTL_NEW_IPV6_EXT_DIS);

		ew32(RFCTL, rfctl);

		/* Enable Packet split descriptors */
		rctl |= E1000_RCTL_DTYP_PS;

		psrctl |= adapter->rx_ps_bsize0 >>
			E1000_PSRCTL_BSIZE0_SHIFT;

		switch (adapter->rx_ps_pages) {
		case 3:
			psrctl |= PAGE_SIZE <<
				E1000_PSRCTL_BSIZE3_SHIFT;
		case 2:
			psrctl |= PAGE_SIZE <<
				E1000_PSRCTL_BSIZE2_SHIFT;
		case 1:
			psrctl |= PAGE_SIZE >>
				E1000_PSRCTL_BSIZE1_SHIFT;
			break;
		}

		ew32(PSRCTL, psrctl);
	}

	ew32(RCTL, rctl);
	/* just started the receive unit, no need to restart */
	adapter->flags &= ~FLAG_RX_RESTART_NOW;
}

/**
 * e1000_configure_rx - Configure Receive Unit after Reset
 * @adapter: board private structure
 *
 * Configure the Rx unit of the MAC after a reset.
 **/
static void e1000_configure_rx(struct e1000_adapter *adapter)
{
	struct e1000_hw *hw = &adapter->hw;
	struct e1000_ring *rx_ring = adapter->rx_ring;
	u64 rdba;
	u32 rdlen, rctl, rxcsum, ctrl_ext;

	if (adapter->rx_ps_pages) {
		/* this is a 32 byte descriptor */
		rdlen = rx_ring->count *
			sizeof(union e1000_rx_desc_packet_split);
		adapter->clean_rx = e1000_clean_rx_irq_ps;
		adapter->alloc_rx_buf = e1000_alloc_rx_buffers_ps;
	} else if (adapter->netdev->mtu > ETH_FRAME_LEN + ETH_FCS_LEN) {
		rdlen = rx_ring->count * sizeof(struct e1000_rx_desc);
		adapter->clean_rx = e1000_clean_jumbo_rx_irq;
		adapter->alloc_rx_buf = e1000_alloc_jumbo_rx_buffers;
	} else {
		rdlen = rx_ring->count * sizeof(struct e1000_rx_desc);
		adapter->clean_rx = e1000_clean_rx_irq;
		adapter->alloc_rx_buf = e1000_alloc_rx_buffers;
	}

	/* disable receives while setting up the descriptors */
	rctl = er32(RCTL);
	ew32(RCTL, rctl & ~E1000_RCTL_EN);
	e1e_flush();
	msleep(10);

	/* set the Receive Delay Timer Register */
	ew32(RDTR, adapter->rx_int_delay);

	/* irq moderation */
	ew32(RADV, adapter->rx_abs_int_delay);
	if (adapter->itr_setting != 0)
		ew32(ITR, 1000000000 / (adapter->itr * 256));

	ctrl_ext = er32(CTRL_EXT);
	/* Auto-Mask interrupts upon ICR access */
	ctrl_ext |= E1000_CTRL_EXT_IAME;
	ew32(IAM, 0xffffffff);
	ew32(CTRL_EXT, ctrl_ext);
	e1e_flush();

	/*
	 * Setup the HW Rx Head and Tail Descriptor Pointers and
	 * the Base and Length of the Rx Descriptor Ring
	 */
	rdba = rx_ring->dma;
	ew32(RDBAL, (rdba & DMA_BIT_MASK(32)));
	ew32(RDBAH, (rdba >> 32));
	ew32(RDLEN, rdlen);
	ew32(RDH, 0);
	ew32(RDT, 0);
	rx_ring->head = E1000_RDH;
	rx_ring->tail = E1000_RDT;

	/* Enable Receive Checksum Offload for TCP and UDP */
	rxcsum = er32(RXCSUM);
	if (adapter->flags & FLAG_RX_CSUM_ENABLED) {
		rxcsum |= E1000_RXCSUM_TUOFL;

		/*
		 * IPv4 payload checksum for UDP fragments must be
		 * used in conjunction with packet-split.
		 */
		if (adapter->rx_ps_pages)
			rxcsum |= E1000_RXCSUM_IPPCSE;
	} else {
		rxcsum &= ~E1000_RXCSUM_TUOFL;
		/* no need to clear IPPCSE as it defaults to 0 */
	}
	ew32(RXCSUM, rxcsum);

	/*
	 * Enable early receives on supported devices, only takes effect when
	 * packet size is equal or larger than the specified value (in 8 byte
	 * units), e.g. using jumbo frames when setting to E1000_ERT_2048
	 */
	if (adapter->flags & FLAG_HAS_ERT) {
		if (adapter->netdev->mtu > ETH_DATA_LEN) {
			u32 rxdctl = er32(RXDCTL(0));
			ew32(RXDCTL(0), rxdctl | 0x3);
			ew32(ERT, E1000_ERT_2048 | (1 << 13));
			/*
			 * With jumbo frames and early-receive enabled,
			 * excessive C-state transition latencies result in
			 * dropped transactions.
			 */
			pm_qos_update_request(
				&adapter->netdev->pm_qos_req, 55);
		} else {
			pm_qos_update_request(
				&adapter->netdev->pm_qos_req,
				PM_QOS_DEFAULT_VALUE);
		}
	}

	/* Enable Receives */
	ew32(RCTL, rctl);
}

/**
 *  e1000_update_mc_addr_list - Update Multicast addresses
 *  @hw: pointer to the HW structure
 *  @mc_addr_list: array of multicast addresses to program
 *  @mc_addr_count: number of multicast addresses to program
 *
 *  Updates the Multicast Table Array.
 *  The caller must have a packed mc_addr_list of multicast addresses.
 **/
static void e1000_update_mc_addr_list(struct e1000_hw *hw, u8 *mc_addr_list,
				      u32 mc_addr_count)
{
	hw->mac.ops.update_mc_addr_list(hw, mc_addr_list, mc_addr_count);
}

/**
 * e1000_set_multi - Multicast and Promiscuous mode set
 * @netdev: network interface device structure
 *
 * The set_multi entry point is called whenever the multicast address
 * list or the network interface flags are updated.  This routine is
 * responsible for configuring the hardware for proper multicast,
 * promiscuous mode, and all-multi behavior.
 **/
static void e1000_set_multi(struct net_device *netdev)
{
	struct e1000_adapter *adapter = netdev_priv(netdev);
	struct e1000_hw *hw = &adapter->hw;
	struct netdev_hw_addr *ha;
	u8  *mta_list;
	u32 rctl;
	int i;

	/* Check for Promiscuous and All Multicast modes */

	rctl = er32(RCTL);

	if (netdev->flags & IFF_PROMISC) {
		rctl |= (E1000_RCTL_UPE | E1000_RCTL_MPE);
		rctl &= ~E1000_RCTL_VFE;
	} else {
		if (netdev->flags & IFF_ALLMULTI) {
			rctl |= E1000_RCTL_MPE;
			rctl &= ~E1000_RCTL_UPE;
		} else {
			rctl &= ~(E1000_RCTL_UPE | E1000_RCTL_MPE);
		}
		if (adapter->flags & FLAG_HAS_HW_VLAN_FILTER)
			rctl |= E1000_RCTL_VFE;
	}

	ew32(RCTL, rctl);

	if (!netdev_mc_empty(netdev)) {
		mta_list = kmalloc(netdev_mc_count(netdev) * 6, GFP_ATOMIC);
		if (!mta_list)
			return;

		/* prepare a packed array of only addresses. */
		i = 0;
		netdev_for_each_mc_addr(ha, netdev)
			memcpy(mta_list + (i++ * ETH_ALEN), ha->addr, ETH_ALEN);

		e1000_update_mc_addr_list(hw, mta_list, i);
		kfree(mta_list);
	} else {
		/*
		 * if we're called from probe, we might not have
		 * anything to do here, so clear out the list
		 */
		e1000_update_mc_addr_list(hw, NULL, 0);
	}
}

/**
 * e1000_configure - configure the hardware for Rx and Tx
 * @adapter: private board structure
 **/
static void e1000_configure(struct e1000_adapter *adapter)
{
	e1000_set_multi(adapter->netdev);

	e1000_restore_vlan(adapter);
	e1000_init_manageability_pt(adapter);

	e1000_configure_tx(adapter);
	e1000_setup_rctl(adapter);
	e1000_configure_rx(adapter);
	adapter->alloc_rx_buf(adapter, e1000_desc_unused(adapter->rx_ring));
}

/**
 * e1000e_power_up_phy - restore link in case the phy was powered down
 * @adapter: address of board private structure
 *
 * The phy may be powered down to save power and turn off link when the
 * driver is unloaded and wake on lan is not enabled (among others)
 * *** this routine MUST be followed by a call to e1000e_reset ***
 **/
void e1000e_power_up_phy(struct e1000_adapter *adapter)
{
	if (adapter->hw.phy.ops.power_up)
		adapter->hw.phy.ops.power_up(&adapter->hw);

	adapter->hw.mac.ops.setup_link(&adapter->hw);
}

/**
 * e1000_power_down_phy - Power down the PHY
 *
 * Power down the PHY so no link is implied when interface is down.
 * The PHY cannot be powered down if management or WoL is active.
 */
static void e1000_power_down_phy(struct e1000_adapter *adapter)
{
	/* WoL is enabled */
	if (adapter->wol)
		return;

	if (adapter->hw.phy.ops.power_down)
		adapter->hw.phy.ops.power_down(&adapter->hw);
}

/**
 * e1000e_reset - bring the hardware into a known good state
 *
 * This function boots the hardware and enables some settings that
 * require a configuration cycle of the hardware - those cannot be
 * set/changed during runtime. After reset the device needs to be
 * properly configured for Rx, Tx etc.
 */
void e1000e_reset(struct e1000_adapter *adapter)
{
	struct e1000_mac_info *mac = &adapter->hw.mac;
	struct e1000_fc_info *fc = &adapter->hw.fc;
	struct e1000_hw *hw = &adapter->hw;
	u32 tx_space, min_tx_space, min_rx_space;
	u32 pba = adapter->pba;
	u16 hwm;

	/* reset Packet Buffer Allocation to default */
	ew32(PBA, pba);

	if (adapter->max_frame_size > ETH_FRAME_LEN + ETH_FCS_LEN) {
		/*
		 * To maintain wire speed transmits, the Tx FIFO should be
		 * large enough to accommodate two full transmit packets,
		 * rounded up to the next 1KB and expressed in KB.  Likewise,
		 * the Rx FIFO should be large enough to accommodate at least
		 * one full receive packet and is similarly rounded up and
		 * expressed in KB.
		 */
		pba = er32(PBA);
		/* upper 16 bits has Tx packet buffer allocation size in KB */
		tx_space = pba >> 16;
		/* lower 16 bits has Rx packet buffer allocation size in KB */
		pba &= 0xffff;
		/*
		 * the Tx fifo also stores 16 bytes of information about the tx
		 * but don't include ethernet FCS because hardware appends it
		 */
		min_tx_space = (adapter->max_frame_size +
				sizeof(struct e1000_tx_desc) -
				ETH_FCS_LEN) * 2;
		min_tx_space = ALIGN(min_tx_space, 1024);
		min_tx_space >>= 10;
		/* software strips receive CRC, so leave room for it */
		min_rx_space = adapter->max_frame_size;
		min_rx_space = ALIGN(min_rx_space, 1024);
		min_rx_space >>= 10;

		/*
		 * If current Tx allocation is less than the min Tx FIFO size,
		 * and the min Tx FIFO size is less than the current Rx FIFO
		 * allocation, take space away from current Rx allocation
		 */
		if ((tx_space < min_tx_space) &&
		    ((min_tx_space - tx_space) < pba)) {
			pba -= min_tx_space - tx_space;

			/*
			 * if short on Rx space, Rx wins and must trump tx
			 * adjustment or use Early Receive if available
			 */
			if ((pba < min_rx_space) &&
			    (!(adapter->flags & FLAG_HAS_ERT)))
				/* ERT enabled in e1000_configure_rx */
				pba = min_rx_space;
		}

		ew32(PBA, pba);
	}


	/*
	 * flow control settings
	 *
	 * The high water mark must be low enough to fit one full frame
	 * (or the size used for early receive) above it in the Rx FIFO.
	 * Set it to the lower of:
	 * - 90% of the Rx FIFO size, and
	 * - the full Rx FIFO size minus the early receive size (for parts
	 *   with ERT support assuming ERT set to E1000_ERT_2048), or
	 * - the full Rx FIFO size minus one full frame
	 */
	if (adapter->flags & FLAG_DISABLE_FC_PAUSE_TIME)
		fc->pause_time = 0xFFFF;
	else
		fc->pause_time = E1000_FC_PAUSE_TIME;
	fc->send_xon = 1;
	fc->current_mode = fc->requested_mode;

	switch (hw->mac.type) {
	default:
		if ((adapter->flags & FLAG_HAS_ERT) &&
		    (adapter->netdev->mtu > ETH_DATA_LEN))
			hwm = min(((pba << 10) * 9 / 10),
				  ((pba << 10) - (E1000_ERT_2048 << 3)));
		else
			hwm = min(((pba << 10) * 9 / 10),
				  ((pba << 10) - adapter->max_frame_size));

		fc->high_water = hwm & E1000_FCRTH_RTH; /* 8-byte granularity */
		fc->low_water = fc->high_water - 8;
		break;
	case e1000_pchlan:
		/*
		 * Workaround PCH LOM adapter hangs with certain network
		 * loads.  If hangs persist, try disabling Tx flow control.
		 */
		if (adapter->netdev->mtu > ETH_DATA_LEN) {
			fc->high_water = 0x3500;
			fc->low_water  = 0x1500;
		} else {
			fc->high_water = 0x5000;
			fc->low_water  = 0x3000;
		}
		fc->refresh_time = 0x1000;
		break;
	case e1000_pch2lan:
		fc->high_water = 0x05C20;
		fc->low_water = 0x05048;
		fc->pause_time = 0x0650;
		fc->refresh_time = 0x0400;
		break;
	}

	/* Allow time for pending master requests to run */
	mac->ops.reset_hw(hw);

	/*
	 * For parts with AMT enabled, let the firmware know
	 * that the network interface is in control
	 */
	if (adapter->flags & FLAG_HAS_AMT)
		e1000_get_hw_control(adapter);

	ew32(WUC, 0);

	if (mac->ops.init_hw(hw))
		e_err("Hardware Error\n");

	e1000_update_mng_vlan(adapter);

	/* Enable h/w to recognize an 802.1Q VLAN Ethernet packet */
	ew32(VET, ETH_P_8021Q);

	e1000e_reset_adaptive(hw);
	e1000_get_phy_info(hw);

	if ((adapter->flags & FLAG_HAS_SMART_POWER_DOWN) &&
	    !(adapter->flags & FLAG_SMART_POWER_DOWN)) {
		u16 phy_data = 0;
		/*
		 * speed up time to link by disabling smart power down, ignore
		 * the return value of this function because there is nothing
		 * different we would do if it failed
		 */
		e1e_rphy(hw, IGP02E1000_PHY_POWER_MGMT, &phy_data);
		phy_data &= ~IGP02E1000_PM_SPD;
		e1e_wphy(hw, IGP02E1000_PHY_POWER_MGMT, phy_data);
	}
}

int e1000e_up(struct e1000_adapter *adapter)
{
	struct e1000_hw *hw = &adapter->hw;

	/* hardware has been reset, we need to reload some things */
	e1000_configure(adapter);

	clear_bit(__E1000_DOWN, &adapter->state);

	napi_enable(&adapter->napi);
	if (adapter->msix_entries)
		e1000_configure_msix(adapter);
	e1000_irq_enable(adapter);

	netif_wake_queue(adapter->netdev);

	/* fire a link change interrupt to start the watchdog */
	if (adapter->msix_entries)
		ew32(ICS, E1000_ICS_LSC | E1000_ICR_OTHER);
	else
		ew32(ICS, E1000_ICS_LSC);

	return 0;
}

void e1000e_down(struct e1000_adapter *adapter)
{
	struct net_device *netdev = adapter->netdev;
	struct e1000_hw *hw = &adapter->hw;
	u32 tctl, rctl;

	/*
	 * signal that we're down so the interrupt handler does not
	 * reschedule our watchdog timer
	 */
	set_bit(__E1000_DOWN, &adapter->state);

	/* disable receives in the hardware */
	rctl = er32(RCTL);
	ew32(RCTL, rctl & ~E1000_RCTL_EN);
	/* flush and sleep below */

	netif_stop_queue(netdev);

	/* disable transmits in the hardware */
	tctl = er32(TCTL);
	tctl &= ~E1000_TCTL_EN;
	ew32(TCTL, tctl);
	/* flush both disables and wait for them to finish */
	e1e_flush();
	msleep(10);

	napi_disable(&adapter->napi);
	e1000_irq_disable(adapter);

	del_timer_sync(&adapter->watchdog_timer);
	del_timer_sync(&adapter->phy_info_timer);

	netif_carrier_off(netdev);
	adapter->link_speed = 0;
	adapter->link_duplex = 0;

	if (!pci_channel_offline(adapter->pdev))
		e1000e_reset(adapter);
	e1000_clean_tx_ring(adapter);
	e1000_clean_rx_ring(adapter);

	/*
	 * TODO: for power management, we could drop the link and
	 * pci_disable_device here.
	 */
}

void e1000e_reinit_locked(struct e1000_adapter *adapter)
{
	might_sleep();
	while (test_and_set_bit(__E1000_RESETTING, &adapter->state))
		msleep(1);
	e1000e_down(adapter);
	e1000e_up(adapter);
	clear_bit(__E1000_RESETTING, &adapter->state);
}

/**
 * e1000_sw_init - Initialize general software structures (struct e1000_adapter)
 * @adapter: board private structure to initialize
 *
 * e1000_sw_init initializes the Adapter private data structure.
 * Fields are initialized based on PCI device information and
 * OS network device settings (MTU size).
 **/
static int __devinit e1000_sw_init(struct e1000_adapter *adapter)
{
	struct net_device *netdev = adapter->netdev;

	adapter->rx_buffer_len = ETH_FRAME_LEN + VLAN_HLEN + ETH_FCS_LEN;
	adapter->rx_ps_bsize0 = 128;
	adapter->max_frame_size = netdev->mtu + ETH_HLEN + ETH_FCS_LEN;
	adapter->min_frame_size = ETH_ZLEN + ETH_FCS_LEN;

	e1000e_set_interrupt_capability(adapter);

	if (e1000_alloc_queues(adapter))
		return -ENOMEM;

	/* Explicitly disable IRQ since the NIC can be in any state. */
	e1000_irq_disable(adapter);

	set_bit(__E1000_DOWN, &adapter->state);
	return 0;
}

/**
 * e1000_intr_msi_test - Interrupt Handler
 * @irq: interrupt number
 * @data: pointer to a network interface device structure
 **/
static irqreturn_t e1000_intr_msi_test(int irq, void *data)
{
	struct net_device *netdev = data;
	struct e1000_adapter *adapter = netdev_priv(netdev);
	struct e1000_hw *hw = &adapter->hw;
	u32 icr = er32(ICR);

	e_dbg("icr is %08X\n", icr);
	if (icr & E1000_ICR_RXSEQ) {
		adapter->flags &= ~FLAG_MSI_TEST_FAILED;
		wmb();
	}

	return IRQ_HANDLED;
}

/**
 * e1000_test_msi_interrupt - Returns 0 for successful test
 * @adapter: board private struct
 *
 * code flow taken from tg3.c
 **/
static int e1000_test_msi_interrupt(struct e1000_adapter *adapter)
{
	struct net_device *netdev = adapter->netdev;
	struct e1000_hw *hw = &adapter->hw;
	int err;

	/* poll_enable hasn't been called yet, so don't need disable */
	/* clear any pending events */
	er32(ICR);

	/* free the real vector and request a test handler */
	e1000_free_irq(adapter);
	e1000e_reset_interrupt_capability(adapter);

	/* Assume that the test fails, if it succeeds then the test
	 * MSI irq handler will unset this flag */
	adapter->flags |= FLAG_MSI_TEST_FAILED;

	err = pci_enable_msi(adapter->pdev);
	if (err)
		goto msi_test_failed;

	err = request_irq(adapter->pdev->irq, e1000_intr_msi_test, 0,
			  netdev->name, netdev);
	if (err) {
		pci_disable_msi(adapter->pdev);
		goto msi_test_failed;
	}

	wmb();

	e1000_irq_enable(adapter);

	/* fire an unusual interrupt on the test handler */
	ew32(ICS, E1000_ICS_RXSEQ);
	e1e_flush();
	msleep(50);

	e1000_irq_disable(adapter);

	rmb();

	if (adapter->flags & FLAG_MSI_TEST_FAILED) {
		adapter->int_mode = E1000E_INT_MODE_LEGACY;
		err = -EIO;
		e_info("MSI interrupt test failed!\n");
	}

	free_irq(adapter->pdev->irq, netdev);
	pci_disable_msi(adapter->pdev);

	if (err == -EIO)
		goto msi_test_failed;

	/* okay so the test worked, restore settings */
	e_dbg("MSI interrupt test succeeded!\n");
msi_test_failed:
	e1000e_set_interrupt_capability(adapter);
	e1000_request_irq(adapter);
	return err;
}

/**
 * e1000_test_msi - Returns 0 if MSI test succeeds or INTx mode is restored
 * @adapter: board private struct
 *
 * code flow taken from tg3.c, called with e1000 interrupts disabled.
 **/
static int e1000_test_msi(struct e1000_adapter *adapter)
{
	int err;
	u16 pci_cmd;

	if (!(adapter->flags & FLAG_MSI_ENABLED))
		return 0;

	/* disable SERR in case the MSI write causes a master abort */
	pci_read_config_word(adapter->pdev, PCI_COMMAND, &pci_cmd);
	if (pci_cmd & PCI_COMMAND_SERR)
		pci_write_config_word(adapter->pdev, PCI_COMMAND,
				      pci_cmd & ~PCI_COMMAND_SERR);

	err = e1000_test_msi_interrupt(adapter);

	/* re-enable SERR */
	if (pci_cmd & PCI_COMMAND_SERR) {
		pci_read_config_word(adapter->pdev, PCI_COMMAND, &pci_cmd);
		pci_cmd |= PCI_COMMAND_SERR;
		pci_write_config_word(adapter->pdev, PCI_COMMAND, pci_cmd);
	}

	/* success ! */
	if (!err)
		return 0;

	/* EIO means MSI test failed */
	if (err != -EIO)
		return err;

	/* back to INTx mode */
	e_warn("MSI interrupt test failed, using legacy interrupt.\n");

	e1000_free_irq(adapter);

	err = e1000_request_irq(adapter);

	return err;
}

/**
 * e1000_open - Called when a network interface is made active
 * @netdev: network interface device structure
 *
 * Returns 0 on success, negative value on failure
 *
 * The open entry point is called when a network interface is made
 * active by the system (IFF_UP).  At this point all resources needed
 * for transmit and receive operations are allocated, the interrupt
 * handler is registered with the OS, the watchdog timer is started,
 * and the stack is notified that the interface is ready.
 **/
static int e1000_open(struct net_device *netdev)
{
	struct e1000_adapter *adapter = netdev_priv(netdev);
	struct e1000_hw *hw = &adapter->hw;
	struct pci_dev *pdev = adapter->pdev;
	int err;

	/* disallow open during test */
	if (test_bit(__E1000_TESTING, &adapter->state))
		return -EBUSY;

	pm_runtime_get_sync(&pdev->dev);

	netif_carrier_off(netdev);

	/* allocate transmit descriptors */
	err = e1000e_setup_tx_resources(adapter);
	if (err)
		goto err_setup_tx;

	/* allocate receive descriptors */
	err = e1000e_setup_rx_resources(adapter);
	if (err)
		goto err_setup_rx;

	/*
	 * If AMT is enabled, let the firmware know that the network
	 * interface is now open and reset the part to a known state.
	 */
	if (adapter->flags & FLAG_HAS_AMT) {
		e1000_get_hw_control(adapter);
		e1000e_reset(adapter);
	}

	e1000e_power_up_phy(adapter);

	adapter->mng_vlan_id = E1000_MNG_VLAN_NONE;
	if ((adapter->hw.mng_cookie.status &
	     E1000_MNG_DHCP_COOKIE_STATUS_VLAN))
		e1000_update_mng_vlan(adapter);

	/* DMA latency requirement to workaround early-receive/jumbo issue */
	if (adapter->flags & FLAG_HAS_ERT)
		pm_qos_add_request(&adapter->netdev->pm_qos_req,
				   PM_QOS_CPU_DMA_LATENCY,
				   PM_QOS_DEFAULT_VALUE);

	/*
	 * before we allocate an interrupt, we must be ready to handle it.
	 * Setting DEBUG_SHIRQ in the kernel makes it fire an interrupt
	 * as soon as we call pci_request_irq, so we have to setup our
	 * clean_rx handler before we do so.
	 */
	e1000_configure(adapter);

	err = e1000_request_irq(adapter);
	if (err)
		goto err_req_irq;

	/*
	 * Work around PCIe errata with MSI interrupts causing some chipsets to
	 * ignore e1000e MSI messages, which means we need to test our MSI
	 * interrupt now
	 */
	if (adapter->int_mode != E1000E_INT_MODE_LEGACY) {
		err = e1000_test_msi(adapter);
		if (err) {
			e_err("Interrupt allocation failed\n");
			goto err_req_irq;
		}
	}

	/* From here on the code is the same as e1000e_up() */
	clear_bit(__E1000_DOWN, &adapter->state);

	napi_enable(&adapter->napi);

	e1000_irq_enable(adapter);

	netif_start_queue(netdev);

	adapter->idle_check = true;
	pm_runtime_put(&pdev->dev);

	/* fire a link status change interrupt to start the watchdog */
	if (adapter->msix_entries)
		ew32(ICS, E1000_ICS_LSC | E1000_ICR_OTHER);
	else
		ew32(ICS, E1000_ICS_LSC);

	return 0;

err_req_irq:
	e1000_release_hw_control(adapter);
	e1000_power_down_phy(adapter);
	e1000e_free_rx_resources(adapter);
err_setup_rx:
	e1000e_free_tx_resources(adapter);
err_setup_tx:
	e1000e_reset(adapter);
	pm_runtime_put_sync(&pdev->dev);

	return err;
}

/**
 * e1000_close - Disables a network interface
 * @netdev: network interface device structure
 *
 * Returns 0, this is not allowed to fail
 *
 * The close entry point is called when an interface is de-activated
 * by the OS.  The hardware is still under the drivers control, but
 * needs to be disabled.  A global MAC reset is issued to stop the
 * hardware, and all transmit and receive resources are freed.
 **/
static int e1000_close(struct net_device *netdev)
{
	struct e1000_adapter *adapter = netdev_priv(netdev);
	struct pci_dev *pdev = adapter->pdev;

	WARN_ON(test_bit(__E1000_RESETTING, &adapter->state));

	pm_runtime_get_sync(&pdev->dev);

	if (!test_bit(__E1000_DOWN, &adapter->state)) {
		e1000e_down(adapter);
		e1000_free_irq(adapter);
	}
	e1000_power_down_phy(adapter);

	e1000e_free_tx_resources(adapter);
	e1000e_free_rx_resources(adapter);

	/*
	 * kill manageability vlan ID if supported, but not if a vlan with
	 * the same ID is registered on the host OS (let 8021q kill it)
	 */
	if ((adapter->hw.mng_cookie.status &
			  E1000_MNG_DHCP_COOKIE_STATUS_VLAN) &&
	     !(adapter->vlgrp &&
	       vlan_group_get_device(adapter->vlgrp, adapter->mng_vlan_id)))
		e1000_vlan_rx_kill_vid(netdev, adapter->mng_vlan_id);

	/*
	 * If AMT is enabled, let the firmware know that the network
	 * interface is now closed
	 */
	if (adapter->flags & FLAG_HAS_AMT)
		e1000_release_hw_control(adapter);

	if (adapter->flags & FLAG_HAS_ERT)
		pm_qos_remove_request(&adapter->netdev->pm_qos_req);

	pm_runtime_put_sync(&pdev->dev);

	return 0;
}
/**
 * e1000_set_mac - Change the Ethernet Address of the NIC
 * @netdev: network interface device structure
 * @p: pointer to an address structure
 *
 * Returns 0 on success, negative on failure
 **/
static int e1000_set_mac(struct net_device *netdev, void *p)
{
	struct e1000_adapter *adapter = netdev_priv(netdev);
	struct sockaddr *addr = p;

	if (!is_valid_ether_addr(addr->sa_data))
		return -EADDRNOTAVAIL;

	memcpy(netdev->dev_addr, addr->sa_data, netdev->addr_len);
	memcpy(adapter->hw.mac.addr, addr->sa_data, netdev->addr_len);

	e1000e_rar_set(&adapter->hw, adapter->hw.mac.addr, 0);

	if (adapter->flags & FLAG_RESET_OVERWRITES_LAA) {
		/* activate the work around */
		e1000e_set_laa_state_82571(&adapter->hw, 1);

		/*
		 * Hold a copy of the LAA in RAR[14] This is done so that
		 * between the time RAR[0] gets clobbered  and the time it
		 * gets fixed (in e1000_watchdog), the actual LAA is in one
		 * of the RARs and no incoming packets directed to this port
		 * are dropped. Eventually the LAA will be in RAR[0] and
		 * RAR[14]
		 */
		e1000e_rar_set(&adapter->hw,
			      adapter->hw.mac.addr,
			      adapter->hw.mac.rar_entry_count - 1);
	}

	return 0;
}

/**
 * e1000e_update_phy_task - work thread to update phy
 * @work: pointer to our work struct
 *
 * this worker thread exists because we must acquire a
 * semaphore to read the phy, which we could msleep while
 * waiting for it, and we can't msleep in a timer.
 **/
static void e1000e_update_phy_task(struct work_struct *work)
{
	struct e1000_adapter *adapter = container_of(work,
					struct e1000_adapter, update_phy_task);
	e1000_get_phy_info(&adapter->hw);
}

/*
 * Need to wait a few seconds after link up to get diagnostic information from
 * the phy
 */
static void e1000_update_phy_info(unsigned long data)
{
	struct e1000_adapter *adapter = (struct e1000_adapter *) data;
	schedule_work(&adapter->update_phy_task);
}

/**
 * e1000e_update_phy_stats - Update the PHY statistics counters
 * @adapter: board private structure
 **/
static void e1000e_update_phy_stats(struct e1000_adapter *adapter)
{
	struct e1000_hw *hw = &adapter->hw;
	s32 ret_val;
	u16 phy_data;

	ret_val = hw->phy.ops.acquire(hw);
	if (ret_val)
		return;

	hw->phy.addr = 1;

#define HV_PHY_STATS_PAGE	778
	/*
	 * A page set is expensive so check if already on desired page.
	 * If not, set to the page with the PHY status registers.
	 */
	ret_val = e1000e_read_phy_reg_mdic(hw, IGP01E1000_PHY_PAGE_SELECT,
					   &phy_data);
	if (ret_val)
		goto release;
	if (phy_data != (HV_PHY_STATS_PAGE << IGP_PAGE_SHIFT)) {
		ret_val = e1000e_write_phy_reg_mdic(hw,
						    IGP01E1000_PHY_PAGE_SELECT,
						    (HV_PHY_STATS_PAGE <<
						     IGP_PAGE_SHIFT));
		if (ret_val)
			goto release;
	}

	/* Read/clear the upper 16-bit registers and read/accumulate lower */

	/* Single Collision Count */
	e1000e_read_phy_reg_mdic(hw, HV_SCC_UPPER & MAX_PHY_REG_ADDRESS,
				 &phy_data);
	ret_val = e1000e_read_phy_reg_mdic(hw,
					   HV_SCC_LOWER & MAX_PHY_REG_ADDRESS,
					   &phy_data);
	if (!ret_val)
		adapter->stats.scc += phy_data;

	/* Excessive Collision Count */
	e1000e_read_phy_reg_mdic(hw, HV_ECOL_UPPER & MAX_PHY_REG_ADDRESS,
				 &phy_data);
	ret_val = e1000e_read_phy_reg_mdic(hw,
					   HV_ECOL_LOWER & MAX_PHY_REG_ADDRESS,
					   &phy_data);
	if (!ret_val)
		adapter->stats.ecol += phy_data;

	/* Multiple Collision Count */
	e1000e_read_phy_reg_mdic(hw, HV_MCC_UPPER & MAX_PHY_REG_ADDRESS,
				 &phy_data);
	ret_val = e1000e_read_phy_reg_mdic(hw,
					   HV_MCC_LOWER & MAX_PHY_REG_ADDRESS,
					   &phy_data);
	if (!ret_val)
		adapter->stats.mcc += phy_data;

	/* Late Collision Count */
	e1000e_read_phy_reg_mdic(hw, HV_LATECOL_UPPER & MAX_PHY_REG_ADDRESS,
				 &phy_data);
	ret_val = e1000e_read_phy_reg_mdic(hw,
					   HV_LATECOL_LOWER &
					   MAX_PHY_REG_ADDRESS,
					   &phy_data);
	if (!ret_val)
		adapter->stats.latecol += phy_data;

	/* Collision Count - also used for adaptive IFS */
	e1000e_read_phy_reg_mdic(hw, HV_COLC_UPPER & MAX_PHY_REG_ADDRESS,
				 &phy_data);
	ret_val = e1000e_read_phy_reg_mdic(hw,
					   HV_COLC_LOWER & MAX_PHY_REG_ADDRESS,
					   &phy_data);
	if (!ret_val)
		hw->mac.collision_delta = phy_data;

	/* Defer Count */
	e1000e_read_phy_reg_mdic(hw, HV_DC_UPPER & MAX_PHY_REG_ADDRESS,
				 &phy_data);
	ret_val = e1000e_read_phy_reg_mdic(hw,
					   HV_DC_LOWER & MAX_PHY_REG_ADDRESS,
					   &phy_data);
	if (!ret_val)
		adapter->stats.dc += phy_data;

	/* Transmit with no CRS */
	e1000e_read_phy_reg_mdic(hw, HV_TNCRS_UPPER & MAX_PHY_REG_ADDRESS,
				 &phy_data);
	ret_val = e1000e_read_phy_reg_mdic(hw,
					   HV_TNCRS_LOWER & MAX_PHY_REG_ADDRESS,
					   &phy_data);
	if (!ret_val)
		adapter->stats.tncrs += phy_data;

release:
	hw->phy.ops.release(hw);
}

/**
 * e1000e_update_stats - Update the board statistics counters
 * @adapter: board private structure
 **/
void e1000e_update_stats(struct e1000_adapter *adapter)
{
	struct net_device *netdev = adapter->netdev;
	struct e1000_hw *hw = &adapter->hw;
	struct pci_dev *pdev = adapter->pdev;

	/*
	 * Prevent stats update while adapter is being reset, or if the pci
	 * connection is down.
	 */
	if (adapter->link_speed == 0)
		return;
	if (pci_channel_offline(pdev))
		return;

	adapter->stats.crcerrs += er32(CRCERRS);
	adapter->stats.gprc += er32(GPRC);
	adapter->stats.gorc += er32(GORCL);
	er32(GORCH); /* Clear gorc */
	adapter->stats.bprc += er32(BPRC);
	adapter->stats.mprc += er32(MPRC);
	adapter->stats.roc += er32(ROC);

	adapter->stats.mpc += er32(MPC);

	/* Half-duplex statistics */
	if (adapter->link_duplex == HALF_DUPLEX) {
		if (adapter->flags2 & FLAG2_HAS_PHY_STATS) {
			e1000e_update_phy_stats(adapter);
		} else {
			adapter->stats.scc += er32(SCC);
			adapter->stats.ecol += er32(ECOL);
			adapter->stats.mcc += er32(MCC);
			adapter->stats.latecol += er32(LATECOL);
			adapter->stats.dc += er32(DC);

			hw->mac.collision_delta = er32(COLC);

			if ((hw->mac.type != e1000_82574) &&
			    (hw->mac.type != e1000_82583))
				adapter->stats.tncrs += er32(TNCRS);
		}
		adapter->stats.colc += hw->mac.collision_delta;
	}

	adapter->stats.xonrxc += er32(XONRXC);
	adapter->stats.xontxc += er32(XONTXC);
	adapter->stats.xoffrxc += er32(XOFFRXC);
	adapter->stats.xofftxc += er32(XOFFTXC);
	adapter->stats.gptc += er32(GPTC);
	adapter->stats.gotc += er32(GOTCL);
	er32(GOTCH); /* Clear gotc */
	adapter->stats.rnbc += er32(RNBC);
	adapter->stats.ruc += er32(RUC);

	adapter->stats.mptc += er32(MPTC);
	adapter->stats.bptc += er32(BPTC);

	/* used for adaptive IFS */

	hw->mac.tx_packet_delta = er32(TPT);
	adapter->stats.tpt += hw->mac.tx_packet_delta;

	adapter->stats.algnerrc += er32(ALGNERRC);
	adapter->stats.rxerrc += er32(RXERRC);
	adapter->stats.cexterr += er32(CEXTERR);
	adapter->stats.tsctc += er32(TSCTC);
	adapter->stats.tsctfc += er32(TSCTFC);

	/* Fill out the OS statistics structure */
	netdev->stats.multicast = adapter->stats.mprc;
	netdev->stats.collisions = adapter->stats.colc;

	/* Rx Errors */

	/*
	 * RLEC on some newer hardware can be incorrect so build
	 * our own version based on RUC and ROC
	 */
	netdev->stats.rx_errors = adapter->stats.rxerrc +
		adapter->stats.crcerrs + adapter->stats.algnerrc +
		adapter->stats.ruc + adapter->stats.roc +
		adapter->stats.cexterr;
	netdev->stats.rx_length_errors = adapter->stats.ruc +
					      adapter->stats.roc;
	netdev->stats.rx_crc_errors = adapter->stats.crcerrs;
	netdev->stats.rx_frame_errors = adapter->stats.algnerrc;
	netdev->stats.rx_missed_errors = adapter->stats.mpc;

	/* Tx Errors */
	netdev->stats.tx_errors = adapter->stats.ecol +
				       adapter->stats.latecol;
	netdev->stats.tx_aborted_errors = adapter->stats.ecol;
	netdev->stats.tx_window_errors = adapter->stats.latecol;
	netdev->stats.tx_carrier_errors = adapter->stats.tncrs;

	/* Tx Dropped needs to be maintained elsewhere */

	/* Management Stats */
	adapter->stats.mgptc += er32(MGTPTC);
	adapter->stats.mgprc += er32(MGTPRC);
	adapter->stats.mgpdc += er32(MGTPDC);
}

/**
 * e1000_phy_read_status - Update the PHY register status snapshot
 * @adapter: board private structure
 **/
static void e1000_phy_read_status(struct e1000_adapter *adapter)
{
	struct e1000_hw *hw = &adapter->hw;
	struct e1000_phy_regs *phy = &adapter->phy_regs;
	int ret_val;

	if ((er32(STATUS) & E1000_STATUS_LU) &&
	    (adapter->hw.phy.media_type == e1000_media_type_copper)) {
		ret_val  = e1e_rphy(hw, PHY_CONTROL, &phy->bmcr);
		ret_val |= e1e_rphy(hw, PHY_STATUS, &phy->bmsr);
		ret_val |= e1e_rphy(hw, PHY_AUTONEG_ADV, &phy->advertise);
		ret_val |= e1e_rphy(hw, PHY_LP_ABILITY, &phy->lpa);
		ret_val |= e1e_rphy(hw, PHY_AUTONEG_EXP, &phy->expansion);
		ret_val |= e1e_rphy(hw, PHY_1000T_CTRL, &phy->ctrl1000);
		ret_val |= e1e_rphy(hw, PHY_1000T_STATUS, &phy->stat1000);
		ret_val |= e1e_rphy(hw, PHY_EXT_STATUS, &phy->estatus);
		if (ret_val)
			e_warn("Error reading PHY register\n");
	} else {
		/*
		 * Do not read PHY registers if link is not up
		 * Set values to typical power-on defaults
		 */
		phy->bmcr = (BMCR_SPEED1000 | BMCR_ANENABLE | BMCR_FULLDPLX);
		phy->bmsr = (BMSR_100FULL | BMSR_100HALF | BMSR_10FULL |
			     BMSR_10HALF | BMSR_ESTATEN | BMSR_ANEGCAPABLE |
			     BMSR_ERCAP);
		phy->advertise = (ADVERTISE_PAUSE_ASYM | ADVERTISE_PAUSE_CAP |
				  ADVERTISE_ALL | ADVERTISE_CSMA);
		phy->lpa = 0;
		phy->expansion = EXPANSION_ENABLENPAGE;
		phy->ctrl1000 = ADVERTISE_1000FULL;
		phy->stat1000 = 0;
		phy->estatus = (ESTATUS_1000_TFULL | ESTATUS_1000_THALF);
	}
}

static void e1000_print_link_info(struct e1000_adapter *adapter)
{
	struct e1000_hw *hw = &adapter->hw;
	u32 ctrl = er32(CTRL);

	/* Link status message must follow this format for user tools */
	printk(KERN_INFO "e1000e: %s NIC Link is Up %d Mbps %s, "
	       "Flow Control: %s\n",
	       adapter->netdev->name,
	       adapter->link_speed,
	       (adapter->link_duplex == FULL_DUPLEX) ?
	                        "Full Duplex" : "Half Duplex",
	       ((ctrl & E1000_CTRL_TFCE) && (ctrl & E1000_CTRL_RFCE)) ?
	                        "RX/TX" :
	       ((ctrl & E1000_CTRL_RFCE) ? "RX" :
	       ((ctrl & E1000_CTRL_TFCE) ? "TX" : "None" )));
}

static bool e1000e_has_link(struct e1000_adapter *adapter)
{
	struct e1000_hw *hw = &adapter->hw;
	bool link_active = 0;
	s32 ret_val = 0;

	/*
	 * get_link_status is set on LSC (link status) interrupt or
	 * Rx sequence error interrupt.  get_link_status will stay
	 * false until the check_for_link establishes link
	 * for copper adapters ONLY
	 */
	switch (hw->phy.media_type) {
	case e1000_media_type_copper:
		if (hw->mac.get_link_status) {
			ret_val = hw->mac.ops.check_for_link(hw);
			link_active = !hw->mac.get_link_status;
		} else {
			link_active = 1;
		}
		break;
	case e1000_media_type_fiber:
		ret_val = hw->mac.ops.check_for_link(hw);
		link_active = !!(er32(STATUS) & E1000_STATUS_LU);
		break;
	case e1000_media_type_internal_serdes:
		ret_val = hw->mac.ops.check_for_link(hw);
		link_active = adapter->hw.mac.serdes_has_link;
		break;
	default:
	case e1000_media_type_unknown:
		break;
	}

	if ((ret_val == E1000_ERR_PHY) && (hw->phy.type == e1000_phy_igp_3) &&
	    (er32(CTRL) & E1000_PHY_CTRL_GBE_DISABLE)) {
		/* See e1000_kmrn_lock_loss_workaround_ich8lan() */
		e_info("Gigabit has been disabled, downgrading speed\n");
	}

	return link_active;
}

static void e1000e_enable_receives(struct e1000_adapter *adapter)
{
	/* make sure the receive unit is started */
	if ((adapter->flags & FLAG_RX_NEEDS_RESTART) &&
	    (adapter->flags & FLAG_RX_RESTART_NOW)) {
		struct e1000_hw *hw = &adapter->hw;
		u32 rctl = er32(RCTL);
		ew32(RCTL, rctl | E1000_RCTL_EN);
		adapter->flags &= ~FLAG_RX_RESTART_NOW;
	}
}

/**
 * e1000_watchdog - Timer Call-back
 * @data: pointer to adapter cast into an unsigned long
 **/
static void e1000_watchdog(unsigned long data)
{
	struct e1000_adapter *adapter = (struct e1000_adapter *) data;

	/* Do the rest outside of interrupt context */
	schedule_work(&adapter->watchdog_task);

	/* TODO: make this use queue_delayed_work() */
}

static void e1000_watchdog_task(struct work_struct *work)
{
	struct e1000_adapter *adapter = container_of(work,
					struct e1000_adapter, watchdog_task);
	struct net_device *netdev = adapter->netdev;
	struct e1000_mac_info *mac = &adapter->hw.mac;
	struct e1000_phy_info *phy = &adapter->hw.phy;
	struct e1000_ring *tx_ring = adapter->tx_ring;
	struct e1000_hw *hw = &adapter->hw;
	u32 link, tctl;
	int tx_pending = 0;

	link = e1000e_has_link(adapter);
	if ((netif_carrier_ok(netdev)) && link) {
		/* Cancel scheduled suspend requests. */
		pm_runtime_resume(netdev->dev.parent);

		e1000e_enable_receives(adapter);
		goto link_up;
	}

	if ((e1000e_enable_tx_pkt_filtering(hw)) &&
	    (adapter->mng_vlan_id != adapter->hw.mng_cookie.vlan_id))
		e1000_update_mng_vlan(adapter);

	if (link) {
		if (!netif_carrier_ok(netdev)) {
			bool txb2b = 1;

			/* Cancel scheduled suspend requests. */
			pm_runtime_resume(netdev->dev.parent);

			/* update snapshot of PHY registers on LSC */
			e1000_phy_read_status(adapter);
			mac->ops.get_link_up_info(&adapter->hw,
						   &adapter->link_speed,
						   &adapter->link_duplex);
			e1000_print_link_info(adapter);
			/*
			 * On supported PHYs, check for duplex mismatch only
			 * if link has autonegotiated at 10/100 half
			 */
			if ((hw->phy.type == e1000_phy_igp_3 ||
			     hw->phy.type == e1000_phy_bm) &&
			    (hw->mac.autoneg == true) &&
			    (adapter->link_speed == SPEED_10 ||
			     adapter->link_speed == SPEED_100) &&
			    (adapter->link_duplex == HALF_DUPLEX)) {
				u16 autoneg_exp;

				e1e_rphy(hw, PHY_AUTONEG_EXP, &autoneg_exp);

				if (!(autoneg_exp & NWAY_ER_LP_NWAY_CAPS))
					e_info("Autonegotiated half duplex but"
					       " link partner cannot autoneg. "
					       " Try forcing full duplex if "
					       "link gets many collisions.\n");
			}

			/* adjust timeout factor according to speed/duplex */
			adapter->tx_timeout_factor = 1;
			switch (adapter->link_speed) {
			case SPEED_10:
				txb2b = 0;
				adapter->tx_timeout_factor = 16;
				break;
			case SPEED_100:
				txb2b = 0;
				adapter->tx_timeout_factor = 10;
				break;
			}

			/*
			 * workaround: re-program speed mode bit after
			 * link-up event
			 */
			if ((adapter->flags & FLAG_TARC_SPEED_MODE_BIT) &&
			    !txb2b) {
				u32 tarc0;
				tarc0 = er32(TARC(0));
				tarc0 &= ~SPEED_MODE_BIT;
				ew32(TARC(0), tarc0);
			}

			/*
			 * disable TSO for pcie and 10/100 speeds, to avoid
			 * some hardware issues
			 */
			if (!(adapter->flags & FLAG_TSO_FORCE)) {
				switch (adapter->link_speed) {
				case SPEED_10:
				case SPEED_100:
					e_info("10/100 speed: disabling TSO\n");
					netdev->features &= ~NETIF_F_TSO;
					netdev->features &= ~NETIF_F_TSO6;
					break;
				case SPEED_1000:
					netdev->features |= NETIF_F_TSO;
					netdev->features |= NETIF_F_TSO6;
					break;
				default:
					/* oops */
					break;
				}
			}

			/*
			 * enable transmits in the hardware, need to do this
			 * after setting TARC(0)
			 */
			tctl = er32(TCTL);
			tctl |= E1000_TCTL_EN;
			ew32(TCTL, tctl);

                        /*
			 * Perform any post-link-up configuration before
			 * reporting link up.
			 */
			if (phy->ops.cfg_on_link_up)
				phy->ops.cfg_on_link_up(hw);

			netif_carrier_on(netdev);

			if (!test_bit(__E1000_DOWN, &adapter->state))
				mod_timer(&adapter->phy_info_timer,
					  round_jiffies(jiffies + 2 * HZ));
		}
	} else {
		if (netif_carrier_ok(netdev)) {
			adapter->link_speed = 0;
			adapter->link_duplex = 0;
			/* Link status message must follow this format */
			printk(KERN_INFO "e1000e: %s NIC Link is Down\n",
			       adapter->netdev->name);
			netif_carrier_off(netdev);
			if (!test_bit(__E1000_DOWN, &adapter->state))
				mod_timer(&adapter->phy_info_timer,
					  round_jiffies(jiffies + 2 * HZ));

			if (adapter->flags & FLAG_RX_NEEDS_RESTART)
				schedule_work(&adapter->reset_task);
			else
				pm_schedule_suspend(netdev->dev.parent,
							LINK_TIMEOUT);
		}
	}

link_up:
	e1000e_update_stats(adapter);

	mac->tx_packet_delta = adapter->stats.tpt - adapter->tpt_old;
	adapter->tpt_old = adapter->stats.tpt;
	mac->collision_delta = adapter->stats.colc - adapter->colc_old;
	adapter->colc_old = adapter->stats.colc;

	adapter->gorc = adapter->stats.gorc - adapter->gorc_old;
	adapter->gorc_old = adapter->stats.gorc;
	adapter->gotc = adapter->stats.gotc - adapter->gotc_old;
	adapter->gotc_old = adapter->stats.gotc;

	e1000e_update_adaptive(&adapter->hw);

	if (!netif_carrier_ok(netdev)) {
		tx_pending = (e1000_desc_unused(tx_ring) + 1 <
			       tx_ring->count);
		if (tx_pending) {
			/*
			 * We've lost link, so the controller stops DMA,
			 * but we've got queued Tx work that's never going
			 * to get done, so reset controller to flush Tx.
			 * (Do the reset outside of interrupt context).
			 */
			adapter->tx_timeout_count++;
			schedule_work(&adapter->reset_task);
			/* return immediately since reset is imminent */
			return;
		}
	}

	/* Simple mode for Interrupt Throttle Rate (ITR) */
	if (adapter->itr_setting == 4) {
		/*
		 * Symmetric Tx/Rx gets a reduced ITR=2000;
		 * Total asymmetrical Tx or Rx gets ITR=8000;
		 * everyone else is between 2000-8000.
		 */
		u32 goc = (adapter->gotc + adapter->gorc) / 10000;
		u32 dif = (adapter->gotc > adapter->gorc ?
			    adapter->gotc - adapter->gorc :
			    adapter->gorc - adapter->gotc) / 10000;
		u32 itr = goc > 0 ? (dif * 6000 / goc + 2000) : 8000;

		ew32(ITR, 1000000000 / (itr * 256));
	}

	/* Cause software interrupt to ensure Rx ring is cleaned */
	if (adapter->msix_entries)
		ew32(ICS, adapter->rx_ring->ims_val);
	else
		ew32(ICS, E1000_ICS_RXDMT0);

	/* Force detection of hung controller every watchdog period */
	adapter->detect_tx_hung = 1;

	/*
	 * With 82571 controllers, LAA may be overwritten due to controller
	 * reset from the other port. Set the appropriate LAA in RAR[0]
	 */
	if (e1000e_get_laa_state_82571(hw))
		e1000e_rar_set(hw, adapter->hw.mac.addr, 0);

	/* Reset the timer */
	if (!test_bit(__E1000_DOWN, &adapter->state))
		mod_timer(&adapter->watchdog_timer,
			  round_jiffies(jiffies + 2 * HZ));
}

#define E1000_TX_FLAGS_CSUM		0x00000001
#define E1000_TX_FLAGS_VLAN		0x00000002
#define E1000_TX_FLAGS_TSO		0x00000004
#define E1000_TX_FLAGS_IPV4		0x00000008
#define E1000_TX_FLAGS_VLAN_MASK	0xffff0000
#define E1000_TX_FLAGS_VLAN_SHIFT	16

static int e1000_tso(struct e1000_adapter *adapter,
		     struct sk_buff *skb)
{
	struct e1000_ring *tx_ring = adapter->tx_ring;
	struct e1000_context_desc *context_desc;
	struct e1000_buffer *buffer_info;
	unsigned int i;
	u32 cmd_length = 0;
	u16 ipcse = 0, tucse, mss;
	u8 ipcss, ipcso, tucss, tucso, hdr_len;
	int err;

	if (!skb_is_gso(skb))
		return 0;

	if (skb_header_cloned(skb)) {
		err = pskb_expand_head(skb, 0, 0, GFP_ATOMIC);
		if (err)
			return err;
	}

	hdr_len = skb_transport_offset(skb) + tcp_hdrlen(skb);
	mss = skb_shinfo(skb)->gso_size;
	if (skb->protocol == htons(ETH_P_IP)) {
		struct iphdr *iph = ip_hdr(skb);
		iph->tot_len = 0;
		iph->check = 0;
		tcp_hdr(skb)->check = ~csum_tcpudp_magic(iph->saddr, iph->daddr,
		                                         0, IPPROTO_TCP, 0);
		cmd_length = E1000_TXD_CMD_IP;
		ipcse = skb_transport_offset(skb) - 1;
	} else if (skb_is_gso_v6(skb)) {
		ipv6_hdr(skb)->payload_len = 0;
		tcp_hdr(skb)->check = ~csum_ipv6_magic(&ipv6_hdr(skb)->saddr,
		                                       &ipv6_hdr(skb)->daddr,
		                                       0, IPPROTO_TCP, 0);
		ipcse = 0;
	}
	ipcss = skb_network_offset(skb);
	ipcso = (void *)&(ip_hdr(skb)->check) - (void *)skb->data;
	tucss = skb_transport_offset(skb);
	tucso = (void *)&(tcp_hdr(skb)->check) - (void *)skb->data;
	tucse = 0;

	cmd_length |= (E1000_TXD_CMD_DEXT | E1000_TXD_CMD_TSE |
	               E1000_TXD_CMD_TCP | (skb->len - (hdr_len)));

	i = tx_ring->next_to_use;
	context_desc = E1000_CONTEXT_DESC(*tx_ring, i);
	buffer_info = &tx_ring->buffer_info[i];

	context_desc->lower_setup.ip_fields.ipcss  = ipcss;
	context_desc->lower_setup.ip_fields.ipcso  = ipcso;
	context_desc->lower_setup.ip_fields.ipcse  = cpu_to_le16(ipcse);
	context_desc->upper_setup.tcp_fields.tucss = tucss;
	context_desc->upper_setup.tcp_fields.tucso = tucso;
	context_desc->upper_setup.tcp_fields.tucse = cpu_to_le16(tucse);
	context_desc->tcp_seg_setup.fields.mss     = cpu_to_le16(mss);
	context_desc->tcp_seg_setup.fields.hdr_len = hdr_len;
	context_desc->cmd_and_length = cpu_to_le32(cmd_length);

	buffer_info->time_stamp = jiffies;
	buffer_info->next_to_watch = i;

	i++;
	if (i == tx_ring->count)
		i = 0;
	tx_ring->next_to_use = i;

	return 1;
}

static bool e1000_tx_csum(struct e1000_adapter *adapter, struct sk_buff *skb)
{
	struct e1000_ring *tx_ring = adapter->tx_ring;
	struct e1000_context_desc *context_desc;
	struct e1000_buffer *buffer_info;
	unsigned int i;
	u8 css;
	u32 cmd_len = E1000_TXD_CMD_DEXT;
	__be16 protocol;

	if (skb->ip_summed != CHECKSUM_PARTIAL)
		return 0;

	if (skb->protocol == cpu_to_be16(ETH_P_8021Q))
		protocol = vlan_eth_hdr(skb)->h_vlan_encapsulated_proto;
	else
		protocol = skb->protocol;

	switch (protocol) {
	case cpu_to_be16(ETH_P_IP):
		if (ip_hdr(skb)->protocol == IPPROTO_TCP)
			cmd_len |= E1000_TXD_CMD_TCP;
		break;
	case cpu_to_be16(ETH_P_IPV6):
		/* XXX not handling all IPV6 headers */
		if (ipv6_hdr(skb)->nexthdr == IPPROTO_TCP)
			cmd_len |= E1000_TXD_CMD_TCP;
		break;
	default:
		if (unlikely(net_ratelimit()))
			e_warn("checksum_partial proto=%x!\n",
			       be16_to_cpu(protocol));
		break;
	}

	css = skb_transport_offset(skb);

	i = tx_ring->next_to_use;
	buffer_info = &tx_ring->buffer_info[i];
	context_desc = E1000_CONTEXT_DESC(*tx_ring, i);

	context_desc->lower_setup.ip_config = 0;
	context_desc->upper_setup.tcp_fields.tucss = css;
	context_desc->upper_setup.tcp_fields.tucso =
				css + skb->csum_offset;
	context_desc->upper_setup.tcp_fields.tucse = 0;
	context_desc->tcp_seg_setup.data = 0;
	context_desc->cmd_and_length = cpu_to_le32(cmd_len);

	buffer_info->time_stamp = jiffies;
	buffer_info->next_to_watch = i;

	i++;
	if (i == tx_ring->count)
		i = 0;
	tx_ring->next_to_use = i;

	return 1;
}

#define E1000_MAX_PER_TXD	8192
#define E1000_MAX_TXD_PWR	12

static int e1000_tx_map(struct e1000_adapter *adapter,
			struct sk_buff *skb, unsigned int first,
			unsigned int max_per_txd, unsigned int nr_frags,
			unsigned int mss)
{
	struct e1000_ring *tx_ring = adapter->tx_ring;
	struct pci_dev *pdev = adapter->pdev;
	struct e1000_buffer *buffer_info;
	unsigned int len = skb_headlen(skb);
	unsigned int offset = 0, size, count = 0, i;
	unsigned int f, bytecount, segs;

	i = tx_ring->next_to_use;

	while (len) {
		buffer_info = &tx_ring->buffer_info[i];
		size = min(len, max_per_txd);

		buffer_info->length = size;
		buffer_info->time_stamp = jiffies;
		buffer_info->next_to_watch = i;
		buffer_info->dma = dma_map_single(&pdev->dev,
						  skb->data + offset,
						  size,	DMA_TO_DEVICE);
		buffer_info->mapped_as_page = false;
		if (dma_mapping_error(&pdev->dev, buffer_info->dma))
			goto dma_error;

		len -= size;
		offset += size;
		count++;

		if (len) {
			i++;
			if (i == tx_ring->count)
				i = 0;
		}
	}

	for (f = 0; f < nr_frags; f++) {
		struct skb_frag_struct *frag;

		frag = &skb_shinfo(skb)->frags[f];
		len = frag->size;
		offset = frag->page_offset;

		while (len) {
			i++;
			if (i == tx_ring->count)
				i = 0;

			buffer_info = &tx_ring->buffer_info[i];
			size = min(len, max_per_txd);

			buffer_info->length = size;
			buffer_info->time_stamp = jiffies;
			buffer_info->next_to_watch = i;
			buffer_info->dma = dma_map_page(&pdev->dev, frag->page,
							offset, size,
							DMA_TO_DEVICE);
			buffer_info->mapped_as_page = true;
			if (dma_mapping_error(&pdev->dev, buffer_info->dma))
				goto dma_error;

			len -= size;
			offset += size;
			count++;
		}
	}

	segs = skb_shinfo(skb)->gso_segs ?: 1;
	/* multiply data chunks by size of headers */
	bytecount = ((segs - 1) * skb_headlen(skb)) + skb->len;

	tx_ring->buffer_info[i].skb = skb;
	tx_ring->buffer_info[i].segs = segs;
	tx_ring->buffer_info[i].bytecount = bytecount;
	tx_ring->buffer_info[first].next_to_watch = i;

	return count;

dma_error:
	dev_err(&pdev->dev, "TX DMA map failed\n");
	buffer_info->dma = 0;
	if (count)
		count--;

	while (count--) {
		if (i==0)
			i += tx_ring->count;
		i--;
		buffer_info = &tx_ring->buffer_info[i];
		e1000_put_txbuf(adapter, buffer_info);;
	}

	return 0;
}

static void e1000_tx_queue(struct e1000_adapter *adapter,
			   int tx_flags, int count)
{
	struct e1000_ring *tx_ring = adapter->tx_ring;
	struct e1000_tx_desc *tx_desc = NULL;
	struct e1000_buffer *buffer_info;
	u32 txd_upper = 0, txd_lower = E1000_TXD_CMD_IFCS;
	unsigned int i;

	if (tx_flags & E1000_TX_FLAGS_TSO) {
		txd_lower |= E1000_TXD_CMD_DEXT | E1000_TXD_DTYP_D |
			     E1000_TXD_CMD_TSE;
		txd_upper |= E1000_TXD_POPTS_TXSM << 8;

		if (tx_flags & E1000_TX_FLAGS_IPV4)
			txd_upper |= E1000_TXD_POPTS_IXSM << 8;
	}

	if (tx_flags & E1000_TX_FLAGS_CSUM) {
		txd_lower |= E1000_TXD_CMD_DEXT | E1000_TXD_DTYP_D;
		txd_upper |= E1000_TXD_POPTS_TXSM << 8;
	}

	if (tx_flags & E1000_TX_FLAGS_VLAN) {
		txd_lower |= E1000_TXD_CMD_VLE;
		txd_upper |= (tx_flags & E1000_TX_FLAGS_VLAN_MASK);
	}

	i = tx_ring->next_to_use;

	while (count--) {
		buffer_info = &tx_ring->buffer_info[i];
		tx_desc = E1000_TX_DESC(*tx_ring, i);
		tx_desc->buffer_addr = cpu_to_le64(buffer_info->dma);
		tx_desc->lower.data =
			cpu_to_le32(txd_lower | buffer_info->length);
		tx_desc->upper.data = cpu_to_le32(txd_upper);

		i++;
		if (i == tx_ring->count)
			i = 0;
	}

	tx_desc->lower.data |= cpu_to_le32(adapter->txd_cmd);

	/*
	 * Force memory writes to complete before letting h/w
	 * know there are new descriptors to fetch.  (Only
	 * applicable for weak-ordered memory model archs,
	 * such as IA-64).
	 */
	wmb();

	tx_ring->next_to_use = i;
	writel(i, adapter->hw.hw_addr + tx_ring->tail);
	/*
	 * we need this if more than one processor can write to our tail
	 * at a time, it synchronizes IO on IA64/Altix systems
	 */
	mmiowb();
}

#define MINIMUM_DHCP_PACKET_SIZE 282
static int e1000_transfer_dhcp_info(struct e1000_adapter *adapter,
				    struct sk_buff *skb)
{
	struct e1000_hw *hw =  &adapter->hw;
	u16 length, offset;

	if (vlan_tx_tag_present(skb)) {
		if (!((vlan_tx_tag_get(skb) == adapter->hw.mng_cookie.vlan_id) &&
		    (adapter->hw.mng_cookie.status &
			E1000_MNG_DHCP_COOKIE_STATUS_VLAN)))
			return 0;
	}

	if (skb->len <= MINIMUM_DHCP_PACKET_SIZE)
		return 0;

	if (((struct ethhdr *) skb->data)->h_proto != htons(ETH_P_IP))
		return 0;

	{
		const struct iphdr *ip = (struct iphdr *)((u8 *)skb->data+14);
		struct udphdr *udp;

		if (ip->protocol != IPPROTO_UDP)
			return 0;

		udp = (struct udphdr *)((u8 *)ip + (ip->ihl << 2));
		if (ntohs(udp->dest) != 67)
			return 0;

		offset = (u8 *)udp + 8 - skb->data;
		length = skb->len - offset;
		return e1000e_mng_write_dhcp_info(hw, (u8 *)udp + 8, length);
	}

	return 0;
}

static int __e1000_maybe_stop_tx(struct net_device *netdev, int size)
{
	struct e1000_adapter *adapter = netdev_priv(netdev);

	netif_stop_queue(netdev);
	/*
	 * Herbert's original patch had:
	 *  smp_mb__after_netif_stop_queue();
	 * but since that doesn't exist yet, just open code it.
	 */
	smp_mb();

	/*
	 * We need to check again in a case another CPU has just
	 * made room available.
	 */
	if (e1000_desc_unused(adapter->tx_ring) < size)
		return -EBUSY;

	/* A reprieve! */
	netif_start_queue(netdev);
	++adapter->restart_queue;
	return 0;
}

static int e1000_maybe_stop_tx(struct net_device *netdev, int size)
{
	struct e1000_adapter *adapter = netdev_priv(netdev);

	if (e1000_desc_unused(adapter->tx_ring) >= size)
		return 0;
	return __e1000_maybe_stop_tx(netdev, size);
}

#define TXD_USE_COUNT(S, X) (((S) >> (X)) + 1 )
static netdev_tx_t e1000_xmit_frame(struct sk_buff *skb,
				    struct net_device *netdev)
{
	struct e1000_adapter *adapter = netdev_priv(netdev);
	struct e1000_ring *tx_ring = adapter->tx_ring;
	unsigned int first;
	unsigned int max_per_txd = E1000_MAX_PER_TXD;
	unsigned int max_txd_pwr = E1000_MAX_TXD_PWR;
	unsigned int tx_flags = 0;
	unsigned int len = skb_headlen(skb);
	unsigned int nr_frags;
	unsigned int mss;
	int count = 0;
	int tso;
	unsigned int f;

	if (test_bit(__E1000_DOWN, &adapter->state)) {
		dev_kfree_skb_any(skb);
		return NETDEV_TX_OK;
	}

	if (skb->len <= 0) {
		dev_kfree_skb_any(skb);
		return NETDEV_TX_OK;
	}

	mss = skb_shinfo(skb)->gso_size;
	/*
	 * The controller does a simple calculation to
	 * make sure there is enough room in the FIFO before
	 * initiating the DMA for each buffer.  The calc is:
	 * 4 = ceil(buffer len/mss).  To make sure we don't
	 * overrun the FIFO, adjust the max buffer len if mss
	 * drops.
	 */
	if (mss) {
		u8 hdr_len;
		max_per_txd = min(mss << 2, max_per_txd);
		max_txd_pwr = fls(max_per_txd) - 1;

		/*
		 * TSO Workaround for 82571/2/3 Controllers -- if skb->data
		 * points to just header, pull a few bytes of payload from
		 * frags into skb->data
		 */
		hdr_len = skb_transport_offset(skb) + tcp_hdrlen(skb);
		/*
		 * we do this workaround for ES2LAN, but it is un-necessary,
		 * avoiding it could save a lot of cycles
		 */
		if (skb->data_len && (hdr_len == len)) {
			unsigned int pull_size;

			pull_size = min((unsigned int)4, skb->data_len);
			if (!__pskb_pull_tail(skb, pull_size)) {
				e_err("__pskb_pull_tail failed.\n");
				dev_kfree_skb_any(skb);
				return NETDEV_TX_OK;
			}
			len = skb_headlen(skb);
		}
	}

	/* reserve a descriptor for the offload context */
	if ((mss) || (skb->ip_summed == CHECKSUM_PARTIAL))
		count++;
	count++;

	count += TXD_USE_COUNT(len, max_txd_pwr);

	nr_frags = skb_shinfo(skb)->nr_frags;
	for (f = 0; f < nr_frags; f++)
		count += TXD_USE_COUNT(skb_shinfo(skb)->frags[f].size,
				       max_txd_pwr);

	if (adapter->hw.mac.tx_pkt_filtering)
		e1000_transfer_dhcp_info(adapter, skb);

	/*
	 * need: count + 2 desc gap to keep tail from touching
	 * head, otherwise try next time
	 */
	if (e1000_maybe_stop_tx(netdev, count + 2))
		return NETDEV_TX_BUSY;

	if (adapter->vlgrp && vlan_tx_tag_present(skb)) {
		tx_flags |= E1000_TX_FLAGS_VLAN;
		tx_flags |= (vlan_tx_tag_get(skb) << E1000_TX_FLAGS_VLAN_SHIFT);
	}

	first = tx_ring->next_to_use;

	tso = e1000_tso(adapter, skb);
	if (tso < 0) {
		dev_kfree_skb_any(skb);
		return NETDEV_TX_OK;
	}

	if (tso)
		tx_flags |= E1000_TX_FLAGS_TSO;
	else if (e1000_tx_csum(adapter, skb))
		tx_flags |= E1000_TX_FLAGS_CSUM;

	/*
	 * Old method was to assume IPv4 packet by default if TSO was enabled.
	 * 82571 hardware supports TSO capabilities for IPv6 as well...
	 * no longer assume, we must.
	 */
	if (skb->protocol == htons(ETH_P_IP))
		tx_flags |= E1000_TX_FLAGS_IPV4;

	/* if count is 0 then mapping error has occured */
	count = e1000_tx_map(adapter, skb, first, max_per_txd, nr_frags, mss);
	if (count) {
		e1000_tx_queue(adapter, tx_flags, count);
		/* Make sure there is space in the ring for the next send. */
		e1000_maybe_stop_tx(netdev, MAX_SKB_FRAGS + 2);

	} else {
		dev_kfree_skb_any(skb);
		tx_ring->buffer_info[first].time_stamp = 0;
		tx_ring->next_to_use = first;
	}

	return NETDEV_TX_OK;
}

/**
 * e1000_tx_timeout - Respond to a Tx Hang
 * @netdev: network interface device structure
 **/
static void e1000_tx_timeout(struct net_device *netdev)
{
	struct e1000_adapter *adapter = netdev_priv(netdev);

	/* Do the reset outside of interrupt context */
	adapter->tx_timeout_count++;
	schedule_work(&adapter->reset_task);
}

static void e1000_reset_task(struct work_struct *work)
{
	struct e1000_adapter *adapter;
	adapter = container_of(work, struct e1000_adapter, reset_task);

	e1000e_dump(adapter);
	e_err("Reset adapter\n");
	e1000e_reinit_locked(adapter);
}

/**
 * e1000_get_stats - Get System Network Statistics
 * @netdev: network interface device structure
 *
 * Returns the address of the device statistics structure.
 * The statistics are actually updated from the timer callback.
 **/
static struct net_device_stats *e1000_get_stats(struct net_device *netdev)
{
	/* only return the current stats */
	return &netdev->stats;
}

/**
 * e1000_change_mtu - Change the Maximum Transfer Unit
 * @netdev: network interface device structure
 * @new_mtu: new value for maximum frame size
 *
 * Returns 0 on success, negative on failure
 **/
static int e1000_change_mtu(struct net_device *netdev, int new_mtu)
{
	struct e1000_adapter *adapter = netdev_priv(netdev);
	int max_frame = new_mtu + ETH_HLEN + ETH_FCS_LEN;

	/* Jumbo frame support */
	if ((max_frame > ETH_FRAME_LEN + ETH_FCS_LEN) &&
	    !(adapter->flags & FLAG_HAS_JUMBO_FRAMES)) {
		e_err("Jumbo Frames not supported.\n");
		return -EINVAL;
	}

	/* Supported frame sizes */
	if ((new_mtu < ETH_ZLEN + ETH_FCS_LEN + VLAN_HLEN) ||
	    (max_frame > adapter->max_hw_frame_size)) {
		e_err("Unsupported MTU setting\n");
		return -EINVAL;
	}

<<<<<<< HEAD
=======
	/* Jumbo frame workaround on 82579 requires CRC be stripped */
	if ((adapter->hw.mac.type == e1000_pch2lan) &&
	    !(adapter->flags2 & FLAG2_CRC_STRIPPING) &&
	    (new_mtu > ETH_DATA_LEN)) {
		e_err("Jumbo Frames not supported on 82579 when CRC "
		      "stripping is disabled.\n");
		return -EINVAL;
	}

>>>>>>> 062c1825
	/* 82573 Errata 17 */
	if (((adapter->hw.mac.type == e1000_82573) ||
	     (adapter->hw.mac.type == e1000_82574)) &&
	    (max_frame > ETH_FRAME_LEN + ETH_FCS_LEN)) {
		adapter->flags2 |= FLAG2_DISABLE_ASPM_L1;
		e1000e_disable_aspm(adapter->pdev, PCIE_LINK_STATE_L1);
	}

	while (test_and_set_bit(__E1000_RESETTING, &adapter->state))
		msleep(1);
	/* e1000e_down -> e1000e_reset dependent on max_frame_size & mtu */
	adapter->max_frame_size = max_frame;
	e_info("changing MTU from %d to %d\n", netdev->mtu, new_mtu);
	netdev->mtu = new_mtu;
	if (netif_running(netdev))
		e1000e_down(adapter);

	/*
	 * NOTE: netdev_alloc_skb reserves 16 bytes, and typically NET_IP_ALIGN
	 * means we reserve 2 more, this pushes us to allocate from the next
	 * larger slab size.
	 * i.e. RXBUFFER_2048 --> size-4096 slab
	 * However with the new *_jumbo_rx* routines, jumbo receives will use
	 * fragmented skbs
	 */

	if (max_frame <= 2048)
		adapter->rx_buffer_len = 2048;
	else
		adapter->rx_buffer_len = 4096;

	/* adjust allocation if LPE protects us, and we aren't using SBP */
	if ((max_frame == ETH_FRAME_LEN + ETH_FCS_LEN) ||
	     (max_frame == ETH_FRAME_LEN + VLAN_HLEN + ETH_FCS_LEN))
		adapter->rx_buffer_len = ETH_FRAME_LEN + VLAN_HLEN
					 + ETH_FCS_LEN;

	if (netif_running(netdev))
		e1000e_up(adapter);
	else
		e1000e_reset(adapter);

	clear_bit(__E1000_RESETTING, &adapter->state);

	return 0;
}

static int e1000_mii_ioctl(struct net_device *netdev, struct ifreq *ifr,
			   int cmd)
{
	struct e1000_adapter *adapter = netdev_priv(netdev);
	struct mii_ioctl_data *data = if_mii(ifr);

	if (adapter->hw.phy.media_type != e1000_media_type_copper)
		return -EOPNOTSUPP;

	switch (cmd) {
	case SIOCGMIIPHY:
		data->phy_id = adapter->hw.phy.addr;
		break;
	case SIOCGMIIREG:
		e1000_phy_read_status(adapter);

		switch (data->reg_num & 0x1F) {
		case MII_BMCR:
			data->val_out = adapter->phy_regs.bmcr;
			break;
		case MII_BMSR:
			data->val_out = adapter->phy_regs.bmsr;
			break;
		case MII_PHYSID1:
			data->val_out = (adapter->hw.phy.id >> 16);
			break;
		case MII_PHYSID2:
			data->val_out = (adapter->hw.phy.id & 0xFFFF);
			break;
		case MII_ADVERTISE:
			data->val_out = adapter->phy_regs.advertise;
			break;
		case MII_LPA:
			data->val_out = adapter->phy_regs.lpa;
			break;
		case MII_EXPANSION:
			data->val_out = adapter->phy_regs.expansion;
			break;
		case MII_CTRL1000:
			data->val_out = adapter->phy_regs.ctrl1000;
			break;
		case MII_STAT1000:
			data->val_out = adapter->phy_regs.stat1000;
			break;
		case MII_ESTATUS:
			data->val_out = adapter->phy_regs.estatus;
			break;
		default:
			return -EIO;
		}
		break;
	case SIOCSMIIREG:
	default:
		return -EOPNOTSUPP;
	}
	return 0;
}

static int e1000_ioctl(struct net_device *netdev, struct ifreq *ifr, int cmd)
{
	switch (cmd) {
	case SIOCGMIIPHY:
	case SIOCGMIIREG:
	case SIOCSMIIREG:
		return e1000_mii_ioctl(netdev, ifr, cmd);
	default:
		return -EOPNOTSUPP;
	}
}

static int e1000_init_phy_wakeup(struct e1000_adapter *adapter, u32 wufc)
{
	struct e1000_hw *hw = &adapter->hw;
	u32 i, mac_reg;
	u16 phy_reg;
	int retval = 0;

	/* copy MAC RARs to PHY RARs */
	e1000_copy_rx_addrs_to_phy_ich8lan(hw);

	/* copy MAC MTA to PHY MTA */
	for (i = 0; i < adapter->hw.mac.mta_reg_count; i++) {
		mac_reg = E1000_READ_REG_ARRAY(hw, E1000_MTA, i);
		e1e_wphy(hw, BM_MTA(i), (u16)(mac_reg & 0xFFFF));
		e1e_wphy(hw, BM_MTA(i) + 1, (u16)((mac_reg >> 16) & 0xFFFF));
	}

	/* configure PHY Rx Control register */
	e1e_rphy(&adapter->hw, BM_RCTL, &phy_reg);
	mac_reg = er32(RCTL);
	if (mac_reg & E1000_RCTL_UPE)
		phy_reg |= BM_RCTL_UPE;
	if (mac_reg & E1000_RCTL_MPE)
		phy_reg |= BM_RCTL_MPE;
	phy_reg &= ~(BM_RCTL_MO_MASK);
	if (mac_reg & E1000_RCTL_MO_3)
		phy_reg |= (((mac_reg & E1000_RCTL_MO_3) >> E1000_RCTL_MO_SHIFT)
				<< BM_RCTL_MO_SHIFT);
	if (mac_reg & E1000_RCTL_BAM)
		phy_reg |= BM_RCTL_BAM;
	if (mac_reg & E1000_RCTL_PMCF)
		phy_reg |= BM_RCTL_PMCF;
	mac_reg = er32(CTRL);
	if (mac_reg & E1000_CTRL_RFCE)
		phy_reg |= BM_RCTL_RFCE;
	e1e_wphy(&adapter->hw, BM_RCTL, phy_reg);

	/* enable PHY wakeup in MAC register */
	ew32(WUFC, wufc);
	ew32(WUC, E1000_WUC_PHY_WAKE | E1000_WUC_PME_EN);

	/* configure and enable PHY wakeup in PHY registers */
	e1e_wphy(&adapter->hw, BM_WUFC, wufc);
	e1e_wphy(&adapter->hw, BM_WUC, E1000_WUC_PME_EN);

	/* activate PHY wakeup */
	retval = hw->phy.ops.acquire(hw);
	if (retval) {
		e_err("Could not acquire PHY\n");
		return retval;
	}
	e1000e_write_phy_reg_mdic(hw, IGP01E1000_PHY_PAGE_SELECT,
	                         (BM_WUC_ENABLE_PAGE << IGP_PAGE_SHIFT));
	retval = e1000e_read_phy_reg_mdic(hw, BM_WUC_ENABLE_REG, &phy_reg);
	if (retval) {
		e_err("Could not read PHY page 769\n");
		goto out;
	}
	phy_reg |= BM_WUC_ENABLE_BIT | BM_WUC_HOST_WU_BIT;
	retval = e1000e_write_phy_reg_mdic(hw, BM_WUC_ENABLE_REG, phy_reg);
	if (retval)
		e_err("Could not set PHY Host Wakeup bit\n");
out:
	hw->phy.ops.release(hw);

	return retval;
}

static int __e1000_shutdown(struct pci_dev *pdev, bool *enable_wake,
			    bool runtime)
{
	struct net_device *netdev = pci_get_drvdata(pdev);
	struct e1000_adapter *adapter = netdev_priv(netdev);
	struct e1000_hw *hw = &adapter->hw;
	u32 ctrl, ctrl_ext, rctl, status;
	/* Runtime suspend should only enable wakeup for link changes */
	u32 wufc = runtime ? E1000_WUFC_LNKC : adapter->wol;
	int retval = 0;

	netif_device_detach(netdev);

	if (netif_running(netdev)) {
		WARN_ON(test_bit(__E1000_RESETTING, &adapter->state));
		e1000e_down(adapter);
		e1000_free_irq(adapter);
	}
	e1000e_reset_interrupt_capability(adapter);

	retval = pci_save_state(pdev);
	if (retval)
		return retval;

	status = er32(STATUS);
	if (status & E1000_STATUS_LU)
		wufc &= ~E1000_WUFC_LNKC;

	if (wufc) {
		e1000_setup_rctl(adapter);
		e1000_set_multi(netdev);

		/* turn on all-multi mode if wake on multicast is enabled */
		if (wufc & E1000_WUFC_MC) {
			rctl = er32(RCTL);
			rctl |= E1000_RCTL_MPE;
			ew32(RCTL, rctl);
		}

		ctrl = er32(CTRL);
		/* advertise wake from D3Cold */
		#define E1000_CTRL_ADVD3WUC 0x00100000
		/* phy power management enable */
		#define E1000_CTRL_EN_PHY_PWR_MGMT 0x00200000
		ctrl |= E1000_CTRL_ADVD3WUC;
		if (!(adapter->flags2 & FLAG2_HAS_PHY_WAKEUP))
			ctrl |= E1000_CTRL_EN_PHY_PWR_MGMT;
		ew32(CTRL, ctrl);

		if (adapter->hw.phy.media_type == e1000_media_type_fiber ||
		    adapter->hw.phy.media_type ==
		    e1000_media_type_internal_serdes) {
			/* keep the laser running in D3 */
			ctrl_ext = er32(CTRL_EXT);
			ctrl_ext |= E1000_CTRL_EXT_SDP3_DATA;
			ew32(CTRL_EXT, ctrl_ext);
		}

		if (adapter->flags & FLAG_IS_ICH)
			e1000e_disable_gig_wol_ich8lan(&adapter->hw);

		/* Allow time for pending master requests to run */
		e1000e_disable_pcie_master(&adapter->hw);

		if (adapter->flags2 & FLAG2_HAS_PHY_WAKEUP) {
			/* enable wakeup by the PHY */
			retval = e1000_init_phy_wakeup(adapter, wufc);
			if (retval)
				return retval;
		} else {
			/* enable wakeup by the MAC */
			ew32(WUFC, wufc);
			ew32(WUC, E1000_WUC_PME_EN);
		}
	} else {
		ew32(WUC, 0);
		ew32(WUFC, 0);
	}

	*enable_wake = !!wufc;

	/* make sure adapter isn't asleep if manageability is enabled */
	if ((adapter->flags & FLAG_MNG_PT_ENABLED) ||
	    (hw->mac.ops.check_mng_mode(hw)))
		*enable_wake = true;

	if (adapter->hw.phy.type == e1000_phy_igp_3)
		e1000e_igp3_phy_powerdown_workaround_ich8lan(&adapter->hw);

	/*
	 * Release control of h/w to f/w.  If f/w is AMT enabled, this
	 * would have already happened in close and is redundant.
	 */
	e1000_release_hw_control(adapter);

	pci_disable_device(pdev);

	return 0;
}

static void e1000_power_off(struct pci_dev *pdev, bool sleep, bool wake)
{
	if (sleep && wake) {
		pci_prepare_to_sleep(pdev);
		return;
	}

	pci_wake_from_d3(pdev, wake);
	pci_set_power_state(pdev, PCI_D3hot);
}

static void e1000_complete_shutdown(struct pci_dev *pdev, bool sleep,
                                    bool wake)
{
	struct net_device *netdev = pci_get_drvdata(pdev);
	struct e1000_adapter *adapter = netdev_priv(netdev);

	/*
	 * The pci-e switch on some quad port adapters will report a
	 * correctable error when the MAC transitions from D0 to D3.  To
	 * prevent this we need to mask off the correctable errors on the
	 * downstream port of the pci-e switch.
	 */
	if (adapter->flags & FLAG_IS_QUAD_PORT) {
		struct pci_dev *us_dev = pdev->bus->self;
		int pos = pci_find_capability(us_dev, PCI_CAP_ID_EXP);
		u16 devctl;

		pci_read_config_word(us_dev, pos + PCI_EXP_DEVCTL, &devctl);
		pci_write_config_word(us_dev, pos + PCI_EXP_DEVCTL,
		                      (devctl & ~PCI_EXP_DEVCTL_CERE));

		e1000_power_off(pdev, sleep, wake);

		pci_write_config_word(us_dev, pos + PCI_EXP_DEVCTL, devctl);
	} else {
		e1000_power_off(pdev, sleep, wake);
	}
}

#ifdef CONFIG_PCIEASPM
static void __e1000e_disable_aspm(struct pci_dev *pdev, u16 state)
{
	pci_disable_link_state(pdev, state);
}
#else
static void __e1000e_disable_aspm(struct pci_dev *pdev, u16 state)
{
	int pos;
	u16 reg16;

	/*
	 * Both device and parent should have the same ASPM setting.
	 * Disable ASPM in downstream component first and then upstream.
	 */
	pos = pci_pcie_cap(pdev);
	pci_read_config_word(pdev, pos + PCI_EXP_LNKCTL, &reg16);
	reg16 &= ~state;
	pci_write_config_word(pdev, pos + PCI_EXP_LNKCTL, reg16);
<<<<<<< HEAD

	if (!pdev->bus->self)
		return;

=======

	if (!pdev->bus->self)
		return;

>>>>>>> 062c1825
	pos = pci_pcie_cap(pdev->bus->self);
	pci_read_config_word(pdev->bus->self, pos + PCI_EXP_LNKCTL, &reg16);
	reg16 &= ~state;
	pci_write_config_word(pdev->bus->self, pos + PCI_EXP_LNKCTL, reg16);
}
#endif
void e1000e_disable_aspm(struct pci_dev *pdev, u16 state)
{
	dev_info(&pdev->dev, "Disabling ASPM %s %s\n",
		 (state & PCIE_LINK_STATE_L0S) ? "L0s" : "",
		 (state & PCIE_LINK_STATE_L1) ? "L1" : "");

	__e1000e_disable_aspm(pdev, state);
}

#ifdef CONFIG_PM_OPS
static bool e1000e_pm_ready(struct e1000_adapter *adapter)
{
	return !!adapter->tx_ring->buffer_info;
}

static int __e1000_resume(struct pci_dev *pdev)
{
	struct net_device *netdev = pci_get_drvdata(pdev);
	struct e1000_adapter *adapter = netdev_priv(netdev);
	struct e1000_hw *hw = &adapter->hw;
	u32 err;

	pci_set_power_state(pdev, PCI_D0);
	pci_restore_state(pdev);
	pci_save_state(pdev);
	if (adapter->flags2 & FLAG2_DISABLE_ASPM_L1)
		e1000e_disable_aspm(pdev, PCIE_LINK_STATE_L1);

	e1000e_set_interrupt_capability(adapter);
	if (netif_running(netdev)) {
		err = e1000_request_irq(adapter);
		if (err)
			return err;
	}

	e1000e_power_up_phy(adapter);

	/* report the system wakeup cause from S3/S4 */
	if (adapter->flags2 & FLAG2_HAS_PHY_WAKEUP) {
		u16 phy_data;

		e1e_rphy(&adapter->hw, BM_WUS, &phy_data);
		if (phy_data) {
			e_info("PHY Wakeup cause - %s\n",
				phy_data & E1000_WUS_EX ? "Unicast Packet" :
				phy_data & E1000_WUS_MC ? "Multicast Packet" :
				phy_data & E1000_WUS_BC ? "Broadcast Packet" :
				phy_data & E1000_WUS_MAG ? "Magic Packet" :
				phy_data & E1000_WUS_LNKC ? "Link Status "
				" Change" : "other");
		}
		e1e_wphy(&adapter->hw, BM_WUS, ~0);
	} else {
		u32 wus = er32(WUS);
		if (wus) {
			e_info("MAC Wakeup cause - %s\n",
				wus & E1000_WUS_EX ? "Unicast Packet" :
				wus & E1000_WUS_MC ? "Multicast Packet" :
				wus & E1000_WUS_BC ? "Broadcast Packet" :
				wus & E1000_WUS_MAG ? "Magic Packet" :
				wus & E1000_WUS_LNKC ? "Link Status Change" :
				"other");
		}
		ew32(WUS, ~0);
	}

	e1000e_reset(adapter);

	e1000_init_manageability_pt(adapter);

	if (netif_running(netdev))
		e1000e_up(adapter);

	netif_device_attach(netdev);

	/*
	 * If the controller has AMT, do not set DRV_LOAD until the interface
	 * is up.  For all other cases, let the f/w know that the h/w is now
	 * under the control of the driver.
	 */
	if (!(adapter->flags & FLAG_HAS_AMT))
		e1000_get_hw_control(adapter);

	return 0;
}

#ifdef CONFIG_PM_SLEEP
static int e1000_suspend(struct device *dev)
{
	struct pci_dev *pdev = to_pci_dev(dev);
	int retval;
	bool wake;

	retval = __e1000_shutdown(pdev, &wake, false);
	if (!retval)
		e1000_complete_shutdown(pdev, true, wake);

	return retval;
}

static int e1000_resume(struct device *dev)
{
	struct pci_dev *pdev = to_pci_dev(dev);
	struct net_device *netdev = pci_get_drvdata(pdev);
	struct e1000_adapter *adapter = netdev_priv(netdev);

	if (e1000e_pm_ready(adapter))
		adapter->idle_check = true;

	return __e1000_resume(pdev);
}
#endif /* CONFIG_PM_SLEEP */

#ifdef CONFIG_PM_RUNTIME
static int e1000_runtime_suspend(struct device *dev)
{
	struct pci_dev *pdev = to_pci_dev(dev);
	struct net_device *netdev = pci_get_drvdata(pdev);
	struct e1000_adapter *adapter = netdev_priv(netdev);

	if (e1000e_pm_ready(adapter)) {
		bool wake;

		__e1000_shutdown(pdev, &wake, true);
	}

	return 0;
}

static int e1000_idle(struct device *dev)
{
	struct pci_dev *pdev = to_pci_dev(dev);
	struct net_device *netdev = pci_get_drvdata(pdev);
	struct e1000_adapter *adapter = netdev_priv(netdev);

	if (!e1000e_pm_ready(adapter))
		return 0;

	if (adapter->idle_check) {
		adapter->idle_check = false;
		if (!e1000e_has_link(adapter))
			pm_schedule_suspend(dev, MSEC_PER_SEC);
	}

	return -EBUSY;
}

static int e1000_runtime_resume(struct device *dev)
{
	struct pci_dev *pdev = to_pci_dev(dev);
	struct net_device *netdev = pci_get_drvdata(pdev);
	struct e1000_adapter *adapter = netdev_priv(netdev);

	if (!e1000e_pm_ready(adapter))
		return 0;

	adapter->idle_check = !dev->power.runtime_auto;
	return __e1000_resume(pdev);
}
#endif /* CONFIG_PM_RUNTIME */
#endif /* CONFIG_PM_OPS */

static void e1000_shutdown(struct pci_dev *pdev)
{
	bool wake = false;

	__e1000_shutdown(pdev, &wake, false);

	if (system_state == SYSTEM_POWER_OFF)
		e1000_complete_shutdown(pdev, false, wake);
}

#ifdef CONFIG_NET_POLL_CONTROLLER
/*
 * Polling 'interrupt' - used by things like netconsole to send skbs
 * without having to re-enable interrupts. It's not called while
 * the interrupt routine is executing.
 */
static void e1000_netpoll(struct net_device *netdev)
{
	struct e1000_adapter *adapter = netdev_priv(netdev);

	disable_irq(adapter->pdev->irq);
	e1000_intr(adapter->pdev->irq, netdev);

	enable_irq(adapter->pdev->irq);
}
#endif

/**
 * e1000_io_error_detected - called when PCI error is detected
 * @pdev: Pointer to PCI device
 * @state: The current pci connection state
 *
 * This function is called after a PCI bus error affecting
 * this device has been detected.
 */
static pci_ers_result_t e1000_io_error_detected(struct pci_dev *pdev,
						pci_channel_state_t state)
{
	struct net_device *netdev = pci_get_drvdata(pdev);
	struct e1000_adapter *adapter = netdev_priv(netdev);

	netif_device_detach(netdev);

	if (state == pci_channel_io_perm_failure)
		return PCI_ERS_RESULT_DISCONNECT;

	if (netif_running(netdev))
		e1000e_down(adapter);
	pci_disable_device(pdev);

	/* Request a slot slot reset. */
	return PCI_ERS_RESULT_NEED_RESET;
}

/**
 * e1000_io_slot_reset - called after the pci bus has been reset.
 * @pdev: Pointer to PCI device
 *
 * Restart the card from scratch, as if from a cold-boot. Implementation
 * resembles the first-half of the e1000_resume routine.
 */
static pci_ers_result_t e1000_io_slot_reset(struct pci_dev *pdev)
{
	struct net_device *netdev = pci_get_drvdata(pdev);
	struct e1000_adapter *adapter = netdev_priv(netdev);
	struct e1000_hw *hw = &adapter->hw;
	int err;
	pci_ers_result_t result;

	if (adapter->flags2 & FLAG2_DISABLE_ASPM_L1)
		e1000e_disable_aspm(pdev, PCIE_LINK_STATE_L1);
	err = pci_enable_device_mem(pdev);
	if (err) {
		dev_err(&pdev->dev,
			"Cannot re-enable PCI device after reset.\n");
		result = PCI_ERS_RESULT_DISCONNECT;
	} else {
		pci_set_master(pdev);
		pdev->state_saved = true;
		pci_restore_state(pdev);

		pci_enable_wake(pdev, PCI_D3hot, 0);
		pci_enable_wake(pdev, PCI_D3cold, 0);

		e1000e_reset(adapter);
		ew32(WUS, ~0);
		result = PCI_ERS_RESULT_RECOVERED;
	}

	pci_cleanup_aer_uncorrect_error_status(pdev);

	return result;
}

/**
 * e1000_io_resume - called when traffic can start flowing again.
 * @pdev: Pointer to PCI device
 *
 * This callback is called when the error recovery driver tells us that
 * its OK to resume normal operation. Implementation resembles the
 * second-half of the e1000_resume routine.
 */
static void e1000_io_resume(struct pci_dev *pdev)
{
	struct net_device *netdev = pci_get_drvdata(pdev);
	struct e1000_adapter *adapter = netdev_priv(netdev);

	e1000_init_manageability_pt(adapter);

	if (netif_running(netdev)) {
		if (e1000e_up(adapter)) {
			dev_err(&pdev->dev,
				"can't bring device back up after reset\n");
			return;
		}
	}

	netif_device_attach(netdev);

	/*
	 * If the controller has AMT, do not set DRV_LOAD until the interface
	 * is up.  For all other cases, let the f/w know that the h/w is now
	 * under the control of the driver.
	 */
	if (!(adapter->flags & FLAG_HAS_AMT))
		e1000_get_hw_control(adapter);

}

static void e1000_print_device_info(struct e1000_adapter *adapter)
{
	struct e1000_hw *hw = &adapter->hw;
	struct net_device *netdev = adapter->netdev;
	u32 pba_num;

	/* print bus type/speed/width info */
	e_info("(PCI Express:2.5GB/s:%s) %pM\n",
	       /* bus width */
	       ((hw->bus.width == e1000_bus_width_pcie_x4) ? "Width x4" :
	        "Width x1"),
	       /* MAC address */
	       netdev->dev_addr);
	e_info("Intel(R) PRO/%s Network Connection\n",
	       (hw->phy.type == e1000_phy_ife) ? "10/100" : "1000");
	e1000e_read_pba_num(hw, &pba_num);
	e_info("MAC: %d, PHY: %d, PBA No: %06x-%03x\n",
	       hw->mac.type, hw->phy.type, (pba_num >> 8), (pba_num & 0xff));
}

static void e1000_eeprom_checks(struct e1000_adapter *adapter)
{
	struct e1000_hw *hw = &adapter->hw;
	int ret_val;
	u16 buf = 0;

	if (hw->mac.type != e1000_82573)
		return;

	ret_val = e1000_read_nvm(hw, NVM_INIT_CONTROL2_REG, 1, &buf);
	if (!ret_val && (!(le16_to_cpu(buf) & (1 << 0)))) {
		/* Deep Smart Power Down (DSPD) */
		dev_warn(&adapter->pdev->dev,
			 "Warning: detected DSPD enabled in EEPROM\n");
	}
}

static const struct net_device_ops e1000e_netdev_ops = {
	.ndo_open		= e1000_open,
	.ndo_stop		= e1000_close,
	.ndo_start_xmit		= e1000_xmit_frame,
	.ndo_get_stats		= e1000_get_stats,
	.ndo_set_multicast_list	= e1000_set_multi,
	.ndo_set_mac_address	= e1000_set_mac,
	.ndo_change_mtu		= e1000_change_mtu,
	.ndo_do_ioctl		= e1000_ioctl,
	.ndo_tx_timeout		= e1000_tx_timeout,
	.ndo_validate_addr	= eth_validate_addr,

	.ndo_vlan_rx_register	= e1000_vlan_rx_register,
	.ndo_vlan_rx_add_vid	= e1000_vlan_rx_add_vid,
	.ndo_vlan_rx_kill_vid	= e1000_vlan_rx_kill_vid,
#ifdef CONFIG_NET_POLL_CONTROLLER
	.ndo_poll_controller	= e1000_netpoll,
#endif
};

/**
 * e1000_probe - Device Initialization Routine
 * @pdev: PCI device information struct
 * @ent: entry in e1000_pci_tbl
 *
 * Returns 0 on success, negative on failure
 *
 * e1000_probe initializes an adapter identified by a pci_dev structure.
 * The OS initialization, configuring of the adapter private structure,
 * and a hardware reset occur.
 **/
static int __devinit e1000_probe(struct pci_dev *pdev,
				 const struct pci_device_id *ent)
{
	struct net_device *netdev;
	struct e1000_adapter *adapter;
	struct e1000_hw *hw;
	const struct e1000_info *ei = e1000_info_tbl[ent->driver_data];
	resource_size_t mmio_start, mmio_len;
	resource_size_t flash_start, flash_len;

	static int cards_found;
	int i, err, pci_using_dac;
	u16 eeprom_data = 0;
	u16 eeprom_apme_mask = E1000_EEPROM_APME;

	if (ei->flags2 & FLAG2_DISABLE_ASPM_L1)
		e1000e_disable_aspm(pdev, PCIE_LINK_STATE_L1);

	err = pci_enable_device_mem(pdev);
	if (err)
		return err;

	pci_using_dac = 0;
	err = dma_set_mask(&pdev->dev, DMA_BIT_MASK(64));
	if (!err) {
		err = dma_set_coherent_mask(&pdev->dev, DMA_BIT_MASK(64));
		if (!err)
			pci_using_dac = 1;
	} else {
		err = dma_set_mask(&pdev->dev, DMA_BIT_MASK(32));
		if (err) {
			err = dma_set_coherent_mask(&pdev->dev,
						    DMA_BIT_MASK(32));
			if (err) {
				dev_err(&pdev->dev, "No usable DMA "
					"configuration, aborting\n");
				goto err_dma;
			}
		}
	}

	err = pci_request_selected_regions_exclusive(pdev,
	                                  pci_select_bars(pdev, IORESOURCE_MEM),
	                                  e1000e_driver_name);
	if (err)
		goto err_pci_reg;

	/* AER (Advanced Error Reporting) hooks */
	pci_enable_pcie_error_reporting(pdev);

	pci_set_master(pdev);
	/* PCI config space info */
	err = pci_save_state(pdev);
	if (err)
		goto err_alloc_etherdev;

	err = -ENOMEM;
	netdev = alloc_etherdev(sizeof(struct e1000_adapter));
	if (!netdev)
		goto err_alloc_etherdev;

	SET_NETDEV_DEV(netdev, &pdev->dev);

	netdev->irq = pdev->irq;

	pci_set_drvdata(pdev, netdev);
	adapter = netdev_priv(netdev);
	hw = &adapter->hw;
	adapter->netdev = netdev;
	adapter->pdev = pdev;
	adapter->ei = ei;
	adapter->pba = ei->pba;
	adapter->flags = ei->flags;
	adapter->flags2 = ei->flags2;
	adapter->hw.adapter = adapter;
	adapter->hw.mac.type = ei->mac;
	adapter->max_hw_frame_size = ei->max_hw_frame_size;
	adapter->msg_enable = (1 << NETIF_MSG_DRV | NETIF_MSG_PROBE) - 1;

	mmio_start = pci_resource_start(pdev, 0);
	mmio_len = pci_resource_len(pdev, 0);

	err = -EIO;
	adapter->hw.hw_addr = ioremap(mmio_start, mmio_len);
	if (!adapter->hw.hw_addr)
		goto err_ioremap;

	if ((adapter->flags & FLAG_HAS_FLASH) &&
	    (pci_resource_flags(pdev, 1) & IORESOURCE_MEM)) {
		flash_start = pci_resource_start(pdev, 1);
		flash_len = pci_resource_len(pdev, 1);
		adapter->hw.flash_address = ioremap(flash_start, flash_len);
		if (!adapter->hw.flash_address)
			goto err_flashmap;
	}

	/* construct the net_device struct */
	netdev->netdev_ops		= &e1000e_netdev_ops;
	e1000e_set_ethtool_ops(netdev);
	netdev->watchdog_timeo		= 5 * HZ;
	netif_napi_add(netdev, &adapter->napi, e1000_clean, 64);
	strncpy(netdev->name, pci_name(pdev), sizeof(netdev->name) - 1);

	netdev->mem_start = mmio_start;
	netdev->mem_end = mmio_start + mmio_len;

	adapter->bd_number = cards_found++;

	e1000e_check_options(adapter);

	/* setup adapter struct */
	err = e1000_sw_init(adapter);
	if (err)
		goto err_sw_init;

	memcpy(&hw->mac.ops, ei->mac_ops, sizeof(hw->mac.ops));
	memcpy(&hw->nvm.ops, ei->nvm_ops, sizeof(hw->nvm.ops));
	memcpy(&hw->phy.ops, ei->phy_ops, sizeof(hw->phy.ops));

	err = ei->get_variants(adapter);
	if (err)
		goto err_hw_init;

	if ((adapter->flags & FLAG_IS_ICH) &&
	    (adapter->flags & FLAG_READ_ONLY_NVM))
		e1000e_write_protect_nvm_ich8lan(&adapter->hw);

	hw->mac.ops.get_bus_info(&adapter->hw);

	adapter->hw.phy.autoneg_wait_to_complete = 0;

	/* Copper options */
	if (adapter->hw.phy.media_type == e1000_media_type_copper) {
		adapter->hw.phy.mdix = AUTO_ALL_MODES;
		adapter->hw.phy.disable_polarity_correction = 0;
		adapter->hw.phy.ms_type = e1000_ms_hw_default;
	}

	if (e1000_check_reset_block(&adapter->hw))
		e_info("PHY reset is blocked due to SOL/IDER session.\n");

	netdev->features = NETIF_F_SG |
			   NETIF_F_HW_CSUM |
			   NETIF_F_HW_VLAN_TX |
			   NETIF_F_HW_VLAN_RX;

	if (adapter->flags & FLAG_HAS_HW_VLAN_FILTER)
		netdev->features |= NETIF_F_HW_VLAN_FILTER;

	netdev->features |= NETIF_F_TSO;
	netdev->features |= NETIF_F_TSO6;

	netdev->vlan_features |= NETIF_F_TSO;
	netdev->vlan_features |= NETIF_F_TSO6;
	netdev->vlan_features |= NETIF_F_HW_CSUM;
	netdev->vlan_features |= NETIF_F_SG;

	if (pci_using_dac)
		netdev->features |= NETIF_F_HIGHDMA;

	if (e1000e_enable_mng_pass_thru(&adapter->hw))
		adapter->flags |= FLAG_MNG_PT_ENABLED;

	/*
	 * before reading the NVM, reset the controller to
	 * put the device in a known good starting state
	 */
	adapter->hw.mac.ops.reset_hw(&adapter->hw);

	/*
	 * systems with ASPM and others may see the checksum fail on the first
	 * attempt. Let's give it a few tries
	 */
	for (i = 0;; i++) {
		if (e1000_validate_nvm_checksum(&adapter->hw) >= 0)
			break;
		if (i == 2) {
			e_err("The NVM Checksum Is Not Valid\n");
			err = -EIO;
			goto err_eeprom;
		}
	}

	e1000_eeprom_checks(adapter);

	/* copy the MAC address */
	if (e1000e_read_mac_addr(&adapter->hw))
		e_err("NVM Read Error while reading MAC address\n");

	memcpy(netdev->dev_addr, adapter->hw.mac.addr, netdev->addr_len);
	memcpy(netdev->perm_addr, adapter->hw.mac.addr, netdev->addr_len);

	if (!is_valid_ether_addr(netdev->perm_addr)) {
		e_err("Invalid MAC Address: %pM\n", netdev->perm_addr);
		err = -EIO;
		goto err_eeprom;
	}

	init_timer(&adapter->watchdog_timer);
	adapter->watchdog_timer.function = &e1000_watchdog;
	adapter->watchdog_timer.data = (unsigned long) adapter;

	init_timer(&adapter->phy_info_timer);
	adapter->phy_info_timer.function = &e1000_update_phy_info;
	adapter->phy_info_timer.data = (unsigned long) adapter;

	INIT_WORK(&adapter->reset_task, e1000_reset_task);
	INIT_WORK(&adapter->watchdog_task, e1000_watchdog_task);
	INIT_WORK(&adapter->downshift_task, e1000e_downshift_workaround);
	INIT_WORK(&adapter->update_phy_task, e1000e_update_phy_task);
	INIT_WORK(&adapter->print_hang_task, e1000_print_hw_hang);

	/* Initialize link parameters. User can change them with ethtool */
	adapter->hw.mac.autoneg = 1;
	adapter->fc_autoneg = 1;
	adapter->hw.fc.requested_mode = e1000_fc_default;
	adapter->hw.fc.current_mode = e1000_fc_default;
	adapter->hw.phy.autoneg_advertised = 0x2f;

	/* ring size defaults */
	adapter->rx_ring->count = 256;
	adapter->tx_ring->count = 256;

	/*
	 * Initial Wake on LAN setting - If APM wake is enabled in
	 * the EEPROM, enable the ACPI Magic Packet filter
	 */
	if (adapter->flags & FLAG_APME_IN_WUC) {
		/* APME bit in EEPROM is mapped to WUC.APME */
		eeprom_data = er32(WUC);
		eeprom_apme_mask = E1000_WUC_APME;
		if (eeprom_data & E1000_WUC_PHY_WAKE)
			adapter->flags2 |= FLAG2_HAS_PHY_WAKEUP;
	} else if (adapter->flags & FLAG_APME_IN_CTRL3) {
		if (adapter->flags & FLAG_APME_CHECK_PORT_B &&
		    (adapter->hw.bus.func == 1))
			e1000_read_nvm(&adapter->hw,
				NVM_INIT_CONTROL3_PORT_B, 1, &eeprom_data);
		else
			e1000_read_nvm(&adapter->hw,
				NVM_INIT_CONTROL3_PORT_A, 1, &eeprom_data);
	}

	/* fetch WoL from EEPROM */
	if (eeprom_data & eeprom_apme_mask)
		adapter->eeprom_wol |= E1000_WUFC_MAG;

	/*
	 * now that we have the eeprom settings, apply the special cases
	 * where the eeprom may be wrong or the board simply won't support
	 * wake on lan on a particular port
	 */
	if (!(adapter->flags & FLAG_HAS_WOL))
		adapter->eeprom_wol = 0;

	/* initialize the wol settings based on the eeprom settings */
	adapter->wol = adapter->eeprom_wol;
	device_set_wakeup_enable(&adapter->pdev->dev, adapter->wol);

	/* save off EEPROM version number */
	e1000_read_nvm(&adapter->hw, 5, 1, &adapter->eeprom_vers);

	/* reset the hardware with the new settings */
	e1000e_reset(adapter);

	/*
	 * If the controller has AMT, do not set DRV_LOAD until the interface
	 * is up.  For all other cases, let the f/w know that the h/w is now
	 * under the control of the driver.
	 */
	if (!(adapter->flags & FLAG_HAS_AMT))
		e1000_get_hw_control(adapter);

	strcpy(netdev->name, "eth%d");
	err = register_netdev(netdev);
	if (err)
		goto err_register;

	/* carrier off reporting is important to ethtool even BEFORE open */
	netif_carrier_off(netdev);

	e1000_print_device_info(adapter);

	if (pci_dev_run_wake(pdev))
		pm_runtime_put_noidle(&pdev->dev);

	return 0;

err_register:
	if (!(adapter->flags & FLAG_HAS_AMT))
		e1000_release_hw_control(adapter);
err_eeprom:
	if (!e1000_check_reset_block(&adapter->hw))
		e1000_phy_hw_reset(&adapter->hw);
err_hw_init:

	kfree(adapter->tx_ring);
	kfree(adapter->rx_ring);
err_sw_init:
	if (adapter->hw.flash_address)
		iounmap(adapter->hw.flash_address);
	e1000e_reset_interrupt_capability(adapter);
err_flashmap:
	iounmap(adapter->hw.hw_addr);
err_ioremap:
	free_netdev(netdev);
err_alloc_etherdev:
	pci_release_selected_regions(pdev,
	                             pci_select_bars(pdev, IORESOURCE_MEM));
err_pci_reg:
err_dma:
	pci_disable_device(pdev);
	return err;
}

/**
 * e1000_remove - Device Removal Routine
 * @pdev: PCI device information struct
 *
 * e1000_remove is called by the PCI subsystem to alert the driver
 * that it should release a PCI device.  The could be caused by a
 * Hot-Plug event, or because the driver is going to be removed from
 * memory.
 **/
static void __devexit e1000_remove(struct pci_dev *pdev)
{
	struct net_device *netdev = pci_get_drvdata(pdev);
	struct e1000_adapter *adapter = netdev_priv(netdev);
	bool down = test_bit(__E1000_DOWN, &adapter->state);

	/*
	 * flush_scheduled work may reschedule our watchdog task, so
	 * explicitly disable watchdog tasks from being rescheduled
	 */
	if (!down)
		set_bit(__E1000_DOWN, &adapter->state);
	del_timer_sync(&adapter->watchdog_timer);
	del_timer_sync(&adapter->phy_info_timer);

	cancel_work_sync(&adapter->reset_task);
	cancel_work_sync(&adapter->watchdog_task);
	cancel_work_sync(&adapter->downshift_task);
	cancel_work_sync(&adapter->update_phy_task);
	cancel_work_sync(&adapter->print_hang_task);
	flush_scheduled_work();

	if (!(netdev->flags & IFF_UP))
		e1000_power_down_phy(adapter);

	/* Don't lie to e1000_close() down the road. */
	if (!down)
		clear_bit(__E1000_DOWN, &adapter->state);
	unregister_netdev(netdev);

	if (pci_dev_run_wake(pdev))
		pm_runtime_get_noresume(&pdev->dev);

	/*
	 * Release control of h/w to f/w.  If f/w is AMT enabled, this
	 * would have already happened in close and is redundant.
	 */
	e1000_release_hw_control(adapter);

	e1000e_reset_interrupt_capability(adapter);
	kfree(adapter->tx_ring);
	kfree(adapter->rx_ring);

	iounmap(adapter->hw.hw_addr);
	if (adapter->hw.flash_address)
		iounmap(adapter->hw.flash_address);
	pci_release_selected_regions(pdev,
	                             pci_select_bars(pdev, IORESOURCE_MEM));

	free_netdev(netdev);

	/* AER disable */
	pci_disable_pcie_error_reporting(pdev);

	pci_disable_device(pdev);
}

/* PCI Error Recovery (ERS) */
static struct pci_error_handlers e1000_err_handler = {
	.error_detected = e1000_io_error_detected,
	.slot_reset = e1000_io_slot_reset,
	.resume = e1000_io_resume,
};

static DEFINE_PCI_DEVICE_TABLE(e1000_pci_tbl) = {
	{ PCI_VDEVICE(INTEL, E1000_DEV_ID_82571EB_COPPER), board_82571 },
	{ PCI_VDEVICE(INTEL, E1000_DEV_ID_82571EB_FIBER), board_82571 },
	{ PCI_VDEVICE(INTEL, E1000_DEV_ID_82571EB_QUAD_COPPER), board_82571 },
	{ PCI_VDEVICE(INTEL, E1000_DEV_ID_82571EB_QUAD_COPPER_LP), board_82571 },
	{ PCI_VDEVICE(INTEL, E1000_DEV_ID_82571EB_QUAD_FIBER), board_82571 },
	{ PCI_VDEVICE(INTEL, E1000_DEV_ID_82571EB_SERDES), board_82571 },
	{ PCI_VDEVICE(INTEL, E1000_DEV_ID_82571EB_SERDES_DUAL), board_82571 },
	{ PCI_VDEVICE(INTEL, E1000_DEV_ID_82571EB_SERDES_QUAD), board_82571 },
	{ PCI_VDEVICE(INTEL, E1000_DEV_ID_82571PT_QUAD_COPPER), board_82571 },

	{ PCI_VDEVICE(INTEL, E1000_DEV_ID_82572EI), board_82572 },
	{ PCI_VDEVICE(INTEL, E1000_DEV_ID_82572EI_COPPER), board_82572 },
	{ PCI_VDEVICE(INTEL, E1000_DEV_ID_82572EI_FIBER), board_82572 },
	{ PCI_VDEVICE(INTEL, E1000_DEV_ID_82572EI_SERDES), board_82572 },

	{ PCI_VDEVICE(INTEL, E1000_DEV_ID_82573E), board_82573 },
	{ PCI_VDEVICE(INTEL, E1000_DEV_ID_82573E_IAMT), board_82573 },
	{ PCI_VDEVICE(INTEL, E1000_DEV_ID_82573L), board_82573 },

	{ PCI_VDEVICE(INTEL, E1000_DEV_ID_82574L), board_82574 },
	{ PCI_VDEVICE(INTEL, E1000_DEV_ID_82574LA), board_82574 },
	{ PCI_VDEVICE(INTEL, E1000_DEV_ID_82583V), board_82583 },

	{ PCI_VDEVICE(INTEL, E1000_DEV_ID_80003ES2LAN_COPPER_DPT),
	  board_80003es2lan },
	{ PCI_VDEVICE(INTEL, E1000_DEV_ID_80003ES2LAN_COPPER_SPT),
	  board_80003es2lan },
	{ PCI_VDEVICE(INTEL, E1000_DEV_ID_80003ES2LAN_SERDES_DPT),
	  board_80003es2lan },
	{ PCI_VDEVICE(INTEL, E1000_DEV_ID_80003ES2LAN_SERDES_SPT),
	  board_80003es2lan },

	{ PCI_VDEVICE(INTEL, E1000_DEV_ID_ICH8_IFE), board_ich8lan },
	{ PCI_VDEVICE(INTEL, E1000_DEV_ID_ICH8_IFE_G), board_ich8lan },
	{ PCI_VDEVICE(INTEL, E1000_DEV_ID_ICH8_IFE_GT), board_ich8lan },
	{ PCI_VDEVICE(INTEL, E1000_DEV_ID_ICH8_IGP_AMT), board_ich8lan },
	{ PCI_VDEVICE(INTEL, E1000_DEV_ID_ICH8_IGP_C), board_ich8lan },
	{ PCI_VDEVICE(INTEL, E1000_DEV_ID_ICH8_IGP_M), board_ich8lan },
	{ PCI_VDEVICE(INTEL, E1000_DEV_ID_ICH8_IGP_M_AMT), board_ich8lan },
	{ PCI_VDEVICE(INTEL, E1000_DEV_ID_ICH8_82567V_3), board_ich8lan },

	{ PCI_VDEVICE(INTEL, E1000_DEV_ID_ICH9_IFE), board_ich9lan },
	{ PCI_VDEVICE(INTEL, E1000_DEV_ID_ICH9_IFE_G), board_ich9lan },
	{ PCI_VDEVICE(INTEL, E1000_DEV_ID_ICH9_IFE_GT), board_ich9lan },
	{ PCI_VDEVICE(INTEL, E1000_DEV_ID_ICH9_IGP_AMT), board_ich9lan },
	{ PCI_VDEVICE(INTEL, E1000_DEV_ID_ICH9_IGP_C), board_ich9lan },
	{ PCI_VDEVICE(INTEL, E1000_DEV_ID_ICH9_BM), board_ich9lan },
	{ PCI_VDEVICE(INTEL, E1000_DEV_ID_ICH9_IGP_M), board_ich9lan },
	{ PCI_VDEVICE(INTEL, E1000_DEV_ID_ICH9_IGP_M_AMT), board_ich9lan },
	{ PCI_VDEVICE(INTEL, E1000_DEV_ID_ICH9_IGP_M_V), board_ich9lan },

	{ PCI_VDEVICE(INTEL, E1000_DEV_ID_ICH10_R_BM_LM), board_ich9lan },
	{ PCI_VDEVICE(INTEL, E1000_DEV_ID_ICH10_R_BM_LF), board_ich9lan },
	{ PCI_VDEVICE(INTEL, E1000_DEV_ID_ICH10_R_BM_V), board_ich9lan },

	{ PCI_VDEVICE(INTEL, E1000_DEV_ID_ICH10_D_BM_LM), board_ich10lan },
	{ PCI_VDEVICE(INTEL, E1000_DEV_ID_ICH10_D_BM_LF), board_ich10lan },
	{ PCI_VDEVICE(INTEL, E1000_DEV_ID_ICH10_D_BM_V), board_ich10lan },

	{ PCI_VDEVICE(INTEL, E1000_DEV_ID_PCH_M_HV_LM), board_pchlan },
	{ PCI_VDEVICE(INTEL, E1000_DEV_ID_PCH_M_HV_LC), board_pchlan },
	{ PCI_VDEVICE(INTEL, E1000_DEV_ID_PCH_D_HV_DM), board_pchlan },
	{ PCI_VDEVICE(INTEL, E1000_DEV_ID_PCH_D_HV_DC), board_pchlan },

	{ PCI_VDEVICE(INTEL, E1000_DEV_ID_PCH2_LV_LM), board_pch2lan },
	{ PCI_VDEVICE(INTEL, E1000_DEV_ID_PCH2_LV_V), board_pch2lan },

	{ }	/* terminate list */
};
MODULE_DEVICE_TABLE(pci, e1000_pci_tbl);

#ifdef CONFIG_PM_OPS
static const struct dev_pm_ops e1000_pm_ops = {
	SET_SYSTEM_SLEEP_PM_OPS(e1000_suspend, e1000_resume)
	SET_RUNTIME_PM_OPS(e1000_runtime_suspend,
				e1000_runtime_resume, e1000_idle)
};
#endif

/* PCI Device API Driver */
static struct pci_driver e1000_driver = {
	.name     = e1000e_driver_name,
	.id_table = e1000_pci_tbl,
	.probe    = e1000_probe,
	.remove   = __devexit_p(e1000_remove),
#ifdef CONFIG_PM_OPS
	.driver.pm = &e1000_pm_ops,
#endif
	.shutdown = e1000_shutdown,
	.err_handler = &e1000_err_handler
};

/**
 * e1000_init_module - Driver Registration Routine
 *
 * e1000_init_module is the first routine called when the driver is
 * loaded. All it does is register with the PCI subsystem.
 **/
static int __init e1000_init_module(void)
{
	int ret;
	pr_info("Intel(R) PRO/1000 Network Driver - %s\n",
		e1000e_driver_version);
	pr_info("Copyright (c) 1999 - 2010 Intel Corporation.\n");
	ret = pci_register_driver(&e1000_driver);

	return ret;
}
module_init(e1000_init_module);

/**
 * e1000_exit_module - Driver Exit Cleanup Routine
 *
 * e1000_exit_module is called just before the driver is removed
 * from memory.
 **/
static void __exit e1000_exit_module(void)
{
	pci_unregister_driver(&e1000_driver);
}
module_exit(e1000_exit_module);


MODULE_AUTHOR("Intel Corporation, <linux.nics@intel.com>");
MODULE_DESCRIPTION("Intel(R) PRO/1000 Network Driver");
MODULE_LICENSE("GPL");
MODULE_VERSION(DRV_VERSION);

/* e1000_main.c */<|MERGE_RESOLUTION|>--- conflicted
+++ resolved
@@ -2754,16 +2754,6 @@
 		e1e_wphy(hw, 22, phy_data);
 	}
 
-	/* Workaround Si errata on 82579 - configure jumbo frame flow */
-	if (hw->mac.type == e1000_pch2lan) {
-		s32 ret_val;
-
-		if (rctl & E1000_RCTL_LPE)
-			ret_val = e1000_lv_jumbo_workaround_ich8lan(hw, true);
-		else
-			ret_val = e1000_lv_jumbo_workaround_ich8lan(hw, false);
-	}
-
 	/* Setup buffer sizes */
 	rctl &= ~E1000_RCTL_SZ_4096;
 	rctl |= E1000_RCTL_BSEX;
@@ -4843,8 +4833,6 @@
 		return -EINVAL;
 	}
 
-<<<<<<< HEAD
-=======
 	/* Jumbo frame workaround on 82579 requires CRC be stripped */
 	if ((adapter->hw.mac.type == e1000_pch2lan) &&
 	    !(adapter->flags2 & FLAG2_CRC_STRIPPING) &&
@@ -4854,7 +4842,6 @@
 		return -EINVAL;
 	}
 
->>>>>>> 062c1825
 	/* 82573 Errata 17 */
 	if (((adapter->hw.mac.type == e1000_82573) ||
 	     (adapter->hw.mac.type == e1000_82574)) &&
@@ -5199,17 +5186,10 @@
 	pci_read_config_word(pdev, pos + PCI_EXP_LNKCTL, &reg16);
 	reg16 &= ~state;
 	pci_write_config_word(pdev, pos + PCI_EXP_LNKCTL, reg16);
-<<<<<<< HEAD
 
 	if (!pdev->bus->self)
 		return;
 
-=======
-
-	if (!pdev->bus->self)
-		return;
-
->>>>>>> 062c1825
 	pos = pci_pcie_cap(pdev->bus->self);
 	pci_read_config_word(pdev->bus->self, pos + PCI_EXP_LNKCTL, &reg16);
 	reg16 &= ~state;
