--- conflicted
+++ resolved
@@ -42,12 +42,8 @@
 #define GBE_CONFIG_RAM_BASE \
 	((unsigned int)(CONFIG_RAM_BASE + GBE_CONFIG_OFFSET))
 
-<<<<<<< HEAD
-#define GBE_CONFIG_BASE_VIRT    phys_to_virt(GBE_CONFIG_RAM_BASE)
-=======
 #define GBE_CONFIG_BASE_VIRT \
 	((void __iomem *)phys_to_virt(GBE_CONFIG_RAM_BASE))
->>>>>>> 105e53f8
 
 #define GBE_CONFIG_FLASH_WRITE(base, offset, count, data) \
 	(iowrite16_rep(base + offset, data, count))
