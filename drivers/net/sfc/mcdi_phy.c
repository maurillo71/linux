/****************************************************************************
 * Driver for Solarflare Solarstorm network controllers and boards
 * Copyright 2009 Solarflare Communications Inc.
 *
 * This program is free software; you can redistribute it and/or modify it
 * under the terms of the GNU General Public License version 2 as published
 * by the Free Software Foundation, incorporated herein by reference.
 */

/*
 * Driver for PHY related operations via MCDI.
 */

#include <linux/slab.h>
#include "efx.h"
#include "phy.h"
#include "mcdi.h"
#include "mcdi_pcol.h"
<<<<<<< HEAD
#include "mdio_10g.h"
=======
>>>>>>> 3cbea436
#include "nic.h"
#include "selftest.h"

struct efx_mcdi_phy_data {
	u32 flags;
	u32 type;
	u32 supported_cap;
	u32 channel;
	u32 port;
	u32 stats_mask;
	u8 name[20];
	u32 media;
	u32 mmd_mask;
	u8 revision[20];
	u32 forced_cap;
};

static int
efx_mcdi_get_phy_cfg(struct efx_nic *efx, struct efx_mcdi_phy_data *cfg)
{
	u8 outbuf[MC_CMD_GET_PHY_CFG_OUT_LEN];
	size_t outlen;
	int rc;

	BUILD_BUG_ON(MC_CMD_GET_PHY_CFG_IN_LEN != 0);
	BUILD_BUG_ON(MC_CMD_GET_PHY_CFG_OUT_NAME_LEN != sizeof(cfg->name));

	rc = efx_mcdi_rpc(efx, MC_CMD_GET_PHY_CFG, NULL, 0,
			  outbuf, sizeof(outbuf), &outlen);
	if (rc)
		goto fail;

	if (outlen < MC_CMD_GET_PHY_CFG_OUT_LEN) {
		rc = -EIO;
		goto fail;
	}

	cfg->flags = MCDI_DWORD(outbuf, GET_PHY_CFG_OUT_FLAGS);
	cfg->type = MCDI_DWORD(outbuf, GET_PHY_CFG_OUT_TYPE);
	cfg->supported_cap =
		MCDI_DWORD(outbuf, GET_PHY_CFG_OUT_SUPPORTED_CAP);
	cfg->channel = MCDI_DWORD(outbuf, GET_PHY_CFG_OUT_CHANNEL);
	cfg->port = MCDI_DWORD(outbuf, GET_PHY_CFG_OUT_PRT);
	cfg->stats_mask = MCDI_DWORD(outbuf, GET_PHY_CFG_OUT_STATS_MASK);
	memcpy(cfg->name, MCDI_PTR(outbuf, GET_PHY_CFG_OUT_NAME),
	       sizeof(cfg->name));
	cfg->media = MCDI_DWORD(outbuf, GET_PHY_CFG_OUT_MEDIA_TYPE);
	cfg->mmd_mask = MCDI_DWORD(outbuf, GET_PHY_CFG_OUT_MMD_MASK);
	memcpy(cfg->revision, MCDI_PTR(outbuf, GET_PHY_CFG_OUT_REVISION),
	       sizeof(cfg->revision));

	return 0;

fail:
	netif_err(efx, hw, efx->net_dev, "%s: failed rc=%d\n", __func__, rc);
	return rc;
}

static int efx_mcdi_set_link(struct efx_nic *efx, u32 capabilities,
			     u32 flags, u32 loopback_mode,
			     u32 loopback_speed)
{
	u8 inbuf[MC_CMD_SET_LINK_IN_LEN];
	int rc;

	BUILD_BUG_ON(MC_CMD_SET_LINK_OUT_LEN != 0);

	MCDI_SET_DWORD(inbuf, SET_LINK_IN_CAP, capabilities);
	MCDI_SET_DWORD(inbuf, SET_LINK_IN_FLAGS, flags);
	MCDI_SET_DWORD(inbuf, SET_LINK_IN_LOOPBACK_MODE, loopback_mode);
	MCDI_SET_DWORD(inbuf, SET_LINK_IN_LOOPBACK_SPEED, loopback_speed);

	rc = efx_mcdi_rpc(efx, MC_CMD_SET_LINK, inbuf, sizeof(inbuf),
			  NULL, 0, NULL);
	if (rc)
		goto fail;

	return 0;

fail:
	netif_err(efx, hw, efx->net_dev, "%s: failed rc=%d\n", __func__, rc);
	return rc;
}

static int efx_mcdi_loopback_modes(struct efx_nic *efx, u64 *loopback_modes)
{
	u8 outbuf[MC_CMD_GET_LOOPBACK_MODES_OUT_LEN];
	size_t outlen;
	int rc;

	rc = efx_mcdi_rpc(efx, MC_CMD_GET_LOOPBACK_MODES, NULL, 0,
			  outbuf, sizeof(outbuf), &outlen);
	if (rc)
		goto fail;

	if (outlen < MC_CMD_GET_LOOPBACK_MODES_OUT_LEN) {
		rc = -EIO;
		goto fail;
	}

	*loopback_modes = MCDI_QWORD(outbuf, GET_LOOPBACK_MODES_SUGGESTED);

	return 0;

fail:
	netif_err(efx, hw, efx->net_dev, "%s: failed rc=%d\n", __func__, rc);
	return rc;
}

int efx_mcdi_mdio_read(struct efx_nic *efx, unsigned int bus,
			 unsigned int prtad, unsigned int devad, u16 addr,
			 u16 *value_out, u32 *status_out)
{
	u8 inbuf[MC_CMD_MDIO_READ_IN_LEN];
	u8 outbuf[MC_CMD_MDIO_READ_OUT_LEN];
	size_t outlen;
	int rc;

	MCDI_SET_DWORD(inbuf, MDIO_READ_IN_BUS, bus);
	MCDI_SET_DWORD(inbuf, MDIO_READ_IN_PRTAD, prtad);
	MCDI_SET_DWORD(inbuf, MDIO_READ_IN_DEVAD, devad);
	MCDI_SET_DWORD(inbuf, MDIO_READ_IN_ADDR, addr);

	rc = efx_mcdi_rpc(efx, MC_CMD_MDIO_READ, inbuf, sizeof(inbuf),
			  outbuf, sizeof(outbuf), &outlen);
	if (rc)
		goto fail;

	*value_out = (u16)MCDI_DWORD(outbuf, MDIO_READ_OUT_VALUE);
	*status_out = MCDI_DWORD(outbuf, MDIO_READ_OUT_STATUS);
	return 0;

fail:
	netif_err(efx, hw, efx->net_dev, "%s: failed rc=%d\n", __func__, rc);
	return rc;
}

int efx_mcdi_mdio_write(struct efx_nic *efx, unsigned int bus,
			  unsigned int prtad, unsigned int devad, u16 addr,
			  u16 value, u32 *status_out)
{
	u8 inbuf[MC_CMD_MDIO_WRITE_IN_LEN];
	u8 outbuf[MC_CMD_MDIO_WRITE_OUT_LEN];
	size_t outlen;
	int rc;

	MCDI_SET_DWORD(inbuf, MDIO_WRITE_IN_BUS, bus);
	MCDI_SET_DWORD(inbuf, MDIO_WRITE_IN_PRTAD, prtad);
	MCDI_SET_DWORD(inbuf, MDIO_WRITE_IN_DEVAD, devad);
	MCDI_SET_DWORD(inbuf, MDIO_WRITE_IN_ADDR, addr);
	MCDI_SET_DWORD(inbuf, MDIO_WRITE_IN_VALUE, value);

	rc = efx_mcdi_rpc(efx, MC_CMD_MDIO_WRITE, inbuf, sizeof(inbuf),
			  outbuf, sizeof(outbuf), &outlen);
	if (rc)
		goto fail;

	*status_out = MCDI_DWORD(outbuf, MDIO_WRITE_OUT_STATUS);
	return 0;

fail:
	netif_err(efx, hw, efx->net_dev, "%s: failed rc=%d\n", __func__, rc);
	return rc;
}

static u32 mcdi_to_ethtool_cap(u32 media, u32 cap)
{
	u32 result = 0;

	switch (media) {
	case MC_CMD_MEDIA_KX4:
		result |= SUPPORTED_Backplane;
		if (cap & (1 << MC_CMD_PHY_CAP_1000FDX_LBN))
			result |= SUPPORTED_1000baseKX_Full;
		if (cap & (1 << MC_CMD_PHY_CAP_10000FDX_LBN))
			result |= SUPPORTED_10000baseKX4_Full;
		break;

	case MC_CMD_MEDIA_XFP:
	case MC_CMD_MEDIA_SFP_PLUS:
		result |= SUPPORTED_FIBRE;
		break;

	case MC_CMD_MEDIA_BASE_T:
		result |= SUPPORTED_TP;
		if (cap & (1 << MC_CMD_PHY_CAP_10HDX_LBN))
			result |= SUPPORTED_10baseT_Half;
		if (cap & (1 << MC_CMD_PHY_CAP_10FDX_LBN))
			result |= SUPPORTED_10baseT_Full;
		if (cap & (1 << MC_CMD_PHY_CAP_100HDX_LBN))
			result |= SUPPORTED_100baseT_Half;
		if (cap & (1 << MC_CMD_PHY_CAP_100FDX_LBN))
			result |= SUPPORTED_100baseT_Full;
		if (cap & (1 << MC_CMD_PHY_CAP_1000HDX_LBN))
			result |= SUPPORTED_1000baseT_Half;
		if (cap & (1 << MC_CMD_PHY_CAP_1000FDX_LBN))
			result |= SUPPORTED_1000baseT_Full;
		if (cap & (1 << MC_CMD_PHY_CAP_10000FDX_LBN))
			result |= SUPPORTED_10000baseT_Full;
		break;
	}

	if (cap & (1 << MC_CMD_PHY_CAP_PAUSE_LBN))
		result |= SUPPORTED_Pause;
	if (cap & (1 << MC_CMD_PHY_CAP_ASYM_LBN))
		result |= SUPPORTED_Asym_Pause;
	if (cap & (1 << MC_CMD_PHY_CAP_AN_LBN))
		result |= SUPPORTED_Autoneg;

	return result;
}

static u32 ethtool_to_mcdi_cap(u32 cap)
{
	u32 result = 0;

	if (cap & SUPPORTED_10baseT_Half)
		result |= (1 << MC_CMD_PHY_CAP_10HDX_LBN);
	if (cap & SUPPORTED_10baseT_Full)
		result |= (1 << MC_CMD_PHY_CAP_10FDX_LBN);
	if (cap & SUPPORTED_100baseT_Half)
		result |= (1 << MC_CMD_PHY_CAP_100HDX_LBN);
	if (cap & SUPPORTED_100baseT_Full)
		result |= (1 << MC_CMD_PHY_CAP_100FDX_LBN);
	if (cap & SUPPORTED_1000baseT_Half)
		result |= (1 << MC_CMD_PHY_CAP_1000HDX_LBN);
	if (cap & (SUPPORTED_1000baseT_Full | SUPPORTED_1000baseKX_Full))
		result |= (1 << MC_CMD_PHY_CAP_1000FDX_LBN);
	if (cap & (SUPPORTED_10000baseT_Full | SUPPORTED_10000baseKX4_Full))
		result |= (1 << MC_CMD_PHY_CAP_10000FDX_LBN);
	if (cap & SUPPORTED_Pause)
		result |= (1 << MC_CMD_PHY_CAP_PAUSE_LBN);
	if (cap & SUPPORTED_Asym_Pause)
		result |= (1 << MC_CMD_PHY_CAP_ASYM_LBN);
	if (cap & SUPPORTED_Autoneg)
		result |= (1 << MC_CMD_PHY_CAP_AN_LBN);

	return result;
}

static u32 efx_get_mcdi_phy_flags(struct efx_nic *efx)
{
	struct efx_mcdi_phy_data *phy_cfg = efx->phy_data;
	enum efx_phy_mode mode, supported;
	u32 flags;

	/* TODO: Advertise the capabilities supported by this PHY */
	supported = 0;
	if (phy_cfg->flags & (1 << MC_CMD_GET_PHY_CFG_TXDIS_LBN))
		supported |= PHY_MODE_TX_DISABLED;
	if (phy_cfg->flags & (1 << MC_CMD_GET_PHY_CFG_LOWPOWER_LBN))
		supported |= PHY_MODE_LOW_POWER;
	if (phy_cfg->flags & (1 << MC_CMD_GET_PHY_CFG_POWEROFF_LBN))
		supported |= PHY_MODE_OFF;

	mode = efx->phy_mode & supported;

	flags = 0;
	if (mode & PHY_MODE_TX_DISABLED)
		flags |= (1 << MC_CMD_SET_LINK_TXDIS_LBN);
	if (mode & PHY_MODE_LOW_POWER)
		flags |= (1 << MC_CMD_SET_LINK_LOWPOWER_LBN);
	if (mode & PHY_MODE_OFF)
		flags |= (1 << MC_CMD_SET_LINK_POWEROFF_LBN);

	return flags;
}

static u32 mcdi_to_ethtool_media(u32 media)
{
	switch (media) {
	case MC_CMD_MEDIA_XAUI:
	case MC_CMD_MEDIA_CX4:
	case MC_CMD_MEDIA_KX4:
		return PORT_OTHER;

	case MC_CMD_MEDIA_XFP:
	case MC_CMD_MEDIA_SFP_PLUS:
		return PORT_FIBRE;

	case MC_CMD_MEDIA_BASE_T:
		return PORT_TP;

	default:
		return PORT_OTHER;
	}
}

static int efx_mcdi_phy_probe(struct efx_nic *efx)
{
	struct efx_mcdi_phy_data *phy_data;
	u8 outbuf[MC_CMD_GET_LINK_OUT_LEN];
	u32 caps;
	int rc;

	/* Initialise and populate phy_data */
	phy_data = kzalloc(sizeof(*phy_data), GFP_KERNEL);
	if (phy_data == NULL)
		return -ENOMEM;

	rc = efx_mcdi_get_phy_cfg(efx, phy_data);
	if (rc != 0)
		goto fail;

	/* Read initial link advertisement */
	BUILD_BUG_ON(MC_CMD_GET_LINK_IN_LEN != 0);
	rc = efx_mcdi_rpc(efx, MC_CMD_GET_LINK, NULL, 0,
			  outbuf, sizeof(outbuf), NULL);
	if (rc)
		goto fail;

	/* Fill out nic state */
	efx->phy_data = phy_data;
	efx->phy_type = phy_data->type;

	efx->mdio_bus = phy_data->channel;
	efx->mdio.prtad = phy_data->port;
	efx->mdio.mmds = phy_data->mmd_mask & ~(1 << MC_CMD_MMD_CLAUSE22);
	efx->mdio.mode_support = 0;
	if (phy_data->mmd_mask & (1 << MC_CMD_MMD_CLAUSE22))
		efx->mdio.mode_support |= MDIO_SUPPORTS_C22;
	if (phy_data->mmd_mask & ~(1 << MC_CMD_MMD_CLAUSE22))
		efx->mdio.mode_support |= MDIO_SUPPORTS_C45 | MDIO_EMULATE_C22;

	caps = MCDI_DWORD(outbuf, GET_LINK_OUT_CAP);
	if (caps & (1 << MC_CMD_PHY_CAP_AN_LBN))
		efx->link_advertising =
			mcdi_to_ethtool_cap(phy_data->media, caps);
	else
		phy_data->forced_cap = caps;

	/* Assert that we can map efx -> mcdi loopback modes */
	BUILD_BUG_ON(LOOPBACK_NONE != MC_CMD_LOOPBACK_NONE);
	BUILD_BUG_ON(LOOPBACK_DATA != MC_CMD_LOOPBACK_DATA);
	BUILD_BUG_ON(LOOPBACK_GMAC != MC_CMD_LOOPBACK_GMAC);
	BUILD_BUG_ON(LOOPBACK_XGMII != MC_CMD_LOOPBACK_XGMII);
	BUILD_BUG_ON(LOOPBACK_XGXS != MC_CMD_LOOPBACK_XGXS);
	BUILD_BUG_ON(LOOPBACK_XAUI != MC_CMD_LOOPBACK_XAUI);
	BUILD_BUG_ON(LOOPBACK_GMII != MC_CMD_LOOPBACK_GMII);
	BUILD_BUG_ON(LOOPBACK_SGMII != MC_CMD_LOOPBACK_SGMII);
	BUILD_BUG_ON(LOOPBACK_XGBR != MC_CMD_LOOPBACK_XGBR);
	BUILD_BUG_ON(LOOPBACK_XFI != MC_CMD_LOOPBACK_XFI);
	BUILD_BUG_ON(LOOPBACK_XAUI_FAR != MC_CMD_LOOPBACK_XAUI_FAR);
	BUILD_BUG_ON(LOOPBACK_GMII_FAR != MC_CMD_LOOPBACK_GMII_FAR);
	BUILD_BUG_ON(LOOPBACK_SGMII_FAR != MC_CMD_LOOPBACK_SGMII_FAR);
	BUILD_BUG_ON(LOOPBACK_XFI_FAR != MC_CMD_LOOPBACK_XFI_FAR);
	BUILD_BUG_ON(LOOPBACK_GPHY != MC_CMD_LOOPBACK_GPHY);
	BUILD_BUG_ON(LOOPBACK_PHYXS != MC_CMD_LOOPBACK_PHYXS);
	BUILD_BUG_ON(LOOPBACK_PCS != MC_CMD_LOOPBACK_PCS);
	BUILD_BUG_ON(LOOPBACK_PMAPMD != MC_CMD_LOOPBACK_PMAPMD);
	BUILD_BUG_ON(LOOPBACK_XPORT != MC_CMD_LOOPBACK_XPORT);
	BUILD_BUG_ON(LOOPBACK_XGMII_WS != MC_CMD_LOOPBACK_XGMII_WS);
	BUILD_BUG_ON(LOOPBACK_XAUI_WS != MC_CMD_LOOPBACK_XAUI_WS);
	BUILD_BUG_ON(LOOPBACK_XAUI_WS_FAR != MC_CMD_LOOPBACK_XAUI_WS_FAR);
	BUILD_BUG_ON(LOOPBACK_XAUI_WS_NEAR != MC_CMD_LOOPBACK_XAUI_WS_NEAR);
	BUILD_BUG_ON(LOOPBACK_GMII_WS != MC_CMD_LOOPBACK_GMII_WS);
	BUILD_BUG_ON(LOOPBACK_XFI_WS != MC_CMD_LOOPBACK_XFI_WS);
	BUILD_BUG_ON(LOOPBACK_XFI_WS_FAR != MC_CMD_LOOPBACK_XFI_WS_FAR);
	BUILD_BUG_ON(LOOPBACK_PHYXS_WS != MC_CMD_LOOPBACK_PHYXS_WS);

	rc = efx_mcdi_loopback_modes(efx, &efx->loopback_modes);
	if (rc != 0)
		goto fail;
	/* The MC indicates that LOOPBACK_NONE is a valid loopback mode,
	 * but by convention we don't */
	efx->loopback_modes &= ~(1 << LOOPBACK_NONE);

	/* Set the initial link mode */
	efx_mcdi_phy_decode_link(
		efx, &efx->link_state,
		MCDI_DWORD(outbuf, GET_LINK_OUT_LINK_SPEED),
		MCDI_DWORD(outbuf, GET_LINK_OUT_FLAGS),
		MCDI_DWORD(outbuf, GET_LINK_OUT_FCNTL));

	/* Default to Autonegotiated flow control if the PHY supports it */
	efx->wanted_fc = EFX_FC_RX | EFX_FC_TX;
	if (phy_data->supported_cap & (1 << MC_CMD_PHY_CAP_AN_LBN))
		efx->wanted_fc |= EFX_FC_AUTO;
	efx_link_set_wanted_fc(efx, efx->wanted_fc);

	return 0;

fail:
	kfree(phy_data);
	return rc;
}

int efx_mcdi_phy_reconfigure(struct efx_nic *efx)
{
	struct efx_mcdi_phy_data *phy_cfg = efx->phy_data;
	u32 caps = (efx->link_advertising ?
		    ethtool_to_mcdi_cap(efx->link_advertising) :
		    phy_cfg->forced_cap);

	return efx_mcdi_set_link(efx, caps, efx_get_mcdi_phy_flags(efx),
				 efx->loopback_mode, 0);
}

void efx_mcdi_phy_decode_link(struct efx_nic *efx,
			      struct efx_link_state *link_state,
			      u32 speed, u32 flags, u32 fcntl)
{
	switch (fcntl) {
	case MC_CMD_FCNTL_AUTO:
		WARN_ON(1);	/* This is not a link mode */
		link_state->fc = EFX_FC_AUTO | EFX_FC_TX | EFX_FC_RX;
		break;
	case MC_CMD_FCNTL_BIDIR:
		link_state->fc = EFX_FC_TX | EFX_FC_RX;
		break;
	case MC_CMD_FCNTL_RESPOND:
		link_state->fc = EFX_FC_RX;
		break;
	default:
		WARN_ON(1);
	case MC_CMD_FCNTL_OFF:
		link_state->fc = 0;
		break;
	}

	link_state->up = !!(flags & (1 << MC_CMD_GET_LINK_LINK_UP_LBN));
	link_state->fd = !!(flags & (1 << MC_CMD_GET_LINK_FULL_DUPLEX_LBN));
	link_state->speed = speed;
}

/* Verify that the forced flow control settings (!EFX_FC_AUTO) are
 * supported by the link partner. Warn the user if this isn't the case
 */
void efx_mcdi_phy_check_fcntl(struct efx_nic *efx, u32 lpa)
{
	struct efx_mcdi_phy_data *phy_cfg = efx->phy_data;
	u32 rmtadv;

	/* The link partner capabilities are only relevent if the
	 * link supports flow control autonegotiation */
	if (~phy_cfg->supported_cap & (1 << MC_CMD_PHY_CAP_AN_LBN))
		return;

	/* If flow control autoneg is supported and enabled, then fine */
	if (efx->wanted_fc & EFX_FC_AUTO)
		return;

	rmtadv = 0;
	if (lpa & (1 << MC_CMD_PHY_CAP_PAUSE_LBN))
		rmtadv |= ADVERTISED_Pause;
	if (lpa & (1 << MC_CMD_PHY_CAP_ASYM_LBN))
		rmtadv |=  ADVERTISED_Asym_Pause;

	if ((efx->wanted_fc & EFX_FC_TX) && rmtadv == ADVERTISED_Asym_Pause)
		netif_err(efx, link, efx->net_dev,
			  "warning: link partner doesn't support pause frames");
}

static bool efx_mcdi_phy_poll(struct efx_nic *efx)
{
	struct efx_link_state old_state = efx->link_state;
	u8 outbuf[MC_CMD_GET_LINK_OUT_LEN];
	int rc;

	WARN_ON(!mutex_is_locked(&efx->mac_lock));

	BUILD_BUG_ON(MC_CMD_GET_LINK_IN_LEN != 0);

	rc = efx_mcdi_rpc(efx, MC_CMD_GET_LINK, NULL, 0,
			  outbuf, sizeof(outbuf), NULL);
	if (rc) {
		netif_err(efx, hw, efx->net_dev, "%s: failed rc=%d\n",
			  __func__, rc);
		efx->link_state.up = false;
	} else {
		efx_mcdi_phy_decode_link(
			efx, &efx->link_state,
			MCDI_DWORD(outbuf, GET_LINK_OUT_LINK_SPEED),
			MCDI_DWORD(outbuf, GET_LINK_OUT_FLAGS),
			MCDI_DWORD(outbuf, GET_LINK_OUT_FCNTL));
	}

	return !efx_link_state_equal(&efx->link_state, &old_state);
}

static void efx_mcdi_phy_remove(struct efx_nic *efx)
{
	struct efx_mcdi_phy_data *phy_data = efx->phy_data;

	efx->phy_data = NULL;
	kfree(phy_data);
}

static void efx_mcdi_phy_get_settings(struct efx_nic *efx, struct ethtool_cmd *ecmd)
{
	struct efx_mcdi_phy_data *phy_cfg = efx->phy_data;
	u8 outbuf[MC_CMD_GET_LINK_OUT_LEN];
	int rc;

	ecmd->supported =
		mcdi_to_ethtool_cap(phy_cfg->media, phy_cfg->supported_cap);
	ecmd->advertising = efx->link_advertising;
	ecmd->speed = efx->link_state.speed;
	ecmd->duplex = efx->link_state.fd;
	ecmd->port = mcdi_to_ethtool_media(phy_cfg->media);
	ecmd->phy_address = phy_cfg->port;
	ecmd->transceiver = XCVR_INTERNAL;
	ecmd->autoneg = !!(efx->link_advertising & ADVERTISED_Autoneg);
	ecmd->mdio_support = (efx->mdio.mode_support &
			      (MDIO_SUPPORTS_C45 | MDIO_SUPPORTS_C22));

	BUILD_BUG_ON(MC_CMD_GET_LINK_IN_LEN != 0);
	rc = efx_mcdi_rpc(efx, MC_CMD_GET_LINK, NULL, 0,
			  outbuf, sizeof(outbuf), NULL);
	if (rc) {
		netif_err(efx, hw, efx->net_dev, "%s: failed rc=%d\n",
			  __func__, rc);
		return;
	}
	ecmd->lp_advertising =
		mcdi_to_ethtool_cap(phy_cfg->media,
				    MCDI_DWORD(outbuf, GET_LINK_OUT_LP_CAP));
}

static int efx_mcdi_phy_set_settings(struct efx_nic *efx, struct ethtool_cmd *ecmd)
{
	struct efx_mcdi_phy_data *phy_cfg = efx->phy_data;
	u32 caps;
	int rc;

	if (ecmd->autoneg) {
		caps = (ethtool_to_mcdi_cap(ecmd->advertising) |
			 1 << MC_CMD_PHY_CAP_AN_LBN);
	} else if (ecmd->duplex) {
		switch (ecmd->speed) {
		case 10:    caps = 1 << MC_CMD_PHY_CAP_10FDX_LBN;    break;
		case 100:   caps = 1 << MC_CMD_PHY_CAP_100FDX_LBN;   break;
		case 1000:  caps = 1 << MC_CMD_PHY_CAP_1000FDX_LBN;  break;
		case 10000: caps = 1 << MC_CMD_PHY_CAP_10000FDX_LBN; break;
		default:    return -EINVAL;
		}
	} else {
		switch (ecmd->speed) {
		case 10:    caps = 1 << MC_CMD_PHY_CAP_10HDX_LBN;    break;
		case 100:   caps = 1 << MC_CMD_PHY_CAP_100HDX_LBN;   break;
		case 1000:  caps = 1 << MC_CMD_PHY_CAP_1000HDX_LBN;  break;
		default:    return -EINVAL;
		}
	}

	rc = efx_mcdi_set_link(efx, caps, efx_get_mcdi_phy_flags(efx),
			       efx->loopback_mode, 0);
	if (rc)
		return rc;

	if (ecmd->autoneg) {
		efx_link_set_advertising(
			efx, ecmd->advertising | ADVERTISED_Autoneg);
		phy_cfg->forced_cap = 0;
	} else {
		efx_link_set_advertising(efx, 0);
		phy_cfg->forced_cap = caps;
	}
	return 0;
}

static int efx_mcdi_phy_test_alive(struct efx_nic *efx)
{
	u8 outbuf[MC_CMD_GET_PHY_STATE_OUT_LEN];
	size_t outlen;
	int rc;

	BUILD_BUG_ON(MC_CMD_GET_PHY_STATE_IN_LEN != 0);

	rc = efx_mcdi_rpc(efx, MC_CMD_GET_PHY_STATE, NULL, 0,
			  outbuf, sizeof(outbuf), &outlen);
	if (rc)
		return rc;

	if (outlen < MC_CMD_GET_PHY_STATE_OUT_LEN)
		return -EIO;
	if (MCDI_DWORD(outbuf, GET_PHY_STATE_STATE) != MC_CMD_PHY_STATE_OK)
		return -EINVAL;

	return 0;
}

static const char *const mcdi_sft9001_cable_diag_names[] = {
	"cable.pairA.length",
	"cable.pairB.length",
	"cable.pairC.length",
	"cable.pairD.length",
	"cable.pairA.status",
	"cable.pairB.status",
	"cable.pairC.status",
	"cable.pairD.status",
};

static int efx_mcdi_bist(struct efx_nic *efx, unsigned int bist_mode,
			 int *results)
{
	unsigned int retry, i, count = 0;
	size_t outlen;
	u32 status;
	u8 *buf, *ptr;
	int rc;

	buf = kzalloc(0x100, GFP_KERNEL);
	if (buf == NULL)
		return -ENOMEM;

	BUILD_BUG_ON(MC_CMD_START_BIST_OUT_LEN != 0);
	MCDI_SET_DWORD(buf, START_BIST_IN_TYPE, bist_mode);
	rc = efx_mcdi_rpc(efx, MC_CMD_START_BIST, buf, MC_CMD_START_BIST_IN_LEN,
			  NULL, 0, NULL);
	if (rc)
		goto out;

	/* Wait up to 10s for BIST to finish */
	for (retry = 0; retry < 100; ++retry) {
		BUILD_BUG_ON(MC_CMD_POLL_BIST_IN_LEN != 0);
		rc = efx_mcdi_rpc(efx, MC_CMD_POLL_BIST, NULL, 0,
				  buf, 0x100, &outlen);
		if (rc)
			goto out;

		status = MCDI_DWORD(buf, POLL_BIST_OUT_RESULT);
		if (status != MC_CMD_POLL_BIST_RUNNING)
			goto finished;

		msleep(100);
	}

	rc = -ETIMEDOUT;
	goto out;

finished:
	results[count++] = (status == MC_CMD_POLL_BIST_PASSED) ? 1 : -1;

	/* SFT9001 specific cable diagnostics output */
	if (efx->phy_type == PHY_TYPE_SFT9001B &&
	    (bist_mode == MC_CMD_PHY_BIST_CABLE_SHORT ||
	     bist_mode == MC_CMD_PHY_BIST_CABLE_LONG)) {
		ptr = MCDI_PTR(buf, POLL_BIST_OUT_SFT9001_CABLE_LENGTH_A);
		if (status == MC_CMD_POLL_BIST_PASSED &&
		    outlen >= MC_CMD_POLL_BIST_OUT_SFT9001_LEN) {
			for (i = 0; i < 8; i++) {
				results[count + i] =
					EFX_DWORD_FIELD(((efx_dword_t *)ptr)[i],
							EFX_DWORD_0);
			}
		}
		count += 8;
	}
	rc = count;

out:
	kfree(buf);

	return rc;
}

static int efx_mcdi_phy_run_tests(struct efx_nic *efx, int *results,
				  unsigned flags)
{
	struct efx_mcdi_phy_data *phy_cfg = efx->phy_data;
	u32 mode;
	int rc;

	if (phy_cfg->flags & (1 << MC_CMD_GET_PHY_CFG_BIST_LBN)) {
		rc = efx_mcdi_bist(efx, MC_CMD_PHY_BIST, results);
		if (rc < 0)
			return rc;

		results += rc;
	}

	/* If we support both LONG and SHORT, then run each in response to
	 * break or not. Otherwise, run the one we support */
	mode = 0;
	if (phy_cfg->flags & (1 << MC_CMD_GET_PHY_CFG_BIST_CABLE_SHORT_LBN)) {
		if ((flags & ETH_TEST_FL_OFFLINE) &&
		    (phy_cfg->flags &
		     (1 << MC_CMD_GET_PHY_CFG_BIST_CABLE_LONG_LBN)))
			mode = MC_CMD_PHY_BIST_CABLE_LONG;
		else
			mode = MC_CMD_PHY_BIST_CABLE_SHORT;
	} else if (phy_cfg->flags &
		   (1 << MC_CMD_GET_PHY_CFG_BIST_CABLE_LONG_LBN))
		mode = MC_CMD_PHY_BIST_CABLE_LONG;

	if (mode != 0) {
		rc = efx_mcdi_bist(efx, mode, results);
		if (rc < 0)
			return rc;
		results += rc;
	}

	return 0;
}

static const char *efx_mcdi_phy_test_name(struct efx_nic *efx,
					  unsigned int index)
{
	struct efx_mcdi_phy_data *phy_cfg = efx->phy_data;

	if (phy_cfg->flags & (1 << MC_CMD_GET_PHY_CFG_BIST_LBN)) {
		if (index == 0)
			return "bist";
		--index;
	}

	if (phy_cfg->flags & ((1 << MC_CMD_GET_PHY_CFG_BIST_CABLE_SHORT_LBN) |
			      (1 << MC_CMD_GET_PHY_CFG_BIST_CABLE_LONG_LBN))) {
		if (index == 0)
			return "cable";
		--index;

		if (efx->phy_type == PHY_TYPE_SFT9001B) {
			if (index < ARRAY_SIZE(mcdi_sft9001_cable_diag_names))
				return mcdi_sft9001_cable_diag_names[index];
			index -= ARRAY_SIZE(mcdi_sft9001_cable_diag_names);
		}
	}

	return NULL;
}

struct efx_phy_operations efx_mcdi_phy_ops = {
	.probe		= efx_mcdi_phy_probe,
	.init 	 	= efx_port_dummy_op_int,
	.reconfigure	= efx_mcdi_phy_reconfigure,
	.poll		= efx_mcdi_phy_poll,
	.fini		= efx_port_dummy_op_void,
	.remove		= efx_mcdi_phy_remove,
	.get_settings	= efx_mcdi_phy_get_settings,
	.set_settings	= efx_mcdi_phy_set_settings,
	.test_alive	= efx_mcdi_phy_test_alive,
	.run_tests	= efx_mcdi_phy_run_tests,
	.test_name	= efx_mcdi_phy_test_name,
};<|MERGE_RESOLUTION|>--- conflicted
+++ resolved
@@ -16,10 +16,6 @@
 #include "phy.h"
 #include "mcdi.h"
 #include "mcdi_pcol.h"
-<<<<<<< HEAD
-#include "mdio_10g.h"
-=======
->>>>>>> 3cbea436
 #include "nic.h"
 #include "selftest.h"
 
