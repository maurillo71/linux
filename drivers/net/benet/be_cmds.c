/*
 * Copyright (C) 2005 - 2010 ServerEngines
 * All rights reserved.
 *
 * This program is free software; you can redistribute it and/or
 * modify it under the terms of the GNU General Public License version 2
 * as published by the Free Software Foundation.  The full GNU General
 * Public License is included in this distribution in the file called COPYING.
 *
 * Contact Information:
 * linux-drivers@serverengines.com
 *
 * ServerEngines
 * 209 N. Fair Oaks Ave
 * Sunnyvale, CA 94085
 */

#include "be.h"
#include "be_cmds.h"

static void be_mcc_notify(struct be_adapter *adapter)
{
	struct be_queue_info *mccq = &adapter->mcc_obj.q;
	u32 val = 0;

	val |= mccq->id & DB_MCCQ_RING_ID_MASK;
	val |= 1 << DB_MCCQ_NUM_POSTED_SHIFT;

	wmb();
	iowrite32(val, adapter->db + DB_MCCQ_OFFSET);
}

/* To check if valid bit is set, check the entire word as we don't know
 * the endianness of the data (old entry is host endian while a new entry is
 * little endian) */
static inline bool be_mcc_compl_is_new(struct be_mcc_compl *compl)
{
	if (compl->flags != 0) {
		compl->flags = le32_to_cpu(compl->flags);
		BUG_ON((compl->flags & CQE_FLAGS_VALID_MASK) == 0);
		return true;
	} else {
		return false;
	}
}

/* Need to reset the entire word that houses the valid bit */
static inline void be_mcc_compl_use(struct be_mcc_compl *compl)
{
	compl->flags = 0;
}

static int be_mcc_compl_process(struct be_adapter *adapter,
	struct be_mcc_compl *compl)
{
	u16 compl_status, extd_status;

	/* Just swap the status to host endian; mcc tag is opaquely copied
	 * from mcc_wrb */
	be_dws_le_to_cpu(compl, 4);

	compl_status = (compl->status >> CQE_STATUS_COMPL_SHIFT) &
				CQE_STATUS_COMPL_MASK;

	if ((compl->tag0 == OPCODE_COMMON_WRITE_FLASHROM) &&
		(compl->tag1 == CMD_SUBSYSTEM_COMMON)) {
		adapter->flash_status = compl_status;
		complete(&adapter->flash_compl);
	}

	if (compl_status == MCC_STATUS_SUCCESS) {
		if (compl->tag0 == OPCODE_ETH_GET_STATISTICS) {
			struct be_cmd_resp_get_stats *resp =
						adapter->stats_cmd.va;
			be_dws_le_to_cpu(&resp->hw_stats,
						sizeof(resp->hw_stats));
			netdev_stats_update(adapter);
			adapter->stats_ioctl_sent = false;
		}
	} else if ((compl_status != MCC_STATUS_NOT_SUPPORTED) &&
		   (compl->tag0 != OPCODE_COMMON_NTWK_MAC_QUERY)) {
		extd_status = (compl->status >> CQE_STATUS_EXTD_SHIFT) &
				CQE_STATUS_EXTD_MASK;
		dev_warn(&adapter->pdev->dev,
		"Error in cmd completion - opcode %d, compl %d, extd %d\n",
			compl->tag0, compl_status, extd_status);
	}
	return compl_status;
}

/* Link state evt is a string of bytes; no need for endian swapping */
static void be_async_link_state_process(struct be_adapter *adapter,
		struct be_async_event_link_state *evt)
{
	be_link_status_update(adapter,
		evt->port_link_status == ASYNC_EVENT_LINK_UP);
}

/* Grp5 CoS Priority evt */
static void be_async_grp5_cos_priority_process(struct be_adapter *adapter,
		struct be_async_event_grp5_cos_priority *evt)
{
	if (evt->valid) {
		adapter->vlan_prio_bmap = evt->available_priority_bmap;
		adapter->recommended_prio =
			evt->reco_default_priority << VLAN_PRIO_SHIFT;
	}
}

/* Grp5 QOS Speed evt */
static void be_async_grp5_qos_speed_process(struct be_adapter *adapter,
		struct be_async_event_grp5_qos_link_speed *evt)
{
	if (evt->physical_port == adapter->port_num) {
		/* qos_link_speed is in units of 10 Mbps */
		adapter->link_speed = evt->qos_link_speed * 10;
	}
}

static void be_async_grp5_evt_process(struct be_adapter *adapter,
		u32 trailer, struct be_mcc_compl *evt)
{
	u8 event_type = 0;

	event_type = (trailer >> ASYNC_TRAILER_EVENT_TYPE_SHIFT) &
		ASYNC_TRAILER_EVENT_TYPE_MASK;

	switch (event_type) {
	case ASYNC_EVENT_COS_PRIORITY:
		be_async_grp5_cos_priority_process(adapter,
		(struct be_async_event_grp5_cos_priority *)evt);
	break;
	case ASYNC_EVENT_QOS_SPEED:
		be_async_grp5_qos_speed_process(adapter,
		(struct be_async_event_grp5_qos_link_speed *)evt);
	break;
	default:
		dev_warn(&adapter->pdev->dev, "Unknown grp5 event!\n");
		break;
	}
}

static inline bool is_link_state_evt(u32 trailer)
{
	return ((trailer >> ASYNC_TRAILER_EVENT_CODE_SHIFT) &
		ASYNC_TRAILER_EVENT_CODE_MASK) ==
				ASYNC_EVENT_CODE_LINK_STATE;
}

static inline bool is_grp5_evt(u32 trailer)
{
	return (((trailer >> ASYNC_TRAILER_EVENT_CODE_SHIFT) &
		ASYNC_TRAILER_EVENT_CODE_MASK) ==
				ASYNC_EVENT_CODE_GRP_5);
}

static struct be_mcc_compl *be_mcc_compl_get(struct be_adapter *adapter)
{
	struct be_queue_info *mcc_cq = &adapter->mcc_obj.cq;
	struct be_mcc_compl *compl = queue_tail_node(mcc_cq);

	if (be_mcc_compl_is_new(compl)) {
		queue_tail_inc(mcc_cq);
		return compl;
	}
	return NULL;
}

void be_async_mcc_enable(struct be_adapter *adapter)
{
	spin_lock_bh(&adapter->mcc_cq_lock);

	be_cq_notify(adapter, adapter->mcc_obj.cq.id, true, 0);
	adapter->mcc_obj.rearm_cq = true;

	spin_unlock_bh(&adapter->mcc_cq_lock);
}

void be_async_mcc_disable(struct be_adapter *adapter)
{
	adapter->mcc_obj.rearm_cq = false;
}

int be_process_mcc(struct be_adapter *adapter, int *status)
{
	struct be_mcc_compl *compl;
	int num = 0;
	struct be_mcc_obj *mcc_obj = &adapter->mcc_obj;

	spin_lock_bh(&adapter->mcc_cq_lock);
	while ((compl = be_mcc_compl_get(adapter))) {
		if (compl->flags & CQE_FLAGS_ASYNC_MASK) {
			/* Interpret flags as an async trailer */
			if (is_link_state_evt(compl->flags))
				be_async_link_state_process(adapter,
				(struct be_async_event_link_state *) compl);
			else if (is_grp5_evt(compl->flags))
				be_async_grp5_evt_process(adapter,
				compl->flags, compl);
		} else if (compl->flags & CQE_FLAGS_COMPLETED_MASK) {
				*status = be_mcc_compl_process(adapter, compl);
				atomic_dec(&mcc_obj->q.used);
		}
		be_mcc_compl_use(compl);
		num++;
	}

	spin_unlock_bh(&adapter->mcc_cq_lock);
	return num;
}

/* Wait till no more pending mcc requests are present */
static int be_mcc_wait_compl(struct be_adapter *adapter)
{
#define mcc_timeout		120000 /* 12s timeout */
	int i, num, status = 0;
	struct be_mcc_obj *mcc_obj = &adapter->mcc_obj;

	for (i = 0; i < mcc_timeout; i++) {
		num = be_process_mcc(adapter, &status);
		if (num)
			be_cq_notify(adapter, mcc_obj->cq.id,
				mcc_obj->rearm_cq, num);

		if (atomic_read(&mcc_obj->q.used) == 0)
			break;
		udelay(100);
	}
	if (i == mcc_timeout) {
		dev_err(&adapter->pdev->dev, "mccq poll timed out\n");
		return -1;
	}
	return status;
}

/* Notify MCC requests and wait for completion */
static int be_mcc_notify_wait(struct be_adapter *adapter)
{
	be_mcc_notify(adapter);
	return be_mcc_wait_compl(adapter);
}

static int be_mbox_db_ready_wait(struct be_adapter *adapter, void __iomem *db)
{
	int msecs = 0;
	u32 ready;

	do {
		ready = ioread32(db);
		if (ready == 0xffffffff) {
			dev_err(&adapter->pdev->dev,
				"pci slot disconnected\n");
			return -1;
		}

		ready &= MPU_MAILBOX_DB_RDY_MASK;
		if (ready)
			break;

		if (msecs > 4000) {
			dev_err(&adapter->pdev->dev, "mbox poll timed out\n");
			be_detect_dump_ue(adapter);
			return -1;
		}

		set_current_state(TASK_INTERRUPTIBLE);
		schedule_timeout(msecs_to_jiffies(1));
		msecs++;
	} while (true);

	return 0;
}

/*
 * Insert the mailbox address into the doorbell in two steps
 * Polls on the mbox doorbell till a command completion (or a timeout) occurs
 */
static int be_mbox_notify_wait(struct be_adapter *adapter)
{
	int status;
	u32 val = 0;
	void __iomem *db = adapter->db + MPU_MAILBOX_DB_OFFSET;
	struct be_dma_mem *mbox_mem = &adapter->mbox_mem;
	struct be_mcc_mailbox *mbox = mbox_mem->va;
	struct be_mcc_compl *compl = &mbox->compl;

	/* wait for ready to be set */
	status = be_mbox_db_ready_wait(adapter, db);
	if (status != 0)
		return status;

	val |= MPU_MAILBOX_DB_HI_MASK;
	/* at bits 2 - 31 place mbox dma addr msb bits 34 - 63 */
	val |= (upper_32_bits(mbox_mem->dma) >> 2) << 2;
	iowrite32(val, db);

	/* wait for ready to be set */
	status = be_mbox_db_ready_wait(adapter, db);
	if (status != 0)
		return status;

	val = 0;
	/* at bits 2 - 31 place mbox dma addr lsb bits 4 - 33 */
	val |= (u32)(mbox_mem->dma >> 4) << 2;
	iowrite32(val, db);

	status = be_mbox_db_ready_wait(adapter, db);
	if (status != 0)
		return status;

	/* A cq entry has been made now */
	if (be_mcc_compl_is_new(compl)) {
		status = be_mcc_compl_process(adapter, &mbox->compl);
		be_mcc_compl_use(compl);
		if (status)
			return status;
	} else {
		dev_err(&adapter->pdev->dev, "invalid mailbox completion\n");
		return -1;
	}
	return 0;
}

static int be_POST_stage_get(struct be_adapter *adapter, u16 *stage)
{
	u32 sem;

	if (lancer_chip(adapter))
		sem  = ioread32(adapter->db + MPU_EP_SEMAPHORE_IF_TYPE2_OFFSET);
	else
		sem  = ioread32(adapter->csr + MPU_EP_SEMAPHORE_OFFSET);

	*stage = sem & EP_SEMAPHORE_POST_STAGE_MASK;
	if ((sem >> EP_SEMAPHORE_POST_ERR_SHIFT) & EP_SEMAPHORE_POST_ERR_MASK)
		return -1;
	else
		return 0;
}

int be_cmd_POST(struct be_adapter *adapter)
{
	u16 stage;
	int status, timeout = 0;

	do {
		status = be_POST_stage_get(adapter, &stage);
		if (status) {
			dev_err(&adapter->pdev->dev, "POST error; stage=0x%x\n",
				stage);
			return -1;
		} else if (stage != POST_STAGE_ARMFW_RDY) {
			set_current_state(TASK_INTERRUPTIBLE);
			schedule_timeout(2 * HZ);
			timeout += 2;
		} else {
			return 0;
		}
	} while (timeout < 40);

	dev_err(&adapter->pdev->dev, "POST timeout; stage=0x%x\n", stage);
	return -1;
}

static inline void *embedded_payload(struct be_mcc_wrb *wrb)
{
	return wrb->payload.embedded_payload;
}

static inline struct be_sge *nonembedded_sgl(struct be_mcc_wrb *wrb)
{
	return &wrb->payload.sgl[0];
}

/* Don't touch the hdr after it's prepared */
static void be_wrb_hdr_prepare(struct be_mcc_wrb *wrb, int payload_len,
				bool embedded, u8 sge_cnt, u32 opcode)
{
	if (embedded)
		wrb->embedded |= MCC_WRB_EMBEDDED_MASK;
	else
		wrb->embedded |= (sge_cnt & MCC_WRB_SGE_CNT_MASK) <<
				MCC_WRB_SGE_CNT_SHIFT;
	wrb->payload_length = payload_len;
	wrb->tag0 = opcode;
	be_dws_cpu_to_le(wrb, 8);
}

/* Don't touch the hdr after it's prepared */
static void be_cmd_hdr_prepare(struct be_cmd_req_hdr *req_hdr,
				u8 subsystem, u8 opcode, int cmd_len)
{
	req_hdr->opcode = opcode;
	req_hdr->subsystem = subsystem;
	req_hdr->request_length = cpu_to_le32(cmd_len - sizeof(*req_hdr));
	req_hdr->version = 0;
}

static void be_cmd_page_addrs_prepare(struct phys_addr *pages, u32 max_pages,
			struct be_dma_mem *mem)
{
	int i, buf_pages = min(PAGES_4K_SPANNED(mem->va, mem->size), max_pages);
	u64 dma = (u64)mem->dma;

	for (i = 0; i < buf_pages; i++) {
		pages[i].lo = cpu_to_le32(dma & 0xFFFFFFFF);
		pages[i].hi = cpu_to_le32(upper_32_bits(dma));
		dma += PAGE_SIZE_4K;
	}
}

/* Converts interrupt delay in microseconds to multiplier value */
static u32 eq_delay_to_mult(u32 usec_delay)
{
#define MAX_INTR_RATE			651042
	const u32 round = 10;
	u32 multiplier;

	if (usec_delay == 0)
		multiplier = 0;
	else {
		u32 interrupt_rate = 1000000 / usec_delay;
		/* Max delay, corresponding to the lowest interrupt rate */
		if (interrupt_rate == 0)
			multiplier = 1023;
		else {
			multiplier = (MAX_INTR_RATE - interrupt_rate) * round;
			multiplier /= interrupt_rate;
			/* Round the multiplier to the closest value.*/
			multiplier = (multiplier + round/2) / round;
			multiplier = min(multiplier, (u32)1023);
		}
	}
	return multiplier;
}

static inline struct be_mcc_wrb *wrb_from_mbox(struct be_adapter *adapter)
{
	struct be_dma_mem *mbox_mem = &adapter->mbox_mem;
	struct be_mcc_wrb *wrb
		= &((struct be_mcc_mailbox *)(mbox_mem->va))->wrb;
	memset(wrb, 0, sizeof(*wrb));
	return wrb;
}

static struct be_mcc_wrb *wrb_from_mccq(struct be_adapter *adapter)
{
	struct be_queue_info *mccq = &adapter->mcc_obj.q;
	struct be_mcc_wrb *wrb;

	if (atomic_read(&mccq->used) >= mccq->len) {
		dev_err(&adapter->pdev->dev, "Out of MCCQ wrbs\n");
		return NULL;
	}

	wrb = queue_head_node(mccq);
	queue_head_inc(mccq);
	atomic_inc(&mccq->used);
	memset(wrb, 0, sizeof(*wrb));
	return wrb;
}

/* Tell fw we're about to start firing cmds by writing a
 * special pattern across the wrb hdr; uses mbox
 */
int be_cmd_fw_init(struct be_adapter *adapter)
{
	u8 *wrb;
	int status;

	if (mutex_lock_interruptible(&adapter->mbox_lock))
		return -1;

	wrb = (u8 *)wrb_from_mbox(adapter);
	*wrb++ = 0xFF;
	*wrb++ = 0x12;
	*wrb++ = 0x34;
	*wrb++ = 0xFF;
	*wrb++ = 0xFF;
	*wrb++ = 0x56;
	*wrb++ = 0x78;
	*wrb = 0xFF;

	status = be_mbox_notify_wait(adapter);

	mutex_unlock(&adapter->mbox_lock);
	return status;
}

/* Tell fw we're done with firing cmds by writing a
 * special pattern across the wrb hdr; uses mbox
 */
int be_cmd_fw_clean(struct be_adapter *adapter)
{
	u8 *wrb;
	int status;

	if (adapter->eeh_err)
		return -EIO;

<<<<<<< HEAD
	spin_lock(&adapter->mbox_lock);
=======
	if (mutex_lock_interruptible(&adapter->mbox_lock))
		return -1;
>>>>>>> 3cbea436

	wrb = (u8 *)wrb_from_mbox(adapter);
	*wrb++ = 0xFF;
	*wrb++ = 0xAA;
	*wrb++ = 0xBB;
	*wrb++ = 0xFF;
	*wrb++ = 0xFF;
	*wrb++ = 0xCC;
	*wrb++ = 0xDD;
	*wrb = 0xFF;

	status = be_mbox_notify_wait(adapter);

	mutex_unlock(&adapter->mbox_lock);
	return status;
}
int be_cmd_eq_create(struct be_adapter *adapter,
		struct be_queue_info *eq, int eq_delay)
{
	struct be_mcc_wrb *wrb;
	struct be_cmd_req_eq_create *req;
	struct be_dma_mem *q_mem = &eq->dma_mem;
	int status;

	if (mutex_lock_interruptible(&adapter->mbox_lock))
		return -1;

	wrb = wrb_from_mbox(adapter);
	req = embedded_payload(wrb);

	be_wrb_hdr_prepare(wrb, sizeof(*req), true, 0, OPCODE_COMMON_EQ_CREATE);

	be_cmd_hdr_prepare(&req->hdr, CMD_SUBSYSTEM_COMMON,
		OPCODE_COMMON_EQ_CREATE, sizeof(*req));

	req->num_pages =  cpu_to_le16(PAGES_4K_SPANNED(q_mem->va, q_mem->size));

	AMAP_SET_BITS(struct amap_eq_context, valid, req->context, 1);
	/* 4byte eqe*/
	AMAP_SET_BITS(struct amap_eq_context, size, req->context, 0);
	AMAP_SET_BITS(struct amap_eq_context, count, req->context,
			__ilog2_u32(eq->len/256));
	AMAP_SET_BITS(struct amap_eq_context, delaymult, req->context,
			eq_delay_to_mult(eq_delay));
	be_dws_cpu_to_le(req->context, sizeof(req->context));

	be_cmd_page_addrs_prepare(req->pages, ARRAY_SIZE(req->pages), q_mem);

	status = be_mbox_notify_wait(adapter);
	if (!status) {
		struct be_cmd_resp_eq_create *resp = embedded_payload(wrb);
		eq->id = le16_to_cpu(resp->eq_id);
		eq->created = true;
	}

	mutex_unlock(&adapter->mbox_lock);
	return status;
}

/* Uses mbox */
int be_cmd_mac_addr_query(struct be_adapter *adapter, u8 *mac_addr,
			u8 type, bool permanent, u32 if_handle)
{
	struct be_mcc_wrb *wrb;
	struct be_cmd_req_mac_query *req;
	int status;

	if (mutex_lock_interruptible(&adapter->mbox_lock))
		return -1;

	wrb = wrb_from_mbox(adapter);
	req = embedded_payload(wrb);

	be_wrb_hdr_prepare(wrb, sizeof(*req), true, 0,
			OPCODE_COMMON_NTWK_MAC_QUERY);

	be_cmd_hdr_prepare(&req->hdr, CMD_SUBSYSTEM_COMMON,
		OPCODE_COMMON_NTWK_MAC_QUERY, sizeof(*req));

	req->type = type;
	if (permanent) {
		req->permanent = 1;
	} else {
		req->if_id = cpu_to_le16((u16) if_handle);
		req->permanent = 0;
	}

	status = be_mbox_notify_wait(adapter);
	if (!status) {
		struct be_cmd_resp_mac_query *resp = embedded_payload(wrb);
		memcpy(mac_addr, resp->mac.addr, ETH_ALEN);
	}

	mutex_unlock(&adapter->mbox_lock);
	return status;
}

/* Uses synchronous MCCQ */
int be_cmd_pmac_add(struct be_adapter *adapter, u8 *mac_addr,
		u32 if_id, u32 *pmac_id)
{
	struct be_mcc_wrb *wrb;
	struct be_cmd_req_pmac_add *req;
	int status;

	spin_lock_bh(&adapter->mcc_lock);

	wrb = wrb_from_mccq(adapter);
	if (!wrb) {
		status = -EBUSY;
		goto err;
	}
	req = embedded_payload(wrb);

	be_wrb_hdr_prepare(wrb, sizeof(*req), true, 0,
			OPCODE_COMMON_NTWK_PMAC_ADD);

	be_cmd_hdr_prepare(&req->hdr, CMD_SUBSYSTEM_COMMON,
		OPCODE_COMMON_NTWK_PMAC_ADD, sizeof(*req));

	req->if_id = cpu_to_le32(if_id);
	memcpy(req->mac_address, mac_addr, ETH_ALEN);

	status = be_mcc_notify_wait(adapter);
	if (!status) {
		struct be_cmd_resp_pmac_add *resp = embedded_payload(wrb);
		*pmac_id = le32_to_cpu(resp->pmac_id);
	}

err:
	spin_unlock_bh(&adapter->mcc_lock);
	return status;
}

/* Uses synchronous MCCQ */
int be_cmd_pmac_del(struct be_adapter *adapter, u32 if_id, u32 pmac_id)
{
	struct be_mcc_wrb *wrb;
	struct be_cmd_req_pmac_del *req;
	int status;

	spin_lock_bh(&adapter->mcc_lock);

	wrb = wrb_from_mccq(adapter);
	if (!wrb) {
		status = -EBUSY;
		goto err;
	}
	req = embedded_payload(wrb);

	be_wrb_hdr_prepare(wrb, sizeof(*req), true, 0,
			OPCODE_COMMON_NTWK_PMAC_DEL);

	be_cmd_hdr_prepare(&req->hdr, CMD_SUBSYSTEM_COMMON,
		OPCODE_COMMON_NTWK_PMAC_DEL, sizeof(*req));

	req->if_id = cpu_to_le32(if_id);
	req->pmac_id = cpu_to_le32(pmac_id);

	status = be_mcc_notify_wait(adapter);

err:
	spin_unlock_bh(&adapter->mcc_lock);
	return status;
}

/* Uses Mbox */
int be_cmd_cq_create(struct be_adapter *adapter,
		struct be_queue_info *cq, struct be_queue_info *eq,
		bool sol_evts, bool no_delay, int coalesce_wm)
{
	struct be_mcc_wrb *wrb;
	struct be_cmd_req_cq_create *req;
	struct be_dma_mem *q_mem = &cq->dma_mem;
	void *ctxt;
	int status;

	if (mutex_lock_interruptible(&adapter->mbox_lock))
		return -1;

	wrb = wrb_from_mbox(adapter);
	req = embedded_payload(wrb);
	ctxt = &req->context;

	be_wrb_hdr_prepare(wrb, sizeof(*req), true, 0,
			OPCODE_COMMON_CQ_CREATE);

	be_cmd_hdr_prepare(&req->hdr, CMD_SUBSYSTEM_COMMON,
		OPCODE_COMMON_CQ_CREATE, sizeof(*req));

	req->num_pages =  cpu_to_le16(PAGES_4K_SPANNED(q_mem->va, q_mem->size));
	if (lancer_chip(adapter)) {
		req->hdr.version = 1;
		req->page_size = 1; /* 1 for 4K */
		AMAP_SET_BITS(struct amap_cq_context_lancer, coalescwm, ctxt,
								coalesce_wm);
		AMAP_SET_BITS(struct amap_cq_context_lancer, nodelay, ctxt,
								no_delay);
		AMAP_SET_BITS(struct amap_cq_context_lancer, count, ctxt,
						__ilog2_u32(cq->len/256));
		AMAP_SET_BITS(struct amap_cq_context_lancer, valid, ctxt, 1);
		AMAP_SET_BITS(struct amap_cq_context_lancer, eventable,
								ctxt, 1);
		AMAP_SET_BITS(struct amap_cq_context_lancer, eqid,
								ctxt, eq->id);
		AMAP_SET_BITS(struct amap_cq_context_lancer, armed, ctxt, 1);
	} else {
		AMAP_SET_BITS(struct amap_cq_context_be, coalescwm, ctxt,
								coalesce_wm);
		AMAP_SET_BITS(struct amap_cq_context_be, nodelay,
								ctxt, no_delay);
		AMAP_SET_BITS(struct amap_cq_context_be, count, ctxt,
						__ilog2_u32(cq->len/256));
		AMAP_SET_BITS(struct amap_cq_context_be, valid, ctxt, 1);
		AMAP_SET_BITS(struct amap_cq_context_be, solevent,
								ctxt, sol_evts);
		AMAP_SET_BITS(struct amap_cq_context_be, eventable, ctxt, 1);
		AMAP_SET_BITS(struct amap_cq_context_be, eqid, ctxt, eq->id);
		AMAP_SET_BITS(struct amap_cq_context_be, armed, ctxt, 1);
	}

<<<<<<< HEAD
	AMAP_SET_BITS(struct amap_cq_context, coalescwm, ctxt, coalesce_wm);
	AMAP_SET_BITS(struct amap_cq_context, nodelay, ctxt, no_delay);
	AMAP_SET_BITS(struct amap_cq_context, count, ctxt,
			__ilog2_u32(cq->len/256));
	AMAP_SET_BITS(struct amap_cq_context, valid, ctxt, 1);
	AMAP_SET_BITS(struct amap_cq_context, solevent, ctxt, sol_evts);
	AMAP_SET_BITS(struct amap_cq_context, eventable, ctxt, 1);
	AMAP_SET_BITS(struct amap_cq_context, eqid, ctxt, eq->id);
	AMAP_SET_BITS(struct amap_cq_context, armed, ctxt, 1);
=======
>>>>>>> 3cbea436
	be_dws_cpu_to_le(ctxt, sizeof(req->context));

	be_cmd_page_addrs_prepare(req->pages, ARRAY_SIZE(req->pages), q_mem);

	status = be_mbox_notify_wait(adapter);
	if (!status) {
		struct be_cmd_resp_cq_create *resp = embedded_payload(wrb);
		cq->id = le16_to_cpu(resp->cq_id);
		cq->created = true;
	}

	mutex_unlock(&adapter->mbox_lock);

	return status;
}

static u32 be_encoded_q_len(int q_len)
{
	u32 len_encoded = fls(q_len); /* log2(len) + 1 */
	if (len_encoded == 16)
		len_encoded = 0;
	return len_encoded;
}

int be_cmd_mccq_create(struct be_adapter *adapter,
			struct be_queue_info *mccq,
			struct be_queue_info *cq)
{
	struct be_mcc_wrb *wrb;
	struct be_cmd_req_mcc_create *req;
	struct be_dma_mem *q_mem = &mccq->dma_mem;
	void *ctxt;
	int status;

	if (mutex_lock_interruptible(&adapter->mbox_lock))
		return -1;

	wrb = wrb_from_mbox(adapter);
	req = embedded_payload(wrb);
	ctxt = &req->context;

	be_wrb_hdr_prepare(wrb, sizeof(*req), true, 0,
			OPCODE_COMMON_MCC_CREATE_EXT);

	be_cmd_hdr_prepare(&req->hdr, CMD_SUBSYSTEM_COMMON,
			OPCODE_COMMON_MCC_CREATE_EXT, sizeof(*req));

	req->num_pages = cpu_to_le16(PAGES_4K_SPANNED(q_mem->va, q_mem->size));
<<<<<<< HEAD

	AMAP_SET_BITS(struct amap_mcc_context, valid, ctxt, 1);
	AMAP_SET_BITS(struct amap_mcc_context, ring_size, ctxt,
		be_encoded_q_len(mccq->len));
	AMAP_SET_BITS(struct amap_mcc_context, cq_id, ctxt, cq->id);
	/* Subscribe to Link State and Group 5 Events(bits 1 and 5 set) */
	req->async_event_bitmap[0] |= 0x00000022;
=======
	if (lancer_chip(adapter)) {
		req->hdr.version = 1;
		req->cq_id = cpu_to_le16(cq->id);

		AMAP_SET_BITS(struct amap_mcc_context_lancer, ring_size, ctxt,
						be_encoded_q_len(mccq->len));
		AMAP_SET_BITS(struct amap_mcc_context_lancer, valid, ctxt, 1);
		AMAP_SET_BITS(struct amap_mcc_context_lancer, async_cq_id,
								ctxt, cq->id);
		AMAP_SET_BITS(struct amap_mcc_context_lancer, async_cq_valid,
								 ctxt, 1);

	} else {
		AMAP_SET_BITS(struct amap_mcc_context_be, valid, ctxt, 1);
		AMAP_SET_BITS(struct amap_mcc_context_be, ring_size, ctxt,
						be_encoded_q_len(mccq->len));
		AMAP_SET_BITS(struct amap_mcc_context_be, cq_id, ctxt, cq->id);
	}

	/* Subscribe to Link State and Group 5 Events(bits 1 and 5 set) */
	req->async_event_bitmap[0] = cpu_to_le32(0x00000022);
>>>>>>> 3cbea436
	be_dws_cpu_to_le(ctxt, sizeof(req->context));

	be_cmd_page_addrs_prepare(req->pages, ARRAY_SIZE(req->pages), q_mem);

	status = be_mbox_notify_wait(adapter);
	if (!status) {
		struct be_cmd_resp_mcc_create *resp = embedded_payload(wrb);
		mccq->id = le16_to_cpu(resp->id);
		mccq->created = true;
	}
	mutex_unlock(&adapter->mbox_lock);

	return status;
}

int be_cmd_txq_create(struct be_adapter *adapter,
			struct be_queue_info *txq,
			struct be_queue_info *cq)
{
	struct be_mcc_wrb *wrb;
	struct be_cmd_req_eth_tx_create *req;
	struct be_dma_mem *q_mem = &txq->dma_mem;
	void *ctxt;
	int status;

	if (mutex_lock_interruptible(&adapter->mbox_lock))
		return -1;

	wrb = wrb_from_mbox(adapter);
	req = embedded_payload(wrb);
	ctxt = &req->context;

	be_wrb_hdr_prepare(wrb, sizeof(*req), true, 0,
			OPCODE_ETH_TX_CREATE);

	be_cmd_hdr_prepare(&req->hdr, CMD_SUBSYSTEM_ETH, OPCODE_ETH_TX_CREATE,
		sizeof(*req));

	req->num_pages = PAGES_4K_SPANNED(q_mem->va, q_mem->size);
	req->ulp_num = BE_ULP1_NUM;
	req->type = BE_ETH_TX_RING_TYPE_STANDARD;

	AMAP_SET_BITS(struct amap_tx_context, tx_ring_size, ctxt,
		be_encoded_q_len(txq->len));
	AMAP_SET_BITS(struct amap_tx_context, ctx_valid, ctxt, 1);
	AMAP_SET_BITS(struct amap_tx_context, cq_id_send, ctxt, cq->id);

	be_dws_cpu_to_le(ctxt, sizeof(req->context));

	be_cmd_page_addrs_prepare(req->pages, ARRAY_SIZE(req->pages), q_mem);

	status = be_mbox_notify_wait(adapter);
	if (!status) {
		struct be_cmd_resp_eth_tx_create *resp = embedded_payload(wrb);
		txq->id = le16_to_cpu(resp->cid);
		txq->created = true;
	}

	mutex_unlock(&adapter->mbox_lock);

	return status;
}

/* Uses mbox */
int be_cmd_rxq_create(struct be_adapter *adapter,
		struct be_queue_info *rxq, u16 cq_id, u16 frag_size,
		u16 max_frame_size, u32 if_id, u32 rss, u8 *rss_id)
{
	struct be_mcc_wrb *wrb;
	struct be_cmd_req_eth_rx_create *req;
	struct be_dma_mem *q_mem = &rxq->dma_mem;
	int status;

	if (mutex_lock_interruptible(&adapter->mbox_lock))
		return -1;

	wrb = wrb_from_mbox(adapter);
	req = embedded_payload(wrb);

	be_wrb_hdr_prepare(wrb, sizeof(*req), true, 0,
			OPCODE_ETH_RX_CREATE);

	be_cmd_hdr_prepare(&req->hdr, CMD_SUBSYSTEM_ETH, OPCODE_ETH_RX_CREATE,
		sizeof(*req));

	req->cq_id = cpu_to_le16(cq_id);
	req->frag_size = fls(frag_size) - 1;
	req->num_pages = 2;
	be_cmd_page_addrs_prepare(req->pages, ARRAY_SIZE(req->pages), q_mem);
	req->interface_id = cpu_to_le32(if_id);
	req->max_frame_size = cpu_to_le16(max_frame_size);
	req->rss_queue = cpu_to_le32(rss);

	status = be_mbox_notify_wait(adapter);
	if (!status) {
		struct be_cmd_resp_eth_rx_create *resp = embedded_payload(wrb);
		rxq->id = le16_to_cpu(resp->id);
		rxq->created = true;
		*rss_id = resp->rss_id;
	}

	mutex_unlock(&adapter->mbox_lock);

	return status;
}

/* Generic destroyer function for all types of queues
 * Uses Mbox
 */
int be_cmd_q_destroy(struct be_adapter *adapter, struct be_queue_info *q,
		int queue_type)
{
	struct be_mcc_wrb *wrb;
	struct be_cmd_req_q_destroy *req;
	u8 subsys = 0, opcode = 0;
	int status;

	if (adapter->eeh_err)
		return -EIO;

<<<<<<< HEAD
	spin_lock(&adapter->mbox_lock);
=======
	if (mutex_lock_interruptible(&adapter->mbox_lock))
		return -1;
>>>>>>> 3cbea436

	wrb = wrb_from_mbox(adapter);
	req = embedded_payload(wrb);

	switch (queue_type) {
	case QTYPE_EQ:
		subsys = CMD_SUBSYSTEM_COMMON;
		opcode = OPCODE_COMMON_EQ_DESTROY;
		break;
	case QTYPE_CQ:
		subsys = CMD_SUBSYSTEM_COMMON;
		opcode = OPCODE_COMMON_CQ_DESTROY;
		break;
	case QTYPE_TXQ:
		subsys = CMD_SUBSYSTEM_ETH;
		opcode = OPCODE_ETH_TX_DESTROY;
		break;
	case QTYPE_RXQ:
		subsys = CMD_SUBSYSTEM_ETH;
		opcode = OPCODE_ETH_RX_DESTROY;
		break;
	case QTYPE_MCCQ:
		subsys = CMD_SUBSYSTEM_COMMON;
		opcode = OPCODE_COMMON_MCC_DESTROY;
		break;
	default:
		BUG();
	}

	be_wrb_hdr_prepare(wrb, sizeof(*req), true, 0, opcode);

	be_cmd_hdr_prepare(&req->hdr, subsys, opcode, sizeof(*req));
	req->id = cpu_to_le16(q->id);

	status = be_mbox_notify_wait(adapter);

	mutex_unlock(&adapter->mbox_lock);

	return status;
}

/* Create an rx filtering policy configuration on an i/f
 * Uses mbox
 */
int be_cmd_if_create(struct be_adapter *adapter, u32 cap_flags, u32 en_flags,
		u8 *mac, bool pmac_invalid, u32 *if_handle, u32 *pmac_id,
		u32 domain)
{
	struct be_mcc_wrb *wrb;
	struct be_cmd_req_if_create *req;
	int status;

	if (mutex_lock_interruptible(&adapter->mbox_lock))
		return -1;

	wrb = wrb_from_mbox(adapter);
	req = embedded_payload(wrb);

	be_wrb_hdr_prepare(wrb, sizeof(*req), true, 0,
			OPCODE_COMMON_NTWK_INTERFACE_CREATE);

	be_cmd_hdr_prepare(&req->hdr, CMD_SUBSYSTEM_COMMON,
		OPCODE_COMMON_NTWK_INTERFACE_CREATE, sizeof(*req));

	req->hdr.domain = domain;
	req->capability_flags = cpu_to_le32(cap_flags);
	req->enable_flags = cpu_to_le32(en_flags);
	req->pmac_invalid = pmac_invalid;
	if (!pmac_invalid)
		memcpy(req->mac_addr, mac, ETH_ALEN);

	status = be_mbox_notify_wait(adapter);
	if (!status) {
		struct be_cmd_resp_if_create *resp = embedded_payload(wrb);
		*if_handle = le32_to_cpu(resp->interface_id);
		if (!pmac_invalid)
			*pmac_id = le32_to_cpu(resp->pmac_id);
	}

	mutex_unlock(&adapter->mbox_lock);
	return status;
}

/* Uses mbox */
int be_cmd_if_destroy(struct be_adapter *adapter, u32 interface_id)
{
	struct be_mcc_wrb *wrb;
	struct be_cmd_req_if_destroy *req;
	int status;

	if (adapter->eeh_err)
		return -EIO;

<<<<<<< HEAD
	spin_lock(&adapter->mbox_lock);
=======
	if (mutex_lock_interruptible(&adapter->mbox_lock))
		return -1;
>>>>>>> 3cbea436

	wrb = wrb_from_mbox(adapter);
	req = embedded_payload(wrb);

	be_wrb_hdr_prepare(wrb, sizeof(*req), true, 0,
			OPCODE_COMMON_NTWK_INTERFACE_DESTROY);

	be_cmd_hdr_prepare(&req->hdr, CMD_SUBSYSTEM_COMMON,
		OPCODE_COMMON_NTWK_INTERFACE_DESTROY, sizeof(*req));

	req->interface_id = cpu_to_le32(interface_id);

	status = be_mbox_notify_wait(adapter);

	mutex_unlock(&adapter->mbox_lock);

	return status;
}

/* Get stats is a non embedded command: the request is not embedded inside
 * WRB but is a separate dma memory block
 * Uses asynchronous MCC
 */
int be_cmd_get_stats(struct be_adapter *adapter, struct be_dma_mem *nonemb_cmd)
{
	struct be_mcc_wrb *wrb;
	struct be_cmd_req_get_stats *req;
	struct be_sge *sge;
	int status = 0;

	spin_lock_bh(&adapter->mcc_lock);

	wrb = wrb_from_mccq(adapter);
	if (!wrb) {
		status = -EBUSY;
		goto err;
	}
	req = nonemb_cmd->va;
	sge = nonembedded_sgl(wrb);

	be_wrb_hdr_prepare(wrb, sizeof(*req), false, 1,
			OPCODE_ETH_GET_STATISTICS);

	be_cmd_hdr_prepare(&req->hdr, CMD_SUBSYSTEM_ETH,
		OPCODE_ETH_GET_STATISTICS, sizeof(*req));
	sge->pa_hi = cpu_to_le32(upper_32_bits(nonemb_cmd->dma));
	sge->pa_lo = cpu_to_le32(nonemb_cmd->dma & 0xFFFFFFFF);
	sge->len = cpu_to_le32(nonemb_cmd->size);

	be_mcc_notify(adapter);
	adapter->stats_ioctl_sent = true;

err:
	spin_unlock_bh(&adapter->mcc_lock);
	return status;
}

/* Uses synchronous mcc */
int be_cmd_link_status_query(struct be_adapter *adapter,
			bool *link_up, u8 *mac_speed, u16 *link_speed)
{
	struct be_mcc_wrb *wrb;
	struct be_cmd_req_link_status *req;
	int status;

	spin_lock_bh(&adapter->mcc_lock);

	wrb = wrb_from_mccq(adapter);
	if (!wrb) {
		status = -EBUSY;
		goto err;
	}
	req = embedded_payload(wrb);

	*link_up = false;

	be_wrb_hdr_prepare(wrb, sizeof(*req), true, 0,
			OPCODE_COMMON_NTWK_LINK_STATUS_QUERY);

	be_cmd_hdr_prepare(&req->hdr, CMD_SUBSYSTEM_COMMON,
		OPCODE_COMMON_NTWK_LINK_STATUS_QUERY, sizeof(*req));

	status = be_mcc_notify_wait(adapter);
	if (!status) {
		struct be_cmd_resp_link_status *resp = embedded_payload(wrb);
		if (resp->mac_speed != PHY_LINK_SPEED_ZERO) {
			*link_up = true;
			*link_speed = le16_to_cpu(resp->link_speed);
			*mac_speed = resp->mac_speed;
		}
	}

err:
	spin_unlock_bh(&adapter->mcc_lock);
	return status;
}

/* Uses Mbox */
int be_cmd_get_fw_ver(struct be_adapter *adapter, char *fw_ver)
{
	struct be_mcc_wrb *wrb;
	struct be_cmd_req_get_fw_version *req;
	int status;

	if (mutex_lock_interruptible(&adapter->mbox_lock))
		return -1;

	wrb = wrb_from_mbox(adapter);
	req = embedded_payload(wrb);

	be_wrb_hdr_prepare(wrb, sizeof(*req), true, 0,
			OPCODE_COMMON_GET_FW_VERSION);

	be_cmd_hdr_prepare(&req->hdr, CMD_SUBSYSTEM_COMMON,
		OPCODE_COMMON_GET_FW_VERSION, sizeof(*req));

	status = be_mbox_notify_wait(adapter);
	if (!status) {
		struct be_cmd_resp_get_fw_version *resp = embedded_payload(wrb);
		strncpy(fw_ver, resp->firmware_version_string, FW_VER_LEN);
	}

	mutex_unlock(&adapter->mbox_lock);
	return status;
}

/* set the EQ delay interval of an EQ to specified value
 * Uses async mcc
 */
int be_cmd_modify_eqd(struct be_adapter *adapter, u32 eq_id, u32 eqd)
{
	struct be_mcc_wrb *wrb;
	struct be_cmd_req_modify_eq_delay *req;
	int status = 0;

	spin_lock_bh(&adapter->mcc_lock);

	wrb = wrb_from_mccq(adapter);
	if (!wrb) {
		status = -EBUSY;
		goto err;
	}
	req = embedded_payload(wrb);

	be_wrb_hdr_prepare(wrb, sizeof(*req), true, 0,
			OPCODE_COMMON_MODIFY_EQ_DELAY);

	be_cmd_hdr_prepare(&req->hdr, CMD_SUBSYSTEM_COMMON,
		OPCODE_COMMON_MODIFY_EQ_DELAY, sizeof(*req));

	req->num_eq = cpu_to_le32(1);
	req->delay[0].eq_id = cpu_to_le32(eq_id);
	req->delay[0].phase = 0;
	req->delay[0].delay_multiplier = cpu_to_le32(eqd);

	be_mcc_notify(adapter);

err:
	spin_unlock_bh(&adapter->mcc_lock);
	return status;
}

/* Uses sycnhronous mcc */
int be_cmd_vlan_config(struct be_adapter *adapter, u32 if_id, u16 *vtag_array,
			u32 num, bool untagged, bool promiscuous)
{
	struct be_mcc_wrb *wrb;
	struct be_cmd_req_vlan_config *req;
	int status;

	spin_lock_bh(&adapter->mcc_lock);

	wrb = wrb_from_mccq(adapter);
	if (!wrb) {
		status = -EBUSY;
		goto err;
	}
	req = embedded_payload(wrb);

	be_wrb_hdr_prepare(wrb, sizeof(*req), true, 0,
			OPCODE_COMMON_NTWK_VLAN_CONFIG);

	be_cmd_hdr_prepare(&req->hdr, CMD_SUBSYSTEM_COMMON,
		OPCODE_COMMON_NTWK_VLAN_CONFIG, sizeof(*req));

	req->interface_id = if_id;
	req->promiscuous = promiscuous;
	req->untagged = untagged;
	req->num_vlan = num;
	if (!promiscuous) {
		memcpy(req->normal_vlan, vtag_array,
			req->num_vlan * sizeof(vtag_array[0]));
	}

	status = be_mcc_notify_wait(adapter);

err:
	spin_unlock_bh(&adapter->mcc_lock);
	return status;
}

/* Uses MCC for this command as it may be called in BH context
 * Uses synchronous mcc
 */
int be_cmd_promiscuous_config(struct be_adapter *adapter, u8 port_num, bool en)
{
	struct be_mcc_wrb *wrb;
	struct be_cmd_req_promiscuous_config *req;
	int status;

	spin_lock_bh(&adapter->mcc_lock);

	wrb = wrb_from_mccq(adapter);
	if (!wrb) {
		status = -EBUSY;
		goto err;
	}
	req = embedded_payload(wrb);

	be_wrb_hdr_prepare(wrb, sizeof(*req), true, 0, OPCODE_ETH_PROMISCUOUS);

	be_cmd_hdr_prepare(&req->hdr, CMD_SUBSYSTEM_ETH,
		OPCODE_ETH_PROMISCUOUS, sizeof(*req));

	/* In FW versions X.102.149/X.101.487 and later,
	 * the port setting associated only with the
	 * issuing pci function will take effect
	 */
	if (port_num)
		req->port1_promiscuous = en;
	else
		req->port0_promiscuous = en;

	status = be_mcc_notify_wait(adapter);

err:
	spin_unlock_bh(&adapter->mcc_lock);
	return status;
}

/*
 * Uses MCC for this command as it may be called in BH context
 * (mc == NULL) => multicast promiscous
 */
int be_cmd_multicast_set(struct be_adapter *adapter, u32 if_id,
		struct net_device *netdev, struct be_dma_mem *mem)
{
	struct be_mcc_wrb *wrb;
	struct be_cmd_req_mcast_mac_config *req = mem->va;
	struct be_sge *sge;
	int status;

	spin_lock_bh(&adapter->mcc_lock);

	wrb = wrb_from_mccq(adapter);
	if (!wrb) {
		status = -EBUSY;
		goto err;
	}
	sge = nonembedded_sgl(wrb);
	memset(req, 0, sizeof(*req));

	be_wrb_hdr_prepare(wrb, sizeof(*req), false, 1,
			OPCODE_COMMON_NTWK_MULTICAST_SET);
	sge->pa_hi = cpu_to_le32(upper_32_bits(mem->dma));
	sge->pa_lo = cpu_to_le32(mem->dma & 0xFFFFFFFF);
	sge->len = cpu_to_le32(mem->size);

	be_cmd_hdr_prepare(&req->hdr, CMD_SUBSYSTEM_COMMON,
		OPCODE_COMMON_NTWK_MULTICAST_SET, sizeof(*req));

	req->interface_id = if_id;
	if (netdev) {
		int i;
		struct netdev_hw_addr *ha;

		req->num_mac = cpu_to_le16(netdev_mc_count(netdev));

		i = 0;
		netdev_for_each_mc_addr(ha, netdev)
<<<<<<< HEAD
			memcpy(req->mac[i].byte, ha->addr, ETH_ALEN);
=======
			memcpy(req->mac[i++].byte, ha->addr, ETH_ALEN);
>>>>>>> 3cbea436
	} else {
		req->promiscuous = 1;
	}

	status = be_mcc_notify_wait(adapter);

err:
	spin_unlock_bh(&adapter->mcc_lock);
	return status;
}

/* Uses synchrounous mcc */
int be_cmd_set_flow_control(struct be_adapter *adapter, u32 tx_fc, u32 rx_fc)
{
	struct be_mcc_wrb *wrb;
	struct be_cmd_req_set_flow_control *req;
	int status;

	spin_lock_bh(&adapter->mcc_lock);

	wrb = wrb_from_mccq(adapter);
	if (!wrb) {
		status = -EBUSY;
		goto err;
	}
	req = embedded_payload(wrb);

	be_wrb_hdr_prepare(wrb, sizeof(*req), true, 0,
			OPCODE_COMMON_SET_FLOW_CONTROL);

	be_cmd_hdr_prepare(&req->hdr, CMD_SUBSYSTEM_COMMON,
		OPCODE_COMMON_SET_FLOW_CONTROL, sizeof(*req));

	req->tx_flow_control = cpu_to_le16((u16)tx_fc);
	req->rx_flow_control = cpu_to_le16((u16)rx_fc);

	status = be_mcc_notify_wait(adapter);

err:
	spin_unlock_bh(&adapter->mcc_lock);
	return status;
}

/* Uses sycn mcc */
int be_cmd_get_flow_control(struct be_adapter *adapter, u32 *tx_fc, u32 *rx_fc)
{
	struct be_mcc_wrb *wrb;
	struct be_cmd_req_get_flow_control *req;
	int status;

	spin_lock_bh(&adapter->mcc_lock);

	wrb = wrb_from_mccq(adapter);
	if (!wrb) {
		status = -EBUSY;
		goto err;
	}
	req = embedded_payload(wrb);

	be_wrb_hdr_prepare(wrb, sizeof(*req), true, 0,
			OPCODE_COMMON_GET_FLOW_CONTROL);

	be_cmd_hdr_prepare(&req->hdr, CMD_SUBSYSTEM_COMMON,
		OPCODE_COMMON_GET_FLOW_CONTROL, sizeof(*req));

	status = be_mcc_notify_wait(adapter);
	if (!status) {
		struct be_cmd_resp_get_flow_control *resp =
						embedded_payload(wrb);
		*tx_fc = le16_to_cpu(resp->tx_flow_control);
		*rx_fc = le16_to_cpu(resp->rx_flow_control);
	}

err:
	spin_unlock_bh(&adapter->mcc_lock);
	return status;
}

/* Uses mbox */
int be_cmd_query_fw_cfg(struct be_adapter *adapter, u32 *port_num,
		u32 *mode, u32 *caps)
{
	struct be_mcc_wrb *wrb;
	struct be_cmd_req_query_fw_cfg *req;
	int status;

	if (mutex_lock_interruptible(&adapter->mbox_lock))
		return -1;

	wrb = wrb_from_mbox(adapter);
	req = embedded_payload(wrb);

	be_wrb_hdr_prepare(wrb, sizeof(*req), true, 0,
			OPCODE_COMMON_QUERY_FIRMWARE_CONFIG);

	be_cmd_hdr_prepare(&req->hdr, CMD_SUBSYSTEM_COMMON,
		OPCODE_COMMON_QUERY_FIRMWARE_CONFIG, sizeof(*req));

	status = be_mbox_notify_wait(adapter);
	if (!status) {
		struct be_cmd_resp_query_fw_cfg *resp = embedded_payload(wrb);
		*port_num = le32_to_cpu(resp->phys_port);
		*mode = le32_to_cpu(resp->function_mode);
		*caps = le32_to_cpu(resp->function_caps);
	}

	mutex_unlock(&adapter->mbox_lock);
	return status;
}

/* Uses mbox */
int be_cmd_reset_function(struct be_adapter *adapter)
{
	struct be_mcc_wrb *wrb;
	struct be_cmd_req_hdr *req;
	int status;

	if (mutex_lock_interruptible(&adapter->mbox_lock))
		return -1;

	wrb = wrb_from_mbox(adapter);
	req = embedded_payload(wrb);

	be_wrb_hdr_prepare(wrb, sizeof(*req), true, 0,
			OPCODE_COMMON_FUNCTION_RESET);

	be_cmd_hdr_prepare(req, CMD_SUBSYSTEM_COMMON,
		OPCODE_COMMON_FUNCTION_RESET, sizeof(*req));

	status = be_mbox_notify_wait(adapter);

	mutex_unlock(&adapter->mbox_lock);
	return status;
}

int be_cmd_rss_config(struct be_adapter *adapter, u8 *rsstable, u16 table_size)
{
	struct be_mcc_wrb *wrb;
	struct be_cmd_req_rss_config *req;
	u32 myhash[10];
	int status;

	if (mutex_lock_interruptible(&adapter->mbox_lock))
		return -1;

	wrb = wrb_from_mbox(adapter);
	req = embedded_payload(wrb);

	be_wrb_hdr_prepare(wrb, sizeof(*req), true, 0,
		OPCODE_ETH_RSS_CONFIG);

	be_cmd_hdr_prepare(&req->hdr, CMD_SUBSYSTEM_ETH,
		OPCODE_ETH_RSS_CONFIG, sizeof(*req));

	req->if_id = cpu_to_le32(adapter->if_handle);
	req->enable_rss = cpu_to_le16(RSS_ENABLE_TCP_IPV4 | RSS_ENABLE_IPV4);
	req->cpu_table_size_log2 = cpu_to_le16(fls(table_size) - 1);
	memcpy(req->cpu_table, rsstable, table_size);
	memcpy(req->hash, myhash, sizeof(myhash));
	be_dws_cpu_to_le(req->hash, sizeof(req->hash));

	status = be_mbox_notify_wait(adapter);

	mutex_unlock(&adapter->mbox_lock);
	return status;
}

int be_cmd_rss_config(struct be_adapter *adapter, u8 *rsstable, u16 table_size)
{
	struct be_mcc_wrb *wrb;
	struct be_cmd_req_rss_config *req;
	u32 myhash[10];
	int status;

	spin_lock(&adapter->mbox_lock);

	wrb = wrb_from_mbox(adapter);
	req = embedded_payload(wrb);

	be_wrb_hdr_prepare(wrb, sizeof(*req), true, 0,
		OPCODE_ETH_RSS_CONFIG);

	be_cmd_hdr_prepare(&req->hdr, CMD_SUBSYSTEM_ETH,
		OPCODE_ETH_RSS_CONFIG, sizeof(*req));

	req->if_id = cpu_to_le32(adapter->if_handle);
	req->enable_rss = cpu_to_le16(RSS_ENABLE_TCP_IPV4 | RSS_ENABLE_IPV4);
	req->cpu_table_size_log2 = cpu_to_le16(fls(table_size) - 1);
	memcpy(req->cpu_table, rsstable, table_size);
	memcpy(req->hash, myhash, sizeof(myhash));
	be_dws_cpu_to_le(req->hash, sizeof(req->hash));

	status = be_mbox_notify_wait(adapter);

	spin_unlock(&adapter->mbox_lock);
	return status;
}

/* Uses sync mcc */
int be_cmd_set_beacon_state(struct be_adapter *adapter, u8 port_num,
			u8 bcn, u8 sts, u8 state)
{
	struct be_mcc_wrb *wrb;
	struct be_cmd_req_enable_disable_beacon *req;
	int status;

	spin_lock_bh(&adapter->mcc_lock);

	wrb = wrb_from_mccq(adapter);
	if (!wrb) {
		status = -EBUSY;
		goto err;
	}
	req = embedded_payload(wrb);

	be_wrb_hdr_prepare(wrb, sizeof(*req), true, 0,
			OPCODE_COMMON_ENABLE_DISABLE_BEACON);

	be_cmd_hdr_prepare(&req->hdr, CMD_SUBSYSTEM_COMMON,
		OPCODE_COMMON_ENABLE_DISABLE_BEACON, sizeof(*req));

	req->port_num = port_num;
	req->beacon_state = state;
	req->beacon_duration = bcn;
	req->status_duration = sts;

	status = be_mcc_notify_wait(adapter);

err:
	spin_unlock_bh(&adapter->mcc_lock);
	return status;
}

/* Uses sync mcc */
int be_cmd_get_beacon_state(struct be_adapter *adapter, u8 port_num, u32 *state)
{
	struct be_mcc_wrb *wrb;
	struct be_cmd_req_get_beacon_state *req;
	int status;

	spin_lock_bh(&adapter->mcc_lock);

	wrb = wrb_from_mccq(adapter);
	if (!wrb) {
		status = -EBUSY;
		goto err;
	}
	req = embedded_payload(wrb);

	be_wrb_hdr_prepare(wrb, sizeof(*req), true, 0,
			OPCODE_COMMON_GET_BEACON_STATE);

	be_cmd_hdr_prepare(&req->hdr, CMD_SUBSYSTEM_COMMON,
		OPCODE_COMMON_GET_BEACON_STATE, sizeof(*req));

	req->port_num = port_num;

	status = be_mcc_notify_wait(adapter);
	if (!status) {
		struct be_cmd_resp_get_beacon_state *resp =
						embedded_payload(wrb);
		*state = resp->beacon_state;
	}

err:
	spin_unlock_bh(&adapter->mcc_lock);
	return status;
}

int be_cmd_write_flashrom(struct be_adapter *adapter, struct be_dma_mem *cmd,
			u32 flash_type, u32 flash_opcode, u32 buf_size)
{
	struct be_mcc_wrb *wrb;
	struct be_cmd_write_flashrom *req;
	struct be_sge *sge;
	int status;

	spin_lock_bh(&adapter->mcc_lock);
	adapter->flash_status = 0;

	wrb = wrb_from_mccq(adapter);
	if (!wrb) {
		status = -EBUSY;
		goto err_unlock;
	}
	req = cmd->va;
	sge = nonembedded_sgl(wrb);

	be_wrb_hdr_prepare(wrb, cmd->size, false, 1,
			OPCODE_COMMON_WRITE_FLASHROM);
	wrb->tag1 = CMD_SUBSYSTEM_COMMON;

	be_cmd_hdr_prepare(&req->hdr, CMD_SUBSYSTEM_COMMON,
		OPCODE_COMMON_WRITE_FLASHROM, cmd->size);
	sge->pa_hi = cpu_to_le32(upper_32_bits(cmd->dma));
	sge->pa_lo = cpu_to_le32(cmd->dma & 0xFFFFFFFF);
	sge->len = cpu_to_le32(cmd->size);

	req->params.op_type = cpu_to_le32(flash_type);
	req->params.op_code = cpu_to_le32(flash_opcode);
	req->params.data_buf_size = cpu_to_le32(buf_size);

	be_mcc_notify(adapter);
	spin_unlock_bh(&adapter->mcc_lock);

	if (!wait_for_completion_timeout(&adapter->flash_compl,
			msecs_to_jiffies(12000)))
		status = -1;
	else
		status = adapter->flash_status;

	return status;

err_unlock:
	spin_unlock_bh(&adapter->mcc_lock);
	return status;
}

int be_cmd_get_flash_crc(struct be_adapter *adapter, u8 *flashed_crc,
			 int offset)
{
	struct be_mcc_wrb *wrb;
	struct be_cmd_write_flashrom *req;
	int status;

	spin_lock_bh(&adapter->mcc_lock);

	wrb = wrb_from_mccq(adapter);
	if (!wrb) {
		status = -EBUSY;
		goto err;
	}
	req = embedded_payload(wrb);

	be_wrb_hdr_prepare(wrb, sizeof(*req)+4, true, 0,
			OPCODE_COMMON_READ_FLASHROM);

	be_cmd_hdr_prepare(&req->hdr, CMD_SUBSYSTEM_COMMON,
		OPCODE_COMMON_READ_FLASHROM, sizeof(*req)+4);

	req->params.op_type = cpu_to_le32(IMG_TYPE_REDBOOT);
	req->params.op_code = cpu_to_le32(FLASHROM_OPER_REPORT);
	req->params.offset = cpu_to_le32(offset);
	req->params.data_buf_size = cpu_to_le32(0x4);

	status = be_mcc_notify_wait(adapter);
	if (!status)
		memcpy(flashed_crc, req->params.data_buf, 4);

err:
	spin_unlock_bh(&adapter->mcc_lock);
	return status;
}

int be_cmd_enable_magic_wol(struct be_adapter *adapter, u8 *mac,
				struct be_dma_mem *nonemb_cmd)
{
	struct be_mcc_wrb *wrb;
	struct be_cmd_req_acpi_wol_magic_config *req;
	struct be_sge *sge;
	int status;

	spin_lock_bh(&adapter->mcc_lock);

	wrb = wrb_from_mccq(adapter);
	if (!wrb) {
		status = -EBUSY;
		goto err;
	}
	req = nonemb_cmd->va;
	sge = nonembedded_sgl(wrb);

	be_wrb_hdr_prepare(wrb, sizeof(*req), false, 1,
			OPCODE_ETH_ACPI_WOL_MAGIC_CONFIG);

	be_cmd_hdr_prepare(&req->hdr, CMD_SUBSYSTEM_ETH,
		OPCODE_ETH_ACPI_WOL_MAGIC_CONFIG, sizeof(*req));
	memcpy(req->magic_mac, mac, ETH_ALEN);

	sge->pa_hi = cpu_to_le32(upper_32_bits(nonemb_cmd->dma));
	sge->pa_lo = cpu_to_le32(nonemb_cmd->dma & 0xFFFFFFFF);
	sge->len = cpu_to_le32(nonemb_cmd->size);

	status = be_mcc_notify_wait(adapter);

err:
	spin_unlock_bh(&adapter->mcc_lock);
	return status;
}

int be_cmd_set_loopback(struct be_adapter *adapter, u8 port_num,
			u8 loopback_type, u8 enable)
{
	struct be_mcc_wrb *wrb;
	struct be_cmd_req_set_lmode *req;
	int status;

	spin_lock_bh(&adapter->mcc_lock);

	wrb = wrb_from_mccq(adapter);
	if (!wrb) {
		status = -EBUSY;
		goto err;
	}

	req = embedded_payload(wrb);

	be_wrb_hdr_prepare(wrb, sizeof(*req), true, 0,
				OPCODE_LOWLEVEL_SET_LOOPBACK_MODE);

	be_cmd_hdr_prepare(&req->hdr, CMD_SUBSYSTEM_LOWLEVEL,
			OPCODE_LOWLEVEL_SET_LOOPBACK_MODE,
			sizeof(*req));

	req->src_port = port_num;
	req->dest_port = port_num;
	req->loopback_type = loopback_type;
	req->loopback_state = enable;

	status = be_mcc_notify_wait(adapter);
err:
	spin_unlock_bh(&adapter->mcc_lock);
	return status;
}

int be_cmd_loopback_test(struct be_adapter *adapter, u32 port_num,
		u32 loopback_type, u32 pkt_size, u32 num_pkts, u64 pattern)
{
	struct be_mcc_wrb *wrb;
	struct be_cmd_req_loopback_test *req;
	int status;

	spin_lock_bh(&adapter->mcc_lock);

	wrb = wrb_from_mccq(adapter);
	if (!wrb) {
		status = -EBUSY;
		goto err;
	}

	req = embedded_payload(wrb);

	be_wrb_hdr_prepare(wrb, sizeof(*req), true, 0,
				OPCODE_LOWLEVEL_LOOPBACK_TEST);

	be_cmd_hdr_prepare(&req->hdr, CMD_SUBSYSTEM_LOWLEVEL,
			OPCODE_LOWLEVEL_LOOPBACK_TEST, sizeof(*req));
	req->hdr.timeout = cpu_to_le32(4);

	req->pattern = cpu_to_le64(pattern);
	req->src_port = cpu_to_le32(port_num);
	req->dest_port = cpu_to_le32(port_num);
	req->pkt_size = cpu_to_le32(pkt_size);
	req->num_pkts = cpu_to_le32(num_pkts);
	req->loopback_type = cpu_to_le32(loopback_type);

	status = be_mcc_notify_wait(adapter);
	if (!status) {
		struct be_cmd_resp_loopback_test *resp = embedded_payload(wrb);
		status = le32_to_cpu(resp->status);
	}

err:
	spin_unlock_bh(&adapter->mcc_lock);
	return status;
}

int be_cmd_ddr_dma_test(struct be_adapter *adapter, u64 pattern,
				u32 byte_cnt, struct be_dma_mem *cmd)
{
	struct be_mcc_wrb *wrb;
	struct be_cmd_req_ddrdma_test *req;
	struct be_sge *sge;
	int status;
	int i, j = 0;

	spin_lock_bh(&adapter->mcc_lock);

	wrb = wrb_from_mccq(adapter);
	if (!wrb) {
		status = -EBUSY;
		goto err;
	}
	req = cmd->va;
	sge = nonembedded_sgl(wrb);
	be_wrb_hdr_prepare(wrb, cmd->size, false, 1,
				OPCODE_LOWLEVEL_HOST_DDR_DMA);
	be_cmd_hdr_prepare(&req->hdr, CMD_SUBSYSTEM_LOWLEVEL,
			OPCODE_LOWLEVEL_HOST_DDR_DMA, cmd->size);

	sge->pa_hi = cpu_to_le32(upper_32_bits(cmd->dma));
	sge->pa_lo = cpu_to_le32(cmd->dma & 0xFFFFFFFF);
	sge->len = cpu_to_le32(cmd->size);

	req->pattern = cpu_to_le64(pattern);
	req->byte_count = cpu_to_le32(byte_cnt);
	for (i = 0; i < byte_cnt; i++) {
		req->snd_buff[i] = (u8)(pattern >> (j*8));
		j++;
		if (j > 7)
			j = 0;
	}

	status = be_mcc_notify_wait(adapter);

	if (!status) {
		struct be_cmd_resp_ddrdma_test *resp;
		resp = cmd->va;
		if ((memcmp(resp->rcv_buff, req->snd_buff, byte_cnt) != 0) ||
				resp->snd_err) {
			status = -1;
		}
	}

err:
	spin_unlock_bh(&adapter->mcc_lock);
	return status;
}

int be_cmd_get_seeprom_data(struct be_adapter *adapter,
				struct be_dma_mem *nonemb_cmd)
{
	struct be_mcc_wrb *wrb;
	struct be_cmd_req_seeprom_read *req;
	struct be_sge *sge;
	int status;

	spin_lock_bh(&adapter->mcc_lock);

	wrb = wrb_from_mccq(adapter);
	req = nonemb_cmd->va;
	sge = nonembedded_sgl(wrb);

	be_wrb_hdr_prepare(wrb, sizeof(*req), false, 1,
			OPCODE_COMMON_SEEPROM_READ);

	be_cmd_hdr_prepare(&req->hdr, CMD_SUBSYSTEM_COMMON,
			OPCODE_COMMON_SEEPROM_READ, sizeof(*req));

	sge->pa_hi = cpu_to_le32(upper_32_bits(nonemb_cmd->dma));
	sge->pa_lo = cpu_to_le32(nonemb_cmd->dma & 0xFFFFFFFF);
	sge->len = cpu_to_le32(nonemb_cmd->size);

	status = be_mcc_notify_wait(adapter);

	spin_unlock_bh(&adapter->mcc_lock);
	return status;
}

int be_cmd_get_phy_info(struct be_adapter *adapter, struct be_dma_mem *cmd)
{
	struct be_mcc_wrb *wrb;
	struct be_cmd_req_get_phy_info *req;
	struct be_sge *sge;
	int status;

	spin_lock_bh(&adapter->mcc_lock);

	wrb = wrb_from_mccq(adapter);
	if (!wrb) {
		status = -EBUSY;
		goto err;
	}

	req = cmd->va;
	sge = nonembedded_sgl(wrb);

	be_wrb_hdr_prepare(wrb, sizeof(*req), false, 1,
				OPCODE_COMMON_GET_PHY_DETAILS);

	be_cmd_hdr_prepare(&req->hdr, CMD_SUBSYSTEM_COMMON,
			OPCODE_COMMON_GET_PHY_DETAILS,
			sizeof(*req));

	sge->pa_hi = cpu_to_le32(upper_32_bits(cmd->dma));
	sge->pa_lo = cpu_to_le32(cmd->dma & 0xFFFFFFFF);
	sge->len = cpu_to_le32(cmd->size);

	status = be_mcc_notify_wait(adapter);
err:
	spin_unlock_bh(&adapter->mcc_lock);
	return status;
}

int be_cmd_set_qos(struct be_adapter *adapter, u32 bps, u32 domain)
{
	struct be_mcc_wrb *wrb;
	struct be_cmd_req_set_qos *req;
	int status;

	spin_lock_bh(&adapter->mcc_lock);

	wrb = wrb_from_mccq(adapter);
	if (!wrb) {
		status = -EBUSY;
		goto err;
	}

	req = embedded_payload(wrb);

	be_wrb_hdr_prepare(wrb, sizeof(*req), true, 0,
				OPCODE_COMMON_SET_QOS);

	be_cmd_hdr_prepare(&req->hdr, CMD_SUBSYSTEM_COMMON,
			OPCODE_COMMON_SET_QOS, sizeof(*req));

	req->hdr.domain = domain;
	req->valid_bits = BE_QOS_BITS_NIC;
	req->max_bps_nic = bps;

	status = be_mcc_notify_wait(adapter);

err:
	spin_unlock_bh(&adapter->mcc_lock);
	return status;
}<|MERGE_RESOLUTION|>--- conflicted
+++ resolved
@@ -497,12 +497,8 @@
 	if (adapter->eeh_err)
 		return -EIO;
 
-<<<<<<< HEAD
-	spin_lock(&adapter->mbox_lock);
-=======
 	if (mutex_lock_interruptible(&adapter->mbox_lock))
 		return -1;
->>>>>>> 3cbea436
 
 	wrb = (u8 *)wrb_from_mbox(adapter);
 	*wrb++ = 0xFF;
@@ -724,18 +720,6 @@
 		AMAP_SET_BITS(struct amap_cq_context_be, armed, ctxt, 1);
 	}
 
-<<<<<<< HEAD
-	AMAP_SET_BITS(struct amap_cq_context, coalescwm, ctxt, coalesce_wm);
-	AMAP_SET_BITS(struct amap_cq_context, nodelay, ctxt, no_delay);
-	AMAP_SET_BITS(struct amap_cq_context, count, ctxt,
-			__ilog2_u32(cq->len/256));
-	AMAP_SET_BITS(struct amap_cq_context, valid, ctxt, 1);
-	AMAP_SET_BITS(struct amap_cq_context, solevent, ctxt, sol_evts);
-	AMAP_SET_BITS(struct amap_cq_context, eventable, ctxt, 1);
-	AMAP_SET_BITS(struct amap_cq_context, eqid, ctxt, eq->id);
-	AMAP_SET_BITS(struct amap_cq_context, armed, ctxt, 1);
-=======
->>>>>>> 3cbea436
 	be_dws_cpu_to_le(ctxt, sizeof(req->context));
 
 	be_cmd_page_addrs_prepare(req->pages, ARRAY_SIZE(req->pages), q_mem);
@@ -784,15 +768,6 @@
 			OPCODE_COMMON_MCC_CREATE_EXT, sizeof(*req));
 
 	req->num_pages = cpu_to_le16(PAGES_4K_SPANNED(q_mem->va, q_mem->size));
-<<<<<<< HEAD
-
-	AMAP_SET_BITS(struct amap_mcc_context, valid, ctxt, 1);
-	AMAP_SET_BITS(struct amap_mcc_context, ring_size, ctxt,
-		be_encoded_q_len(mccq->len));
-	AMAP_SET_BITS(struct amap_mcc_context, cq_id, ctxt, cq->id);
-	/* Subscribe to Link State and Group 5 Events(bits 1 and 5 set) */
-	req->async_event_bitmap[0] |= 0x00000022;
-=======
 	if (lancer_chip(adapter)) {
 		req->hdr.version = 1;
 		req->cq_id = cpu_to_le16(cq->id);
@@ -814,7 +789,6 @@
 
 	/* Subscribe to Link State and Group 5 Events(bits 1 and 5 set) */
 	req->async_event_bitmap[0] = cpu_to_le32(0x00000022);
->>>>>>> 3cbea436
 	be_dws_cpu_to_le(ctxt, sizeof(req->context));
 
 	be_cmd_page_addrs_prepare(req->pages, ARRAY_SIZE(req->pages), q_mem);
@@ -935,12 +909,8 @@
 	if (adapter->eeh_err)
 		return -EIO;
 
-<<<<<<< HEAD
-	spin_lock(&adapter->mbox_lock);
-=======
 	if (mutex_lock_interruptible(&adapter->mbox_lock))
 		return -1;
->>>>>>> 3cbea436
 
 	wrb = wrb_from_mbox(adapter);
 	req = embedded_payload(wrb);
@@ -1034,12 +1004,8 @@
 	if (adapter->eeh_err)
 		return -EIO;
 
-<<<<<<< HEAD
-	spin_lock(&adapter->mbox_lock);
-=======
 	if (mutex_lock_interruptible(&adapter->mbox_lock))
 		return -1;
->>>>>>> 3cbea436
 
 	wrb = wrb_from_mbox(adapter);
 	req = embedded_payload(wrb);
@@ -1320,11 +1286,7 @@
 
 		i = 0;
 		netdev_for_each_mc_addr(ha, netdev)
-<<<<<<< HEAD
-			memcpy(req->mac[i].byte, ha->addr, ETH_ALEN);
-=======
 			memcpy(req->mac[i++].byte, ha->addr, ETH_ALEN);
->>>>>>> 3cbea436
 	} else {
 		req->promiscuous = 1;
 	}
@@ -1489,37 +1451,6 @@
 	status = be_mbox_notify_wait(adapter);
 
 	mutex_unlock(&adapter->mbox_lock);
-	return status;
-}
-
-int be_cmd_rss_config(struct be_adapter *adapter, u8 *rsstable, u16 table_size)
-{
-	struct be_mcc_wrb *wrb;
-	struct be_cmd_req_rss_config *req;
-	u32 myhash[10];
-	int status;
-
-	spin_lock(&adapter->mbox_lock);
-
-	wrb = wrb_from_mbox(adapter);
-	req = embedded_payload(wrb);
-
-	be_wrb_hdr_prepare(wrb, sizeof(*req), true, 0,
-		OPCODE_ETH_RSS_CONFIG);
-
-	be_cmd_hdr_prepare(&req->hdr, CMD_SUBSYSTEM_ETH,
-		OPCODE_ETH_RSS_CONFIG, sizeof(*req));
-
-	req->if_id = cpu_to_le32(adapter->if_handle);
-	req->enable_rss = cpu_to_le16(RSS_ENABLE_TCP_IPV4 | RSS_ENABLE_IPV4);
-	req->cpu_table_size_log2 = cpu_to_le16(fls(table_size) - 1);
-	memcpy(req->cpu_table, rsstable, table_size);
-	memcpy(req->hash, myhash, sizeof(myhash));
-	be_dws_cpu_to_le(req->hash, sizeof(req->hash));
-
-	status = be_mbox_notify_wait(adapter);
-
-	spin_unlock(&adapter->mbox_lock);
 	return status;
 }
 
