/*
	Copyright (C) 2004 - 2009 Ivo van Doorn <IvDoorn@gmail.com>
	<http://rt2x00.serialmonkey.com>

	This program is free software; you can redistribute it and/or modify
	it under the terms of the GNU General Public License as published by
	the Free Software Foundation; either version 2 of the License, or
	(at your option) any later version.

	This program is distributed in the hope that it will be useful,
	but WITHOUT ANY WARRANTY; without even the implied warranty of
	MERCHANTABILITY or FITNESS FOR A PARTICULAR PURPOSE. See the
	GNU General Public License for more details.

	You should have received a copy of the GNU General Public License
	along with this program; if not, write to the
	Free Software Foundation, Inc.,
	59 Temple Place - Suite 330, Boston, MA 02111-1307, USA.
 */

/*
	Module: rt2500pci
	Abstract: rt2500pci device specific routines.
	Supported chipsets: RT2560.
 */

#include <linux/delay.h>
#include <linux/etherdevice.h>
#include <linux/init.h>
#include <linux/kernel.h>
#include <linux/module.h>
#include <linux/pci.h>
#include <linux/eeprom_93cx6.h>
#include <linux/slab.h>

#include "rt2x00.h"
#include "rt2x00pci.h"
#include "rt2500pci.h"

/*
 * Register access.
 * All access to the CSR registers will go through the methods
 * rt2x00pci_register_read and rt2x00pci_register_write.
 * BBP and RF register require indirect register access,
 * and use the CSR registers BBPCSR and RFCSR to achieve this.
 * These indirect registers work with busy bits,
 * and we will try maximal REGISTER_BUSY_COUNT times to access
 * the register while taking a REGISTER_BUSY_DELAY us delay
 * between each attampt. When the busy bit is still set at that time,
 * the access attempt is considered to have failed,
 * and we will print an error.
 */
#define WAIT_FOR_BBP(__dev, __reg) \
	rt2x00pci_regbusy_read((__dev), BBPCSR, BBPCSR_BUSY, (__reg))
#define WAIT_FOR_RF(__dev, __reg) \
	rt2x00pci_regbusy_read((__dev), RFCSR, RFCSR_BUSY, (__reg))

static void rt2500pci_bbp_write(struct rt2x00_dev *rt2x00dev,
				const unsigned int word, const u8 value)
{
	u32 reg;

	mutex_lock(&rt2x00dev->csr_mutex);

	/*
	 * Wait until the BBP becomes available, afterwards we
	 * can safely write the new data into the register.
	 */
	if (WAIT_FOR_BBP(rt2x00dev, &reg)) {
		reg = 0;
		rt2x00_set_field32(&reg, BBPCSR_VALUE, value);
		rt2x00_set_field32(&reg, BBPCSR_REGNUM, word);
		rt2x00_set_field32(&reg, BBPCSR_BUSY, 1);
		rt2x00_set_field32(&reg, BBPCSR_WRITE_CONTROL, 1);

		rt2x00pci_register_write(rt2x00dev, BBPCSR, reg);
	}

	mutex_unlock(&rt2x00dev->csr_mutex);
}

static void rt2500pci_bbp_read(struct rt2x00_dev *rt2x00dev,
			       const unsigned int word, u8 *value)
{
	u32 reg;

	mutex_lock(&rt2x00dev->csr_mutex);

	/*
	 * Wait until the BBP becomes available, afterwards we
	 * can safely write the read request into the register.
	 * After the data has been written, we wait until hardware
	 * returns the correct value, if at any time the register
	 * doesn't become available in time, reg will be 0xffffffff
	 * which means we return 0xff to the caller.
	 */
	if (WAIT_FOR_BBP(rt2x00dev, &reg)) {
		reg = 0;
		rt2x00_set_field32(&reg, BBPCSR_REGNUM, word);
		rt2x00_set_field32(&reg, BBPCSR_BUSY, 1);
		rt2x00_set_field32(&reg, BBPCSR_WRITE_CONTROL, 0);

		rt2x00pci_register_write(rt2x00dev, BBPCSR, reg);

		WAIT_FOR_BBP(rt2x00dev, &reg);
	}

	*value = rt2x00_get_field32(reg, BBPCSR_VALUE);

	mutex_unlock(&rt2x00dev->csr_mutex);
}

static void rt2500pci_rf_write(struct rt2x00_dev *rt2x00dev,
			       const unsigned int word, const u32 value)
{
	u32 reg;

	mutex_lock(&rt2x00dev->csr_mutex);

	/*
	 * Wait until the RF becomes available, afterwards we
	 * can safely write the new data into the register.
	 */
	if (WAIT_FOR_RF(rt2x00dev, &reg)) {
		reg = 0;
		rt2x00_set_field32(&reg, RFCSR_VALUE, value);
		rt2x00_set_field32(&reg, RFCSR_NUMBER_OF_BITS, 20);
		rt2x00_set_field32(&reg, RFCSR_IF_SELECT, 0);
		rt2x00_set_field32(&reg, RFCSR_BUSY, 1);

		rt2x00pci_register_write(rt2x00dev, RFCSR, reg);
		rt2x00_rf_write(rt2x00dev, word, value);
	}

	mutex_unlock(&rt2x00dev->csr_mutex);
}

static void rt2500pci_eepromregister_read(struct eeprom_93cx6 *eeprom)
{
	struct rt2x00_dev *rt2x00dev = eeprom->data;
	u32 reg;

	rt2x00pci_register_read(rt2x00dev, CSR21, &reg);

	eeprom->reg_data_in = !!rt2x00_get_field32(reg, CSR21_EEPROM_DATA_IN);
	eeprom->reg_data_out = !!rt2x00_get_field32(reg, CSR21_EEPROM_DATA_OUT);
	eeprom->reg_data_clock =
	    !!rt2x00_get_field32(reg, CSR21_EEPROM_DATA_CLOCK);
	eeprom->reg_chip_select =
	    !!rt2x00_get_field32(reg, CSR21_EEPROM_CHIP_SELECT);
}

static void rt2500pci_eepromregister_write(struct eeprom_93cx6 *eeprom)
{
	struct rt2x00_dev *rt2x00dev = eeprom->data;
	u32 reg = 0;

	rt2x00_set_field32(&reg, CSR21_EEPROM_DATA_IN, !!eeprom->reg_data_in);
	rt2x00_set_field32(&reg, CSR21_EEPROM_DATA_OUT, !!eeprom->reg_data_out);
	rt2x00_set_field32(&reg, CSR21_EEPROM_DATA_CLOCK,
			   !!eeprom->reg_data_clock);
	rt2x00_set_field32(&reg, CSR21_EEPROM_CHIP_SELECT,
			   !!eeprom->reg_chip_select);

	rt2x00pci_register_write(rt2x00dev, CSR21, reg);
}

#ifdef CONFIG_RT2X00_LIB_DEBUGFS
static const struct rt2x00debug rt2500pci_rt2x00debug = {
	.owner	= THIS_MODULE,
	.csr	= {
		.read		= rt2x00pci_register_read,
		.write		= rt2x00pci_register_write,
		.flags		= RT2X00DEBUGFS_OFFSET,
		.word_base	= CSR_REG_BASE,
		.word_size	= sizeof(u32),
		.word_count	= CSR_REG_SIZE / sizeof(u32),
	},
	.eeprom	= {
		.read		= rt2x00_eeprom_read,
		.write		= rt2x00_eeprom_write,
		.word_base	= EEPROM_BASE,
		.word_size	= sizeof(u16),
		.word_count	= EEPROM_SIZE / sizeof(u16),
	},
	.bbp	= {
		.read		= rt2500pci_bbp_read,
		.write		= rt2500pci_bbp_write,
		.word_base	= BBP_BASE,
		.word_size	= sizeof(u8),
		.word_count	= BBP_SIZE / sizeof(u8),
	},
	.rf	= {
		.read		= rt2x00_rf_read,
		.write		= rt2500pci_rf_write,
		.word_base	= RF_BASE,
		.word_size	= sizeof(u32),
		.word_count	= RF_SIZE / sizeof(u32),
	},
};
#endif /* CONFIG_RT2X00_LIB_DEBUGFS */

static int rt2500pci_rfkill_poll(struct rt2x00_dev *rt2x00dev)
{
	u32 reg;

	rt2x00pci_register_read(rt2x00dev, GPIOCSR, &reg);
	return rt2x00_get_field32(reg, GPIOCSR_BIT0);
}

#ifdef CONFIG_RT2X00_LIB_LEDS
static void rt2500pci_brightness_set(struct led_classdev *led_cdev,
				     enum led_brightness brightness)
{
	struct rt2x00_led *led =
	    container_of(led_cdev, struct rt2x00_led, led_dev);
	unsigned int enabled = brightness != LED_OFF;
	u32 reg;

	rt2x00pci_register_read(led->rt2x00dev, LEDCSR, &reg);

	if (led->type == LED_TYPE_RADIO || led->type == LED_TYPE_ASSOC)
		rt2x00_set_field32(&reg, LEDCSR_LINK, enabled);
	else if (led->type == LED_TYPE_ACTIVITY)
		rt2x00_set_field32(&reg, LEDCSR_ACTIVITY, enabled);

	rt2x00pci_register_write(led->rt2x00dev, LEDCSR, reg);
}

static int rt2500pci_blink_set(struct led_classdev *led_cdev,
			       unsigned long *delay_on,
			       unsigned long *delay_off)
{
	struct rt2x00_led *led =
	    container_of(led_cdev, struct rt2x00_led, led_dev);
	u32 reg;

	rt2x00pci_register_read(led->rt2x00dev, LEDCSR, &reg);
	rt2x00_set_field32(&reg, LEDCSR_ON_PERIOD, *delay_on);
	rt2x00_set_field32(&reg, LEDCSR_OFF_PERIOD, *delay_off);
	rt2x00pci_register_write(led->rt2x00dev, LEDCSR, reg);

	return 0;
}

static void rt2500pci_init_led(struct rt2x00_dev *rt2x00dev,
			       struct rt2x00_led *led,
			       enum led_type type)
{
	led->rt2x00dev = rt2x00dev;
	led->type = type;
	led->led_dev.brightness_set = rt2500pci_brightness_set;
	led->led_dev.blink_set = rt2500pci_blink_set;
	led->flags = LED_INITIALIZED;
}
#endif /* CONFIG_RT2X00_LIB_LEDS */

/*
 * Configuration handlers.
 */
static void rt2500pci_config_filter(struct rt2x00_dev *rt2x00dev,
				    const unsigned int filter_flags)
{
	u32 reg;

	/*
	 * Start configuration steps.
	 * Note that the version error will always be dropped
	 * and broadcast frames will always be accepted since
	 * there is no filter for it at this time.
	 */
	rt2x00pci_register_read(rt2x00dev, RXCSR0, &reg);
	rt2x00_set_field32(&reg, RXCSR0_DROP_CRC,
			   !(filter_flags & FIF_FCSFAIL));
	rt2x00_set_field32(&reg, RXCSR0_DROP_PHYSICAL,
			   !(filter_flags & FIF_PLCPFAIL));
	rt2x00_set_field32(&reg, RXCSR0_DROP_CONTROL,
			   !(filter_flags & FIF_CONTROL));
	rt2x00_set_field32(&reg, RXCSR0_DROP_NOT_TO_ME,
			   !(filter_flags & FIF_PROMISC_IN_BSS));
	rt2x00_set_field32(&reg, RXCSR0_DROP_TODS,
			   !(filter_flags & FIF_PROMISC_IN_BSS) &&
			   !rt2x00dev->intf_ap_count);
	rt2x00_set_field32(&reg, RXCSR0_DROP_VERSION_ERROR, 1);
	rt2x00_set_field32(&reg, RXCSR0_DROP_MCAST,
			   !(filter_flags & FIF_ALLMULTI));
	rt2x00_set_field32(&reg, RXCSR0_DROP_BCAST, 0);
	rt2x00pci_register_write(rt2x00dev, RXCSR0, reg);
}

static void rt2500pci_config_intf(struct rt2x00_dev *rt2x00dev,
				  struct rt2x00_intf *intf,
				  struct rt2x00intf_conf *conf,
				  const unsigned int flags)
{
	struct data_queue *queue = rt2x00dev->bcn;
	unsigned int bcn_preload;
	u32 reg;

	if (flags & CONFIG_UPDATE_TYPE) {
		/*
		 * Enable beacon config
		 */
		bcn_preload = PREAMBLE + GET_DURATION(IEEE80211_HEADER, 20);
		rt2x00pci_register_read(rt2x00dev, BCNCSR1, &reg);
		rt2x00_set_field32(&reg, BCNCSR1_PRELOAD, bcn_preload);
		rt2x00_set_field32(&reg, BCNCSR1_BEACON_CWMIN, queue->cw_min);
		rt2x00pci_register_write(rt2x00dev, BCNCSR1, reg);

		/*
		 * Enable synchronisation.
		 */
		rt2x00pci_register_read(rt2x00dev, CSR14, &reg);
		rt2x00_set_field32(&reg, CSR14_TSF_SYNC, conf->sync);
		rt2x00pci_register_write(rt2x00dev, CSR14, reg);
	}

	if (flags & CONFIG_UPDATE_MAC)
		rt2x00pci_register_multiwrite(rt2x00dev, CSR3,
					      conf->mac, sizeof(conf->mac));

	if (flags & CONFIG_UPDATE_BSSID)
		rt2x00pci_register_multiwrite(rt2x00dev, CSR5,
					      conf->bssid, sizeof(conf->bssid));
}

static void rt2500pci_config_erp(struct rt2x00_dev *rt2x00dev,
				 struct rt2x00lib_erp *erp,
				 u32 changed)
{
	int preamble_mask;
	u32 reg;

	/*
	 * When short preamble is enabled, we should set bit 0x08
	 */
	if (changed & BSS_CHANGED_ERP_PREAMBLE) {
		preamble_mask = erp->short_preamble << 3;

		rt2x00pci_register_read(rt2x00dev, TXCSR1, &reg);
		rt2x00_set_field32(&reg, TXCSR1_ACK_TIMEOUT, 0x162);
		rt2x00_set_field32(&reg, TXCSR1_ACK_CONSUME_TIME, 0xa2);
		rt2x00_set_field32(&reg, TXCSR1_TSF_OFFSET, IEEE80211_HEADER);
		rt2x00_set_field32(&reg, TXCSR1_AUTORESPONDER, 1);
		rt2x00pci_register_write(rt2x00dev, TXCSR1, reg);

		rt2x00pci_register_read(rt2x00dev, ARCSR2, &reg);
		rt2x00_set_field32(&reg, ARCSR2_SIGNAL, 0x00);
		rt2x00_set_field32(&reg, ARCSR2_SERVICE, 0x04);
		rt2x00_set_field32(&reg, ARCSR2_LENGTH,
				   GET_DURATION(ACK_SIZE, 10));
		rt2x00pci_register_write(rt2x00dev, ARCSR2, reg);

		rt2x00pci_register_read(rt2x00dev, ARCSR3, &reg);
		rt2x00_set_field32(&reg, ARCSR3_SIGNAL, 0x01 | preamble_mask);
		rt2x00_set_field32(&reg, ARCSR3_SERVICE, 0x04);
		rt2x00_set_field32(&reg, ARCSR2_LENGTH,
				   GET_DURATION(ACK_SIZE, 20));
		rt2x00pci_register_write(rt2x00dev, ARCSR3, reg);

		rt2x00pci_register_read(rt2x00dev, ARCSR4, &reg);
		rt2x00_set_field32(&reg, ARCSR4_SIGNAL, 0x02 | preamble_mask);
		rt2x00_set_field32(&reg, ARCSR4_SERVICE, 0x04);
		rt2x00_set_field32(&reg, ARCSR2_LENGTH,
				   GET_DURATION(ACK_SIZE, 55));
		rt2x00pci_register_write(rt2x00dev, ARCSR4, reg);

		rt2x00pci_register_read(rt2x00dev, ARCSR5, &reg);
		rt2x00_set_field32(&reg, ARCSR5_SIGNAL, 0x03 | preamble_mask);
		rt2x00_set_field32(&reg, ARCSR5_SERVICE, 0x84);
		rt2x00_set_field32(&reg, ARCSR2_LENGTH,
				   GET_DURATION(ACK_SIZE, 110));
		rt2x00pci_register_write(rt2x00dev, ARCSR5, reg);
	}

	if (changed & BSS_CHANGED_BASIC_RATES)
		rt2x00pci_register_write(rt2x00dev, ARCSR1, erp->basic_rates);

	if (changed & BSS_CHANGED_ERP_SLOT) {
		rt2x00pci_register_read(rt2x00dev, CSR11, &reg);
		rt2x00_set_field32(&reg, CSR11_SLOT_TIME, erp->slot_time);
		rt2x00pci_register_write(rt2x00dev, CSR11, reg);

		rt2x00pci_register_read(rt2x00dev, CSR18, &reg);
		rt2x00_set_field32(&reg, CSR18_SIFS, erp->sifs);
		rt2x00_set_field32(&reg, CSR18_PIFS, erp->pifs);
		rt2x00pci_register_write(rt2x00dev, CSR18, reg);

		rt2x00pci_register_read(rt2x00dev, CSR19, &reg);
		rt2x00_set_field32(&reg, CSR19_DIFS, erp->difs);
		rt2x00_set_field32(&reg, CSR19_EIFS, erp->eifs);
		rt2x00pci_register_write(rt2x00dev, CSR19, reg);
	}

	if (changed & BSS_CHANGED_BEACON_INT) {
		rt2x00pci_register_read(rt2x00dev, CSR12, &reg);
		rt2x00_set_field32(&reg, CSR12_BEACON_INTERVAL,
				   erp->beacon_int * 16);
		rt2x00_set_field32(&reg, CSR12_CFP_MAX_DURATION,
				   erp->beacon_int * 16);
		rt2x00pci_register_write(rt2x00dev, CSR12, reg);
	}

}

static void rt2500pci_config_ant(struct rt2x00_dev *rt2x00dev,
				 struct antenna_setup *ant)
{
	u32 reg;
	u8 r14;
	u8 r2;

	/*
	 * We should never come here because rt2x00lib is supposed
	 * to catch this and send us the correct antenna explicitely.
	 */
	BUG_ON(ant->rx == ANTENNA_SW_DIVERSITY ||
	       ant->tx == ANTENNA_SW_DIVERSITY);

	rt2x00pci_register_read(rt2x00dev, BBPCSR1, &reg);
	rt2500pci_bbp_read(rt2x00dev, 14, &r14);
	rt2500pci_bbp_read(rt2x00dev, 2, &r2);

	/*
	 * Configure the TX antenna.
	 */
	switch (ant->tx) {
	case ANTENNA_A:
		rt2x00_set_field8(&r2, BBP_R2_TX_ANTENNA, 0);
		rt2x00_set_field32(&reg, BBPCSR1_CCK, 0);
		rt2x00_set_field32(&reg, BBPCSR1_OFDM, 0);
		break;
	case ANTENNA_B:
	default:
		rt2x00_set_field8(&r2, BBP_R2_TX_ANTENNA, 2);
		rt2x00_set_field32(&reg, BBPCSR1_CCK, 2);
		rt2x00_set_field32(&reg, BBPCSR1_OFDM, 2);
		break;
	}

	/*
	 * Configure the RX antenna.
	 */
	switch (ant->rx) {
	case ANTENNA_A:
		rt2x00_set_field8(&r14, BBP_R14_RX_ANTENNA, 0);
		break;
	case ANTENNA_B:
	default:
		rt2x00_set_field8(&r14, BBP_R14_RX_ANTENNA, 2);
		break;
	}

	/*
	 * RT2525E and RT5222 need to flip TX I/Q
	 */
	if (rt2x00_rf(rt2x00dev, RF2525E) || rt2x00_rf(rt2x00dev, RF5222)) {
		rt2x00_set_field8(&r2, BBP_R2_TX_IQ_FLIP, 1);
		rt2x00_set_field32(&reg, BBPCSR1_CCK_FLIP, 1);
		rt2x00_set_field32(&reg, BBPCSR1_OFDM_FLIP, 1);

		/*
		 * RT2525E does not need RX I/Q Flip.
		 */
		if (rt2x00_rf(rt2x00dev, RF2525E))
			rt2x00_set_field8(&r14, BBP_R14_RX_IQ_FLIP, 0);
	} else {
		rt2x00_set_field32(&reg, BBPCSR1_CCK_FLIP, 0);
		rt2x00_set_field32(&reg, BBPCSR1_OFDM_FLIP, 0);
	}

	rt2x00pci_register_write(rt2x00dev, BBPCSR1, reg);
	rt2500pci_bbp_write(rt2x00dev, 14, r14);
	rt2500pci_bbp_write(rt2x00dev, 2, r2);
}

static void rt2500pci_config_channel(struct rt2x00_dev *rt2x00dev,
				     struct rf_channel *rf, const int txpower)
{
	u8 r70;

	/*
	 * Set TXpower.
	 */
	rt2x00_set_field32(&rf->rf3, RF3_TXPOWER, TXPOWER_TO_DEV(txpower));

	/*
	 * Switch on tuning bits.
	 * For RT2523 devices we do not need to update the R1 register.
	 */
	if (!rt2x00_rf(rt2x00dev, RF2523))
		rt2x00_set_field32(&rf->rf1, RF1_TUNER, 1);
	rt2x00_set_field32(&rf->rf3, RF3_TUNER, 1);

	/*
	 * For RT2525 we should first set the channel to half band higher.
	 */
	if (rt2x00_rf(rt2x00dev, RF2525)) {
		static const u32 vals[] = {
			0x00080cbe, 0x00080d02, 0x00080d06, 0x00080d0a,
			0x00080d0e, 0x00080d12, 0x00080d16, 0x00080d1a,
			0x00080d1e, 0x00080d22, 0x00080d26, 0x00080d2a,
			0x00080d2e, 0x00080d3a
		};

		rt2500pci_rf_write(rt2x00dev, 1, rf->rf1);
		rt2500pci_rf_write(rt2x00dev, 2, vals[rf->channel - 1]);
		rt2500pci_rf_write(rt2x00dev, 3, rf->rf3);
		if (rf->rf4)
			rt2500pci_rf_write(rt2x00dev, 4, rf->rf4);
	}

	rt2500pci_rf_write(rt2x00dev, 1, rf->rf1);
	rt2500pci_rf_write(rt2x00dev, 2, rf->rf2);
	rt2500pci_rf_write(rt2x00dev, 3, rf->rf3);
	if (rf->rf4)
		rt2500pci_rf_write(rt2x00dev, 4, rf->rf4);

	/*
	 * Channel 14 requires the Japan filter bit to be set.
	 */
	r70 = 0x46;
	rt2x00_set_field8(&r70, BBP_R70_JAPAN_FILTER, rf->channel == 14);
	rt2500pci_bbp_write(rt2x00dev, 70, r70);

	msleep(1);

	/*
	 * Switch off tuning bits.
	 * For RT2523 devices we do not need to update the R1 register.
	 */
	if (!rt2x00_rf(rt2x00dev, RF2523)) {
		rt2x00_set_field32(&rf->rf1, RF1_TUNER, 0);
		rt2500pci_rf_write(rt2x00dev, 1, rf->rf1);
	}

	rt2x00_set_field32(&rf->rf3, RF3_TUNER, 0);
	rt2500pci_rf_write(rt2x00dev, 3, rf->rf3);

	/*
	 * Clear false CRC during channel switch.
	 */
	rt2x00pci_register_read(rt2x00dev, CNT0, &rf->rf1);
}

static void rt2500pci_config_txpower(struct rt2x00_dev *rt2x00dev,
				     const int txpower)
{
	u32 rf3;

	rt2x00_rf_read(rt2x00dev, 3, &rf3);
	rt2x00_set_field32(&rf3, RF3_TXPOWER, TXPOWER_TO_DEV(txpower));
	rt2500pci_rf_write(rt2x00dev, 3, rf3);
}

static void rt2500pci_config_retry_limit(struct rt2x00_dev *rt2x00dev,
					 struct rt2x00lib_conf *libconf)
{
	u32 reg;

	rt2x00pci_register_read(rt2x00dev, CSR11, &reg);
	rt2x00_set_field32(&reg, CSR11_LONG_RETRY,
			   libconf->conf->long_frame_max_tx_count);
	rt2x00_set_field32(&reg, CSR11_SHORT_RETRY,
			   libconf->conf->short_frame_max_tx_count);
	rt2x00pci_register_write(rt2x00dev, CSR11, reg);
}

static void rt2500pci_config_ps(struct rt2x00_dev *rt2x00dev,
				struct rt2x00lib_conf *libconf)
{
	enum dev_state state =
	    (libconf->conf->flags & IEEE80211_CONF_PS) ?
		STATE_SLEEP : STATE_AWAKE;
	u32 reg;

	if (state == STATE_SLEEP) {
		rt2x00pci_register_read(rt2x00dev, CSR20, &reg);
		rt2x00_set_field32(&reg, CSR20_DELAY_AFTER_TBCN,
				   (rt2x00dev->beacon_int - 20) * 16);
		rt2x00_set_field32(&reg, CSR20_TBCN_BEFORE_WAKEUP,
				   libconf->conf->listen_interval - 1);

		/* We must first disable autowake before it can be enabled */
		rt2x00_set_field32(&reg, CSR20_AUTOWAKE, 0);
		rt2x00pci_register_write(rt2x00dev, CSR20, reg);

		rt2x00_set_field32(&reg, CSR20_AUTOWAKE, 1);
		rt2x00pci_register_write(rt2x00dev, CSR20, reg);
	} else {
		rt2x00pci_register_read(rt2x00dev, CSR20, &reg);
		rt2x00_set_field32(&reg, CSR20_AUTOWAKE, 0);
		rt2x00pci_register_write(rt2x00dev, CSR20, reg);
	}

	rt2x00dev->ops->lib->set_device_state(rt2x00dev, state);
}

static void rt2500pci_config(struct rt2x00_dev *rt2x00dev,
			     struct rt2x00lib_conf *libconf,
			     const unsigned int flags)
{
	if (flags & IEEE80211_CONF_CHANGE_CHANNEL)
		rt2500pci_config_channel(rt2x00dev, &libconf->rf,
					 libconf->conf->power_level);
	if ((flags & IEEE80211_CONF_CHANGE_POWER) &&
	    !(flags & IEEE80211_CONF_CHANGE_CHANNEL))
		rt2500pci_config_txpower(rt2x00dev,
					 libconf->conf->power_level);
	if (flags & IEEE80211_CONF_CHANGE_RETRY_LIMITS)
		rt2500pci_config_retry_limit(rt2x00dev, libconf);
	if (flags & IEEE80211_CONF_CHANGE_PS)
		rt2500pci_config_ps(rt2x00dev, libconf);
}

/*
 * Link tuning
 */
static void rt2500pci_link_stats(struct rt2x00_dev *rt2x00dev,
				 struct link_qual *qual)
{
	u32 reg;

	/*
	 * Update FCS error count from register.
	 */
	rt2x00pci_register_read(rt2x00dev, CNT0, &reg);
	qual->rx_failed = rt2x00_get_field32(reg, CNT0_FCS_ERROR);

	/*
	 * Update False CCA count from register.
	 */
	rt2x00pci_register_read(rt2x00dev, CNT3, &reg);
	qual->false_cca = rt2x00_get_field32(reg, CNT3_FALSE_CCA);
}

static inline void rt2500pci_set_vgc(struct rt2x00_dev *rt2x00dev,
				     struct link_qual *qual, u8 vgc_level)
{
	if (qual->vgc_level_reg != vgc_level) {
		rt2500pci_bbp_write(rt2x00dev, 17, vgc_level);
		qual->vgc_level = vgc_level;
		qual->vgc_level_reg = vgc_level;
	}
}

static void rt2500pci_reset_tuner(struct rt2x00_dev *rt2x00dev,
				  struct link_qual *qual)
{
	rt2500pci_set_vgc(rt2x00dev, qual, 0x48);
}

static void rt2500pci_link_tuner(struct rt2x00_dev *rt2x00dev,
				 struct link_qual *qual, const u32 count)
{
	/*
	 * To prevent collisions with MAC ASIC on chipsets
	 * up to version C the link tuning should halt after 20
	 * seconds while being associated.
	 */
	if (rt2x00_rev(rt2x00dev) < RT2560_VERSION_D &&
	    rt2x00dev->intf_associated && count > 20)
		return;

	/*
	 * Chipset versions C and lower should directly continue
	 * to the dynamic CCA tuning. Chipset version D and higher
	 * should go straight to dynamic CCA tuning when they
	 * are not associated.
	 */
	if (rt2x00_rev(rt2x00dev) < RT2560_VERSION_D ||
	    !rt2x00dev->intf_associated)
		goto dynamic_cca_tune;

	/*
	 * A too low RSSI will cause too much false CCA which will
	 * then corrupt the R17 tuning. To remidy this the tuning should
	 * be stopped (While making sure the R17 value will not exceed limits)
	 */
	if (qual->rssi < -80 && count > 20) {
		if (qual->vgc_level_reg >= 0x41)
			rt2500pci_set_vgc(rt2x00dev, qual, qual->vgc_level);
		return;
	}

	/*
	 * Special big-R17 for short distance
	 */
	if (qual->rssi >= -58) {
		rt2500pci_set_vgc(rt2x00dev, qual, 0x50);
		return;
	}

	/*
	 * Special mid-R17 for middle distance
	 */
	if (qual->rssi >= -74) {
		rt2500pci_set_vgc(rt2x00dev, qual, 0x41);
		return;
	}

	/*
	 * Leave short or middle distance condition, restore r17
	 * to the dynamic tuning range.
	 */
	if (qual->vgc_level_reg >= 0x41) {
		rt2500pci_set_vgc(rt2x00dev, qual, qual->vgc_level);
		return;
	}

dynamic_cca_tune:

	/*
	 * R17 is inside the dynamic tuning range,
	 * start tuning the link based on the false cca counter.
	 */
	if (qual->false_cca > 512 && qual->vgc_level_reg < 0x40)
		rt2500pci_set_vgc(rt2x00dev, qual, ++qual->vgc_level_reg);
	else if (qual->false_cca < 100 && qual->vgc_level_reg > 0x32)
		rt2500pci_set_vgc(rt2x00dev, qual, --qual->vgc_level_reg);
}

/*
 * Queue handlers.
 */
static void rt2500pci_start_queue(struct data_queue *queue)
{
	struct rt2x00_dev *rt2x00dev = queue->rt2x00dev;
	u32 reg;

	switch (queue->qid) {
	case QID_RX:
		rt2x00pci_register_read(rt2x00dev, RXCSR0, &reg);
		rt2x00_set_field32(&reg, RXCSR0_DISABLE_RX, 0);
		rt2x00pci_register_write(rt2x00dev, RXCSR0, reg);
		break;
	case QID_BEACON:
<<<<<<< HEAD
=======
		/*
		 * Allow the tbtt tasklet to be scheduled.
		 */
		tasklet_enable(&rt2x00dev->tbtt_tasklet);

>>>>>>> 105e53f8
		rt2x00pci_register_read(rt2x00dev, CSR14, &reg);
		rt2x00_set_field32(&reg, CSR14_TSF_COUNT, 1);
		rt2x00_set_field32(&reg, CSR14_TBCN, 1);
		rt2x00_set_field32(&reg, CSR14_BEACON_GEN, 1);
		rt2x00pci_register_write(rt2x00dev, CSR14, reg);
		break;
	default:
		break;
	}
}

static void rt2500pci_kick_queue(struct data_queue *queue)
{
	struct rt2x00_dev *rt2x00dev = queue->rt2x00dev;
	u32 reg;

	switch (queue->qid) {
	case QID_AC_VO:
		rt2x00pci_register_read(rt2x00dev, TXCSR0, &reg);
		rt2x00_set_field32(&reg, TXCSR0_KICK_PRIO, 1);
		rt2x00pci_register_write(rt2x00dev, TXCSR0, reg);
		break;
	case QID_AC_VI:
		rt2x00pci_register_read(rt2x00dev, TXCSR0, &reg);
		rt2x00_set_field32(&reg, TXCSR0_KICK_TX, 1);
		rt2x00pci_register_write(rt2x00dev, TXCSR0, reg);
		break;
	case QID_ATIM:
		rt2x00pci_register_read(rt2x00dev, TXCSR0, &reg);
		rt2x00_set_field32(&reg, TXCSR0_KICK_ATIM, 1);
		rt2x00pci_register_write(rt2x00dev, TXCSR0, reg);
		break;
	default:
		break;
	}
}

static void rt2500pci_stop_queue(struct data_queue *queue)
{
	struct rt2x00_dev *rt2x00dev = queue->rt2x00dev;
	u32 reg;

	switch (queue->qid) {
	case QID_AC_VO:
	case QID_AC_VI:
	case QID_ATIM:
		rt2x00pci_register_read(rt2x00dev, TXCSR0, &reg);
		rt2x00_set_field32(&reg, TXCSR0_ABORT, 1);
		rt2x00pci_register_write(rt2x00dev, TXCSR0, reg);
		break;
	case QID_RX:
		rt2x00pci_register_read(rt2x00dev, RXCSR0, &reg);
		rt2x00_set_field32(&reg, RXCSR0_DISABLE_RX, 1);
		rt2x00pci_register_write(rt2x00dev, RXCSR0, reg);
		break;
	case QID_BEACON:
		rt2x00pci_register_read(rt2x00dev, CSR14, &reg);
		rt2x00_set_field32(&reg, CSR14_TSF_COUNT, 0);
		rt2x00_set_field32(&reg, CSR14_TBCN, 0);
		rt2x00_set_field32(&reg, CSR14_BEACON_GEN, 0);
		rt2x00pci_register_write(rt2x00dev, CSR14, reg);
<<<<<<< HEAD
=======

		/*
		 * Wait for possibly running tbtt tasklets.
		 */
		tasklet_disable(&rt2x00dev->tbtt_tasklet);
>>>>>>> 105e53f8
		break;
	default:
		break;
	}
}

/*
 * Initialization functions.
 */
static bool rt2500pci_get_entry_state(struct queue_entry *entry)
{
	struct queue_entry_priv_pci *entry_priv = entry->priv_data;
	u32 word;

	if (entry->queue->qid == QID_RX) {
		rt2x00_desc_read(entry_priv->desc, 0, &word);

		return rt2x00_get_field32(word, RXD_W0_OWNER_NIC);
	} else {
		rt2x00_desc_read(entry_priv->desc, 0, &word);

		return (rt2x00_get_field32(word, TXD_W0_OWNER_NIC) ||
		        rt2x00_get_field32(word, TXD_W0_VALID));
	}
}

static void rt2500pci_clear_entry(struct queue_entry *entry)
{
	struct queue_entry_priv_pci *entry_priv = entry->priv_data;
	struct skb_frame_desc *skbdesc = get_skb_frame_desc(entry->skb);
	u32 word;

	if (entry->queue->qid == QID_RX) {
		rt2x00_desc_read(entry_priv->desc, 1, &word);
		rt2x00_set_field32(&word, RXD_W1_BUFFER_ADDRESS, skbdesc->skb_dma);
		rt2x00_desc_write(entry_priv->desc, 1, word);

		rt2x00_desc_read(entry_priv->desc, 0, &word);
		rt2x00_set_field32(&word, RXD_W0_OWNER_NIC, 1);
		rt2x00_desc_write(entry_priv->desc, 0, word);
	} else {
		rt2x00_desc_read(entry_priv->desc, 0, &word);
		rt2x00_set_field32(&word, TXD_W0_VALID, 0);
		rt2x00_set_field32(&word, TXD_W0_OWNER_NIC, 0);
		rt2x00_desc_write(entry_priv->desc, 0, word);
	}
}

static int rt2500pci_init_queues(struct rt2x00_dev *rt2x00dev)
{
	struct queue_entry_priv_pci *entry_priv;
	u32 reg;

	/*
	 * Initialize registers.
	 */
	rt2x00pci_register_read(rt2x00dev, TXCSR2, &reg);
	rt2x00_set_field32(&reg, TXCSR2_TXD_SIZE, rt2x00dev->tx[0].desc_size);
	rt2x00_set_field32(&reg, TXCSR2_NUM_TXD, rt2x00dev->tx[1].limit);
	rt2x00_set_field32(&reg, TXCSR2_NUM_ATIM, rt2x00dev->atim->limit);
	rt2x00_set_field32(&reg, TXCSR2_NUM_PRIO, rt2x00dev->tx[0].limit);
	rt2x00pci_register_write(rt2x00dev, TXCSR2, reg);

	entry_priv = rt2x00dev->tx[1].entries[0].priv_data;
	rt2x00pci_register_read(rt2x00dev, TXCSR3, &reg);
	rt2x00_set_field32(&reg, TXCSR3_TX_RING_REGISTER,
			   entry_priv->desc_dma);
	rt2x00pci_register_write(rt2x00dev, TXCSR3, reg);

	entry_priv = rt2x00dev->tx[0].entries[0].priv_data;
	rt2x00pci_register_read(rt2x00dev, TXCSR5, &reg);
	rt2x00_set_field32(&reg, TXCSR5_PRIO_RING_REGISTER,
			   entry_priv->desc_dma);
	rt2x00pci_register_write(rt2x00dev, TXCSR5, reg);

	entry_priv = rt2x00dev->atim->entries[0].priv_data;
	rt2x00pci_register_read(rt2x00dev, TXCSR4, &reg);
	rt2x00_set_field32(&reg, TXCSR4_ATIM_RING_REGISTER,
			   entry_priv->desc_dma);
	rt2x00pci_register_write(rt2x00dev, TXCSR4, reg);

	entry_priv = rt2x00dev->bcn->entries[0].priv_data;
	rt2x00pci_register_read(rt2x00dev, TXCSR6, &reg);
	rt2x00_set_field32(&reg, TXCSR6_BEACON_RING_REGISTER,
			   entry_priv->desc_dma);
	rt2x00pci_register_write(rt2x00dev, TXCSR6, reg);

	rt2x00pci_register_read(rt2x00dev, RXCSR1, &reg);
	rt2x00_set_field32(&reg, RXCSR1_RXD_SIZE, rt2x00dev->rx->desc_size);
	rt2x00_set_field32(&reg, RXCSR1_NUM_RXD, rt2x00dev->rx->limit);
	rt2x00pci_register_write(rt2x00dev, RXCSR1, reg);

	entry_priv = rt2x00dev->rx->entries[0].priv_data;
	rt2x00pci_register_read(rt2x00dev, RXCSR2, &reg);
	rt2x00_set_field32(&reg, RXCSR2_RX_RING_REGISTER,
			   entry_priv->desc_dma);
	rt2x00pci_register_write(rt2x00dev, RXCSR2, reg);

	return 0;
}

static int rt2500pci_init_registers(struct rt2x00_dev *rt2x00dev)
{
	u32 reg;

	rt2x00pci_register_write(rt2x00dev, PSCSR0, 0x00020002);
	rt2x00pci_register_write(rt2x00dev, PSCSR1, 0x00000002);
	rt2x00pci_register_write(rt2x00dev, PSCSR2, 0x00020002);
	rt2x00pci_register_write(rt2x00dev, PSCSR3, 0x00000002);

	rt2x00pci_register_read(rt2x00dev, TIMECSR, &reg);
	rt2x00_set_field32(&reg, TIMECSR_US_COUNT, 33);
	rt2x00_set_field32(&reg, TIMECSR_US_64_COUNT, 63);
	rt2x00_set_field32(&reg, TIMECSR_BEACON_EXPECT, 0);
	rt2x00pci_register_write(rt2x00dev, TIMECSR, reg);

	rt2x00pci_register_read(rt2x00dev, CSR9, &reg);
	rt2x00_set_field32(&reg, CSR9_MAX_FRAME_UNIT,
			   rt2x00dev->rx->data_size / 128);
	rt2x00pci_register_write(rt2x00dev, CSR9, reg);

	/*
	 * Always use CWmin and CWmax set in descriptor.
	 */
	rt2x00pci_register_read(rt2x00dev, CSR11, &reg);
	rt2x00_set_field32(&reg, CSR11_CW_SELECT, 0);
	rt2x00pci_register_write(rt2x00dev, CSR11, reg);

	rt2x00pci_register_read(rt2x00dev, CSR14, &reg);
	rt2x00_set_field32(&reg, CSR14_TSF_COUNT, 0);
	rt2x00_set_field32(&reg, CSR14_TSF_SYNC, 0);
	rt2x00_set_field32(&reg, CSR14_TBCN, 0);
	rt2x00_set_field32(&reg, CSR14_TCFP, 0);
	rt2x00_set_field32(&reg, CSR14_TATIMW, 0);
	rt2x00_set_field32(&reg, CSR14_BEACON_GEN, 0);
	rt2x00_set_field32(&reg, CSR14_CFP_COUNT_PRELOAD, 0);
	rt2x00_set_field32(&reg, CSR14_TBCM_PRELOAD, 0);
	rt2x00pci_register_write(rt2x00dev, CSR14, reg);

	rt2x00pci_register_write(rt2x00dev, CNT3, 0);

	rt2x00pci_register_read(rt2x00dev, TXCSR8, &reg);
	rt2x00_set_field32(&reg, TXCSR8_BBP_ID0, 10);
	rt2x00_set_field32(&reg, TXCSR8_BBP_ID0_VALID, 1);
	rt2x00_set_field32(&reg, TXCSR8_BBP_ID1, 11);
	rt2x00_set_field32(&reg, TXCSR8_BBP_ID1_VALID, 1);
	rt2x00_set_field32(&reg, TXCSR8_BBP_ID2, 13);
	rt2x00_set_field32(&reg, TXCSR8_BBP_ID2_VALID, 1);
	rt2x00_set_field32(&reg, TXCSR8_BBP_ID3, 12);
	rt2x00_set_field32(&reg, TXCSR8_BBP_ID3_VALID, 1);
	rt2x00pci_register_write(rt2x00dev, TXCSR8, reg);

	rt2x00pci_register_read(rt2x00dev, ARTCSR0, &reg);
	rt2x00_set_field32(&reg, ARTCSR0_ACK_CTS_1MBS, 112);
	rt2x00_set_field32(&reg, ARTCSR0_ACK_CTS_2MBS, 56);
	rt2x00_set_field32(&reg, ARTCSR0_ACK_CTS_5_5MBS, 20);
	rt2x00_set_field32(&reg, ARTCSR0_ACK_CTS_11MBS, 10);
	rt2x00pci_register_write(rt2x00dev, ARTCSR0, reg);

	rt2x00pci_register_read(rt2x00dev, ARTCSR1, &reg);
	rt2x00_set_field32(&reg, ARTCSR1_ACK_CTS_6MBS, 45);
	rt2x00_set_field32(&reg, ARTCSR1_ACK_CTS_9MBS, 37);
	rt2x00_set_field32(&reg, ARTCSR1_ACK_CTS_12MBS, 33);
	rt2x00_set_field32(&reg, ARTCSR1_ACK_CTS_18MBS, 29);
	rt2x00pci_register_write(rt2x00dev, ARTCSR1, reg);

	rt2x00pci_register_read(rt2x00dev, ARTCSR2, &reg);
	rt2x00_set_field32(&reg, ARTCSR2_ACK_CTS_24MBS, 29);
	rt2x00_set_field32(&reg, ARTCSR2_ACK_CTS_36MBS, 25);
	rt2x00_set_field32(&reg, ARTCSR2_ACK_CTS_48MBS, 25);
	rt2x00_set_field32(&reg, ARTCSR2_ACK_CTS_54MBS, 25);
	rt2x00pci_register_write(rt2x00dev, ARTCSR2, reg);

	rt2x00pci_register_read(rt2x00dev, RXCSR3, &reg);
	rt2x00_set_field32(&reg, RXCSR3_BBP_ID0, 47); /* CCK Signal */
	rt2x00_set_field32(&reg, RXCSR3_BBP_ID0_VALID, 1);
	rt2x00_set_field32(&reg, RXCSR3_BBP_ID1, 51); /* Rssi */
	rt2x00_set_field32(&reg, RXCSR3_BBP_ID1_VALID, 1);
	rt2x00_set_field32(&reg, RXCSR3_BBP_ID2, 42); /* OFDM Rate */
	rt2x00_set_field32(&reg, RXCSR3_BBP_ID2_VALID, 1);
	rt2x00_set_field32(&reg, RXCSR3_BBP_ID3, 51); /* RSSI */
	rt2x00_set_field32(&reg, RXCSR3_BBP_ID3_VALID, 1);
	rt2x00pci_register_write(rt2x00dev, RXCSR3, reg);

	rt2x00pci_register_read(rt2x00dev, PCICSR, &reg);
	rt2x00_set_field32(&reg, PCICSR_BIG_ENDIAN, 0);
	rt2x00_set_field32(&reg, PCICSR_RX_TRESHOLD, 0);
	rt2x00_set_field32(&reg, PCICSR_TX_TRESHOLD, 3);
	rt2x00_set_field32(&reg, PCICSR_BURST_LENTH, 1);
	rt2x00_set_field32(&reg, PCICSR_ENABLE_CLK, 1);
	rt2x00_set_field32(&reg, PCICSR_READ_MULTIPLE, 1);
	rt2x00_set_field32(&reg, PCICSR_WRITE_INVALID, 1);
	rt2x00pci_register_write(rt2x00dev, PCICSR, reg);

	rt2x00pci_register_write(rt2x00dev, PWRCSR0, 0x3f3b3100);

	rt2x00pci_register_write(rt2x00dev, GPIOCSR, 0x0000ff00);
	rt2x00pci_register_write(rt2x00dev, TESTCSR, 0x000000f0);

	if (rt2x00dev->ops->lib->set_device_state(rt2x00dev, STATE_AWAKE))
		return -EBUSY;

	rt2x00pci_register_write(rt2x00dev, MACCSR0, 0x00213223);
	rt2x00pci_register_write(rt2x00dev, MACCSR1, 0x00235518);

	rt2x00pci_register_read(rt2x00dev, MACCSR2, &reg);
	rt2x00_set_field32(&reg, MACCSR2_DELAY, 64);
	rt2x00pci_register_write(rt2x00dev, MACCSR2, reg);

	rt2x00pci_register_read(rt2x00dev, RALINKCSR, &reg);
	rt2x00_set_field32(&reg, RALINKCSR_AR_BBP_DATA0, 17);
	rt2x00_set_field32(&reg, RALINKCSR_AR_BBP_ID0, 26);
	rt2x00_set_field32(&reg, RALINKCSR_AR_BBP_VALID0, 1);
	rt2x00_set_field32(&reg, RALINKCSR_AR_BBP_DATA1, 0);
	rt2x00_set_field32(&reg, RALINKCSR_AR_BBP_ID1, 26);
	rt2x00_set_field32(&reg, RALINKCSR_AR_BBP_VALID1, 1);
	rt2x00pci_register_write(rt2x00dev, RALINKCSR, reg);

	rt2x00pci_register_write(rt2x00dev, BBPCSR1, 0x82188200);

	rt2x00pci_register_write(rt2x00dev, TXACKCSR0, 0x00000020);

	rt2x00pci_register_read(rt2x00dev, CSR1, &reg);
	rt2x00_set_field32(&reg, CSR1_SOFT_RESET, 1);
	rt2x00_set_field32(&reg, CSR1_BBP_RESET, 0);
	rt2x00_set_field32(&reg, CSR1_HOST_READY, 0);
	rt2x00pci_register_write(rt2x00dev, CSR1, reg);

	rt2x00pci_register_read(rt2x00dev, CSR1, &reg);
	rt2x00_set_field32(&reg, CSR1_SOFT_RESET, 0);
	rt2x00_set_field32(&reg, CSR1_HOST_READY, 1);
	rt2x00pci_register_write(rt2x00dev, CSR1, reg);

	/*
	 * We must clear the FCS and FIFO error count.
	 * These registers are cleared on read,
	 * so we may pass a useless variable to store the value.
	 */
	rt2x00pci_register_read(rt2x00dev, CNT0, &reg);
	rt2x00pci_register_read(rt2x00dev, CNT4, &reg);

	return 0;
}

static int rt2500pci_wait_bbp_ready(struct rt2x00_dev *rt2x00dev)
{
	unsigned int i;
	u8 value;

	for (i = 0; i < REGISTER_BUSY_COUNT; i++) {
		rt2500pci_bbp_read(rt2x00dev, 0, &value);
		if ((value != 0xff) && (value != 0x00))
			return 0;
		udelay(REGISTER_BUSY_DELAY);
	}

	ERROR(rt2x00dev, "BBP register access failed, aborting.\n");
	return -EACCES;
}

static int rt2500pci_init_bbp(struct rt2x00_dev *rt2x00dev)
{
	unsigned int i;
	u16 eeprom;
	u8 reg_id;
	u8 value;

	if (unlikely(rt2500pci_wait_bbp_ready(rt2x00dev)))
		return -EACCES;

	rt2500pci_bbp_write(rt2x00dev, 3, 0x02);
	rt2500pci_bbp_write(rt2x00dev, 4, 0x19);
	rt2500pci_bbp_write(rt2x00dev, 14, 0x1c);
	rt2500pci_bbp_write(rt2x00dev, 15, 0x30);
	rt2500pci_bbp_write(rt2x00dev, 16, 0xac);
	rt2500pci_bbp_write(rt2x00dev, 18, 0x18);
	rt2500pci_bbp_write(rt2x00dev, 19, 0xff);
	rt2500pci_bbp_write(rt2x00dev, 20, 0x1e);
	rt2500pci_bbp_write(rt2x00dev, 21, 0x08);
	rt2500pci_bbp_write(rt2x00dev, 22, 0x08);
	rt2500pci_bbp_write(rt2x00dev, 23, 0x08);
	rt2500pci_bbp_write(rt2x00dev, 24, 0x70);
	rt2500pci_bbp_write(rt2x00dev, 25, 0x40);
	rt2500pci_bbp_write(rt2x00dev, 26, 0x08);
	rt2500pci_bbp_write(rt2x00dev, 27, 0x23);
	rt2500pci_bbp_write(rt2x00dev, 30, 0x10);
	rt2500pci_bbp_write(rt2x00dev, 31, 0x2b);
	rt2500pci_bbp_write(rt2x00dev, 32, 0xb9);
	rt2500pci_bbp_write(rt2x00dev, 34, 0x12);
	rt2500pci_bbp_write(rt2x00dev, 35, 0x50);
	rt2500pci_bbp_write(rt2x00dev, 39, 0xc4);
	rt2500pci_bbp_write(rt2x00dev, 40, 0x02);
	rt2500pci_bbp_write(rt2x00dev, 41, 0x60);
	rt2500pci_bbp_write(rt2x00dev, 53, 0x10);
	rt2500pci_bbp_write(rt2x00dev, 54, 0x18);
	rt2500pci_bbp_write(rt2x00dev, 56, 0x08);
	rt2500pci_bbp_write(rt2x00dev, 57, 0x10);
	rt2500pci_bbp_write(rt2x00dev, 58, 0x08);
	rt2500pci_bbp_write(rt2x00dev, 61, 0x6d);
	rt2500pci_bbp_write(rt2x00dev, 62, 0x10);

	for (i = 0; i < EEPROM_BBP_SIZE; i++) {
		rt2x00_eeprom_read(rt2x00dev, EEPROM_BBP_START + i, &eeprom);

		if (eeprom != 0xffff && eeprom != 0x0000) {
			reg_id = rt2x00_get_field16(eeprom, EEPROM_BBP_REG_ID);
			value = rt2x00_get_field16(eeprom, EEPROM_BBP_VALUE);
			rt2500pci_bbp_write(rt2x00dev, reg_id, value);
		}
	}

	return 0;
}

/*
 * Device state switch handlers.
 */
static void rt2500pci_toggle_irq(struct rt2x00_dev *rt2x00dev,
				 enum dev_state state)
{
	int mask = (state == STATE_RADIO_IRQ_OFF);
	u32 reg;
	unsigned long flags;

	/*
	 * When interrupts are being enabled, the interrupt registers
	 * should clear the register to assure a clean state.
	 */
	if (state == STATE_RADIO_IRQ_ON) {
		rt2x00pci_register_read(rt2x00dev, CSR7, &reg);
		rt2x00pci_register_write(rt2x00dev, CSR7, reg);

		/*
		 * Enable tasklets.
		 */
		tasklet_enable(&rt2x00dev->txstatus_tasklet);
		tasklet_enable(&rt2x00dev->rxdone_tasklet);
	}

	/*
	 * Only toggle the interrupts bits we are going to use.
	 * Non-checked interrupt bits are disabled by default.
	 */
	spin_lock_irqsave(&rt2x00dev->irqmask_lock, flags);

	rt2x00pci_register_read(rt2x00dev, CSR8, &reg);
	rt2x00_set_field32(&reg, CSR8_TBCN_EXPIRE, mask);
	rt2x00_set_field32(&reg, CSR8_TXDONE_TXRING, mask);
	rt2x00_set_field32(&reg, CSR8_TXDONE_ATIMRING, mask);
	rt2x00_set_field32(&reg, CSR8_TXDONE_PRIORING, mask);
	rt2x00_set_field32(&reg, CSR8_RXDONE, mask);
	rt2x00pci_register_write(rt2x00dev, CSR8, reg);

	spin_unlock_irqrestore(&rt2x00dev->irqmask_lock, flags);

	if (state == STATE_RADIO_IRQ_OFF) {
		/*
		 * Ensure that all tasklets are finished.
		 */
		tasklet_disable(&rt2x00dev->txstatus_tasklet);
		tasklet_disable(&rt2x00dev->rxdone_tasklet);
	}
}

static int rt2500pci_enable_radio(struct rt2x00_dev *rt2x00dev)
{
	/*
	 * Initialize all registers.
	 */
	if (unlikely(rt2500pci_init_queues(rt2x00dev) ||
		     rt2500pci_init_registers(rt2x00dev) ||
		     rt2500pci_init_bbp(rt2x00dev)))
		return -EIO;

	return 0;
}

static void rt2500pci_disable_radio(struct rt2x00_dev *rt2x00dev)
{
	/*
	 * Disable power
	 */
	rt2x00pci_register_write(rt2x00dev, PWRCSR0, 0);
}

static int rt2500pci_set_state(struct rt2x00_dev *rt2x00dev,
			       enum dev_state state)
{
	u32 reg, reg2;
	unsigned int i;
	char put_to_sleep;
	char bbp_state;
	char rf_state;

	put_to_sleep = (state != STATE_AWAKE);

	rt2x00pci_register_read(rt2x00dev, PWRCSR1, &reg);
	rt2x00_set_field32(&reg, PWRCSR1_SET_STATE, 1);
	rt2x00_set_field32(&reg, PWRCSR1_BBP_DESIRE_STATE, state);
	rt2x00_set_field32(&reg, PWRCSR1_RF_DESIRE_STATE, state);
	rt2x00_set_field32(&reg, PWRCSR1_PUT_TO_SLEEP, put_to_sleep);
	rt2x00pci_register_write(rt2x00dev, PWRCSR1, reg);

	/*
	 * Device is not guaranteed to be in the requested state yet.
	 * We must wait until the register indicates that the
	 * device has entered the correct state.
	 */
	for (i = 0; i < REGISTER_BUSY_COUNT; i++) {
		rt2x00pci_register_read(rt2x00dev, PWRCSR1, &reg2);
		bbp_state = rt2x00_get_field32(reg2, PWRCSR1_BBP_CURR_STATE);
		rf_state = rt2x00_get_field32(reg2, PWRCSR1_RF_CURR_STATE);
		if (bbp_state == state && rf_state == state)
			return 0;
		rt2x00pci_register_write(rt2x00dev, PWRCSR1, reg);
		msleep(10);
	}

	return -EBUSY;
}

static int rt2500pci_set_device_state(struct rt2x00_dev *rt2x00dev,
				      enum dev_state state)
{
	int retval = 0;

	switch (state) {
	case STATE_RADIO_ON:
		retval = rt2500pci_enable_radio(rt2x00dev);
		break;
	case STATE_RADIO_OFF:
		rt2500pci_disable_radio(rt2x00dev);
		break;
	case STATE_RADIO_IRQ_ON:
	case STATE_RADIO_IRQ_OFF:
		rt2500pci_toggle_irq(rt2x00dev, state);
		break;
	case STATE_DEEP_SLEEP:
	case STATE_SLEEP:
	case STATE_STANDBY:
	case STATE_AWAKE:
		retval = rt2500pci_set_state(rt2x00dev, state);
		break;
	default:
		retval = -ENOTSUPP;
		break;
	}

	if (unlikely(retval))
		ERROR(rt2x00dev, "Device failed to enter state %d (%d).\n",
		      state, retval);

	return retval;
}

/*
 * TX descriptor initialization
 */
static void rt2500pci_write_tx_desc(struct queue_entry *entry,
				    struct txentry_desc *txdesc)
{
	struct skb_frame_desc *skbdesc = get_skb_frame_desc(entry->skb);
	struct queue_entry_priv_pci *entry_priv = entry->priv_data;
	__le32 *txd = entry_priv->desc;
	u32 word;

	/*
	 * Start writing the descriptor words.
	 */
	rt2x00_desc_read(txd, 1, &word);
	rt2x00_set_field32(&word, TXD_W1_BUFFER_ADDRESS, skbdesc->skb_dma);
	rt2x00_desc_write(txd, 1, word);

	rt2x00_desc_read(txd, 2, &word);
	rt2x00_set_field32(&word, TXD_W2_IV_OFFSET, IEEE80211_HEADER);
	rt2x00_set_field32(&word, TXD_W2_AIFS, entry->queue->aifs);
	rt2x00_set_field32(&word, TXD_W2_CWMIN, entry->queue->cw_min);
	rt2x00_set_field32(&word, TXD_W2_CWMAX, entry->queue->cw_max);
	rt2x00_desc_write(txd, 2, word);

	rt2x00_desc_read(txd, 3, &word);
	rt2x00_set_field32(&word, TXD_W3_PLCP_SIGNAL, txdesc->u.plcp.signal);
	rt2x00_set_field32(&word, TXD_W3_PLCP_SERVICE, txdesc->u.plcp.service);
	rt2x00_set_field32(&word, TXD_W3_PLCP_LENGTH_LOW,
			   txdesc->u.plcp.length_low);
	rt2x00_set_field32(&word, TXD_W3_PLCP_LENGTH_HIGH,
			   txdesc->u.plcp.length_high);
	rt2x00_desc_write(txd, 3, word);

	rt2x00_desc_read(txd, 10, &word);
	rt2x00_set_field32(&word, TXD_W10_RTS,
			   test_bit(ENTRY_TXD_RTS_FRAME, &txdesc->flags));
	rt2x00_desc_write(txd, 10, word);

	/*
	 * Writing TXD word 0 must the last to prevent a race condition with
	 * the device, whereby the device may take hold of the TXD before we
	 * finished updating it.
	 */
	rt2x00_desc_read(txd, 0, &word);
	rt2x00_set_field32(&word, TXD_W0_OWNER_NIC, 1);
	rt2x00_set_field32(&word, TXD_W0_VALID, 1);
	rt2x00_set_field32(&word, TXD_W0_MORE_FRAG,
			   test_bit(ENTRY_TXD_MORE_FRAG, &txdesc->flags));
	rt2x00_set_field32(&word, TXD_W0_ACK,
			   test_bit(ENTRY_TXD_ACK, &txdesc->flags));
	rt2x00_set_field32(&word, TXD_W0_TIMESTAMP,
			   test_bit(ENTRY_TXD_REQ_TIMESTAMP, &txdesc->flags));
	rt2x00_set_field32(&word, TXD_W0_OFDM,
			   (txdesc->rate_mode == RATE_MODE_OFDM));
	rt2x00_set_field32(&word, TXD_W0_CIPHER_OWNER, 1);
	rt2x00_set_field32(&word, TXD_W0_IFS, txdesc->u.plcp.ifs);
	rt2x00_set_field32(&word, TXD_W0_RETRY_MODE,
			   test_bit(ENTRY_TXD_RETRY_MODE, &txdesc->flags));
	rt2x00_set_field32(&word, TXD_W0_DATABYTE_COUNT, txdesc->length);
	rt2x00_set_field32(&word, TXD_W0_CIPHER_ALG, CIPHER_NONE);
	rt2x00_desc_write(txd, 0, word);

	/*
	 * Register descriptor details in skb frame descriptor.
	 */
	skbdesc->desc = txd;
	skbdesc->desc_len = TXD_DESC_SIZE;
}

/*
 * TX data initialization
 */
static void rt2500pci_write_beacon(struct queue_entry *entry,
				   struct txentry_desc *txdesc)
{
	struct rt2x00_dev *rt2x00dev = entry->queue->rt2x00dev;
	u32 reg;

	/*
	 * Disable beaconing while we are reloading the beacon data,
	 * otherwise we might be sending out invalid data.
	 */
	rt2x00pci_register_read(rt2x00dev, CSR14, &reg);
	rt2x00_set_field32(&reg, CSR14_BEACON_GEN, 0);
	rt2x00pci_register_write(rt2x00dev, CSR14, reg);

	rt2x00queue_map_txskb(entry);

	/*
	 * Write the TX descriptor for the beacon.
	 */
	rt2500pci_write_tx_desc(entry, txdesc);

	/*
	 * Dump beacon to userspace through debugfs.
	 */
	rt2x00debug_dump_frame(rt2x00dev, DUMP_FRAME_BEACON, entry->skb);

	/*
	 * Enable beaconing again.
	 */
	rt2x00_set_field32(&reg, CSR14_BEACON_GEN, 1);
	rt2x00pci_register_write(rt2x00dev, CSR14, reg);
}

/*
 * RX control handlers
 */
static void rt2500pci_fill_rxdone(struct queue_entry *entry,
				  struct rxdone_entry_desc *rxdesc)
{
	struct queue_entry_priv_pci *entry_priv = entry->priv_data;
	u32 word0;
	u32 word2;

	rt2x00_desc_read(entry_priv->desc, 0, &word0);
	rt2x00_desc_read(entry_priv->desc, 2, &word2);

	if (rt2x00_get_field32(word0, RXD_W0_CRC_ERROR))
		rxdesc->flags |= RX_FLAG_FAILED_FCS_CRC;
	if (rt2x00_get_field32(word0, RXD_W0_PHYSICAL_ERROR))
		rxdesc->flags |= RX_FLAG_FAILED_PLCP_CRC;

	/*
	 * Obtain the status about this packet.
	 * When frame was received with an OFDM bitrate,
	 * the signal is the PLCP value. If it was received with
	 * a CCK bitrate the signal is the rate in 100kbit/s.
	 */
	rxdesc->signal = rt2x00_get_field32(word2, RXD_W2_SIGNAL);
	rxdesc->rssi = rt2x00_get_field32(word2, RXD_W2_RSSI) -
	    entry->queue->rt2x00dev->rssi_offset;
	rxdesc->size = rt2x00_get_field32(word0, RXD_W0_DATABYTE_COUNT);

	if (rt2x00_get_field32(word0, RXD_W0_OFDM))
		rxdesc->dev_flags |= RXDONE_SIGNAL_PLCP;
	else
		rxdesc->dev_flags |= RXDONE_SIGNAL_BITRATE;
	if (rt2x00_get_field32(word0, RXD_W0_MY_BSS))
		rxdesc->dev_flags |= RXDONE_MY_BSS;
}

/*
 * Interrupt functions.
 */
static void rt2500pci_txdone(struct rt2x00_dev *rt2x00dev,
			     const enum data_queue_qid queue_idx)
{
	struct data_queue *queue = rt2x00queue_get_tx_queue(rt2x00dev, queue_idx);
	struct queue_entry_priv_pci *entry_priv;
	struct queue_entry *entry;
	struct txdone_entry_desc txdesc;
	u32 word;

	while (!rt2x00queue_empty(queue)) {
		entry = rt2x00queue_get_entry(queue, Q_INDEX_DONE);
		entry_priv = entry->priv_data;
		rt2x00_desc_read(entry_priv->desc, 0, &word);

		if (rt2x00_get_field32(word, TXD_W0_OWNER_NIC) ||
		    !rt2x00_get_field32(word, TXD_W0_VALID))
			break;

		/*
		 * Obtain the status about this packet.
		 */
		txdesc.flags = 0;
		switch (rt2x00_get_field32(word, TXD_W0_RESULT)) {
		case 0: /* Success */
		case 1: /* Success with retry */
			__set_bit(TXDONE_SUCCESS, &txdesc.flags);
			break;
		case 2: /* Failure, excessive retries */
			__set_bit(TXDONE_EXCESSIVE_RETRY, &txdesc.flags);
			/* Don't break, this is a failed frame! */
		default: /* Failure */
			__set_bit(TXDONE_FAILURE, &txdesc.flags);
		}
		txdesc.retry = rt2x00_get_field32(word, TXD_W0_RETRY_COUNT);

		rt2x00lib_txdone(entry, &txdesc);
	}
}

static void rt2500pci_enable_interrupt(struct rt2x00_dev *rt2x00dev,
				       struct rt2x00_field32 irq_field)
{
	u32 reg;

	/*
	 * Enable a single interrupt. The interrupt mask register
	 * access needs locking.
	 */
	spin_lock_irq(&rt2x00dev->irqmask_lock);

	rt2x00pci_register_read(rt2x00dev, CSR8, &reg);
	rt2x00_set_field32(&reg, irq_field, 0);
	rt2x00pci_register_write(rt2x00dev, CSR8, reg);

	spin_unlock_irq(&rt2x00dev->irqmask_lock);
}

static void rt2500pci_txstatus_tasklet(unsigned long data)
{
	struct rt2x00_dev *rt2x00dev = (struct rt2x00_dev *)data;
	u32 reg;

	/*
	 * Handle all tx queues.
	 */
<<<<<<< HEAD
	if (rt2x00_get_field32(reg, CSR7_TXDONE_PRIORING))
		rt2500pci_txdone(rt2x00dev, QID_AC_VO);
=======
	rt2500pci_txdone(rt2x00dev, QID_ATIM);
	rt2500pci_txdone(rt2x00dev, QID_AC_VO);
	rt2500pci_txdone(rt2x00dev, QID_AC_VI);
>>>>>>> 105e53f8

	/*
	 * Enable all TXDONE interrupts again.
	 */
<<<<<<< HEAD
	if (rt2x00_get_field32(reg, CSR7_TXDONE_TXRING))
		rt2500pci_txdone(rt2x00dev, QID_AC_VI);
=======
	spin_lock_irq(&rt2x00dev->irqmask_lock);
>>>>>>> 105e53f8

	rt2x00pci_register_read(rt2x00dev, CSR8, &reg);
	rt2x00_set_field32(&reg, CSR8_TXDONE_TXRING, 0);
	rt2x00_set_field32(&reg, CSR8_TXDONE_ATIMRING, 0);
	rt2x00_set_field32(&reg, CSR8_TXDONE_PRIORING, 0);
	rt2x00pci_register_write(rt2x00dev, CSR8, reg);

	spin_unlock_irq(&rt2x00dev->irqmask_lock);
}

static void rt2500pci_tbtt_tasklet(unsigned long data)
{
	struct rt2x00_dev *rt2x00dev = (struct rt2x00_dev *)data;
	rt2x00lib_beacondone(rt2x00dev);
	rt2500pci_enable_interrupt(rt2x00dev, CSR8_TBCN_EXPIRE);
}

static void rt2500pci_rxdone_tasklet(unsigned long data)
{
	struct rt2x00_dev *rt2x00dev = (struct rt2x00_dev *)data;
	rt2x00pci_rxdone(rt2x00dev);
	rt2500pci_enable_interrupt(rt2x00dev, CSR8_RXDONE);
}

static irqreturn_t rt2500pci_interrupt(int irq, void *dev_instance)
{
	struct rt2x00_dev *rt2x00dev = dev_instance;
	u32 reg, mask;

	/*
	 * Get the interrupt sources & saved to local variable.
	 * Write register value back to clear pending interrupts.
	 */
	rt2x00pci_register_read(rt2x00dev, CSR7, &reg);
	rt2x00pci_register_write(rt2x00dev, CSR7, reg);

	if (!reg)
		return IRQ_NONE;

	if (!test_bit(DEVICE_STATE_ENABLED_RADIO, &rt2x00dev->flags))
		return IRQ_HANDLED;

	mask = reg;

	/*
	 * Schedule tasklets for interrupt handling.
	 */
	if (rt2x00_get_field32(reg, CSR7_TBCN_EXPIRE))
		tasklet_hi_schedule(&rt2x00dev->tbtt_tasklet);

	if (rt2x00_get_field32(reg, CSR7_RXDONE))
		tasklet_schedule(&rt2x00dev->rxdone_tasklet);

	if (rt2x00_get_field32(reg, CSR7_TXDONE_ATIMRING) ||
	    rt2x00_get_field32(reg, CSR7_TXDONE_PRIORING) ||
	    rt2x00_get_field32(reg, CSR7_TXDONE_TXRING)) {
		tasklet_schedule(&rt2x00dev->txstatus_tasklet);
		/*
		 * Mask out all txdone interrupts.
		 */
		rt2x00_set_field32(&mask, CSR8_TXDONE_TXRING, 1);
		rt2x00_set_field32(&mask, CSR8_TXDONE_ATIMRING, 1);
		rt2x00_set_field32(&mask, CSR8_TXDONE_PRIORING, 1);
	}

	/*
	 * Disable all interrupts for which a tasklet was scheduled right now,
	 * the tasklet will reenable the appropriate interrupts.
	 */
	spin_lock(&rt2x00dev->irqmask_lock);

	rt2x00pci_register_read(rt2x00dev, CSR8, &reg);
	reg |= mask;
	rt2x00pci_register_write(rt2x00dev, CSR8, reg);

	spin_unlock(&rt2x00dev->irqmask_lock);

	return IRQ_HANDLED;
}

/*
 * Device probe functions.
 */
static int rt2500pci_validate_eeprom(struct rt2x00_dev *rt2x00dev)
{
	struct eeprom_93cx6 eeprom;
	u32 reg;
	u16 word;
	u8 *mac;

	rt2x00pci_register_read(rt2x00dev, CSR21, &reg);

	eeprom.data = rt2x00dev;
	eeprom.register_read = rt2500pci_eepromregister_read;
	eeprom.register_write = rt2500pci_eepromregister_write;
	eeprom.width = rt2x00_get_field32(reg, CSR21_TYPE_93C46) ?
	    PCI_EEPROM_WIDTH_93C46 : PCI_EEPROM_WIDTH_93C66;
	eeprom.reg_data_in = 0;
	eeprom.reg_data_out = 0;
	eeprom.reg_data_clock = 0;
	eeprom.reg_chip_select = 0;

	eeprom_93cx6_multiread(&eeprom, EEPROM_BASE, rt2x00dev->eeprom,
			       EEPROM_SIZE / sizeof(u16));

	/*
	 * Start validation of the data that has been read.
	 */
	mac = rt2x00_eeprom_addr(rt2x00dev, EEPROM_MAC_ADDR_0);
	if (!is_valid_ether_addr(mac)) {
		random_ether_addr(mac);
		EEPROM(rt2x00dev, "MAC: %pM\n", mac);
	}

	rt2x00_eeprom_read(rt2x00dev, EEPROM_ANTENNA, &word);
	if (word == 0xffff) {
		rt2x00_set_field16(&word, EEPROM_ANTENNA_NUM, 2);
		rt2x00_set_field16(&word, EEPROM_ANTENNA_TX_DEFAULT,
				   ANTENNA_SW_DIVERSITY);
		rt2x00_set_field16(&word, EEPROM_ANTENNA_RX_DEFAULT,
				   ANTENNA_SW_DIVERSITY);
		rt2x00_set_field16(&word, EEPROM_ANTENNA_LED_MODE,
				   LED_MODE_DEFAULT);
		rt2x00_set_field16(&word, EEPROM_ANTENNA_DYN_TXAGC, 0);
		rt2x00_set_field16(&word, EEPROM_ANTENNA_HARDWARE_RADIO, 0);
		rt2x00_set_field16(&word, EEPROM_ANTENNA_RF_TYPE, RF2522);
		rt2x00_eeprom_write(rt2x00dev, EEPROM_ANTENNA, word);
		EEPROM(rt2x00dev, "Antenna: 0x%04x\n", word);
	}

	rt2x00_eeprom_read(rt2x00dev, EEPROM_NIC, &word);
	if (word == 0xffff) {
		rt2x00_set_field16(&word, EEPROM_NIC_CARDBUS_ACCEL, 0);
		rt2x00_set_field16(&word, EEPROM_NIC_DYN_BBP_TUNE, 0);
		rt2x00_set_field16(&word, EEPROM_NIC_CCK_TX_POWER, 0);
		rt2x00_eeprom_write(rt2x00dev, EEPROM_NIC, word);
		EEPROM(rt2x00dev, "NIC: 0x%04x\n", word);
	}

	rt2x00_eeprom_read(rt2x00dev, EEPROM_CALIBRATE_OFFSET, &word);
	if (word == 0xffff) {
		rt2x00_set_field16(&word, EEPROM_CALIBRATE_OFFSET_RSSI,
				   DEFAULT_RSSI_OFFSET);
		rt2x00_eeprom_write(rt2x00dev, EEPROM_CALIBRATE_OFFSET, word);
		EEPROM(rt2x00dev, "Calibrate offset: 0x%04x\n", word);
	}

	return 0;
}

static int rt2500pci_init_eeprom(struct rt2x00_dev *rt2x00dev)
{
	u32 reg;
	u16 value;
	u16 eeprom;

	/*
	 * Read EEPROM word for configuration.
	 */
	rt2x00_eeprom_read(rt2x00dev, EEPROM_ANTENNA, &eeprom);

	/*
	 * Identify RF chipset.
	 */
	value = rt2x00_get_field16(eeprom, EEPROM_ANTENNA_RF_TYPE);
	rt2x00pci_register_read(rt2x00dev, CSR0, &reg);
	rt2x00_set_chip(rt2x00dev, RT2560, value,
			rt2x00_get_field32(reg, CSR0_REVISION));

	if (!rt2x00_rf(rt2x00dev, RF2522) &&
	    !rt2x00_rf(rt2x00dev, RF2523) &&
	    !rt2x00_rf(rt2x00dev, RF2524) &&
	    !rt2x00_rf(rt2x00dev, RF2525) &&
	    !rt2x00_rf(rt2x00dev, RF2525E) &&
	    !rt2x00_rf(rt2x00dev, RF5222)) {
		ERROR(rt2x00dev, "Invalid RF chipset detected.\n");
		return -ENODEV;
	}

	/*
	 * Identify default antenna configuration.
	 */
	rt2x00dev->default_ant.tx =
	    rt2x00_get_field16(eeprom, EEPROM_ANTENNA_TX_DEFAULT);
	rt2x00dev->default_ant.rx =
	    rt2x00_get_field16(eeprom, EEPROM_ANTENNA_RX_DEFAULT);

	/*
	 * Store led mode, for correct led behaviour.
	 */
#ifdef CONFIG_RT2X00_LIB_LEDS
	value = rt2x00_get_field16(eeprom, EEPROM_ANTENNA_LED_MODE);

	rt2500pci_init_led(rt2x00dev, &rt2x00dev->led_radio, LED_TYPE_RADIO);
	if (value == LED_MODE_TXRX_ACTIVITY ||
	    value == LED_MODE_DEFAULT ||
	    value == LED_MODE_ASUS)
		rt2500pci_init_led(rt2x00dev, &rt2x00dev->led_qual,
				   LED_TYPE_ACTIVITY);
#endif /* CONFIG_RT2X00_LIB_LEDS */

	/*
	 * Detect if this device has an hardware controlled radio.
	 */
	if (rt2x00_get_field16(eeprom, EEPROM_ANTENNA_HARDWARE_RADIO))
		__set_bit(CONFIG_SUPPORT_HW_BUTTON, &rt2x00dev->flags);

	/*
	 * Check if the BBP tuning should be enabled.
	 */
	rt2x00_eeprom_read(rt2x00dev, EEPROM_NIC, &eeprom);
	if (!rt2x00_get_field16(eeprom, EEPROM_NIC_DYN_BBP_TUNE))
		__set_bit(DRIVER_SUPPORT_LINK_TUNING, &rt2x00dev->flags);

	/*
	 * Read the RSSI <-> dBm offset information.
	 */
	rt2x00_eeprom_read(rt2x00dev, EEPROM_CALIBRATE_OFFSET, &eeprom);
	rt2x00dev->rssi_offset =
	    rt2x00_get_field16(eeprom, EEPROM_CALIBRATE_OFFSET_RSSI);

	return 0;
}

/*
 * RF value list for RF2522
 * Supports: 2.4 GHz
 */
static const struct rf_channel rf_vals_bg_2522[] = {
	{ 1,  0x00002050, 0x000c1fda, 0x00000101, 0 },
	{ 2,  0x00002050, 0x000c1fee, 0x00000101, 0 },
	{ 3,  0x00002050, 0x000c2002, 0x00000101, 0 },
	{ 4,  0x00002050, 0x000c2016, 0x00000101, 0 },
	{ 5,  0x00002050, 0x000c202a, 0x00000101, 0 },
	{ 6,  0x00002050, 0x000c203e, 0x00000101, 0 },
	{ 7,  0x00002050, 0x000c2052, 0x00000101, 0 },
	{ 8,  0x00002050, 0x000c2066, 0x00000101, 0 },
	{ 9,  0x00002050, 0x000c207a, 0x00000101, 0 },
	{ 10, 0x00002050, 0x000c208e, 0x00000101, 0 },
	{ 11, 0x00002050, 0x000c20a2, 0x00000101, 0 },
	{ 12, 0x00002050, 0x000c20b6, 0x00000101, 0 },
	{ 13, 0x00002050, 0x000c20ca, 0x00000101, 0 },
	{ 14, 0x00002050, 0x000c20fa, 0x00000101, 0 },
};

/*
 * RF value list for RF2523
 * Supports: 2.4 GHz
 */
static const struct rf_channel rf_vals_bg_2523[] = {
	{ 1,  0x00022010, 0x00000c9e, 0x000e0111, 0x00000a1b },
	{ 2,  0x00022010, 0x00000ca2, 0x000e0111, 0x00000a1b },
	{ 3,  0x00022010, 0x00000ca6, 0x000e0111, 0x00000a1b },
	{ 4,  0x00022010, 0x00000caa, 0x000e0111, 0x00000a1b },
	{ 5,  0x00022010, 0x00000cae, 0x000e0111, 0x00000a1b },
	{ 6,  0x00022010, 0x00000cb2, 0x000e0111, 0x00000a1b },
	{ 7,  0x00022010, 0x00000cb6, 0x000e0111, 0x00000a1b },
	{ 8,  0x00022010, 0x00000cba, 0x000e0111, 0x00000a1b },
	{ 9,  0x00022010, 0x00000cbe, 0x000e0111, 0x00000a1b },
	{ 10, 0x00022010, 0x00000d02, 0x000e0111, 0x00000a1b },
	{ 11, 0x00022010, 0x00000d06, 0x000e0111, 0x00000a1b },
	{ 12, 0x00022010, 0x00000d0a, 0x000e0111, 0x00000a1b },
	{ 13, 0x00022010, 0x00000d0e, 0x000e0111, 0x00000a1b },
	{ 14, 0x00022010, 0x00000d1a, 0x000e0111, 0x00000a03 },
};

/*
 * RF value list for RF2524
 * Supports: 2.4 GHz
 */
static const struct rf_channel rf_vals_bg_2524[] = {
	{ 1,  0x00032020, 0x00000c9e, 0x00000101, 0x00000a1b },
	{ 2,  0x00032020, 0x00000ca2, 0x00000101, 0x00000a1b },
	{ 3,  0x00032020, 0x00000ca6, 0x00000101, 0x00000a1b },
	{ 4,  0x00032020, 0x00000caa, 0x00000101, 0x00000a1b },
	{ 5,  0x00032020, 0x00000cae, 0x00000101, 0x00000a1b },
	{ 6,  0x00032020, 0x00000cb2, 0x00000101, 0x00000a1b },
	{ 7,  0x00032020, 0x00000cb6, 0x00000101, 0x00000a1b },
	{ 8,  0x00032020, 0x00000cba, 0x00000101, 0x00000a1b },
	{ 9,  0x00032020, 0x00000cbe, 0x00000101, 0x00000a1b },
	{ 10, 0x00032020, 0x00000d02, 0x00000101, 0x00000a1b },
	{ 11, 0x00032020, 0x00000d06, 0x00000101, 0x00000a1b },
	{ 12, 0x00032020, 0x00000d0a, 0x00000101, 0x00000a1b },
	{ 13, 0x00032020, 0x00000d0e, 0x00000101, 0x00000a1b },
	{ 14, 0x00032020, 0x00000d1a, 0x00000101, 0x00000a03 },
};

/*
 * RF value list for RF2525
 * Supports: 2.4 GHz
 */
static const struct rf_channel rf_vals_bg_2525[] = {
	{ 1,  0x00022020, 0x00080c9e, 0x00060111, 0x00000a1b },
	{ 2,  0x00022020, 0x00080ca2, 0x00060111, 0x00000a1b },
	{ 3,  0x00022020, 0x00080ca6, 0x00060111, 0x00000a1b },
	{ 4,  0x00022020, 0x00080caa, 0x00060111, 0x00000a1b },
	{ 5,  0x00022020, 0x00080cae, 0x00060111, 0x00000a1b },
	{ 6,  0x00022020, 0x00080cb2, 0x00060111, 0x00000a1b },
	{ 7,  0x00022020, 0x00080cb6, 0x00060111, 0x00000a1b },
	{ 8,  0x00022020, 0x00080cba, 0x00060111, 0x00000a1b },
	{ 9,  0x00022020, 0x00080cbe, 0x00060111, 0x00000a1b },
	{ 10, 0x00022020, 0x00080d02, 0x00060111, 0x00000a1b },
	{ 11, 0x00022020, 0x00080d06, 0x00060111, 0x00000a1b },
	{ 12, 0x00022020, 0x00080d0a, 0x00060111, 0x00000a1b },
	{ 13, 0x00022020, 0x00080d0e, 0x00060111, 0x00000a1b },
	{ 14, 0x00022020, 0x00080d1a, 0x00060111, 0x00000a03 },
};

/*
 * RF value list for RF2525e
 * Supports: 2.4 GHz
 */
static const struct rf_channel rf_vals_bg_2525e[] = {
	{ 1,  0x00022020, 0x00081136, 0x00060111, 0x00000a0b },
	{ 2,  0x00022020, 0x0008113a, 0x00060111, 0x00000a0b },
	{ 3,  0x00022020, 0x0008113e, 0x00060111, 0x00000a0b },
	{ 4,  0x00022020, 0x00081182, 0x00060111, 0x00000a0b },
	{ 5,  0x00022020, 0x00081186, 0x00060111, 0x00000a0b },
	{ 6,  0x00022020, 0x0008118a, 0x00060111, 0x00000a0b },
	{ 7,  0x00022020, 0x0008118e, 0x00060111, 0x00000a0b },
	{ 8,  0x00022020, 0x00081192, 0x00060111, 0x00000a0b },
	{ 9,  0x00022020, 0x00081196, 0x00060111, 0x00000a0b },
	{ 10, 0x00022020, 0x0008119a, 0x00060111, 0x00000a0b },
	{ 11, 0x00022020, 0x0008119e, 0x00060111, 0x00000a0b },
	{ 12, 0x00022020, 0x000811a2, 0x00060111, 0x00000a0b },
	{ 13, 0x00022020, 0x000811a6, 0x00060111, 0x00000a0b },
	{ 14, 0x00022020, 0x000811ae, 0x00060111, 0x00000a1b },
};

/*
 * RF value list for RF5222
 * Supports: 2.4 GHz & 5.2 GHz
 */
static const struct rf_channel rf_vals_5222[] = {
	{ 1,  0x00022020, 0x00001136, 0x00000101, 0x00000a0b },
	{ 2,  0x00022020, 0x0000113a, 0x00000101, 0x00000a0b },
	{ 3,  0x00022020, 0x0000113e, 0x00000101, 0x00000a0b },
	{ 4,  0x00022020, 0x00001182, 0x00000101, 0x00000a0b },
	{ 5,  0x00022020, 0x00001186, 0x00000101, 0x00000a0b },
	{ 6,  0x00022020, 0x0000118a, 0x00000101, 0x00000a0b },
	{ 7,  0x00022020, 0x0000118e, 0x00000101, 0x00000a0b },
	{ 8,  0x00022020, 0x00001192, 0x00000101, 0x00000a0b },
	{ 9,  0x00022020, 0x00001196, 0x00000101, 0x00000a0b },
	{ 10, 0x00022020, 0x0000119a, 0x00000101, 0x00000a0b },
	{ 11, 0x00022020, 0x0000119e, 0x00000101, 0x00000a0b },
	{ 12, 0x00022020, 0x000011a2, 0x00000101, 0x00000a0b },
	{ 13, 0x00022020, 0x000011a6, 0x00000101, 0x00000a0b },
	{ 14, 0x00022020, 0x000011ae, 0x00000101, 0x00000a1b },

	/* 802.11 UNI / HyperLan 2 */
	{ 36, 0x00022010, 0x00018896, 0x00000101, 0x00000a1f },
	{ 40, 0x00022010, 0x0001889a, 0x00000101, 0x00000a1f },
	{ 44, 0x00022010, 0x0001889e, 0x00000101, 0x00000a1f },
	{ 48, 0x00022010, 0x000188a2, 0x00000101, 0x00000a1f },
	{ 52, 0x00022010, 0x000188a6, 0x00000101, 0x00000a1f },
	{ 66, 0x00022010, 0x000188aa, 0x00000101, 0x00000a1f },
	{ 60, 0x00022010, 0x000188ae, 0x00000101, 0x00000a1f },
	{ 64, 0x00022010, 0x000188b2, 0x00000101, 0x00000a1f },

	/* 802.11 HyperLan 2 */
	{ 100, 0x00022010, 0x00008802, 0x00000101, 0x00000a0f },
	{ 104, 0x00022010, 0x00008806, 0x00000101, 0x00000a0f },
	{ 108, 0x00022010, 0x0000880a, 0x00000101, 0x00000a0f },
	{ 112, 0x00022010, 0x0000880e, 0x00000101, 0x00000a0f },
	{ 116, 0x00022010, 0x00008812, 0x00000101, 0x00000a0f },
	{ 120, 0x00022010, 0x00008816, 0x00000101, 0x00000a0f },
	{ 124, 0x00022010, 0x0000881a, 0x00000101, 0x00000a0f },
	{ 128, 0x00022010, 0x0000881e, 0x00000101, 0x00000a0f },
	{ 132, 0x00022010, 0x00008822, 0x00000101, 0x00000a0f },
	{ 136, 0x00022010, 0x00008826, 0x00000101, 0x00000a0f },

	/* 802.11 UNII */
	{ 140, 0x00022010, 0x0000882a, 0x00000101, 0x00000a0f },
	{ 149, 0x00022020, 0x000090a6, 0x00000101, 0x00000a07 },
	{ 153, 0x00022020, 0x000090ae, 0x00000101, 0x00000a07 },
	{ 157, 0x00022020, 0x000090b6, 0x00000101, 0x00000a07 },
	{ 161, 0x00022020, 0x000090be, 0x00000101, 0x00000a07 },
};

static int rt2500pci_probe_hw_mode(struct rt2x00_dev *rt2x00dev)
{
	struct hw_mode_spec *spec = &rt2x00dev->spec;
	struct channel_info *info;
	char *tx_power;
	unsigned int i;

	/*
	 * Initialize all hw fields.
	 */
	rt2x00dev->hw->flags = IEEE80211_HW_HOST_BROADCAST_PS_BUFFERING |
			       IEEE80211_HW_SIGNAL_DBM |
			       IEEE80211_HW_SUPPORTS_PS |
			       IEEE80211_HW_PS_NULLFUNC_STACK;

	SET_IEEE80211_DEV(rt2x00dev->hw, rt2x00dev->dev);
	SET_IEEE80211_PERM_ADDR(rt2x00dev->hw,
				rt2x00_eeprom_addr(rt2x00dev,
						   EEPROM_MAC_ADDR_0));

	/*
	 * Initialize hw_mode information.
	 */
	spec->supported_bands = SUPPORT_BAND_2GHZ;
	spec->supported_rates = SUPPORT_RATE_CCK | SUPPORT_RATE_OFDM;

	if (rt2x00_rf(rt2x00dev, RF2522)) {
		spec->num_channels = ARRAY_SIZE(rf_vals_bg_2522);
		spec->channels = rf_vals_bg_2522;
	} else if (rt2x00_rf(rt2x00dev, RF2523)) {
		spec->num_channels = ARRAY_SIZE(rf_vals_bg_2523);
		spec->channels = rf_vals_bg_2523;
	} else if (rt2x00_rf(rt2x00dev, RF2524)) {
		spec->num_channels = ARRAY_SIZE(rf_vals_bg_2524);
		spec->channels = rf_vals_bg_2524;
	} else if (rt2x00_rf(rt2x00dev, RF2525)) {
		spec->num_channels = ARRAY_SIZE(rf_vals_bg_2525);
		spec->channels = rf_vals_bg_2525;
	} else if (rt2x00_rf(rt2x00dev, RF2525E)) {
		spec->num_channels = ARRAY_SIZE(rf_vals_bg_2525e);
		spec->channels = rf_vals_bg_2525e;
	} else if (rt2x00_rf(rt2x00dev, RF5222)) {
		spec->supported_bands |= SUPPORT_BAND_5GHZ;
		spec->num_channels = ARRAY_SIZE(rf_vals_5222);
		spec->channels = rf_vals_5222;
	}

	/*
	 * Create channel information array
	 */
	info = kcalloc(spec->num_channels, sizeof(*info), GFP_KERNEL);
	if (!info)
		return -ENOMEM;

	spec->channels_info = info;

	tx_power = rt2x00_eeprom_addr(rt2x00dev, EEPROM_TXPOWER_START);
	for (i = 0; i < 14; i++) {
		info[i].max_power = MAX_TXPOWER;
		info[i].default_power1 = TXPOWER_FROM_DEV(tx_power[i]);
	}

	if (spec->num_channels > 14) {
		for (i = 14; i < spec->num_channels; i++) {
			info[i].max_power = MAX_TXPOWER;
			info[i].default_power1 = DEFAULT_TXPOWER;
		}
	}

	return 0;
}

static int rt2500pci_probe_hw(struct rt2x00_dev *rt2x00dev)
{
	int retval;

	/*
	 * Allocate eeprom data.
	 */
	retval = rt2500pci_validate_eeprom(rt2x00dev);
	if (retval)
		return retval;

	retval = rt2500pci_init_eeprom(rt2x00dev);
	if (retval)
		return retval;

	/*
	 * Initialize hw specifications.
	 */
	retval = rt2500pci_probe_hw_mode(rt2x00dev);
	if (retval)
		return retval;

	/*
	 * This device requires the atim queue and DMA-mapped skbs.
	 */
	__set_bit(DRIVER_REQUIRE_ATIM_QUEUE, &rt2x00dev->flags);
	__set_bit(DRIVER_REQUIRE_DMA, &rt2x00dev->flags);
	__set_bit(DRIVER_REQUIRE_SW_SEQNO, &rt2x00dev->flags);

	/*
	 * Set the rssi offset.
	 */
	rt2x00dev->rssi_offset = DEFAULT_RSSI_OFFSET;

	return 0;
}

/*
 * IEEE80211 stack callback functions.
 */
static u64 rt2500pci_get_tsf(struct ieee80211_hw *hw)
{
	struct rt2x00_dev *rt2x00dev = hw->priv;
	u64 tsf;
	u32 reg;

	rt2x00pci_register_read(rt2x00dev, CSR17, &reg);
	tsf = (u64) rt2x00_get_field32(reg, CSR17_HIGH_TSFTIMER) << 32;
	rt2x00pci_register_read(rt2x00dev, CSR16, &reg);
	tsf |= rt2x00_get_field32(reg, CSR16_LOW_TSFTIMER);

	return tsf;
}

static int rt2500pci_tx_last_beacon(struct ieee80211_hw *hw)
{
	struct rt2x00_dev *rt2x00dev = hw->priv;
	u32 reg;

	rt2x00pci_register_read(rt2x00dev, CSR15, &reg);
	return rt2x00_get_field32(reg, CSR15_BEACON_SENT);
}

static const struct ieee80211_ops rt2500pci_mac80211_ops = {
	.tx			= rt2x00mac_tx,
	.start			= rt2x00mac_start,
	.stop			= rt2x00mac_stop,
	.add_interface		= rt2x00mac_add_interface,
	.remove_interface	= rt2x00mac_remove_interface,
	.config			= rt2x00mac_config,
	.configure_filter	= rt2x00mac_configure_filter,
	.sw_scan_start		= rt2x00mac_sw_scan_start,
	.sw_scan_complete	= rt2x00mac_sw_scan_complete,
	.get_stats		= rt2x00mac_get_stats,
	.bss_info_changed	= rt2x00mac_bss_info_changed,
	.conf_tx		= rt2x00mac_conf_tx,
	.get_tsf		= rt2500pci_get_tsf,
	.tx_last_beacon		= rt2500pci_tx_last_beacon,
	.rfkill_poll		= rt2x00mac_rfkill_poll,
	.flush			= rt2x00mac_flush,
};

static const struct rt2x00lib_ops rt2500pci_rt2x00_ops = {
	.irq_handler		= rt2500pci_interrupt,
	.txstatus_tasklet	= rt2500pci_txstatus_tasklet,
	.tbtt_tasklet		= rt2500pci_tbtt_tasklet,
	.rxdone_tasklet		= rt2500pci_rxdone_tasklet,
	.probe_hw		= rt2500pci_probe_hw,
	.initialize		= rt2x00pci_initialize,
	.uninitialize		= rt2x00pci_uninitialize,
	.get_entry_state	= rt2500pci_get_entry_state,
	.clear_entry		= rt2500pci_clear_entry,
	.set_device_state	= rt2500pci_set_device_state,
	.rfkill_poll		= rt2500pci_rfkill_poll,
	.link_stats		= rt2500pci_link_stats,
	.reset_tuner		= rt2500pci_reset_tuner,
	.link_tuner		= rt2500pci_link_tuner,
	.start_queue		= rt2500pci_start_queue,
	.kick_queue		= rt2500pci_kick_queue,
	.stop_queue		= rt2500pci_stop_queue,
	.write_tx_desc		= rt2500pci_write_tx_desc,
	.write_beacon		= rt2500pci_write_beacon,
	.fill_rxdone		= rt2500pci_fill_rxdone,
	.config_filter		= rt2500pci_config_filter,
	.config_intf		= rt2500pci_config_intf,
	.config_erp		= rt2500pci_config_erp,
	.config_ant		= rt2500pci_config_ant,
	.config			= rt2500pci_config,
};

static const struct data_queue_desc rt2500pci_queue_rx = {
	.entry_num		= 32,
	.data_size		= DATA_FRAME_SIZE,
	.desc_size		= RXD_DESC_SIZE,
	.priv_size		= sizeof(struct queue_entry_priv_pci),
};

static const struct data_queue_desc rt2500pci_queue_tx = {
	.entry_num		= 32,
	.data_size		= DATA_FRAME_SIZE,
	.desc_size		= TXD_DESC_SIZE,
	.priv_size		= sizeof(struct queue_entry_priv_pci),
};

static const struct data_queue_desc rt2500pci_queue_bcn = {
	.entry_num		= 1,
	.data_size		= MGMT_FRAME_SIZE,
	.desc_size		= TXD_DESC_SIZE,
	.priv_size		= sizeof(struct queue_entry_priv_pci),
};

static const struct data_queue_desc rt2500pci_queue_atim = {
	.entry_num		= 8,
	.data_size		= DATA_FRAME_SIZE,
	.desc_size		= TXD_DESC_SIZE,
	.priv_size		= sizeof(struct queue_entry_priv_pci),
};

static const struct rt2x00_ops rt2500pci_ops = {
	.name			= KBUILD_MODNAME,
	.max_sta_intf		= 1,
	.max_ap_intf		= 1,
	.eeprom_size		= EEPROM_SIZE,
	.rf_size		= RF_SIZE,
	.tx_queues		= NUM_TX_QUEUES,
	.extra_tx_headroom	= 0,
	.rx			= &rt2500pci_queue_rx,
	.tx			= &rt2500pci_queue_tx,
	.bcn			= &rt2500pci_queue_bcn,
	.atim			= &rt2500pci_queue_atim,
	.lib			= &rt2500pci_rt2x00_ops,
	.hw			= &rt2500pci_mac80211_ops,
#ifdef CONFIG_RT2X00_LIB_DEBUGFS
	.debugfs		= &rt2500pci_rt2x00debug,
#endif /* CONFIG_RT2X00_LIB_DEBUGFS */
};

/*
 * RT2500pci module information.
 */
static DEFINE_PCI_DEVICE_TABLE(rt2500pci_device_table) = {
	{ PCI_DEVICE(0x1814, 0x0201), PCI_DEVICE_DATA(&rt2500pci_ops) },
	{ 0, }
};

MODULE_AUTHOR(DRV_PROJECT);
MODULE_VERSION(DRV_VERSION);
MODULE_DESCRIPTION("Ralink RT2500 PCI & PCMCIA Wireless LAN driver.");
MODULE_SUPPORTED_DEVICE("Ralink RT2560 PCI & PCMCIA chipset based cards");
MODULE_DEVICE_TABLE(pci, rt2500pci_device_table);
MODULE_LICENSE("GPL");

static struct pci_driver rt2500pci_driver = {
	.name		= KBUILD_MODNAME,
	.id_table	= rt2500pci_device_table,
	.probe		= rt2x00pci_probe,
	.remove		= __devexit_p(rt2x00pci_remove),
	.suspend	= rt2x00pci_suspend,
	.resume		= rt2x00pci_resume,
};

static int __init rt2500pci_init(void)
{
	return pci_register_driver(&rt2500pci_driver);
}

static void __exit rt2500pci_exit(void)
{
	pci_unregister_driver(&rt2500pci_driver);
}

module_init(rt2500pci_init);
module_exit(rt2500pci_exit);<|MERGE_RESOLUTION|>--- conflicted
+++ resolved
@@ -735,14 +735,11 @@
 		rt2x00pci_register_write(rt2x00dev, RXCSR0, reg);
 		break;
 	case QID_BEACON:
-<<<<<<< HEAD
-=======
 		/*
 		 * Allow the tbtt tasklet to be scheduled.
 		 */
 		tasklet_enable(&rt2x00dev->tbtt_tasklet);
 
->>>>>>> 105e53f8
 		rt2x00pci_register_read(rt2x00dev, CSR14, &reg);
 		rt2x00_set_field32(&reg, CSR14_TSF_COUNT, 1);
 		rt2x00_set_field32(&reg, CSR14_TBCN, 1);
@@ -804,14 +801,11 @@
 		rt2x00_set_field32(&reg, CSR14_TBCN, 0);
 		rt2x00_set_field32(&reg, CSR14_BEACON_GEN, 0);
 		rt2x00pci_register_write(rt2x00dev, CSR14, reg);
-<<<<<<< HEAD
-=======
 
 		/*
 		 * Wait for possibly running tbtt tasklets.
 		 */
 		tasklet_disable(&rt2x00dev->tbtt_tasklet);
->>>>>>> 105e53f8
 		break;
 	default:
 		break;
@@ -1478,24 +1472,14 @@
 	/*
 	 * Handle all tx queues.
 	 */
-<<<<<<< HEAD
-	if (rt2x00_get_field32(reg, CSR7_TXDONE_PRIORING))
-		rt2500pci_txdone(rt2x00dev, QID_AC_VO);
-=======
 	rt2500pci_txdone(rt2x00dev, QID_ATIM);
 	rt2500pci_txdone(rt2x00dev, QID_AC_VO);
 	rt2500pci_txdone(rt2x00dev, QID_AC_VI);
->>>>>>> 105e53f8
 
 	/*
 	 * Enable all TXDONE interrupts again.
 	 */
-<<<<<<< HEAD
-	if (rt2x00_get_field32(reg, CSR7_TXDONE_TXRING))
-		rt2500pci_txdone(rt2x00dev, QID_AC_VI);
-=======
 	spin_lock_irq(&rt2x00dev->irqmask_lock);
->>>>>>> 105e53f8
 
 	rt2x00pci_register_read(rt2x00dev, CSR8, &reg);
 	rt2x00_set_field32(&reg, CSR8_TXDONE_TXRING, 0);
