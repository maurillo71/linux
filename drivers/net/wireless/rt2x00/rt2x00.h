/*
	Copyright (C) 2010 Willow Garage <http://www.willowgarage.com>
	Copyright (C) 2004 - 2010 Ivo van Doorn <IvDoorn@gmail.com>
	Copyright (C) 2004 - 2009 Gertjan van Wingerde <gwingerde@gmail.com>
	<http://rt2x00.serialmonkey.com>

	This program is free software; you can redistribute it and/or modify
	it under the terms of the GNU General Public License as published by
	the Free Software Foundation; either version 2 of the License, or
	(at your option) any later version.

	This program is distributed in the hope that it will be useful,
	but WITHOUT ANY WARRANTY; without even the implied warranty of
	MERCHANTABILITY or FITNESS FOR A PARTICULAR PURPOSE. See the
	GNU General Public License for more details.

	You should have received a copy of the GNU General Public License
	along with this program; if not, write to the
	Free Software Foundation, Inc.,
	59 Temple Place - Suite 330, Boston, MA 02111-1307, USA.
 */

/*
	Module: rt2x00
	Abstract: rt2x00 global information.
 */

#ifndef RT2X00_H
#define RT2X00_H

#include <linux/bitops.h>
#include <linux/skbuff.h>
#include <linux/workqueue.h>
#include <linux/firmware.h>
#include <linux/leds.h>
#include <linux/mutex.h>
#include <linux/etherdevice.h>
#include <linux/input-polldev.h>
#include <linux/kfifo.h>

#include <net/mac80211.h>

#include "rt2x00debug.h"
#include "rt2x00dump.h"
#include "rt2x00leds.h"
#include "rt2x00reg.h"
#include "rt2x00queue.h"

/*
 * Module information.
 */
#define DRV_VERSION	"2.3.0"
#define DRV_PROJECT	"http://rt2x00.serialmonkey.com"

/*
 * Debug definitions.
 * Debug output has to be enabled during compile time.
 */
#define DEBUG_PRINTK_MSG(__dev, __kernlvl, __lvl, __msg, __args...)	\
	printk(__kernlvl "%s -> %s: %s - " __msg,			\
	       wiphy_name((__dev)->hw->wiphy), __func__, __lvl, ##__args)

#define DEBUG_PRINTK_PROBE(__kernlvl, __lvl, __msg, __args...)	\
	printk(__kernlvl "%s -> %s: %s - " __msg,		\
	       KBUILD_MODNAME, __func__, __lvl, ##__args)

#ifdef CONFIG_RT2X00_DEBUG
#define DEBUG_PRINTK(__dev, __kernlvl, __lvl, __msg, __args...)	\
	DEBUG_PRINTK_MSG(__dev, __kernlvl, __lvl, __msg, ##__args)
#else
#define DEBUG_PRINTK(__dev, __kernlvl, __lvl, __msg, __args...)	\
	do { } while (0)
#endif /* CONFIG_RT2X00_DEBUG */

/*
 * Various debug levels.
 * The debug levels PANIC and ERROR both indicate serious problems,
 * for this reason they should never be ignored.
 * The special ERROR_PROBE message is for messages that are generated
 * when the rt2x00_dev is not yet initialized.
 */
#define PANIC(__dev, __msg, __args...) \
	DEBUG_PRINTK_MSG(__dev, KERN_CRIT, "Panic", __msg, ##__args)
#define ERROR(__dev, __msg, __args...)	\
	DEBUG_PRINTK_MSG(__dev, KERN_ERR, "Error", __msg, ##__args)
#define ERROR_PROBE(__msg, __args...) \
	DEBUG_PRINTK_PROBE(KERN_ERR, "Error", __msg, ##__args)
#define WARNING(__dev, __msg, __args...) \
	DEBUG_PRINTK(__dev, KERN_WARNING, "Warning", __msg, ##__args)
#define NOTICE(__dev, __msg, __args...) \
	DEBUG_PRINTK(__dev, KERN_NOTICE, "Notice", __msg, ##__args)
#define INFO(__dev, __msg, __args...) \
	DEBUG_PRINTK(__dev, KERN_INFO, "Info", __msg, ##__args)
#define DEBUG(__dev, __msg, __args...) \
	DEBUG_PRINTK(__dev, KERN_DEBUG, "Debug", __msg, ##__args)
#define EEPROM(__dev, __msg, __args...) \
	DEBUG_PRINTK(__dev, KERN_DEBUG, "EEPROM recovery", __msg, ##__args)

/*
 * Duration calculations
 * The rate variable passed is: 100kbs.
 * To convert from bytes to bits we multiply size with 8,
 * then the size is multiplied with 10 to make the
 * real rate -> rate argument correction.
 */
#define GET_DURATION(__size, __rate)	(((__size) * 8 * 10) / (__rate))
#define GET_DURATION_RES(__size, __rate)(((__size) * 8 * 10) % (__rate))

/*
 * Determine the number of L2 padding bytes required between the header and
 * the payload.
 */
#define L2PAD_SIZE(__hdrlen)	(-(__hdrlen) & 3)

/*
 * Determine the alignment requirement,
 * to make sure the 802.11 payload is padded to a 4-byte boundrary
 * we must determine the address of the payload and calculate the
 * amount of bytes needed to move the data.
 */
#define ALIGN_SIZE(__skb, __header) \
	(  ((unsigned long)((__skb)->data + (__header))) & 3 )

/*
 * Constants for extra TX headroom for alignment purposes.
 */
#define RT2X00_ALIGN_SIZE	4 /* Only whole frame needs alignment */
#define RT2X00_L2PAD_SIZE	8 /* Both header & payload need alignment */

/*
 * Standard timing and size defines.
 * These values should follow the ieee80211 specifications.
 */
#define ACK_SIZE		14
#define IEEE80211_HEADER	24
#define PLCP			48
#define BEACON			100
#define PREAMBLE		144
#define SHORT_PREAMBLE		72
#define SLOT_TIME		20
#define SHORT_SLOT_TIME		9
#define SIFS			10
#define PIFS			( SIFS + SLOT_TIME )
#define SHORT_PIFS		( SIFS + SHORT_SLOT_TIME )
#define DIFS			( PIFS + SLOT_TIME )
#define SHORT_DIFS		( SHORT_PIFS + SHORT_SLOT_TIME )
#define EIFS			( SIFS + DIFS + \
				  GET_DURATION(IEEE80211_HEADER + ACK_SIZE, 10) )
#define SHORT_EIFS		( SIFS + SHORT_DIFS + \
				  GET_DURATION(IEEE80211_HEADER + ACK_SIZE, 10) )

/*
 * Structure for average calculation
 * The avg field contains the actual average value,
 * but avg_weight is internally used during calculations
 * to prevent rounding errors.
 */
struct avg_val {
	int avg;
	int avg_weight;
};

enum rt2x00_chip_intf {
	RT2X00_CHIP_INTF_PCI,
	RT2X00_CHIP_INTF_PCIE,
	RT2X00_CHIP_INTF_USB,
	RT2X00_CHIP_INTF_SOC,
};

/*
 * Chipset identification
 * The chipset on the device is composed of a RT and RF chip.
 * The chipset combination is important for determining device capabilities.
 */
struct rt2x00_chip {
	u16 rt;
#define RT2460		0x2460
#define RT2560		0x2560
#define RT2570		0x2570
#define RT2661		0x2661
#define RT2573		0x2573
#define RT2860		0x2860	/* 2.4GHz */
#define RT2872		0x2872	/* WSOC */
#define RT2883		0x2883	/* WSOC */
#define RT3070		0x3070
#define RT3071		0x3071
#define RT3090		0x3090	/* 2.4GHz PCIe */
#define RT3390		0x3390
#define RT3572		0x3572
#define RT3593		0x3593	/* PCIe */
#define RT3883		0x3883	/* WSOC */

	u16 rf;
	u16 rev;

	enum rt2x00_chip_intf intf;
};

/*
 * RF register values that belong to a particular channel.
 */
struct rf_channel {
	int channel;
	u32 rf1;
	u32 rf2;
	u32 rf3;
	u32 rf4;
};

/*
 * Channel information structure
 */
struct channel_info {
	unsigned int flags;
#define GEOGRAPHY_ALLOWED	0x00000001

	short max_power;
	short default_power1;
	short default_power2;
};

/*
 * Antenna setup values.
 */
struct antenna_setup {
	enum antenna rx;
	enum antenna tx;
};

/*
 * Quality statistics about the currently active link.
 */
struct link_qual {
	/*
	 * Statistics required for Link tuning by driver
	 * The rssi value is provided by rt2x00lib during the
	 * link_tuner() callback function.
	 * The false_cca field is filled during the link_stats()
	 * callback function and could be used during the
	 * link_tuner() callback function.
	 */
	int rssi;
	int false_cca;

	/*
	 * VGC levels
	 * Hardware driver will tune the VGC level during each call
	 * to the link_tuner() callback function. This vgc_level is
	 * is determined based on the link quality statistics like
	 * average RSSI and the false CCA count.
	 *
	 * In some cases the drivers need to differentiate between
	 * the currently "desired" VGC level and the level configured
	 * in the hardware. The latter is important to reduce the
	 * number of BBP register reads to reduce register access
	 * overhead. For this reason we store both values here.
	 */
	u8 vgc_level;
	u8 vgc_level_reg;

	/*
	 * Statistics required for Signal quality calculation.
	 * These fields might be changed during the link_stats()
	 * callback function.
	 */
	int rx_success;
	int rx_failed;
	int tx_success;
	int tx_failed;
};

/*
 * Antenna settings about the currently active link.
 */
struct link_ant {
	/*
	 * Antenna flags
	 */
	unsigned int flags;
#define ANTENNA_RX_DIVERSITY	0x00000001
#define ANTENNA_TX_DIVERSITY	0x00000002
#define ANTENNA_MODE_SAMPLE	0x00000004

	/*
	 * Currently active TX/RX antenna setup.
	 * When software diversity is used, this will indicate
	 * which antenna is actually used at this time.
	 */
	struct antenna_setup active;

	/*
	 * RSSI history information for the antenna.
	 * Used to determine when to switch antenna
	 * when using software diversity.
	 */
	int rssi_history;

	/*
	 * Current RSSI average of the currently active antenna.
	 * Similar to the avg_rssi in the link_qual structure
	 * this value is updated by using the walking average.
	 */
	struct avg_val rssi_ant;
};

/*
 * To optimize the quality of the link we need to store
 * the quality of received frames and periodically
 * optimize the link.
 */
struct link {
	/*
	 * Link tuner counter
	 * The number of times the link has been tuned
	 * since the radio has been switched on.
	 */
	u32 count;

	/*
	 * Quality measurement values.
	 */
	struct link_qual qual;

	/*
	 * TX/RX antenna setup.
	 */
	struct link_ant ant;

	/*
	 * Currently active average RSSI value
	 */
	struct avg_val avg_rssi;

	/*
	 * Work structure for scheduling periodic link tuning.
	 */
	struct delayed_work work;

	/*
	 * Work structure for scheduling periodic watchdog monitoring.
	 * This work must be scheduled on the kernel workqueue, while
	 * all other work structures must be queued on the mac80211
	 * workqueue. This guarantees that the watchdog can schedule
	 * other work structures and wait for their completion in order
	 * to bring the device/driver back into the desired state.
	 */
	struct delayed_work watchdog_work;
<<<<<<< HEAD
=======
};

enum rt2x00_delayed_flags {
	DELAYED_UPDATE_BEACON,
>>>>>>> 3cbea436
};

/*
 * Interface structure
 * Per interface configuration details, this structure
 * is allocated as the private data for ieee80211_vif.
 */
struct rt2x00_intf {
	/*
	 * beacon->skb must be protected with the mutex.
	 */
	struct mutex beacon_skb_mutex;

	/*
	 * Entry in the beacon queue which belongs to
	 * this interface. Each interface has its own
	 * dedicated beacon entry.
	 */
	struct queue_entry *beacon;

	/*
	 * Actions that needed rescheduling.
	 */
	unsigned long delayed_flags;

	/*
	 * Software sequence counter, this is only required
	 * for hardware which doesn't support hardware
	 * sequence counting.
	 */
	spinlock_t seqlock;
	u16 seqno;
};

static inline struct rt2x00_intf* vif_to_intf(struct ieee80211_vif *vif)
{
	return (struct rt2x00_intf *)vif->drv_priv;
}

/**
 * struct hw_mode_spec: Hardware specifications structure
 *
 * Details about the supported modes, rates and channels
 * of a particular chipset. This is used by rt2x00lib
 * to build the ieee80211_hw_mode array for mac80211.
 *
 * @supported_bands: Bitmask contained the supported bands (2.4GHz, 5.2GHz).
 * @supported_rates: Rate types which are supported (CCK, OFDM).
 * @num_channels: Number of supported channels. This is used as array size
 *	for @tx_power_a, @tx_power_bg and @channels.
 * @channels: Device/chipset specific channel values (See &struct rf_channel).
 * @channels_info: Additional information for channels (See &struct channel_info).
 * @ht: Driver HT Capabilities (See &ieee80211_sta_ht_cap).
 */
struct hw_mode_spec {
	unsigned int supported_bands;
#define SUPPORT_BAND_2GHZ	0x00000001
#define SUPPORT_BAND_5GHZ	0x00000002

	unsigned int supported_rates;
#define SUPPORT_RATE_CCK	0x00000001
#define SUPPORT_RATE_OFDM	0x00000002

	unsigned int num_channels;
	const struct rf_channel *channels;
	const struct channel_info *channels_info;

	struct ieee80211_sta_ht_cap ht;
};

/*
 * Configuration structure wrapper around the
 * mac80211 configuration structure.
 * When mac80211 configures the driver, rt2x00lib
 * can precalculate values which are equal for all
 * rt2x00 drivers. Those values can be stored in here.
 */
struct rt2x00lib_conf {
	struct ieee80211_conf *conf;

	struct rf_channel rf;
	struct channel_info channel;
};

/*
 * Configuration structure for erp settings.
 */
struct rt2x00lib_erp {
	int short_preamble;
	int cts_protection;

	u32 basic_rates;

	int slot_time;

	short sifs;
	short pifs;
	short difs;
	short eifs;

	u16 beacon_int;
	u16 ht_opmode;
};

/*
 * Configuration structure for hardware encryption.
 */
struct rt2x00lib_crypto {
	enum cipher cipher;

	enum set_key_cmd cmd;
	const u8 *address;

	u32 bssidx;
	u32 aid;

	u8 key[16];
	u8 tx_mic[8];
	u8 rx_mic[8];
};

/*
 * Configuration structure wrapper around the
 * rt2x00 interface configuration handler.
 */
struct rt2x00intf_conf {
	/*
	 * Interface type
	 */
	enum nl80211_iftype type;

	/*
	 * TSF sync value, this is dependant on the operation type.
	 */
	enum tsf_sync sync;

	/*
	 * The MAC and BSSID addressess are simple array of bytes,
	 * these arrays are little endian, so when sending the addressess
	 * to the drivers, copy the it into a endian-signed variable.
	 *
	 * Note that all devices (except rt2500usb) have 32 bits
	 * register word sizes. This means that whatever variable we
	 * pass _must_ be a multiple of 32 bits. Otherwise the device
	 * might not accept what we are sending to it.
	 * This will also make it easier for the driver to write
	 * the data to the device.
	 */
	__le32 mac[2];
	__le32 bssid[2];
};

/*
 * rt2x00lib callback functions.
 */
struct rt2x00lib_ops {
	/*
	 * Interrupt handlers.
	 */
	irq_handler_t irq_handler;

	/*
	 * Threaded Interrupt handlers.
	 */
	irq_handler_t irq_handler_thread;

	/*
	 * TX status tasklet handler.
	 */
	void (*txstatus_tasklet) (unsigned long data);

	/*
	 * Device init handlers.
	 */
	int (*probe_hw) (struct rt2x00_dev *rt2x00dev);
	char *(*get_firmware_name) (struct rt2x00_dev *rt2x00dev);
	int (*check_firmware) (struct rt2x00_dev *rt2x00dev,
			       const u8 *data, const size_t len);
	int (*load_firmware) (struct rt2x00_dev *rt2x00dev,
			      const u8 *data, const size_t len);

	/*
	 * Device initialization/deinitialization handlers.
	 */
	int (*initialize) (struct rt2x00_dev *rt2x00dev);
	void (*uninitialize) (struct rt2x00_dev *rt2x00dev);

	/*
	 * queue initialization handlers
	 */
	bool (*get_entry_state) (struct queue_entry *entry);
	void (*clear_entry) (struct queue_entry *entry);

	/*
	 * Radio control handlers.
	 */
	int (*set_device_state) (struct rt2x00_dev *rt2x00dev,
				 enum dev_state state);
	int (*rfkill_poll) (struct rt2x00_dev *rt2x00dev);
	void (*link_stats) (struct rt2x00_dev *rt2x00dev,
			    struct link_qual *qual);
	void (*reset_tuner) (struct rt2x00_dev *rt2x00dev,
			     struct link_qual *qual);
	void (*link_tuner) (struct rt2x00_dev *rt2x00dev,
			    struct link_qual *qual, const u32 count);
	void (*watchdog) (struct rt2x00_dev *rt2x00dev);

	/*
	 * Data queue handlers.
	 */
	void (*watchdog) (struct rt2x00_dev *rt2x00dev);
	void (*start_queue) (struct data_queue *queue);
	void (*kick_queue) (struct data_queue *queue);
	void (*stop_queue) (struct data_queue *queue);
	void (*flush_queue) (struct data_queue *queue);

	/*
	 * TX control handlers
	 */
	void (*write_tx_desc) (struct queue_entry *entry,
<<<<<<< HEAD
			       struct txentry_desc *txdesc);
	void (*write_tx_data) (struct queue_entry *entry,
			       struct txentry_desc *txdesc);
	void (*write_beacon) (struct queue_entry *entry,
			      struct txentry_desc *txdesc);
	int (*get_tx_data_len) (struct queue_entry *entry);
	void (*kick_tx_queue) (struct data_queue *queue);
	void (*kill_tx_queue) (struct data_queue *queue);
=======
			       struct txentry_desc *txdesc);
	void (*write_tx_data) (struct queue_entry *entry,
			       struct txentry_desc *txdesc);
	void (*write_beacon) (struct queue_entry *entry,
			      struct txentry_desc *txdesc);
	int (*get_tx_data_len) (struct queue_entry *entry);
>>>>>>> 3cbea436

	/*
	 * RX control handlers
	 */
	void (*fill_rxdone) (struct queue_entry *entry,
			     struct rxdone_entry_desc *rxdesc);

	/*
	 * Configuration handlers.
	 */
	int (*config_shared_key) (struct rt2x00_dev *rt2x00dev,
				  struct rt2x00lib_crypto *crypto,
				  struct ieee80211_key_conf *key);
	int (*config_pairwise_key) (struct rt2x00_dev *rt2x00dev,
				    struct rt2x00lib_crypto *crypto,
				    struct ieee80211_key_conf *key);
	void (*config_filter) (struct rt2x00_dev *rt2x00dev,
			       const unsigned int filter_flags);
	void (*config_intf) (struct rt2x00_dev *rt2x00dev,
			     struct rt2x00_intf *intf,
			     struct rt2x00intf_conf *conf,
			     const unsigned int flags);
#define CONFIG_UPDATE_TYPE		( 1 << 1 )
#define CONFIG_UPDATE_MAC		( 1 << 2 )
#define CONFIG_UPDATE_BSSID		( 1 << 3 )

	void (*config_erp) (struct rt2x00_dev *rt2x00dev,
			    struct rt2x00lib_erp *erp,
			    u32 changed);
	void (*config_ant) (struct rt2x00_dev *rt2x00dev,
			    struct antenna_setup *ant);
	void (*config) (struct rt2x00_dev *rt2x00dev,
			struct rt2x00lib_conf *libconf,
			const unsigned int changed_flags);
};

/*
 * rt2x00 driver callback operation structure.
 */
struct rt2x00_ops {
	const char *name;
	const unsigned int max_sta_intf;
	const unsigned int max_ap_intf;
	const unsigned int eeprom_size;
	const unsigned int rf_size;
	const unsigned int tx_queues;
	const unsigned int extra_tx_headroom;
	const struct data_queue_desc *rx;
	const struct data_queue_desc *tx;
	const struct data_queue_desc *bcn;
	const struct data_queue_desc *atim;
	const struct rt2x00lib_ops *lib;
	const void *drv;
	const struct ieee80211_ops *hw;
#ifdef CONFIG_RT2X00_LIB_DEBUGFS
	const struct rt2x00debug *debugfs;
#endif /* CONFIG_RT2X00_LIB_DEBUGFS */
};

/*
 * rt2x00 device flags
 */
enum rt2x00_flags {
	/*
	 * Device state flags
	 */
	DEVICE_STATE_PRESENT,
	DEVICE_STATE_REGISTERED_HW,
	DEVICE_STATE_INITIALIZED,
	DEVICE_STATE_STARTED,
	DEVICE_STATE_ENABLED_RADIO,
	DEVICE_STATE_SCANNING,

	/*
	 * Driver requirements
	 */
	DRIVER_REQUIRE_FIRMWARE,
	DRIVER_REQUIRE_BEACON_GUARD,
	DRIVER_REQUIRE_ATIM_QUEUE,
	DRIVER_REQUIRE_DMA,
	DRIVER_REQUIRE_COPY_IV,
	DRIVER_REQUIRE_L2PAD,
	DRIVER_REQUIRE_TXSTATUS_FIFO,
<<<<<<< HEAD
=======
	DRIVER_REQUIRE_TASKLET_CONTEXT,
>>>>>>> 3cbea436

	/*
	 * Driver features
	 */
	CONFIG_SUPPORT_HW_BUTTON,
	CONFIG_SUPPORT_HW_CRYPTO,
	DRIVER_SUPPORT_CONTROL_FILTERS,
	DRIVER_SUPPORT_CONTROL_FILTER_PSPOLL,
	DRIVER_SUPPORT_PRE_TBTT_INTERRUPT,
	DRIVER_SUPPORT_LINK_TUNING,
	DRIVER_SUPPORT_WATCHDOG,

	/*
	 * Driver configuration
	 */
	CONFIG_FRAME_TYPE,
	CONFIG_RF_SEQUENCE,
	CONFIG_EXTERNAL_LNA_A,
	CONFIG_EXTERNAL_LNA_BG,
	CONFIG_DOUBLE_ANTENNA,
	CONFIG_CHANNEL_HT40,
};

/*
 * rt2x00 device structure.
 */
struct rt2x00_dev {
	/*
	 * Device structure.
	 * The structure stored in here depends on the
	 * system bus (PCI or USB).
	 * When accessing this variable, the rt2x00dev_{pci,usb}
	 * macros should be used for correct typecasting.
	 */
	struct device *dev;

	/*
	 * Callback functions.
	 */
	const struct rt2x00_ops *ops;

	/*
	 * IEEE80211 control structure.
	 */
	struct ieee80211_hw *hw;
	struct ieee80211_supported_band bands[IEEE80211_NUM_BANDS];
	enum ieee80211_band curr_band;
	int curr_freq;

	/*
	 * If enabled, the debugfs interface structures
	 * required for deregistration of debugfs.
	 */
#ifdef CONFIG_RT2X00_LIB_DEBUGFS
	struct rt2x00debug_intf *debugfs_intf;
#endif /* CONFIG_RT2X00_LIB_DEBUGFS */

	/*
	 * LED structure for changing the LED status
	 * by mac8011 or the kernel.
	 */
#ifdef CONFIG_RT2X00_LIB_LEDS
	struct rt2x00_led led_radio;
	struct rt2x00_led led_assoc;
	struct rt2x00_led led_qual;
	u16 led_mcu_reg;
#endif /* CONFIG_RT2X00_LIB_LEDS */

	/*
	 * Device flags.
	 * In these flags the current status and some
	 * of the device capabilities are stored.
	 */
	unsigned long flags;

	/*
	 * Device information, Bus IRQ and name (PCI, SoC)
	 */
	int irq;
	const char *name;

	/*
	 * Chipset identification.
	 */
	struct rt2x00_chip chip;

	/*
	 * hw capability specifications.
	 */
	struct hw_mode_spec spec;

	/*
	 * This is the default TX/RX antenna setup as indicated
	 * by the device's EEPROM.
	 */
	struct antenna_setup default_ant;

	/*
	 * Register pointers
	 * csr.base: CSR base register address. (PCI)
	 * csr.cache: CSR cache for usb_control_msg. (USB)
	 */
	union csr {
		void __iomem *base;
		void *cache;
	} csr;

	/*
	 * Mutex to protect register accesses.
	 * For PCI and USB devices it protects against concurrent indirect
	 * register access (BBP, RF, MCU) since accessing those
	 * registers require multiple calls to the CSR registers.
	 * For USB devices it also protects the csr_cache since that
	 * field is used for normal CSR access and it cannot support
	 * multiple callers simultaneously.
	 */
	struct mutex csr_mutex;

	/*
	 * Current packet filter configuration for the device.
	 * This contains all currently active FIF_* flags send
	 * to us by mac80211 during configure_filter().
	 */
	unsigned int packet_filter;

	/*
	 * Interface details:
	 *  - Open ap interface count.
	 *  - Open sta interface count.
	 *  - Association count.
	 */
	unsigned int intf_ap_count;
	unsigned int intf_sta_count;
	unsigned int intf_associated;

	/*
	 * Link quality
	 */
	struct link link;

	/*
	 * EEPROM data.
	 */
	__le16 *eeprom;

	/*
	 * Active RF register values.
	 * These are stored here so we don't need
	 * to read the rf registers and can directly
	 * use this value instead.
	 * This field should be accessed by using
	 * rt2x00_rf_read() and rt2x00_rf_write().
	 */
	u32 *rf;

	/*
	 * LNA gain
	 */
	short lna_gain;

	/*
	 * Current TX power value.
	 */
	u16 tx_power;

	/*
	 * Current retry values.
	 */
	u8 short_retry;
	u8 long_retry;

	/*
	 * Rssi <-> Dbm offset
	 */
	u8 rssi_offset;

	/*
	 * Frequency offset (for rt61pci & rt73usb).
	 */
	u8 freq_offset;

	/*
	 * Calibration information (for rt2800usb & rt2800pci).
	 * [0] -> BW20
	 * [1] -> BW40
	 */
	u8 calibration[2];

	/*
	 * Beacon interval.
	 */
	u16 beacon_int;

	/*
	 * Low level statistics which will have
	 * to be kept up to date while device is running.
	 */
	struct ieee80211_low_level_stats low_level_stats;

	/*
	 * Scheduled work.
	 * NOTE: intf_work will use ieee80211_iterate_active_interfaces()
	 * which means it cannot be placed on the hw->workqueue
	 * due to RTNL locking requirements.
	 */
	struct work_struct intf_work;

	/**
	 * Scheduled work for TX/RX done handling (USB devices)
	 */
	struct work_struct rxdone_work;
	struct work_struct txdone_work;

	/*
	 * Data queue arrays for RX, TX and Beacon.
	 * The Beacon array also contains the Atim queue
	 * if that is supported by the device.
	 */
	unsigned int data_queues;
	struct data_queue *rx;
	struct data_queue *tx;
	struct data_queue *bcn;

	/*
	 * Firmware image.
	 */
	const struct firmware *fw;

	/*
	 * Interrupt values, stored between interrupt service routine
	 * and interrupt thread routine.
	 */
	u32 irqvalue[2];

	/*
	 * FIFO for storing tx status reports between isr and tasklet.
	 */
<<<<<<< HEAD
	struct kfifo txstatus_fifo;
=======
	DECLARE_KFIFO_PTR(txstatus_fifo, u32);
>>>>>>> 3cbea436

	/*
	 * Tasklet for processing tx status reports (rt2800pci).
	 */
	struct tasklet_struct txstatus_tasklet;
};

/*
 * Register defines.
 * Some registers require multiple attempts before success,
 * in those cases REGISTER_BUSY_COUNT attempts should be
 * taken with a REGISTER_BUSY_DELAY interval.
 */
#define REGISTER_BUSY_COUNT	100
#define REGISTER_BUSY_DELAY	100

/*
 * Generic RF access.
 * The RF is being accessed by word index.
 */
static inline void rt2x00_rf_read(struct rt2x00_dev *rt2x00dev,
				  const unsigned int word, u32 *data)
{
	BUG_ON(word < 1 || word > rt2x00dev->ops->rf_size / sizeof(u32));
	*data = rt2x00dev->rf[word - 1];
}

static inline void rt2x00_rf_write(struct rt2x00_dev *rt2x00dev,
				   const unsigned int word, u32 data)
{
	BUG_ON(word < 1 || word > rt2x00dev->ops->rf_size / sizeof(u32));
	rt2x00dev->rf[word - 1] = data;
}

/*
 *  Generic EEPROM access.
 * The EEPROM is being accessed by word index.
 */
static inline void *rt2x00_eeprom_addr(struct rt2x00_dev *rt2x00dev,
				       const unsigned int word)
{
	return (void *)&rt2x00dev->eeprom[word];
}

static inline void rt2x00_eeprom_read(struct rt2x00_dev *rt2x00dev,
				      const unsigned int word, u16 *data)
{
	*data = le16_to_cpu(rt2x00dev->eeprom[word]);
}

static inline void rt2x00_eeprom_write(struct rt2x00_dev *rt2x00dev,
				       const unsigned int word, u16 data)
{
	rt2x00dev->eeprom[word] = cpu_to_le16(data);
}

/*
 * Chipset handlers
 */
static inline void rt2x00_set_chip(struct rt2x00_dev *rt2x00dev,
				   const u16 rt, const u16 rf, const u16 rev)
{
	rt2x00dev->chip.rt = rt;
	rt2x00dev->chip.rf = rf;
	rt2x00dev->chip.rev = rev;

	INFO(rt2x00dev,
	     "Chipset detected - rt: %04x, rf: %04x, rev: %04x.\n",
	     rt2x00dev->chip.rt, rt2x00dev->chip.rf, rt2x00dev->chip.rev);
}

static inline bool rt2x00_rt(struct rt2x00_dev *rt2x00dev, const u16 rt)
{
	return (rt2x00dev->chip.rt == rt);
}

static inline bool rt2x00_rf(struct rt2x00_dev *rt2x00dev, const u16 rf)
{
	return (rt2x00dev->chip.rf == rf);
}

static inline u16 rt2x00_rev(struct rt2x00_dev *rt2x00dev)
{
	return rt2x00dev->chip.rev;
}

static inline bool rt2x00_rt_rev(struct rt2x00_dev *rt2x00dev,
				 const u16 rt, const u16 rev)
{
	return (rt2x00_rt(rt2x00dev, rt) && rt2x00_rev(rt2x00dev) == rev);
}

static inline bool rt2x00_rt_rev_lt(struct rt2x00_dev *rt2x00dev,
				    const u16 rt, const u16 rev)
{
	return (rt2x00_rt(rt2x00dev, rt) && rt2x00_rev(rt2x00dev) < rev);
}

static inline bool rt2x00_rt_rev_gte(struct rt2x00_dev *rt2x00dev,
				     const u16 rt, const u16 rev)
{
	return (rt2x00_rt(rt2x00dev, rt) && rt2x00_rev(rt2x00dev) >= rev);
}

static inline void rt2x00_set_chip_intf(struct rt2x00_dev *rt2x00dev,
					enum rt2x00_chip_intf intf)
{
	rt2x00dev->chip.intf = intf;
}

static inline bool rt2x00_intf(struct rt2x00_dev *rt2x00dev,
			       enum rt2x00_chip_intf intf)
{
	return (rt2x00dev->chip.intf == intf);
<<<<<<< HEAD
}

static inline bool rt2x00_is_pci(struct rt2x00_dev *rt2x00dev)
{
	return rt2x00_intf(rt2x00dev, RT2X00_CHIP_INTF_PCI) ||
	       rt2x00_intf(rt2x00dev, RT2X00_CHIP_INTF_PCIE);
}

static inline bool rt2x00_is_pcie(struct rt2x00_dev *rt2x00dev)
{
	return rt2x00_intf(rt2x00dev, RT2X00_CHIP_INTF_PCIE);
}

static inline bool rt2x00_is_usb(struct rt2x00_dev *rt2x00dev)
{
	return rt2x00_intf(rt2x00dev, RT2X00_CHIP_INTF_USB);
}

static inline bool rt2x00_is_soc(struct rt2x00_dev *rt2x00dev)
{
=======
}

static inline bool rt2x00_is_pci(struct rt2x00_dev *rt2x00dev)
{
	return rt2x00_intf(rt2x00dev, RT2X00_CHIP_INTF_PCI) ||
	       rt2x00_intf(rt2x00dev, RT2X00_CHIP_INTF_PCIE);
}

static inline bool rt2x00_is_pcie(struct rt2x00_dev *rt2x00dev)
{
	return rt2x00_intf(rt2x00dev, RT2X00_CHIP_INTF_PCIE);
}

static inline bool rt2x00_is_usb(struct rt2x00_dev *rt2x00dev)
{
	return rt2x00_intf(rt2x00dev, RT2X00_CHIP_INTF_USB);
}

static inline bool rt2x00_is_soc(struct rt2x00_dev *rt2x00dev)
{
>>>>>>> 3cbea436
	return rt2x00_intf(rt2x00dev, RT2X00_CHIP_INTF_SOC);
}

/**
 * rt2x00queue_map_txskb - Map a skb into DMA for TX purposes.
 * @entry: Pointer to &struct queue_entry
 */
void rt2x00queue_map_txskb(struct queue_entry *entry);

/**
 * rt2x00queue_unmap_skb - Unmap a skb from DMA.
 * @entry: Pointer to &struct queue_entry
 */
void rt2x00queue_unmap_skb(struct queue_entry *entry);

/**
 * rt2x00queue_get_queue - Convert queue index to queue pointer
 * @rt2x00dev: Pointer to &struct rt2x00_dev.
 * @queue: rt2x00 queue index (see &enum data_queue_qid).
 */
struct data_queue *rt2x00queue_get_queue(struct rt2x00_dev *rt2x00dev,
					 const enum data_queue_qid queue);

/**
 * rt2x00queue_get_entry - Get queue entry where the given index points to.
 * @queue: Pointer to &struct data_queue from where we obtain the entry.
 * @index: Index identifier for obtaining the correct index.
 */
struct queue_entry *rt2x00queue_get_entry(struct data_queue *queue,
					  enum queue_index index);

/**
 * rt2x00queue_pause_queue - Pause a data queue
 * @queue: Pointer to &struct data_queue.
 *
 * This function will pause the data queue locally, preventing
 * new frames to be added to the queue (while the hardware is
 * still allowed to run).
 */
void rt2x00queue_pause_queue(struct data_queue *queue);

/**
 * rt2x00queue_unpause_queue - unpause a data queue
 * @queue: Pointer to &struct data_queue.
 *
 * This function will unpause the data queue locally, allowing
 * new frames to be added to the queue again.
 */
void rt2x00queue_unpause_queue(struct data_queue *queue);

/**
 * rt2x00queue_start_queue - Start a data queue
 * @queue: Pointer to &struct data_queue.
 *
 * This function will start handling all pending frames in the queue.
 */
void rt2x00queue_start_queue(struct data_queue *queue);

/**
 * rt2x00queue_stop_queue - Halt a data queue
 * @queue: Pointer to &struct data_queue.
 *
 * This function will stop all pending frames in the queue.
 */
void rt2x00queue_stop_queue(struct data_queue *queue);

/**
 * rt2x00queue_flush_queue - Flush a data queue
 * @queue: Pointer to &struct data_queue.
 * @drop: True to drop all pending frames.
 *
 * This function will flush the queue. After this call
 * the queue is guarenteed to be empty.
 */
void rt2x00queue_flush_queue(struct data_queue *queue, bool drop);

/**
 * rt2x00queue_start_queues - Start all data queues
 * @rt2x00dev: Pointer to &struct rt2x00_dev.
 *
 * This function will loop through all available queues to start them
 */
void rt2x00queue_start_queues(struct rt2x00_dev *rt2x00dev);

/**
 * rt2x00queue_stop_queues - Halt all data queues
 * @rt2x00dev: Pointer to &struct rt2x00_dev.
 *
 * This function will loop through all available queues to stop
 * any pending frames.
 */
void rt2x00queue_stop_queues(struct rt2x00_dev *rt2x00dev);

/**
 * rt2x00queue_flush_queues - Flush all data queues
 * @rt2x00dev: Pointer to &struct rt2x00_dev.
 * @drop: True to drop all pending frames.
 *
 * This function will loop through all available queues to flush
 * any pending frames.
 */
void rt2x00queue_flush_queues(struct rt2x00_dev *rt2x00dev, bool drop);

/*
 * Debugfs handlers.
 */
/**
 * rt2x00debug_dump_frame - Dump a frame to userspace through debugfs.
 * @rt2x00dev: Pointer to &struct rt2x00_dev.
 * @type: The type of frame that is being dumped.
 * @skb: The skb containing the frame to be dumped.
 */
#ifdef CONFIG_RT2X00_LIB_DEBUGFS
void rt2x00debug_dump_frame(struct rt2x00_dev *rt2x00dev,
			    enum rt2x00_dump_type type, struct sk_buff *skb);
#else
static inline void rt2x00debug_dump_frame(struct rt2x00_dev *rt2x00dev,
					  enum rt2x00_dump_type type,
					  struct sk_buff *skb)
{
}
#endif /* CONFIG_RT2X00_LIB_DEBUGFS */

/*
 * Debugfs handlers.
 */
/**
 * rt2x00debug_dump_frame - Dump a frame to userspace through debugfs.
 * @rt2x00dev: Pointer to &struct rt2x00_dev.
 * @type: The type of frame that is being dumped.
 * @skb: The skb containing the frame to be dumped.
 */
#ifdef CONFIG_RT2X00_LIB_DEBUGFS
void rt2x00debug_dump_frame(struct rt2x00_dev *rt2x00dev,
			    enum rt2x00_dump_type type, struct sk_buff *skb);
#else
static inline void rt2x00debug_dump_frame(struct rt2x00_dev *rt2x00dev,
					  enum rt2x00_dump_type type,
					  struct sk_buff *skb)
{
}
#endif /* CONFIG_RT2X00_LIB_DEBUGFS */

/*
 * Interrupt context handlers.
 */
void rt2x00lib_beacondone(struct rt2x00_dev *rt2x00dev);
void rt2x00lib_pretbtt(struct rt2x00_dev *rt2x00dev);
<<<<<<< HEAD
=======
void rt2x00lib_dmastart(struct queue_entry *entry);
>>>>>>> 3cbea436
void rt2x00lib_dmadone(struct queue_entry *entry);
void rt2x00lib_txdone(struct queue_entry *entry,
		      struct txdone_entry_desc *txdesc);
void rt2x00lib_txdone_noinfo(struct queue_entry *entry, u32 status);
void rt2x00lib_rxdone(struct queue_entry *entry);

/*
 * mac80211 handlers.
 */
int rt2x00mac_tx(struct ieee80211_hw *hw, struct sk_buff *skb);
int rt2x00mac_start(struct ieee80211_hw *hw);
void rt2x00mac_stop(struct ieee80211_hw *hw);
int rt2x00mac_add_interface(struct ieee80211_hw *hw,
			    struct ieee80211_vif *vif);
void rt2x00mac_remove_interface(struct ieee80211_hw *hw,
				struct ieee80211_vif *vif);
int rt2x00mac_config(struct ieee80211_hw *hw, u32 changed);
void rt2x00mac_configure_filter(struct ieee80211_hw *hw,
				unsigned int changed_flags,
				unsigned int *total_flags,
				u64 multicast);
int rt2x00mac_set_tim(struct ieee80211_hw *hw, struct ieee80211_sta *sta,
		      bool set);
#ifdef CONFIG_RT2X00_LIB_CRYPTO
int rt2x00mac_set_key(struct ieee80211_hw *hw, enum set_key_cmd cmd,
		      struct ieee80211_vif *vif, struct ieee80211_sta *sta,
		      struct ieee80211_key_conf *key);
#else
#define rt2x00mac_set_key	NULL
#endif /* CONFIG_RT2X00_LIB_CRYPTO */
void rt2x00mac_sw_scan_start(struct ieee80211_hw *hw);
void rt2x00mac_sw_scan_complete(struct ieee80211_hw *hw);
int rt2x00mac_get_stats(struct ieee80211_hw *hw,
			struct ieee80211_low_level_stats *stats);
void rt2x00mac_bss_info_changed(struct ieee80211_hw *hw,
				struct ieee80211_vif *vif,
				struct ieee80211_bss_conf *bss_conf,
				u32 changes);
int rt2x00mac_conf_tx(struct ieee80211_hw *hw, u16 queue,
		      const struct ieee80211_tx_queue_params *params);
void rt2x00mac_rfkill_poll(struct ieee80211_hw *hw);
void rt2x00mac_flush(struct ieee80211_hw *hw, bool drop);

/*
 * Driver allocation handlers.
 */
int rt2x00lib_probe_dev(struct rt2x00_dev *rt2x00dev);
void rt2x00lib_remove_dev(struct rt2x00_dev *rt2x00dev);
#ifdef CONFIG_PM
int rt2x00lib_suspend(struct rt2x00_dev *rt2x00dev, pm_message_t state);
int rt2x00lib_resume(struct rt2x00_dev *rt2x00dev);
#endif /* CONFIG_PM */

#endif /* RT2X00_H */<|MERGE_RESOLUTION|>--- conflicted
+++ resolved
@@ -345,13 +345,10 @@
 	 * to bring the device/driver back into the desired state.
 	 */
 	struct delayed_work watchdog_work;
-<<<<<<< HEAD
-=======
 };
 
 enum rt2x00_delayed_flags {
 	DELAYED_UPDATE_BEACON,
->>>>>>> 3cbea436
 };
 
 /*
@@ -557,7 +554,6 @@
 			     struct link_qual *qual);
 	void (*link_tuner) (struct rt2x00_dev *rt2x00dev,
 			    struct link_qual *qual, const u32 count);
-	void (*watchdog) (struct rt2x00_dev *rt2x00dev);
 
 	/*
 	 * Data queue handlers.
@@ -572,23 +568,12 @@
 	 * TX control handlers
 	 */
 	void (*write_tx_desc) (struct queue_entry *entry,
-<<<<<<< HEAD
 			       struct txentry_desc *txdesc);
 	void (*write_tx_data) (struct queue_entry *entry,
 			       struct txentry_desc *txdesc);
 	void (*write_beacon) (struct queue_entry *entry,
 			      struct txentry_desc *txdesc);
 	int (*get_tx_data_len) (struct queue_entry *entry);
-	void (*kick_tx_queue) (struct data_queue *queue);
-	void (*kill_tx_queue) (struct data_queue *queue);
-=======
-			       struct txentry_desc *txdesc);
-	void (*write_tx_data) (struct queue_entry *entry,
-			       struct txentry_desc *txdesc);
-	void (*write_beacon) (struct queue_entry *entry,
-			      struct txentry_desc *txdesc);
-	int (*get_tx_data_len) (struct queue_entry *entry);
->>>>>>> 3cbea436
 
 	/*
 	 * RX control handlers
@@ -672,10 +657,7 @@
 	DRIVER_REQUIRE_COPY_IV,
 	DRIVER_REQUIRE_L2PAD,
 	DRIVER_REQUIRE_TXSTATUS_FIFO,
-<<<<<<< HEAD
-=======
 	DRIVER_REQUIRE_TASKLET_CONTEXT,
->>>>>>> 3cbea436
 
 	/*
 	 * Driver features
@@ -913,11 +895,7 @@
 	/*
 	 * FIFO for storing tx status reports between isr and tasklet.
 	 */
-<<<<<<< HEAD
-	struct kfifo txstatus_fifo;
-=======
 	DECLARE_KFIFO_PTR(txstatus_fifo, u32);
->>>>>>> 3cbea436
 
 	/*
 	 * Tasklet for processing tx status reports (rt2800pci).
@@ -1032,7 +1010,6 @@
 			       enum rt2x00_chip_intf intf)
 {
 	return (rt2x00dev->chip.intf == intf);
-<<<<<<< HEAD
 }
 
 static inline bool rt2x00_is_pci(struct rt2x00_dev *rt2x00dev)
@@ -1053,28 +1030,6 @@
 
 static inline bool rt2x00_is_soc(struct rt2x00_dev *rt2x00dev)
 {
-=======
-}
-
-static inline bool rt2x00_is_pci(struct rt2x00_dev *rt2x00dev)
-{
-	return rt2x00_intf(rt2x00dev, RT2X00_CHIP_INTF_PCI) ||
-	       rt2x00_intf(rt2x00dev, RT2X00_CHIP_INTF_PCIE);
-}
-
-static inline bool rt2x00_is_pcie(struct rt2x00_dev *rt2x00dev)
-{
-	return rt2x00_intf(rt2x00dev, RT2X00_CHIP_INTF_PCIE);
-}
-
-static inline bool rt2x00_is_usb(struct rt2x00_dev *rt2x00dev)
-{
-	return rt2x00_intf(rt2x00dev, RT2X00_CHIP_INTF_USB);
-}
-
-static inline bool rt2x00_is_soc(struct rt2x00_dev *rt2x00dev)
-{
->>>>>>> 3cbea436
 	return rt2x00_intf(rt2x00dev, RT2X00_CHIP_INTF_SOC);
 }
 
@@ -1199,34 +1154,11 @@
 #endif /* CONFIG_RT2X00_LIB_DEBUGFS */
 
 /*
- * Debugfs handlers.
- */
-/**
- * rt2x00debug_dump_frame - Dump a frame to userspace through debugfs.
- * @rt2x00dev: Pointer to &struct rt2x00_dev.
- * @type: The type of frame that is being dumped.
- * @skb: The skb containing the frame to be dumped.
- */
-#ifdef CONFIG_RT2X00_LIB_DEBUGFS
-void rt2x00debug_dump_frame(struct rt2x00_dev *rt2x00dev,
-			    enum rt2x00_dump_type type, struct sk_buff *skb);
-#else
-static inline void rt2x00debug_dump_frame(struct rt2x00_dev *rt2x00dev,
-					  enum rt2x00_dump_type type,
-					  struct sk_buff *skb)
-{
-}
-#endif /* CONFIG_RT2X00_LIB_DEBUGFS */
-
-/*
  * Interrupt context handlers.
  */
 void rt2x00lib_beacondone(struct rt2x00_dev *rt2x00dev);
 void rt2x00lib_pretbtt(struct rt2x00_dev *rt2x00dev);
-<<<<<<< HEAD
-=======
 void rt2x00lib_dmastart(struct queue_entry *entry);
->>>>>>> 3cbea436
 void rt2x00lib_dmadone(struct queue_entry *entry);
 void rt2x00lib_txdone(struct queue_entry *entry,
 		      struct txdone_entry_desc *txdesc);
