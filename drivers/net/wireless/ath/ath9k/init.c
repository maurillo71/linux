/*
 * Copyright (c) 2008-2009 Atheros Communications Inc.
 *
 * Permission to use, copy, modify, and/or distribute this software for any
 * purpose with or without fee is hereby granted, provided that the above
 * copyright notice and this permission notice appear in all copies.
 *
 * THE SOFTWARE IS PROVIDED "AS IS" AND THE AUTHOR DISCLAIMS ALL WARRANTIES
 * WITH REGARD TO THIS SOFTWARE INCLUDING ALL IMPLIED WARRANTIES OF
 * MERCHANTABILITY AND FITNESS. IN NO EVENT SHALL THE AUTHOR BE LIABLE FOR
 * ANY SPECIAL, DIRECT, INDIRECT, OR CONSEQUENTIAL DAMAGES OR ANY DAMAGES
 * WHATSOEVER RESULTING FROM LOSS OF USE, DATA OR PROFITS, WHETHER IN AN
 * ACTION OF CONTRACT, NEGLIGENCE OR OTHER TORTIOUS ACTION, ARISING OUT OF
 * OR IN CONNECTION WITH THE USE OR PERFORMANCE OF THIS SOFTWARE.
 */

#include <linux/slab.h>

#include "ath9k.h"

static char *dev_info = "ath9k";

MODULE_AUTHOR("Atheros Communications");
MODULE_DESCRIPTION("Support for Atheros 802.11n wireless LAN cards.");
MODULE_SUPPORTED_DEVICE("Atheros 802.11n WLAN cards");
MODULE_LICENSE("Dual BSD/GPL");

static unsigned int ath9k_debug = ATH_DBG_DEFAULT;
module_param_named(debug, ath9k_debug, uint, 0);
MODULE_PARM_DESC(debug, "Debugging mask");

int modparam_nohwcrypt;
module_param_named(nohwcrypt, modparam_nohwcrypt, int, 0444);
MODULE_PARM_DESC(nohwcrypt, "Disable hardware encryption");

<<<<<<< HEAD
int led_blink = 1;
=======
int led_blink;
>>>>>>> 45f53cc9
module_param_named(blink, led_blink, int, 0444);
MODULE_PARM_DESC(blink, "Enable LED blink on activity");

/* We use the hw_value as an index into our private channel structure */

#define CHAN2G(_freq, _idx)  { \
	.center_freq = (_freq), \
	.hw_value = (_idx), \
	.max_power = 20, \
}

#define CHAN5G(_freq, _idx) { \
	.band = IEEE80211_BAND_5GHZ, \
	.center_freq = (_freq), \
	.hw_value = (_idx), \
	.max_power = 20, \
}

/* Some 2 GHz radios are actually tunable on 2312-2732
 * on 5 MHz steps, we support the channels which we know
 * we have calibration data for all cards though to make
 * this static */
static const struct ieee80211_channel ath9k_2ghz_chantable[] = {
	CHAN2G(2412, 0), /* Channel 1 */
	CHAN2G(2417, 1), /* Channel 2 */
	CHAN2G(2422, 2), /* Channel 3 */
	CHAN2G(2427, 3), /* Channel 4 */
	CHAN2G(2432, 4), /* Channel 5 */
	CHAN2G(2437, 5), /* Channel 6 */
	CHAN2G(2442, 6), /* Channel 7 */
	CHAN2G(2447, 7), /* Channel 8 */
	CHAN2G(2452, 8), /* Channel 9 */
	CHAN2G(2457, 9), /* Channel 10 */
	CHAN2G(2462, 10), /* Channel 11 */
	CHAN2G(2467, 11), /* Channel 12 */
	CHAN2G(2472, 12), /* Channel 13 */
	CHAN2G(2484, 13), /* Channel 14 */
};

/* Some 5 GHz radios are actually tunable on XXXX-YYYY
 * on 5 MHz steps, we support the channels which we know
 * we have calibration data for all cards though to make
 * this static */
static const struct ieee80211_channel ath9k_5ghz_chantable[] = {
	/* _We_ call this UNII 1 */
	CHAN5G(5180, 14), /* Channel 36 */
	CHAN5G(5200, 15), /* Channel 40 */
	CHAN5G(5220, 16), /* Channel 44 */
	CHAN5G(5240, 17), /* Channel 48 */
	/* _We_ call this UNII 2 */
	CHAN5G(5260, 18), /* Channel 52 */
	CHAN5G(5280, 19), /* Channel 56 */
	CHAN5G(5300, 20), /* Channel 60 */
	CHAN5G(5320, 21), /* Channel 64 */
	/* _We_ call this "Middle band" */
	CHAN5G(5500, 22), /* Channel 100 */
	CHAN5G(5520, 23), /* Channel 104 */
	CHAN5G(5540, 24), /* Channel 108 */
	CHAN5G(5560, 25), /* Channel 112 */
	CHAN5G(5580, 26), /* Channel 116 */
	CHAN5G(5600, 27), /* Channel 120 */
	CHAN5G(5620, 28), /* Channel 124 */
	CHAN5G(5640, 29), /* Channel 128 */
	CHAN5G(5660, 30), /* Channel 132 */
	CHAN5G(5680, 31), /* Channel 136 */
	CHAN5G(5700, 32), /* Channel 140 */
	/* _We_ call this UNII 3 */
	CHAN5G(5745, 33), /* Channel 149 */
	CHAN5G(5765, 34), /* Channel 153 */
	CHAN5G(5785, 35), /* Channel 157 */
	CHAN5G(5805, 36), /* Channel 161 */
	CHAN5G(5825, 37), /* Channel 165 */
};

/* Atheros hardware rate code addition for short premble */
#define SHPCHECK(__hw_rate, __flags) \
	((__flags & IEEE80211_RATE_SHORT_PREAMBLE) ? (__hw_rate | 0x04 ) : 0)

#define RATE(_bitrate, _hw_rate, _flags) {              \
	.bitrate        = (_bitrate),                   \
	.flags          = (_flags),                     \
	.hw_value       = (_hw_rate),                   \
	.hw_value_short = (SHPCHECK(_hw_rate, _flags))  \
}

static struct ieee80211_rate ath9k_legacy_rates[] = {
	RATE(10, 0x1b, 0),
	RATE(20, 0x1a, IEEE80211_RATE_SHORT_PREAMBLE),
	RATE(55, 0x19, IEEE80211_RATE_SHORT_PREAMBLE),
	RATE(110, 0x18, IEEE80211_RATE_SHORT_PREAMBLE),
	RATE(60, 0x0b, 0),
	RATE(90, 0x0f, 0),
	RATE(120, 0x0a, 0),
	RATE(180, 0x0e, 0),
	RATE(240, 0x09, 0),
	RATE(360, 0x0d, 0),
	RATE(480, 0x08, 0),
	RATE(540, 0x0c, 0),
};

static void ath9k_deinit_softc(struct ath_softc *sc);

/*
 * Read and write, they both share the same lock. We do this to serialize
 * reads and writes on Atheros 802.11n PCI devices only. This is required
 * as the FIFO on these devices can only accept sanely 2 requests.
 */

static void ath9k_iowrite32(void *hw_priv, u32 val, u32 reg_offset)
{
	struct ath_hw *ah = (struct ath_hw *) hw_priv;
	struct ath_common *common = ath9k_hw_common(ah);
	struct ath_softc *sc = (struct ath_softc *) common->priv;

	if (ah->config.serialize_regmode == SER_REG_MODE_ON) {
		unsigned long flags;
		spin_lock_irqsave(&sc->sc_serial_rw, flags);
		iowrite32(val, sc->mem + reg_offset);
		spin_unlock_irqrestore(&sc->sc_serial_rw, flags);
	} else
		iowrite32(val, sc->mem + reg_offset);
}

static unsigned int ath9k_ioread32(void *hw_priv, u32 reg_offset)
{
	struct ath_hw *ah = (struct ath_hw *) hw_priv;
	struct ath_common *common = ath9k_hw_common(ah);
	struct ath_softc *sc = (struct ath_softc *) common->priv;
	u32 val;

	if (ah->config.serialize_regmode == SER_REG_MODE_ON) {
		unsigned long flags;
		spin_lock_irqsave(&sc->sc_serial_rw, flags);
		val = ioread32(sc->mem + reg_offset);
		spin_unlock_irqrestore(&sc->sc_serial_rw, flags);
	} else
		val = ioread32(sc->mem + reg_offset);
	return val;
}

static const struct ath_ops ath9k_common_ops = {
	.read = ath9k_ioread32,
	.write = ath9k_iowrite32,
};

/**************************/
/*     Initialization     */
/**************************/

static void setup_ht_cap(struct ath_softc *sc,
			 struct ieee80211_sta_ht_cap *ht_info)
{
	struct ath_hw *ah = sc->sc_ah;
	struct ath_common *common = ath9k_hw_common(ah);
	u8 tx_streams, rx_streams;
	int i, max_streams;

	ht_info->ht_supported = true;
	ht_info->cap = IEEE80211_HT_CAP_SUP_WIDTH_20_40 |
		       IEEE80211_HT_CAP_SM_PS |
		       IEEE80211_HT_CAP_SGI_40 |
		       IEEE80211_HT_CAP_DSSSCCK40;

	if (sc->sc_ah->caps.hw_caps & ATH9K_HW_CAP_LDPC)
		ht_info->cap |= IEEE80211_HT_CAP_LDPC_CODING;

	if (sc->sc_ah->caps.hw_caps & ATH9K_HW_CAP_SGI_20)
		ht_info->cap |= IEEE80211_HT_CAP_SGI_20;

	ht_info->ampdu_factor = IEEE80211_HT_MAX_AMPDU_64K;
	ht_info->ampdu_density = IEEE80211_HT_MPDU_DENSITY_8;

	if (AR_SREV_9300_20_OR_LATER(ah))
		max_streams = 3;
	else
		max_streams = 2;

	if (AR_SREV_9280_20_OR_LATER(ah)) {
		if (max_streams >= 2)
			ht_info->cap |= IEEE80211_HT_CAP_TX_STBC;
		ht_info->cap |= (1 << IEEE80211_HT_CAP_RX_STBC_SHIFT);
	}

	/* set up supported mcs set */
	memset(&ht_info->mcs, 0, sizeof(ht_info->mcs));
	tx_streams = ath9k_cmn_count_streams(common->tx_chainmask, max_streams);
	rx_streams = ath9k_cmn_count_streams(common->rx_chainmask, max_streams);

	ath_print(common, ATH_DBG_CONFIG,
		  "TX streams %d, RX streams: %d\n",
		  tx_streams, rx_streams);

	if (tx_streams != rx_streams) {
		ht_info->mcs.tx_params |= IEEE80211_HT_MCS_TX_RX_DIFF;
		ht_info->mcs.tx_params |= ((tx_streams - 1) <<
				IEEE80211_HT_MCS_TX_MAX_STREAMS_SHIFT);
	}

	for (i = 0; i < rx_streams; i++)
		ht_info->mcs.rx_mask[i] = 0xff;

	ht_info->mcs.tx_params |= IEEE80211_HT_MCS_TX_DEFINED;
}

static int ath9k_reg_notifier(struct wiphy *wiphy,
			      struct regulatory_request *request)
{
	struct ieee80211_hw *hw = wiphy_to_ieee80211_hw(wiphy);
	struct ath_wiphy *aphy = hw->priv;
	struct ath_softc *sc = aphy->sc;
	struct ath_regulatory *reg = ath9k_hw_regulatory(sc->sc_ah);

	return ath_reg_notifier_apply(wiphy, request, reg);
}

/*
 *  This function will allocate both the DMA descriptor structure, and the
 *  buffers it contains.  These are used to contain the descriptors used
 *  by the system.
*/
int ath_descdma_setup(struct ath_softc *sc, struct ath_descdma *dd,
		      struct list_head *head, const char *name,
		      int nbuf, int ndesc, bool is_tx)
{
#define	DS2PHYS(_dd, _ds)						\
	((_dd)->dd_desc_paddr + ((caddr_t)(_ds) - (caddr_t)(_dd)->dd_desc))
#define ATH_DESC_4KB_BOUND_CHECK(_daddr) ((((_daddr) & 0xFFF) > 0xF7F) ? 1 : 0)
#define ATH_DESC_4KB_BOUND_NUM_SKIPPED(_len) ((_len) / 4096)
	struct ath_common *common = ath9k_hw_common(sc->sc_ah);
	u8 *ds;
	struct ath_buf *bf;
	int i, bsize, error, desc_len;

	ath_print(common, ATH_DBG_CONFIG, "%s DMA: %u buffers %u desc/buf\n",
		  name, nbuf, ndesc);

	INIT_LIST_HEAD(head);

	if (is_tx)
		desc_len = sc->sc_ah->caps.tx_desc_len;
	else
		desc_len = sizeof(struct ath_desc);

	/* ath_desc must be a multiple of DWORDs */
	if ((desc_len % 4) != 0) {
		ath_print(common, ATH_DBG_FATAL,
			  "ath_desc not DWORD aligned\n");
		BUG_ON((desc_len % 4) != 0);
		error = -ENOMEM;
		goto fail;
	}

	dd->dd_desc_len = desc_len * nbuf * ndesc;

	/*
	 * Need additional DMA memory because we can't use
	 * descriptors that cross the 4K page boundary. Assume
	 * one skipped descriptor per 4K page.
	 */
	if (!(sc->sc_ah->caps.hw_caps & ATH9K_HW_CAP_4KB_SPLITTRANS)) {
		u32 ndesc_skipped =
			ATH_DESC_4KB_BOUND_NUM_SKIPPED(dd->dd_desc_len);
		u32 dma_len;

		while (ndesc_skipped) {
			dma_len = ndesc_skipped * desc_len;
			dd->dd_desc_len += dma_len;

			ndesc_skipped = ATH_DESC_4KB_BOUND_NUM_SKIPPED(dma_len);
		}
	}

	/* allocate descriptors */
	dd->dd_desc = dma_alloc_coherent(sc->dev, dd->dd_desc_len,
					 &dd->dd_desc_paddr, GFP_KERNEL);
	if (dd->dd_desc == NULL) {
		error = -ENOMEM;
		goto fail;
	}
	ds = (u8 *) dd->dd_desc;
	ath_print(common, ATH_DBG_CONFIG, "%s DMA map: %p (%u) -> %llx (%u)\n",
		  name, ds, (u32) dd->dd_desc_len,
		  ito64(dd->dd_desc_paddr), /*XXX*/(u32) dd->dd_desc_len);

	/* allocate buffers */
	bsize = sizeof(struct ath_buf) * nbuf;
	bf = kzalloc(bsize, GFP_KERNEL);
	if (bf == NULL) {
		error = -ENOMEM;
		goto fail2;
	}
	dd->dd_bufptr = bf;

	for (i = 0; i < nbuf; i++, bf++, ds += (desc_len * ndesc)) {
		bf->bf_desc = ds;
		bf->bf_daddr = DS2PHYS(dd, ds);

		if (!(sc->sc_ah->caps.hw_caps &
		      ATH9K_HW_CAP_4KB_SPLITTRANS)) {
			/*
			 * Skip descriptor addresses which can cause 4KB
			 * boundary crossing (addr + length) with a 32 dword
			 * descriptor fetch.
			 */
			while (ATH_DESC_4KB_BOUND_CHECK(bf->bf_daddr)) {
				BUG_ON((caddr_t) bf->bf_desc >=
				       ((caddr_t) dd->dd_desc +
					dd->dd_desc_len));

				ds += (desc_len * ndesc);
				bf->bf_desc = ds;
				bf->bf_daddr = DS2PHYS(dd, ds);
			}
		}
		list_add_tail(&bf->list, head);
	}
	return 0;
fail2:
	dma_free_coherent(sc->dev, dd->dd_desc_len, dd->dd_desc,
			  dd->dd_desc_paddr);
fail:
	memset(dd, 0, sizeof(*dd));
	return error;
#undef ATH_DESC_4KB_BOUND_CHECK
#undef ATH_DESC_4KB_BOUND_NUM_SKIPPED
#undef DS2PHYS
}

static void ath9k_init_crypto(struct ath_softc *sc)
{
	struct ath_common *common = ath9k_hw_common(sc->sc_ah);
	int i = 0;

	/* Get the hardware key cache size. */
	common->keymax = sc->sc_ah->caps.keycache_size;
	if (common->keymax > ATH_KEYMAX) {
		ath_print(common, ATH_DBG_ANY,
			  "Warning, using only %u entries in %u key cache\n",
			  ATH_KEYMAX, common->keymax);
		common->keymax = ATH_KEYMAX;
	}

	/*
	 * Reset the key cache since some parts do not
	 * reset the contents on initial power up.
	 */
	for (i = 0; i < common->keymax; i++)
<<<<<<< HEAD
		ath9k_hw_keyreset(sc->sc_ah, (u16) i);
=======
		ath_hw_keyreset(common, (u16) i);
>>>>>>> 45f53cc9

	/*
	 * Check whether the separate key cache entries
	 * are required to handle both tx+rx MIC keys.
	 * With split mic keys the number of stations is limited
	 * to 27 otherwise 59.
	 */
<<<<<<< HEAD
	if (!(sc->sc_ah->misc_mode & AR_PCU_MIC_NEW_LOC_ENA))
		common->splitmic = 1;
=======
	if (sc->sc_ah->misc_mode & AR_PCU_MIC_NEW_LOC_ENA)
		common->crypt_caps |= ATH_CRYPT_CAP_MIC_COMBINED;
>>>>>>> 45f53cc9
}

static int ath9k_init_btcoex(struct ath_softc *sc)
{
	int r, qnum;

	switch (sc->sc_ah->btcoex_hw.scheme) {
	case ATH_BTCOEX_CFG_NONE:
		break;
	case ATH_BTCOEX_CFG_2WIRE:
		ath9k_hw_btcoex_init_2wire(sc->sc_ah);
		break;
	case ATH_BTCOEX_CFG_3WIRE:
		ath9k_hw_btcoex_init_3wire(sc->sc_ah);
		r = ath_init_btcoex_timer(sc);
		if (r)
			return -1;
		qnum = sc->tx.hwq_map[WME_AC_BE];
		ath9k_hw_init_btcoex_hw(sc->sc_ah, qnum);
		sc->btcoex.bt_stomp_type = ATH_BTCOEX_STOMP_LOW;
		break;
	default:
		WARN_ON(1);
		break;
	}

	return 0;
}

static int ath9k_init_queues(struct ath_softc *sc)
{
	struct ath_common *common = ath9k_hw_common(sc->sc_ah);
	int i = 0;

	for (i = 0; i < ARRAY_SIZE(sc->tx.hwq_map); i++)
		sc->tx.hwq_map[i] = -1;

	sc->beacon.beaconq = ath9k_hw_beaconq_setup(sc->sc_ah);
	if (sc->beacon.beaconq == -1) {
		ath_print(common, ATH_DBG_FATAL,
			  "Unable to setup a beacon xmit queue\n");
		goto err;
	}

	sc->beacon.cabq = ath_txq_setup(sc, ATH9K_TX_QUEUE_CAB, 0);
	if (sc->beacon.cabq == NULL) {
		ath_print(common, ATH_DBG_FATAL,
			  "Unable to setup CAB xmit queue\n");
		goto err;
	}

	sc->config.cabqReadytime = ATH_CABQ_READY_TIME;
	ath_cabq_update(sc);

	if (!ath_tx_setup(sc, WME_AC_BK)) {
		ath_print(common, ATH_DBG_FATAL,
			  "Unable to setup xmit queue for BK traffic\n");
		goto err;
	}

	if (!ath_tx_setup(sc, WME_AC_BE)) {
		ath_print(common, ATH_DBG_FATAL,
			  "Unable to setup xmit queue for BE traffic\n");
		goto err;
	}
	if (!ath_tx_setup(sc, WME_AC_VI)) {
		ath_print(common, ATH_DBG_FATAL,
			  "Unable to setup xmit queue for VI traffic\n");
		goto err;
	}
	if (!ath_tx_setup(sc, WME_AC_VO)) {
		ath_print(common, ATH_DBG_FATAL,
			  "Unable to setup xmit queue for VO traffic\n");
		goto err;
	}

	return 0;

err:
	for (i = 0; i < ATH9K_NUM_TX_QUEUES; i++)
		if (ATH_TXQ_SETUP(sc, i))
			ath_tx_cleanupq(sc, &sc->tx.txq[i]);

	return -EIO;
}

static int ath9k_init_channels_rates(struct ath_softc *sc)
{
	void *channels;

	BUILD_BUG_ON(ARRAY_SIZE(ath9k_2ghz_chantable) +
		     ARRAY_SIZE(ath9k_5ghz_chantable) !=
		     ATH9K_NUM_CHANNELS);

	if (sc->sc_ah->caps.hw_caps & ATH9K_HW_CAP_2GHZ) {
		channels = kmemdup(ath9k_2ghz_chantable,
			sizeof(ath9k_2ghz_chantable), GFP_KERNEL);
		if (!channels)
		    return -ENOMEM;

		sc->sbands[IEEE80211_BAND_2GHZ].channels = channels;
		sc->sbands[IEEE80211_BAND_2GHZ].band = IEEE80211_BAND_2GHZ;
		sc->sbands[IEEE80211_BAND_2GHZ].n_channels =
			ARRAY_SIZE(ath9k_2ghz_chantable);
		sc->sbands[IEEE80211_BAND_2GHZ].bitrates = ath9k_legacy_rates;
		sc->sbands[IEEE80211_BAND_2GHZ].n_bitrates =
			ARRAY_SIZE(ath9k_legacy_rates);
	}

	if (sc->sc_ah->caps.hw_caps & ATH9K_HW_CAP_5GHZ) {
		channels = kmemdup(ath9k_5ghz_chantable,
			sizeof(ath9k_5ghz_chantable), GFP_KERNEL);
		if (!channels) {
			if (sc->sbands[IEEE80211_BAND_2GHZ].channels)
				kfree(sc->sbands[IEEE80211_BAND_2GHZ].channels);
			return -ENOMEM;
		}

		sc->sbands[IEEE80211_BAND_5GHZ].channels = channels;
		sc->sbands[IEEE80211_BAND_5GHZ].band = IEEE80211_BAND_5GHZ;
		sc->sbands[IEEE80211_BAND_5GHZ].n_channels =
			ARRAY_SIZE(ath9k_5ghz_chantable);
		sc->sbands[IEEE80211_BAND_5GHZ].bitrates =
			ath9k_legacy_rates + 4;
		sc->sbands[IEEE80211_BAND_5GHZ].n_bitrates =
			ARRAY_SIZE(ath9k_legacy_rates) - 4;
	}
	return 0;
}

static void ath9k_init_misc(struct ath_softc *sc)
{
	struct ath_common *common = ath9k_hw_common(sc->sc_ah);
	int i = 0;

	setup_timer(&common->ani.timer, ath_ani_calibrate, (unsigned long)sc);

	sc->config.txpowlimit = ATH_TXPOWER_MAX;

	if (sc->sc_ah->caps.hw_caps & ATH9K_HW_CAP_HT) {
		sc->sc_flags |= SC_OP_TXAGGR;
		sc->sc_flags |= SC_OP_RXAGGR;
	}

	common->tx_chainmask = sc->sc_ah->caps.tx_chainmask;
	common->rx_chainmask = sc->sc_ah->caps.rx_chainmask;

	ath9k_hw_set_diversity(sc->sc_ah, true);
	sc->rx.defant = ath9k_hw_getdefantenna(sc->sc_ah);

	memcpy(common->bssidmask, ath_bcast_mac, ETH_ALEN);

	sc->beacon.slottime = ATH9K_SLOT_TIME_9;

	for (i = 0; i < ARRAY_SIZE(sc->beacon.bslot); i++) {
		sc->beacon.bslot[i] = NULL;
		sc->beacon.bslot_aphy[i] = NULL;
	}

	if (sc->sc_ah->caps.hw_caps & ATH9K_HW_CAP_ANT_DIV_COMB)
		sc->ant_comb.count = ATH_ANT_DIV_COMB_INIT_COUNT;
}

static int ath9k_init_softc(u16 devid, struct ath_softc *sc, u16 subsysid,
			    const struct ath_bus_ops *bus_ops)
{
	struct ath_hw *ah = NULL;
	struct ath_common *common;
	int ret = 0, i;
	int csz = 0;

	ah = kzalloc(sizeof(struct ath_hw), GFP_KERNEL);
	if (!ah)
		return -ENOMEM;

	ah->hw_version.devid = devid;
	ah->hw_version.subsysid = subsysid;
	sc->sc_ah = ah;

	common = ath9k_hw_common(ah);
	common->ops = &ath9k_common_ops;
	common->bus_ops = bus_ops;
	common->ah = ah;
	common->hw = sc->hw;
	common->priv = sc;
	common->debug_mask = ath9k_debug;
	spin_lock_init(&common->cc_lock);

	spin_lock_init(&sc->wiphy_lock);
	spin_lock_init(&sc->sc_resetlock);
	spin_lock_init(&sc->sc_serial_rw);
	spin_lock_init(&sc->sc_pm_lock);
	mutex_init(&sc->mutex);
	tasklet_init(&sc->intr_tq, ath9k_tasklet, (unsigned long)sc);
	tasklet_init(&sc->bcon_tasklet, ath_beacon_tasklet,
		     (unsigned long)sc);

	/*
	 * Cache line size is used to size and align various
	 * structures used to communicate with the hardware.
	 */
	ath_read_cachesize(common, &csz);
	common->cachelsz = csz << 2; /* convert to bytes */

	/* Initializes the hardware for all supported chipsets */
	ret = ath9k_hw_init(ah);
	if (ret)
		goto err_hw;

	ret = ath9k_init_debug(ah);
	if (ret) {
		ath_print(common, ATH_DBG_FATAL,
			  "Unable to create debugfs files\n");
		goto err_debug;
	}

	ret = ath9k_init_queues(sc);
	if (ret)
		goto err_queues;

	ret =  ath9k_init_btcoex(sc);
	if (ret)
		goto err_btcoex;

	ret = ath9k_init_channels_rates(sc);
	if (ret)
		goto err_btcoex;

	ath9k_init_crypto(sc);
	ath9k_init_misc(sc);

	return 0;

err_btcoex:
	for (i = 0; i < ATH9K_NUM_TX_QUEUES; i++)
		if (ATH_TXQ_SETUP(sc, i))
			ath_tx_cleanupq(sc, &sc->tx.txq[i]);
err_queues:
	ath9k_exit_debug(ah);
err_debug:
	ath9k_hw_deinit(ah);
err_hw:
	tasklet_kill(&sc->intr_tq);
	tasklet_kill(&sc->bcon_tasklet);

	kfree(ah);
	sc->sc_ah = NULL;

	return ret;
}

void ath9k_set_hw_capab(struct ath_softc *sc, struct ieee80211_hw *hw)
{
	struct ath_common *common = ath9k_hw_common(sc->sc_ah);

	hw->flags = IEEE80211_HW_RX_INCLUDES_FCS |
		IEEE80211_HW_HOST_BROADCAST_PS_BUFFERING |
		IEEE80211_HW_SIGNAL_DBM |
		IEEE80211_HW_SUPPORTS_PS |
		IEEE80211_HW_PS_NULLFUNC_STACK |
		IEEE80211_HW_SPECTRUM_MGMT |
		IEEE80211_HW_REPORTS_TX_ACK_STATUS;

	if (sc->sc_ah->caps.hw_caps & ATH9K_HW_CAP_HT)
		 hw->flags |= IEEE80211_HW_AMPDU_AGGREGATION;

	if (AR_SREV_9160_10_OR_LATER(sc->sc_ah) || modparam_nohwcrypt)
		hw->flags |= IEEE80211_HW_MFP_CAPABLE;

	hw->wiphy->interface_modes =
		BIT(NL80211_IFTYPE_AP) |
		BIT(NL80211_IFTYPE_WDS) |
		BIT(NL80211_IFTYPE_STATION) |
		BIT(NL80211_IFTYPE_ADHOC) |
		BIT(NL80211_IFTYPE_MESH_POINT);

	if (AR_SREV_5416(sc->sc_ah))
		hw->wiphy->flags &= ~WIPHY_FLAG_PS_ON_BY_DEFAULT;

	hw->queues = 4;
	hw->max_rates = 4;
	hw->channel_change_time = 5000;
	hw->max_listen_interval = 10;
	hw->max_rate_tries = 10;
	hw->sta_data_size = sizeof(struct ath_node);
	hw->vif_data_size = sizeof(struct ath_vif);

#ifdef CONFIG_ATH9K_RATE_CONTROL
	hw->rate_control_algorithm = "ath9k_rate_control";
#endif

	if (sc->sc_ah->caps.hw_caps & ATH9K_HW_CAP_2GHZ)
		hw->wiphy->bands[IEEE80211_BAND_2GHZ] =
			&sc->sbands[IEEE80211_BAND_2GHZ];
	if (sc->sc_ah->caps.hw_caps & ATH9K_HW_CAP_5GHZ)
		hw->wiphy->bands[IEEE80211_BAND_5GHZ] =
			&sc->sbands[IEEE80211_BAND_5GHZ];

	if (sc->sc_ah->caps.hw_caps & ATH9K_HW_CAP_HT) {
		if (sc->sc_ah->caps.hw_caps & ATH9K_HW_CAP_2GHZ)
			setup_ht_cap(sc, &sc->sbands[IEEE80211_BAND_2GHZ].ht_cap);
		if (sc->sc_ah->caps.hw_caps & ATH9K_HW_CAP_5GHZ)
			setup_ht_cap(sc, &sc->sbands[IEEE80211_BAND_5GHZ].ht_cap);
	}

	SET_IEEE80211_PERM_ADDR(hw, common->macaddr);
}

int ath9k_init_device(u16 devid, struct ath_softc *sc, u16 subsysid,
		    const struct ath_bus_ops *bus_ops)
{
	struct ieee80211_hw *hw = sc->hw;
	struct ath_common *common;
	struct ath_hw *ah;
	int error = 0;
	struct ath_regulatory *reg;

	/* Bring up device */
	error = ath9k_init_softc(devid, sc, subsysid, bus_ops);
	if (error != 0)
		goto error_init;

	ah = sc->sc_ah;
	common = ath9k_hw_common(ah);
	ath9k_set_hw_capab(sc, hw);

	/* Initialize regulatory */
	error = ath_regd_init(&common->regulatory, sc->hw->wiphy,
			      ath9k_reg_notifier);
	if (error)
		goto error_regd;

	reg = &common->regulatory;

	/* Setup TX DMA */
	error = ath_tx_init(sc, ATH_TXBUF);
	if (error != 0)
		goto error_tx;

	/* Setup RX DMA */
	error = ath_rx_init(sc, ATH_RXBUF);
	if (error != 0)
		goto error_rx;

	/* Register with mac80211 */
	error = ieee80211_register_hw(hw);
	if (error)
		goto error_register;

	/* Handle world regulatory */
	if (!ath_is_world_regd(reg)) {
		error = regulatory_hint(hw->wiphy, reg->alpha2);
		if (error)
			goto error_world;
	}

	INIT_WORK(&sc->hw_check_work, ath_hw_check);
	INIT_WORK(&sc->paprd_work, ath_paprd_calibrate);
	INIT_WORK(&sc->chan_work, ath9k_wiphy_chan_work);
	INIT_DELAYED_WORK(&sc->wiphy_work, ath9k_wiphy_work);
	sc->wiphy_scheduler_int = msecs_to_jiffies(500);

	ath_init_leds(sc);
	ath_start_rfkill_poll(sc);

	return 0;

error_world:
	ieee80211_unregister_hw(hw);
error_register:
	ath_rx_cleanup(sc);
error_rx:
	ath_tx_cleanup(sc);
error_tx:
	/* Nothing */
error_regd:
	ath9k_deinit_softc(sc);
error_init:
	return error;
}

/*****************************/
/*     De-Initialization     */
/*****************************/

static void ath9k_deinit_softc(struct ath_softc *sc)
{
	int i = 0;

	if (sc->sbands[IEEE80211_BAND_2GHZ].channels)
		kfree(sc->sbands[IEEE80211_BAND_2GHZ].channels);

	if (sc->sbands[IEEE80211_BAND_5GHZ].channels)
		kfree(sc->sbands[IEEE80211_BAND_5GHZ].channels);

        if ((sc->btcoex.no_stomp_timer) &&
	    sc->sc_ah->btcoex_hw.scheme == ATH_BTCOEX_CFG_3WIRE)
		ath_gen_timer_free(sc->sc_ah, sc->btcoex.no_stomp_timer);

	for (i = 0; i < ATH9K_NUM_TX_QUEUES; i++)
		if (ATH_TXQ_SETUP(sc, i))
			ath_tx_cleanupq(sc, &sc->tx.txq[i]);

	ath9k_exit_debug(sc->sc_ah);
	ath9k_hw_deinit(sc->sc_ah);

	tasklet_kill(&sc->intr_tq);
	tasklet_kill(&sc->bcon_tasklet);

	kfree(sc->sc_ah);
	sc->sc_ah = NULL;
}

void ath9k_deinit_device(struct ath_softc *sc)
{
	struct ieee80211_hw *hw = sc->hw;
	int i = 0;

	ath9k_ps_wakeup(sc);

	wiphy_rfkill_stop_polling(sc->hw->wiphy);
	ath_deinit_leds(sc);

	for (i = 0; i < sc->num_sec_wiphy; i++) {
		struct ath_wiphy *aphy = sc->sec_wiphy[i];
		if (aphy == NULL)
			continue;
		sc->sec_wiphy[i] = NULL;
		ieee80211_unregister_hw(aphy->hw);
		ieee80211_free_hw(aphy->hw);
	}

	ieee80211_unregister_hw(hw);
	ath_rx_cleanup(sc);
	ath_tx_cleanup(sc);
	ath9k_deinit_softc(sc);
	kfree(sc->sec_wiphy);
}

void ath_descdma_cleanup(struct ath_softc *sc,
			 struct ath_descdma *dd,
			 struct list_head *head)
{
	dma_free_coherent(sc->dev, dd->dd_desc_len, dd->dd_desc,
			  dd->dd_desc_paddr);

	INIT_LIST_HEAD(head);
	kfree(dd->dd_bufptr);
	memset(dd, 0, sizeof(*dd));
}

/************************/
/*     Module Hooks     */
/************************/

static int __init ath9k_init(void)
{
	int error;

	/* Register rate control algorithm */
	error = ath_rate_control_register();
	if (error != 0) {
		printk(KERN_ERR
			"ath9k: Unable to register rate control "
			"algorithm: %d\n",
			error);
		goto err_out;
	}

	error = ath9k_debug_create_root();
	if (error) {
		printk(KERN_ERR
			"ath9k: Unable to create debugfs root: %d\n",
			error);
		goto err_rate_unregister;
	}

	error = ath_pci_init();
	if (error < 0) {
		printk(KERN_ERR
			"ath9k: No PCI devices found, driver not installed.\n");
		error = -ENODEV;
		goto err_remove_root;
	}

	error = ath_ahb_init();
	if (error < 0) {
		error = -ENODEV;
		goto err_pci_exit;
	}

	return 0;

 err_pci_exit:
	ath_pci_exit();

 err_remove_root:
	ath9k_debug_remove_root();
 err_rate_unregister:
	ath_rate_control_unregister();
 err_out:
	return error;
}
module_init(ath9k_init);

static void __exit ath9k_exit(void)
{
	ath_ahb_exit();
	ath_pci_exit();
	ath9k_debug_remove_root();
	ath_rate_control_unregister();
	printk(KERN_INFO "%s: Driver unloaded\n", dev_info);
}
module_exit(ath9k_exit);<|MERGE_RESOLUTION|>--- conflicted
+++ resolved
@@ -33,11 +33,7 @@
 module_param_named(nohwcrypt, modparam_nohwcrypt, int, 0444);
 MODULE_PARM_DESC(nohwcrypt, "Disable hardware encryption");
 
-<<<<<<< HEAD
-int led_blink = 1;
-=======
 int led_blink;
->>>>>>> 45f53cc9
 module_param_named(blink, led_blink, int, 0444);
 MODULE_PARM_DESC(blink, "Enable LED blink on activity");
 
@@ -385,11 +381,7 @@
 	 * reset the contents on initial power up.
 	 */
 	for (i = 0; i < common->keymax; i++)
-<<<<<<< HEAD
-		ath9k_hw_keyreset(sc->sc_ah, (u16) i);
-=======
 		ath_hw_keyreset(common, (u16) i);
->>>>>>> 45f53cc9
 
 	/*
 	 * Check whether the separate key cache entries
@@ -397,13 +389,8 @@
 	 * With split mic keys the number of stations is limited
 	 * to 27 otherwise 59.
 	 */
-<<<<<<< HEAD
-	if (!(sc->sc_ah->misc_mode & AR_PCU_MIC_NEW_LOC_ENA))
-		common->splitmic = 1;
-=======
 	if (sc->sc_ah->misc_mode & AR_PCU_MIC_NEW_LOC_ENA)
 		common->crypt_caps |= ATH_CRYPT_CAP_MIC_COMBINED;
->>>>>>> 45f53cc9
 }
 
 static int ath9k_init_btcoex(struct ath_softc *sc)
