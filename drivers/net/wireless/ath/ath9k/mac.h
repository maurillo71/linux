/*
 * Copyright (c) 2008-2009 Atheros Communications Inc.
 *
 * Permission to use, copy, modify, and/or distribute this software for any
 * purpose with or without fee is hereby granted, provided that the above
 * copyright notice and this permission notice appear in all copies.
 *
 * THE SOFTWARE IS PROVIDED "AS IS" AND THE AUTHOR DISCLAIMS ALL WARRANTIES
 * WITH REGARD TO THIS SOFTWARE INCLUDING ALL IMPLIED WARRANTIES OF
 * MERCHANTABILITY AND FITNESS. IN NO EVENT SHALL THE AUTHOR BE LIABLE FOR
 * ANY SPECIAL, DIRECT, INDIRECT, OR CONSEQUENTIAL DAMAGES OR ANY DAMAGES
 * WHATSOEVER RESULTING FROM LOSS OF USE, DATA OR PROFITS, WHETHER IN AN
 * ACTION OF CONTRACT, NEGLIGENCE OR OTHER TORTIOUS ACTION, ARISING OUT OF
 * OR IN CONNECTION WITH THE USE OR PERFORMANCE OF THIS SOFTWARE.
 */

#ifndef MAC_H
#define MAC_H

#define RXSTATUS_RATE(ah, ads) (AR_SREV_5416_20_OR_LATER(ah) ?		\
				MS(ads->ds_rxstatus0, AR_RxRate) :	\
				(ads->ds_rxstatus3 >> 2) & 0xFF)

#define set11nTries(_series, _index) \
	(SM((_series)[_index].Tries, AR_XmitDataTries##_index))

#define set11nRate(_series, _index) \
	(SM((_series)[_index].Rate, AR_XmitRate##_index))

#define set11nPktDurRTSCTS(_series, _index)				\
	(SM((_series)[_index].PktDuration, AR_PacketDur##_index) |	\
	 ((_series)[_index].RateFlags & ATH9K_RATESERIES_RTS_CTS   ?	\
	  AR_RTSCTSQual##_index : 0))

#define set11nRateFlags(_series, _index)				\
	(((_series)[_index].RateFlags & ATH9K_RATESERIES_2040 ?		\
	  AR_2040_##_index : 0)						\
	 |((_series)[_index].RateFlags & ATH9K_RATESERIES_HALFGI ?	\
	   AR_GI##_index : 0)						\
	 |((_series)[_index].RateFlags & ATH9K_RATESERIES_STBC ?	\
	   AR_STBC##_index : 0)						\
	 |SM((_series)[_index].ChSel, AR_ChainSel##_index))

#define CCK_SIFS_TIME        10
#define CCK_PREAMBLE_BITS   144
#define CCK_PLCP_BITS        48

#define OFDM_SIFS_TIME        16
#define OFDM_PREAMBLE_TIME    20
#define OFDM_PLCP_BITS        22
#define OFDM_SYMBOL_TIME      4

#define OFDM_SIFS_TIME_HALF     32
#define OFDM_PREAMBLE_TIME_HALF 40
#define OFDM_PLCP_BITS_HALF     22
#define OFDM_SYMBOL_TIME_HALF   8

#define OFDM_SIFS_TIME_QUARTER      64
#define OFDM_PREAMBLE_TIME_QUARTER  80
#define OFDM_PLCP_BITS_QUARTER      22
#define OFDM_SYMBOL_TIME_QUARTER    16

#define INIT_AIFS       2
#define INIT_CWMIN      15
#define INIT_CWMIN_11B  31
#define INIT_CWMAX      1023
#define INIT_SH_RETRY   10
#define INIT_LG_RETRY   10
#define INIT_SSH_RETRY  32
#define INIT_SLG_RETRY  32

#define ATH9K_SLOT_TIME_6 6
#define ATH9K_SLOT_TIME_9 9
#define ATH9K_SLOT_TIME_20 20

#define ATH9K_TXERR_XRETRY         0x01
#define ATH9K_TXERR_FILT           0x02
#define ATH9K_TXERR_FIFO           0x04
#define ATH9K_TXERR_XTXOP          0x08
#define ATH9K_TXERR_TIMER_EXPIRED  0x10
#define ATH9K_TX_ACKED		   0x20
#define ATH9K_TXERR_MASK						\
	(ATH9K_TXERR_XRETRY | ATH9K_TXERR_FILT | ATH9K_TXERR_FIFO |	\
	 ATH9K_TXERR_XTXOP | ATH9K_TXERR_TIMER_EXPIRED)

#define ATH9K_TX_BA                0x01
#define ATH9K_TX_PWRMGMT           0x02
#define ATH9K_TX_DESC_CFG_ERR      0x04
#define ATH9K_TX_DATA_UNDERRUN     0x08
#define ATH9K_TX_DELIM_UNDERRUN    0x10
#define ATH9K_TX_SW_FILTERED       0x80

/* 64 bytes */
#define MIN_TX_FIFO_THRESHOLD   0x1

/*
 * Single stream device AR9285 and AR9271 require 2 KB
 * to work around a hardware issue, all other devices
 * have can use the max 4 KB limit.
 */
#define MAX_TX_FIFO_THRESHOLD   ((4096 / 64) - 1)

struct ath_tx_status {
	u32 ts_tstamp;
	u16 ts_seqnum;
	u8 ts_status;
	u8 ts_rateindex;
	int8_t ts_rssi;
	u8 ts_shortretry;
	u8 ts_longretry;
	u8 ts_virtcol;
	u8 ts_flags;
	int8_t ts_rssi_ctl0;
	int8_t ts_rssi_ctl1;
	int8_t ts_rssi_ctl2;
	int8_t ts_rssi_ext0;
	int8_t ts_rssi_ext1;
	int8_t ts_rssi_ext2;
	u8 qid;
	u16 desc_id;
	u8 tid;
<<<<<<< HEAD
	u8 pad[2];
=======
>>>>>>> 3cbea436
	u32 ba_low;
	u32 ba_high;
	u32 evm0;
	u32 evm1;
	u32 evm2;
};

struct ath_rx_status {
	u32 rs_tstamp;
	u16 rs_datalen;
	u8 rs_status;
	u8 rs_phyerr;
	int8_t rs_rssi;
	u8 rs_keyix;
	u8 rs_rate;
	u8 rs_antenna;
	u8 rs_more;
	int8_t rs_rssi_ctl0;
	int8_t rs_rssi_ctl1;
	int8_t rs_rssi_ctl2;
	int8_t rs_rssi_ext0;
	int8_t rs_rssi_ext1;
	int8_t rs_rssi_ext2;
	u8 rs_isaggr;
	u8 rs_moreaggr;
	u8 rs_num_delims;
	u8 rs_flags;
	u32 evm0;
	u32 evm1;
	u32 evm2;
	u32 evm3;
	u32 evm4;
};

struct ath_htc_rx_status {
	__be64 rs_tstamp;
	__be16 rs_datalen;
	u8 rs_status;
	u8 rs_phyerr;
	int8_t rs_rssi;
	int8_t rs_rssi_ctl0;
	int8_t rs_rssi_ctl1;
	int8_t rs_rssi_ctl2;
	int8_t rs_rssi_ext0;
	int8_t rs_rssi_ext1;
	int8_t rs_rssi_ext2;
	u8 rs_keyix;
	u8 rs_rate;
	u8 rs_antenna;
	u8 rs_more;
	u8 rs_isaggr;
	u8 rs_moreaggr;
	u8 rs_num_delims;
	u8 rs_flags;
	u8 rs_dummy;
	__be32 evm0;
	__be32 evm1;
	__be32 evm2;
};

#define ATH9K_RXERR_CRC           0x01
#define ATH9K_RXERR_PHY           0x02
#define ATH9K_RXERR_FIFO          0x04
#define ATH9K_RXERR_DECRYPT       0x08
#define ATH9K_RXERR_MIC           0x10

#define ATH9K_RX_MORE             0x01
#define ATH9K_RX_MORE_AGGR        0x02
#define ATH9K_RX_GI               0x04
#define ATH9K_RX_2040             0x08
#define ATH9K_RX_DELIM_CRC_PRE    0x10
#define ATH9K_RX_DELIM_CRC_POST   0x20
#define ATH9K_RX_DECRYPT_BUSY     0x40

#define ATH9K_RXKEYIX_INVALID	((u8)-1)
#define ATH9K_TXKEYIX_INVALID	((u32)-1)

enum ath9k_phyerr {
	ATH9K_PHYERR_UNDERRUN             = 0,  /* Transmit underrun */
	ATH9K_PHYERR_TIMING               = 1,  /* Timing error */
	ATH9K_PHYERR_PARITY               = 2,  /* Illegal parity */
	ATH9K_PHYERR_RATE                 = 3,  /* Illegal rate */
	ATH9K_PHYERR_LENGTH               = 4,  /* Illegal length */
	ATH9K_PHYERR_RADAR                = 5,  /* Radar detect */
	ATH9K_PHYERR_SERVICE              = 6,  /* Illegal service */
	ATH9K_PHYERR_TOR                  = 7,  /* Transmit override receive */

	ATH9K_PHYERR_OFDM_TIMING          = 17,
	ATH9K_PHYERR_OFDM_SIGNAL_PARITY   = 18,
	ATH9K_PHYERR_OFDM_RATE_ILLEGAL    = 19,
	ATH9K_PHYERR_OFDM_LENGTH_ILLEGAL  = 20,
	ATH9K_PHYERR_OFDM_POWER_DROP      = 21,
	ATH9K_PHYERR_OFDM_SERVICE         = 22,
	ATH9K_PHYERR_OFDM_RESTART         = 23,
	ATH9K_PHYERR_FALSE_RADAR_EXT      = 24,

	ATH9K_PHYERR_CCK_TIMING           = 25,
	ATH9K_PHYERR_CCK_HEADER_CRC       = 26,
	ATH9K_PHYERR_CCK_RATE_ILLEGAL     = 27,
	ATH9K_PHYERR_CCK_SERVICE          = 30,
	ATH9K_PHYERR_CCK_RESTART          = 31,
	ATH9K_PHYERR_CCK_LENGTH_ILLEGAL   = 32,
	ATH9K_PHYERR_CCK_POWER_DROP       = 33,

	ATH9K_PHYERR_HT_CRC_ERROR         = 34,
	ATH9K_PHYERR_HT_LENGTH_ILLEGAL    = 35,
	ATH9K_PHYERR_HT_RATE_ILLEGAL      = 36,

	ATH9K_PHYERR_MAX                  = 37,
};

struct ath_desc {
	u32 ds_link;
	u32 ds_data;
	u32 ds_ctl0;
	u32 ds_ctl1;
	u32 ds_hw[20];
	void *ds_vdata;
<<<<<<< HEAD
} __packed;
=======
} __packed __aligned(4);
>>>>>>> 3cbea436

#define ATH9K_TXDESC_CLRDMASK		0x0001
#define ATH9K_TXDESC_NOACK		0x0002
#define ATH9K_TXDESC_RTSENA		0x0004
#define ATH9K_TXDESC_CTSENA		0x0008
/* ATH9K_TXDESC_INTREQ forces a tx interrupt to be generated for
 * the descriptor its marked on.  We take a tx interrupt to reap
 * descriptors when the h/w hits an EOL condition or
 * when the descriptor is specifically marked to generate
 * an interrupt with this flag. Descriptors should be
 * marked periodically to insure timely replenishing of the
 * supply needed for sending frames. Defering interrupts
 * reduces system load and potentially allows more concurrent
 * work to be done but if done to aggressively can cause
 * senders to backup. When the hardware queue is left too
 * large rate control information may also be too out of
 * date. An Alternative for this is TX interrupt mitigation
 * but this needs more testing. */
#define ATH9K_TXDESC_INTREQ		0x0010
#define ATH9K_TXDESC_VEOL		0x0020
#define ATH9K_TXDESC_EXT_ONLY		0x0040
#define ATH9K_TXDESC_EXT_AND_CTL	0x0080
#define ATH9K_TXDESC_VMF		0x0100
#define ATH9K_TXDESC_FRAG_IS_ON 	0x0200
#define ATH9K_TXDESC_LOWRXCHAIN		0x0400
#define ATH9K_TXDESC_LDPC		0x00010000

#define ATH9K_RXDESC_INTREQ		0x0020

struct ar5416_desc {
	u32 ds_link;
	u32 ds_data;
	u32 ds_ctl0;
	u32 ds_ctl1;
	union {
		struct {
			u32 ctl2;
			u32 ctl3;
			u32 ctl4;
			u32 ctl5;
			u32 ctl6;
			u32 ctl7;
			u32 ctl8;
			u32 ctl9;
			u32 ctl10;
			u32 ctl11;
			u32 status0;
			u32 status1;
			u32 status2;
			u32 status3;
			u32 status4;
			u32 status5;
			u32 status6;
			u32 status7;
			u32 status8;
			u32 status9;
		} tx;
		struct {
			u32 status0;
			u32 status1;
			u32 status2;
			u32 status3;
			u32 status4;
			u32 status5;
			u32 status6;
			u32 status7;
			u32 status8;
		} rx;
	} u;
} __packed __aligned(4);

#define AR5416DESC(_ds)         ((struct ar5416_desc *)(_ds))
#define AR5416DESC_CONST(_ds)   ((const struct ar5416_desc *)(_ds))

#define ds_ctl2     u.tx.ctl2
#define ds_ctl3     u.tx.ctl3
#define ds_ctl4     u.tx.ctl4
#define ds_ctl5     u.tx.ctl5
#define ds_ctl6     u.tx.ctl6
#define ds_ctl7     u.tx.ctl7
#define ds_ctl8     u.tx.ctl8
#define ds_ctl9     u.tx.ctl9
#define ds_ctl10    u.tx.ctl10
#define ds_ctl11    u.tx.ctl11

#define ds_txstatus0    u.tx.status0
#define ds_txstatus1    u.tx.status1
#define ds_txstatus2    u.tx.status2
#define ds_txstatus3    u.tx.status3
#define ds_txstatus4    u.tx.status4
#define ds_txstatus5    u.tx.status5
#define ds_txstatus6    u.tx.status6
#define ds_txstatus7    u.tx.status7
#define ds_txstatus8    u.tx.status8
#define ds_txstatus9    u.tx.status9

#define ds_rxstatus0    u.rx.status0
#define ds_rxstatus1    u.rx.status1
#define ds_rxstatus2    u.rx.status2
#define ds_rxstatus3    u.rx.status3
#define ds_rxstatus4    u.rx.status4
#define ds_rxstatus5    u.rx.status5
#define ds_rxstatus6    u.rx.status6
#define ds_rxstatus7    u.rx.status7
#define ds_rxstatus8    u.rx.status8

#define AR_FrameLen         0x00000fff
#define AR_VirtMoreFrag     0x00001000
#define AR_TxCtlRsvd00      0x0000e000
#define AR_XmitPower        0x003f0000
#define AR_XmitPower_S      16
#define AR_RTSEnable        0x00400000
#define AR_VEOL             0x00800000
#define AR_ClrDestMask      0x01000000
#define AR_TxCtlRsvd01      0x1e000000
#define AR_TxIntrReq        0x20000000
#define AR_DestIdxValid     0x40000000
#define AR_CTSEnable        0x80000000

#define AR_TxMore           0x00001000
#define AR_DestIdx          0x000fe000
#define AR_DestIdx_S        13
#define AR_FrameType        0x00f00000
#define AR_FrameType_S      20
#define AR_NoAck            0x01000000
#define AR_InsertTS         0x02000000
#define AR_CorruptFCS       0x04000000
#define AR_ExtOnly          0x08000000
#define AR_ExtAndCtl        0x10000000
#define AR_MoreAggr         0x20000000
#define AR_IsAggr           0x40000000

#define AR_BurstDur         0x00007fff
#define AR_BurstDur_S       0
#define AR_DurUpdateEna     0x00008000
#define AR_XmitDataTries0   0x000f0000
#define AR_XmitDataTries0_S 16
#define AR_XmitDataTries1   0x00f00000
#define AR_XmitDataTries1_S 20
#define AR_XmitDataTries2   0x0f000000
#define AR_XmitDataTries2_S 24
#define AR_XmitDataTries3   0xf0000000
#define AR_XmitDataTries3_S 28

#define AR_XmitRate0        0x000000ff
#define AR_XmitRate0_S      0
#define AR_XmitRate1        0x0000ff00
#define AR_XmitRate1_S      8
#define AR_XmitRate2        0x00ff0000
#define AR_XmitRate2_S      16
#define AR_XmitRate3        0xff000000
#define AR_XmitRate3_S      24

#define AR_PacketDur0       0x00007fff
#define AR_PacketDur0_S     0
#define AR_RTSCTSQual0      0x00008000
#define AR_PacketDur1       0x7fff0000
#define AR_PacketDur1_S     16
#define AR_RTSCTSQual1      0x80000000

#define AR_PacketDur2       0x00007fff
#define AR_PacketDur2_S     0
#define AR_RTSCTSQual2      0x00008000
#define AR_PacketDur3       0x7fff0000
#define AR_PacketDur3_S     16
#define AR_RTSCTSQual3      0x80000000

#define AR_AggrLen          0x0000ffff
#define AR_AggrLen_S        0
#define AR_TxCtlRsvd60      0x00030000
#define AR_PadDelim         0x03fc0000
#define AR_PadDelim_S       18
#define AR_EncrType         0x0c000000
#define AR_EncrType_S       26
#define AR_TxCtlRsvd61      0xf0000000
#define AR_LDPC             0x80000000

#define AR_2040_0           0x00000001
#define AR_GI0              0x00000002
#define AR_ChainSel0        0x0000001c
#define AR_ChainSel0_S      2
#define AR_2040_1           0x00000020
#define AR_GI1              0x00000040
#define AR_ChainSel1        0x00000380
#define AR_ChainSel1_S      7
#define AR_2040_2           0x00000400
#define AR_GI2              0x00000800
#define AR_ChainSel2        0x00007000
#define AR_ChainSel2_S      12
#define AR_2040_3           0x00008000
#define AR_GI3              0x00010000
#define AR_ChainSel3        0x000e0000
#define AR_ChainSel3_S      17
#define AR_RTSCTSRate       0x0ff00000
#define AR_RTSCTSRate_S     20
#define AR_STBC0            0x10000000
#define AR_STBC1            0x20000000
#define AR_STBC2            0x40000000
#define AR_STBC3            0x80000000

#define AR_TxRSSIAnt00      0x000000ff
#define AR_TxRSSIAnt00_S    0
#define AR_TxRSSIAnt01      0x0000ff00
#define AR_TxRSSIAnt01_S    8
#define AR_TxRSSIAnt02      0x00ff0000
#define AR_TxRSSIAnt02_S    16
#define AR_TxStatusRsvd00   0x3f000000
#define AR_TxBaStatus       0x40000000
#define AR_TxStatusRsvd01   0x80000000

/*
 * AR_FrmXmitOK - Frame transmission success flag. If set, the frame was
 * transmitted successfully. If clear, no ACK or BA was received to indicate
 * successful transmission when we were expecting an ACK or BA.
 */
#define AR_FrmXmitOK            0x00000001
#define AR_ExcessiveRetries     0x00000002
#define AR_FIFOUnderrun         0x00000004
#define AR_Filtered             0x00000008
#define AR_RTSFailCnt           0x000000f0
#define AR_RTSFailCnt_S         4
#define AR_DataFailCnt          0x00000f00
#define AR_DataFailCnt_S        8
#define AR_VirtRetryCnt         0x0000f000
#define AR_VirtRetryCnt_S       12
#define AR_TxDelimUnderrun      0x00010000
#define AR_TxDataUnderrun       0x00020000
#define AR_DescCfgErr           0x00040000
#define AR_TxTimerExpired       0x00080000
#define AR_TxStatusRsvd10       0xfff00000

#define AR_SendTimestamp    ds_txstatus2
#define AR_BaBitmapLow      ds_txstatus3
#define AR_BaBitmapHigh     ds_txstatus4

#define AR_TxRSSIAnt10      0x000000ff
#define AR_TxRSSIAnt10_S    0
#define AR_TxRSSIAnt11      0x0000ff00
#define AR_TxRSSIAnt11_S    8
#define AR_TxRSSIAnt12      0x00ff0000
#define AR_TxRSSIAnt12_S    16
#define AR_TxRSSICombined   0xff000000
#define AR_TxRSSICombined_S 24

#define AR_TxTid	0xf0000000
#define AR_TxTid_S	28

#define AR_TxEVM0           ds_txstatus5
#define AR_TxEVM1           ds_txstatus6
#define AR_TxEVM2           ds_txstatus7

#define AR_TxDone           0x00000001
#define AR_SeqNum           0x00001ffe
#define AR_SeqNum_S         1
#define AR_TxStatusRsvd80   0x0001e000
#define AR_TxOpExceeded     0x00020000
#define AR_TxStatusRsvd81   0x001c0000
#define AR_FinalTxIdx       0x00600000
#define AR_FinalTxIdx_S     21
#define AR_TxStatusRsvd82   0x01800000
#define AR_PowerMgmt        0x02000000
#define AR_TxStatusRsvd83   0xfc000000

#define AR_RxCTLRsvd00  0xffffffff

#define AR_RxCtlRsvd00  0x00001000
#define AR_RxIntrReq    0x00002000
#define AR_RxCtlRsvd01  0xffffc000

#define AR_RxRSSIAnt00      0x000000ff
#define AR_RxRSSIAnt00_S    0
#define AR_RxRSSIAnt01      0x0000ff00
#define AR_RxRSSIAnt01_S    8
#define AR_RxRSSIAnt02      0x00ff0000
#define AR_RxRSSIAnt02_S    16
#define AR_RxRate           0xff000000
#define AR_RxRate_S         24
#define AR_RxStatusRsvd00   0xff000000

#define AR_DataLen          0x00000fff
#define AR_RxMore           0x00001000
#define AR_NumDelim         0x003fc000
#define AR_NumDelim_S       14
#define AR_RxStatusRsvd10   0xff800000

#define AR_RcvTimestamp     ds_rxstatus2

#define AR_GI               0x00000001
#define AR_2040             0x00000002
#define AR_Parallel40       0x00000004
#define AR_Parallel40_S     2
#define AR_RxStatusRsvd30   0x000000f8
#define AR_RxAntenna	    0xffffff00
#define AR_RxAntenna_S	    8

#define AR_RxRSSIAnt10            0x000000ff
#define AR_RxRSSIAnt10_S          0
#define AR_RxRSSIAnt11            0x0000ff00
#define AR_RxRSSIAnt11_S          8
#define AR_RxRSSIAnt12            0x00ff0000
#define AR_RxRSSIAnt12_S          16
#define AR_RxRSSICombined         0xff000000
#define AR_RxRSSICombined_S       24

#define AR_RxEVM0           ds_rxstatus4
#define AR_RxEVM1           ds_rxstatus5
#define AR_RxEVM2           ds_rxstatus6

#define AR_RxDone           0x00000001
#define AR_RxFrameOK        0x00000002
#define AR_CRCErr           0x00000004
#define AR_DecryptCRCErr    0x00000008
#define AR_PHYErr           0x00000010
#define AR_MichaelErr       0x00000020
#define AR_PreDelimCRCErr   0x00000040
#define AR_RxStatusRsvd70   0x00000080
#define AR_RxKeyIdxValid    0x00000100
#define AR_KeyIdx           0x0000fe00
#define AR_KeyIdx_S         9
#define AR_PHYErrCode       0x0000ff00
#define AR_PHYErrCode_S     8
#define AR_RxMoreAggr       0x00010000
#define AR_RxAggr           0x00020000
#define AR_PostDelimCRCErr  0x00040000
#define AR_RxStatusRsvd71   0x3ff80000
#define AR_DecryptBusyErr   0x40000000
#define AR_KeyMiss          0x80000000

enum ath9k_tx_queue {
	ATH9K_TX_QUEUE_INACTIVE = 0,
	ATH9K_TX_QUEUE_DATA,
	ATH9K_TX_QUEUE_BEACON,
	ATH9K_TX_QUEUE_CAB,
	ATH9K_TX_QUEUE_UAPSD,
	ATH9K_TX_QUEUE_PSPOLL
};

#define	ATH9K_NUM_TX_QUEUES 10

/* Used as a queue subtype instead of a WMM AC */
#define ATH9K_WME_UPSD	4

enum ath9k_tx_queue_flags {
	TXQ_FLAG_TXOKINT_ENABLE = 0x0001,
	TXQ_FLAG_TXERRINT_ENABLE = 0x0001,
	TXQ_FLAG_TXDESCINT_ENABLE = 0x0002,
	TXQ_FLAG_TXEOLINT_ENABLE = 0x0004,
	TXQ_FLAG_TXURNINT_ENABLE = 0x0008,
	TXQ_FLAG_BACKOFF_DISABLE = 0x0010,
	TXQ_FLAG_COMPRESSION_ENABLE = 0x0020,
	TXQ_FLAG_RDYTIME_EXP_POLICY_ENABLE = 0x0040,
	TXQ_FLAG_FRAG_BURST_BACKOFF_ENABLE = 0x0080,
};

#define ATH9K_TXQ_USEDEFAULT ((u32) -1)
#define ATH9K_TXQ_USE_LOCKOUT_BKOFF_DIS 0x00000001

#define ATH9K_DECOMP_MASK_SIZE     128
#define ATH9K_READY_TIME_LO_BOUND  50
#define ATH9K_READY_TIME_HI_BOUND  96

enum ath9k_pkt_type {
	ATH9K_PKT_TYPE_NORMAL = 0,
	ATH9K_PKT_TYPE_ATIM,
	ATH9K_PKT_TYPE_PSPOLL,
	ATH9K_PKT_TYPE_BEACON,
	ATH9K_PKT_TYPE_PROBE_RESP,
	ATH9K_PKT_TYPE_CHIRP,
	ATH9K_PKT_TYPE_GRP_POLL,
};

struct ath9k_tx_queue_info {
	u32 tqi_ver;
	enum ath9k_tx_queue tqi_type;
	int tqi_subtype;
	enum ath9k_tx_queue_flags tqi_qflags;
	u32 tqi_priority;
	u32 tqi_aifs;
	u32 tqi_cwmin;
	u32 tqi_cwmax;
	u16 tqi_shretry;
	u16 tqi_lgretry;
	u32 tqi_cbrPeriod;
	u32 tqi_cbrOverflowLimit;
	u32 tqi_burstTime;
	u32 tqi_readyTime;
	u32 tqi_physCompBuf;
	u32 tqi_intFlags;
};

enum ath9k_rx_filter {
	ATH9K_RX_FILTER_UCAST = 0x00000001,
	ATH9K_RX_FILTER_MCAST = 0x00000002,
	ATH9K_RX_FILTER_BCAST = 0x00000004,
	ATH9K_RX_FILTER_CONTROL = 0x00000008,
	ATH9K_RX_FILTER_BEACON = 0x00000010,
	ATH9K_RX_FILTER_PROM = 0x00000020,
	ATH9K_RX_FILTER_PROBEREQ = 0x00000080,
	ATH9K_RX_FILTER_PHYERR = 0x00000100,
	ATH9K_RX_FILTER_MYBEACON = 0x00000200,
	ATH9K_RX_FILTER_COMP_BAR = 0x00000400,
	ATH9K_RX_FILTER_PSPOLL = 0x00004000,
	ATH9K_RX_FILTER_PHYRADAR = 0x00002000,
	ATH9K_RX_FILTER_MCAST_BCAST_ALL = 0x00008000,
};

#define ATH9K_RATESERIES_RTS_CTS  0x0001
#define ATH9K_RATESERIES_2040     0x0002
#define ATH9K_RATESERIES_HALFGI   0x0004
#define ATH9K_RATESERIES_STBC     0x0008

struct ath9k_11n_rate_series {
	u32 Tries;
	u32 Rate;
	u32 PktDuration;
	u32 ChSel;
	u32 RateFlags;
};

enum ath9k_key_type {
	ATH9K_KEY_TYPE_CLEAR,
	ATH9K_KEY_TYPE_WEP,
	ATH9K_KEY_TYPE_AES,
	ATH9K_KEY_TYPE_TKIP,
};

struct ath_hw;
struct ath9k_channel;
enum ath9k_int;

u32 ath9k_hw_gettxbuf(struct ath_hw *ah, u32 q);
void ath9k_hw_puttxbuf(struct ath_hw *ah, u32 q, u32 txdp);
void ath9k_hw_txstart(struct ath_hw *ah, u32 q);
void ath9k_hw_cleartxdesc(struct ath_hw *ah, void *ds);
u32 ath9k_hw_numtxpending(struct ath_hw *ah, u32 q);
bool ath9k_hw_updatetxtriglevel(struct ath_hw *ah, bool bIncTrigLevel);
bool ath9k_hw_stoptxdma(struct ath_hw *ah, u32 q);
void ath9k_hw_gettxintrtxqs(struct ath_hw *ah, u32 *txqs);
bool ath9k_hw_set_txq_props(struct ath_hw *ah, int q,
			    const struct ath9k_tx_queue_info *qinfo);
bool ath9k_hw_get_txq_props(struct ath_hw *ah, int q,
			    struct ath9k_tx_queue_info *qinfo);
int ath9k_hw_setuptxqueue(struct ath_hw *ah, enum ath9k_tx_queue type,
			  const struct ath9k_tx_queue_info *qinfo);
bool ath9k_hw_releasetxqueue(struct ath_hw *ah, u32 q);
bool ath9k_hw_resettxqueue(struct ath_hw *ah, u32 q);
int ath9k_hw_rxprocdesc(struct ath_hw *ah, struct ath_desc *ds,
			struct ath_rx_status *rs, u64 tsf);
void ath9k_hw_setuprxdesc(struct ath_hw *ah, struct ath_desc *ds,
			  u32 size, u32 flags);
bool ath9k_hw_setrxabort(struct ath_hw *ah, bool set);
void ath9k_hw_putrxbuf(struct ath_hw *ah, u32 rxdp);
void ath9k_hw_startpcureceive(struct ath_hw *ah, bool is_scanning);
<<<<<<< HEAD
void ath9k_hw_stoppcurecv(struct ath_hw *ah);
=======
>>>>>>> 3cbea436
void ath9k_hw_abortpcurecv(struct ath_hw *ah);
bool ath9k_hw_stopdmarecv(struct ath_hw *ah);
int ath9k_hw_beaconq_setup(struct ath_hw *ah);

/* Interrupt Handling */
bool ath9k_hw_intrpend(struct ath_hw *ah);
<<<<<<< HEAD
enum ath9k_int ath9k_hw_set_interrupts(struct ath_hw *ah,
				       enum ath9k_int ints);
=======
void ath9k_hw_set_interrupts(struct ath_hw *ah, enum ath9k_int ints);
void ath9k_hw_enable_interrupts(struct ath_hw *ah);
void ath9k_hw_disable_interrupts(struct ath_hw *ah);
>>>>>>> 3cbea436

void ar9002_hw_attach_mac_ops(struct ath_hw *ah);

#endif /* MAC_H */<|MERGE_RESOLUTION|>--- conflicted
+++ resolved
@@ -119,10 +119,6 @@
 	u8 qid;
 	u16 desc_id;
 	u8 tid;
-<<<<<<< HEAD
-	u8 pad[2];
-=======
->>>>>>> 3cbea436
 	u32 ba_low;
 	u32 ba_high;
 	u32 evm0;
@@ -241,11 +237,7 @@
 	u32 ds_ctl1;
 	u32 ds_hw[20];
 	void *ds_vdata;
-<<<<<<< HEAD
-} __packed;
-=======
 } __packed __aligned(4);
->>>>>>> 3cbea436
 
 #define ATH9K_TXDESC_CLRDMASK		0x0001
 #define ATH9K_TXDESC_NOACK		0x0002
@@ -699,24 +691,15 @@
 bool ath9k_hw_setrxabort(struct ath_hw *ah, bool set);
 void ath9k_hw_putrxbuf(struct ath_hw *ah, u32 rxdp);
 void ath9k_hw_startpcureceive(struct ath_hw *ah, bool is_scanning);
-<<<<<<< HEAD
-void ath9k_hw_stoppcurecv(struct ath_hw *ah);
-=======
->>>>>>> 3cbea436
 void ath9k_hw_abortpcurecv(struct ath_hw *ah);
 bool ath9k_hw_stopdmarecv(struct ath_hw *ah);
 int ath9k_hw_beaconq_setup(struct ath_hw *ah);
 
 /* Interrupt Handling */
 bool ath9k_hw_intrpend(struct ath_hw *ah);
-<<<<<<< HEAD
-enum ath9k_int ath9k_hw_set_interrupts(struct ath_hw *ah,
-				       enum ath9k_int ints);
-=======
 void ath9k_hw_set_interrupts(struct ath_hw *ah, enum ath9k_int ints);
 void ath9k_hw_enable_interrupts(struct ath_hw *ah);
 void ath9k_hw_disable_interrupts(struct ath_hw *ah);
->>>>>>> 3cbea436
 
 void ar9002_hw_attach_mac_ops(struct ath_hw *ah);
 
