/*-
 * Copyright (c) 2002-2007 Sam Leffler, Errno Consulting
 * All rights reserved.
 *
 * Redistribution and use in source and binary forms, with or without
 * modification, are permitted provided that the following conditions
 * are met:
 * 1. Redistributions of source code must retain the above copyright
 *    notice, this list of conditions and the following disclaimer,
 *    without modification.
 * 2. Redistributions in binary form must reproduce at minimum a disclaimer
 *    similar to the "NO WARRANTY" disclaimer below ("Disclaimer") and any
 *    redistribution must be conditioned upon including a substantially
 *    similar Disclaimer requirement for further binary redistribution.
 * 3. Neither the names of the above-listed copyright holders nor the names
 *    of any contributors may be used to endorse or promote products derived
 *    from this software without specific prior written permission.
 *
 * Alternatively, this software may be distributed under the terms of the
 * GNU General Public License ("GPL") version 2 as published by the Free
 * Software Foundation.
 *
 * NO WARRANTY
 * THIS SOFTWARE IS PROVIDED BY THE COPYRIGHT HOLDERS AND CONTRIBUTORS
 * ``AS IS'' AND ANY EXPRESS OR IMPLIED WARRANTIES, INCLUDING, BUT NOT
 * LIMITED TO, THE IMPLIED WARRANTIES OF NONINFRINGEMENT, MERCHANTIBILITY
 * AND FITNESS FOR A PARTICULAR PURPOSE ARE DISCLAIMED. IN NO EVENT SHALL
 * THE COPYRIGHT HOLDERS OR CONTRIBUTORS BE LIABLE FOR SPECIAL, EXEMPLARY,
 * OR CONSEQUENTIAL DAMAGES (INCLUDING, BUT NOT LIMITED TO, PROCUREMENT OF
 * SUBSTITUTE GOODS OR SERVICES; LOSS OF USE, DATA, OR PROFITS; OR BUSINESS
 * INTERRUPTION) HOWEVER CAUSED AND ON ANY THEORY OF LIABILITY, WHETHER
 * IN CONTRACT, STRICT LIABILITY, OR TORT (INCLUDING NEGLIGENCE OR OTHERWISE)
 * ARISING IN ANY WAY OUT OF THE USE OF THIS SOFTWARE, EVEN IF ADVISED OF
 * THE POSSIBILITY OF SUCH DAMAGES.
 *
 */

/*
 * Definitions for the Atheros Wireless LAN controller driver.
 */
#ifndef _DEV_ATH_ATHVAR_H
#define _DEV_ATH_ATHVAR_H

#include <linux/interrupt.h>
#include <linux/list.h>
#include <linux/wireless.h>
#include <linux/if_ether.h>
#include <linux/leds.h>
#include <linux/rfkill.h>
#include <linux/workqueue.h>

#include "ath5k.h"
#include "debug.h"
#include "ani.h"

#include "../regd.h"
#include "../ath.h"

#define	ATH_RXBUF	40		/* number of RX buffers */
#define	ATH_TXBUF	200		/* number of TX buffers */
#define ATH_BCBUF	4		/* number of beacon buffers */
#define ATH5K_TXQ_LEN_MAX	(ATH_TXBUF / 4)		/* bufs per queue */
#define ATH5K_TXQ_LEN_LOW	(ATH5K_TXQ_LEN_MAX / 2)	/* low mark */

struct ath5k_buf {
	struct list_head	list;
	struct ath5k_desc	*desc;	/* virtual addr of desc */
	dma_addr_t		daddr;	/* physical addr of desc */
	struct sk_buff		*skb;	/* skbuff for buf */
	dma_addr_t		skbaddr;/* physical addr of skb data */
};

/*
 * Data transmit queue state.  One of these exists for each
 * hardware transmit queue.  Packets sent to us from above
 * are assigned to queues based on their priority.  Not all
 * devices support a complete set of hardware transmit queues.
 * For those devices the array sc_ac2q will map multiple
 * priorities to fewer hardware queues (typically all to one
 * hardware queue).
 */
struct ath5k_txq {
	unsigned int		qnum;	/* hardware q number */
	u32			*link;	/* link ptr in last TX desc */
	struct list_head	q;	/* transmit queue */
	spinlock_t		lock;	/* lock on q and link */
	bool			setup;
	int			txq_len; /* number of queued buffers */
	bool			txq_poll_mark;
	unsigned int		txq_stuck;	/* informational counter */
};

#define ATH5K_LED_MAX_NAME_LEN 31

/*
 * State for LED triggers
 */
struct ath5k_led
{
	char name[ATH5K_LED_MAX_NAME_LEN + 1];	/* name of the LED in sysfs */
	struct ath5k_softc *sc;			/* driver state */
	struct led_classdev led_dev;		/* led classdev */
};

/* Rfkill */
struct ath5k_rfkill {
	/* GPIO PIN for rfkill */
	u16 gpio;
	/* polarity of rfkill GPIO PIN */
	bool polarity;
	/* RFKILL toggle tasklet */
	struct tasklet_struct toggleq;
};

/* statistics */
struct ath5k_statistics {
	/* antenna use */
	unsigned int antenna_rx[5];	/* frames count per antenna RX */
	unsigned int antenna_tx[5];	/* frames count per antenna TX */

	/* frame errors */
	unsigned int rx_all_count;	/* all RX frames, including errors */
	unsigned int tx_all_count;	/* all TX frames, including errors */
	unsigned int rx_bytes_count;	/* all RX bytes, including errored pks
					 * and the MAC headers for each packet
					 */
	unsigned int tx_bytes_count;	/* all TX bytes, including errored pkts
					 * and the MAC headers and padding for
					 * each packet.
					 */
	unsigned int rxerr_crc;
	unsigned int rxerr_phy;
	unsigned int rxerr_phy_code[32];
	unsigned int rxerr_fifo;
	unsigned int rxerr_decrypt;
	unsigned int rxerr_mic;
	unsigned int rxerr_proc;
	unsigned int rxerr_jumbo;
	unsigned int txerr_retry;
	unsigned int txerr_fifo;
	unsigned int txerr_filt;

	/* MIB counters */
	unsigned int ack_fail;
	unsigned int rts_fail;
	unsigned int rts_ok;
	unsigned int fcs_error;
	unsigned int beacons;

	unsigned int mib_intr;
	unsigned int rxorn_intr;
	unsigned int rxeol_intr;
};

#if CHAN_DEBUG
#define ATH_CHAN_MAX	(26+26+26+200+200)
#else
#define ATH_CHAN_MAX	(14+14+14+252+20)
#endif

struct ath5k_vif {
	bool			assoc; /* are we associated or not */
	enum nl80211_iftype	opmode;
	int			bslot;
	struct ath5k_buf	*bbuf; /* beacon buffer */
	u8			lladdr[ETH_ALEN];
};

/* Software Carrier, keeps track of the driver state
 * associated with an instance of a device */
struct ath5k_softc {
	struct pci_dev		*pdev;
	struct device		*dev;		/* for dma mapping */
	int irq;
	u16 devid;
	void __iomem		*iobase;	/* address of the device */
	struct mutex		lock;		/* dev-level lock */
	struct ieee80211_hw	*hw;		/* IEEE 802.11 common */
	struct ieee80211_supported_band sbands[IEEE80211_NUM_BANDS];
	struct ieee80211_channel channels[ATH_CHAN_MAX];
	struct ieee80211_rate	rates[IEEE80211_NUM_BANDS][AR5K_MAX_RATES];
	s8			rate_idx[IEEE80211_NUM_BANDS][AR5K_MAX_RATES];
	enum nl80211_iftype	opmode;
	struct ath5k_hw		*ah;		/* Atheros HW */

	struct ieee80211_supported_band		*curband;

#ifdef CONFIG_ATH5K_DEBUG
	struct ath5k_dbg_info	debug;		/* debug info */
#endif /* CONFIG_ATH5K_DEBUG */

	struct ath5k_buf	*bufptr;	/* allocated buffer ptr */
	struct ath5k_desc	*desc;		/* TX/RX descriptors */
	dma_addr_t		desc_daddr;	/* DMA (physical) address */
	size_t			desc_len;	/* size of TX/RX descriptors */

	DECLARE_BITMAP(status, 5);
#define ATH_STAT_INVALID	0		/* disable hardware accesses */
#define ATH_STAT_MRRETRY	1		/* multi-rate retry support */
#define ATH_STAT_PROMISC	2
#define ATH_STAT_LEDSOFT	3		/* enable LED gpio status */
#define ATH_STAT_STARTED	4		/* opened & irqs enabled */

	unsigned int		filter_flags;	/* HW flags, AR5K_RX_FILTER_* */
	unsigned int		curmode;	/* current phy mode */
	struct ieee80211_channel *curchan;	/* current h/w channel */

	u16			nvifs;

	enum ath5k_int		imask;		/* interrupt mask copy */

	u8			lladdr[ETH_ALEN];
	u8			bssidmask[ETH_ALEN];

	unsigned int		led_pin,	/* GPIO pin for driving LED */
				led_on;		/* pin setting for LED on */

	struct work_struct	reset_work;	/* deferred chip reset */

	unsigned int		rxbufsize;	/* rx size based on mtu */
	struct list_head	rxbuf;		/* receive buffer */
	spinlock_t		rxbuflock;
	u32			*rxlink;	/* link ptr in last RX desc */
	struct tasklet_struct	rxtq;		/* rx intr tasklet */
	struct ath5k_led	rx_led;		/* rx led */

	struct list_head	txbuf;		/* transmit buffer */
	spinlock_t		txbuflock;
	unsigned int		txbuf_len;	/* buf count in txbuf list */
	struct ath5k_txq	txqs[AR5K_NUM_TX_QUEUES];	/* tx queues */
	struct tasklet_struct	txtq;		/* tx intr tasklet */
	struct ath5k_led	tx_led;		/* tx led */

	struct ath5k_rfkill	rf_kill;

	struct tasklet_struct	calib;		/* calibration tasklet */

	spinlock_t		block;		/* protects beacon */
	struct tasklet_struct	beacontq;	/* beacon intr tasklet */
	struct list_head	bcbuf;		/* beacon buffer */
	struct ieee80211_vif	*bslot[ATH_BCBUF];
	u16			num_ap_vifs;
	u16			num_adhoc_vifs;
	unsigned int		bhalq,		/* SW q for outgoing beacons */
				bmisscount,	/* missed beacon transmits */
				bintval,	/* beacon interval in TU */
				bsent;
	unsigned int		nexttbtt;	/* next beacon time in TU */
	struct ath5k_txq	*cabq;		/* content after beacon */

	int 			power_level;	/* Requested tx power in dbm */
	bool			assoc;		/* associate state */
	bool			enable_beacon;	/* true if beacons are on */

	struct ath5k_statistics	stats;

	struct ath5k_ani_state	ani_state;
	struct tasklet_struct	ani_tasklet;	/* ANI calibration */

	struct delayed_work	tx_complete_work;
<<<<<<< HEAD
=======

	struct survey_info	survey;		/* collected survey info */
>>>>>>> 3cbea436
};

#define ath5k_hw_hasbssidmask(_ah) \
	(ath5k_hw_get_capability(_ah, AR5K_CAP_BSSIDMASK, 0, NULL) == 0)
#define ath5k_hw_hasveol(_ah) \
	(ath5k_hw_get_capability(_ah, AR5K_CAP_VEOL, 0, NULL) == 0)

#endif<|MERGE_RESOLUTION|>--- conflicted
+++ resolved
@@ -258,11 +258,8 @@
 	struct tasklet_struct	ani_tasklet;	/* ANI calibration */
 
 	struct delayed_work	tx_complete_work;
-<<<<<<< HEAD
-=======
 
 	struct survey_info	survey;		/* collected survey info */
->>>>>>> 3cbea436
 };
 
 #define ath5k_hw_hasbssidmask(_ah) \
