--- conflicted
+++ resolved
@@ -748,314 +748,7 @@
 		else
 			b43_phy_maskset(dev, B43_LPPHY_CRSGAIN_CTL,
 					0xFF1F, 0x20);
-<<<<<<< HEAD
-=======
-	}
-}
-
-static void lpphy_disable_crs(struct b43_wldev *dev, bool user)
-{
-	lpphy_set_deaf(dev, user);
-	b43_phy_maskset(dev, B43_LPPHY_RF_OVERRIDE_VAL_0, 0xFFFC, 0x1);
-	b43_phy_set(dev, B43_LPPHY_RF_OVERRIDE_0, 0x3);
-	b43_phy_mask(dev, B43_LPPHY_RF_OVERRIDE_VAL_0, 0xFFFB);
-	b43_phy_set(dev, B43_LPPHY_RF_OVERRIDE_0, 0x4);
-	b43_phy_mask(dev, B43_LPPHY_RF_OVERRIDE_VAL_0, 0xFFF7);
-	b43_phy_set(dev, B43_LPPHY_RF_OVERRIDE_0, 0x8);
-	b43_phy_set(dev, B43_LPPHY_RF_OVERRIDE_VAL_0, 0x10);
-	b43_phy_set(dev, B43_LPPHY_RF_OVERRIDE_0, 0x10);
-	b43_phy_mask(dev, B43_LPPHY_RF_OVERRIDE_VAL_0, 0xFFDF);
-	b43_phy_set(dev, B43_LPPHY_RF_OVERRIDE_0, 0x20);
-	b43_phy_mask(dev, B43_LPPHY_RF_OVERRIDE_VAL_0, 0xFFBF);
-	b43_phy_set(dev, B43_LPPHY_RF_OVERRIDE_0, 0x40);
-	b43_phy_set(dev, B43_LPPHY_RF_OVERRIDE_2_VAL, 0x7);
-	b43_phy_set(dev, B43_LPPHY_RF_OVERRIDE_2_VAL, 0x38);
-	b43_phy_mask(dev, B43_LPPHY_RF_OVERRIDE_2_VAL, 0xFF3F);
-	b43_phy_set(dev, B43_LPPHY_RF_OVERRIDE_2_VAL, 0x100);
-	b43_phy_mask(dev, B43_LPPHY_RF_OVERRIDE_2_VAL, 0xFDFF);
-	b43_phy_write(dev, B43_LPPHY_PS_CTL_OVERRIDE_VAL0, 0);
-	b43_phy_write(dev, B43_LPPHY_PS_CTL_OVERRIDE_VAL1, 1);
-	b43_phy_write(dev, B43_LPPHY_PS_CTL_OVERRIDE_VAL2, 0x20);
-	b43_phy_mask(dev, B43_LPPHY_RF_OVERRIDE_2_VAL, 0xFBFF);
-	b43_phy_mask(dev, B43_LPPHY_RF_OVERRIDE_2_VAL, 0xF7FF);
-	b43_phy_write(dev, B43_LPPHY_TX_GAIN_CTL_OVERRIDE_VAL, 0);
-	b43_phy_write(dev, B43_LPPHY_RX_GAIN_CTL_OVERRIDE_VAL, 0x45AF);
-	b43_phy_write(dev, B43_LPPHY_RF_OVERRIDE_2, 0x3FF);
-}
-
-static void lpphy_restore_crs(struct b43_wldev *dev, bool user)
-{
-	lpphy_clear_deaf(dev, user);
-	b43_phy_mask(dev, B43_LPPHY_RF_OVERRIDE_0, 0xFF80);
-	b43_phy_mask(dev, B43_LPPHY_RF_OVERRIDE_2, 0xFC00);
-}
-
-struct lpphy_tx_gains { u16 gm, pga, pad, dac; };
-
-static struct lpphy_tx_gains lpphy_get_tx_gains(struct b43_wldev *dev)
-{
-	struct lpphy_tx_gains gains;
-	u16 tmp;
-
-	gains.dac = (b43_phy_read(dev, B43_LPPHY_AFE_DAC_CTL) & 0x380) >> 7;
-	if (dev->phy.rev < 2) {
-		tmp = b43_phy_read(dev,
-				   B43_LPPHY_TX_GAIN_CTL_OVERRIDE_VAL) & 0x7FF;
-		gains.gm = tmp & 0x0007;
-		gains.pga = (tmp & 0x0078) >> 3;
-		gains.pad = (tmp & 0x780) >> 7;
-	} else {
-		tmp = b43_phy_read(dev, B43_LPPHY_TX_GAIN_CTL_OVERRIDE_VAL);
-		gains.pad = b43_phy_read(dev, B43_PHY_OFDM(0xFB)) & 0xFF;
-		gains.gm = tmp & 0xFF;
-		gains.pga = (tmp >> 8) & 0xFF;
-	}
-
-	return gains;
-}
-
-static void lpphy_set_dac_gain(struct b43_wldev *dev, u16 dac)
-{
-	u16 ctl = b43_phy_read(dev, B43_LPPHY_AFE_DAC_CTL) & 0xC7F;
-	ctl |= dac << 7;
-	b43_phy_maskset(dev, B43_LPPHY_AFE_DAC_CTL, 0xF000, ctl);
-}
-
-static void lpphy_set_tx_gains(struct b43_wldev *dev,
-			       struct lpphy_tx_gains gains)
-{
-	u16 rf_gain, pa_gain;
-
-	if (dev->phy.rev < 2) {
-		rf_gain = (gains.pad << 7) | (gains.pga << 3) | gains.gm;
-		b43_phy_maskset(dev, B43_LPPHY_TX_GAIN_CTL_OVERRIDE_VAL,
-				0xF800, rf_gain);
-	} else {
-		pa_gain = b43_phy_read(dev, B43_PHY_OFDM(0xFB)) & 0x1FC0;
-		pa_gain <<= 2;
-		b43_phy_write(dev, B43_LPPHY_TX_GAIN_CTL_OVERRIDE_VAL,
-			      (gains.pga << 8) | gains.gm);
-		b43_phy_maskset(dev, B43_PHY_OFDM(0xFB),
-				0x8000, gains.pad | pa_gain);
-		b43_phy_write(dev, B43_PHY_OFDM(0xFC),
-			      (gains.pga << 8) | gains.gm);
-		b43_phy_maskset(dev, B43_PHY_OFDM(0xFD),
-				0x8000, gains.pad | pa_gain);
-	}
-	lpphy_set_dac_gain(dev, gains.dac);
-	if (dev->phy.rev < 2) {
-		b43_phy_maskset(dev, B43_LPPHY_RF_OVERRIDE_2, 0xFEFF, 1 << 8);
-	} else {
-		b43_phy_maskset(dev, B43_LPPHY_RF_OVERRIDE_2, 0xFF7F, 1 << 7);
-		b43_phy_maskset(dev, B43_LPPHY_RF_OVERRIDE_2, 0xBFFF, 1 << 14);
-	}
-	b43_phy_maskset(dev, B43_LPPHY_AFE_CTL_OVR, 0xFFBF, 1 << 6);
-}
-
-static void lpphy_rev0_1_set_rx_gain(struct b43_wldev *dev, u32 gain)
-{
-	u16 trsw = gain & 0x1;
-	u16 lna = (gain & 0xFFFC) | ((gain & 0xC) >> 2);
-	u16 ext_lna = (gain & 2) >> 1;
-
-	b43_phy_maskset(dev, B43_LPPHY_RF_OVERRIDE_VAL_0, 0xFFFE, trsw);
-	b43_phy_maskset(dev, B43_LPPHY_RF_OVERRIDE_2_VAL,
-			0xFBFF, ext_lna << 10);
-	b43_phy_maskset(dev, B43_LPPHY_RF_OVERRIDE_2_VAL,
-			0xF7FF, ext_lna << 11);
-	b43_phy_write(dev, B43_LPPHY_RX_GAIN_CTL_OVERRIDE_VAL, lna);
-}
-
-static void lpphy_rev2plus_set_rx_gain(struct b43_wldev *dev, u32 gain)
-{
-	u16 low_gain = gain & 0xFFFF;
-	u16 high_gain = (gain >> 16) & 0xF;
-	u16 ext_lna = (gain >> 21) & 0x1;
-	u16 trsw = ~(gain >> 20) & 0x1;
-	u16 tmp;
-
-	b43_phy_maskset(dev, B43_LPPHY_RF_OVERRIDE_VAL_0, 0xFFFE, trsw);
-	b43_phy_maskset(dev, B43_LPPHY_RF_OVERRIDE_2_VAL,
-			0xFDFF, ext_lna << 9);
-	b43_phy_maskset(dev, B43_LPPHY_RF_OVERRIDE_2_VAL,
-			0xFBFF, ext_lna << 10);
-	b43_phy_write(dev, B43_LPPHY_RX_GAIN_CTL_OVERRIDE_VAL, low_gain);
-	b43_phy_maskset(dev, B43_LPPHY_AFE_DDFS, 0xFFF0, high_gain);
-	if (b43_current_band(dev->wl) == IEEE80211_BAND_2GHZ) {
-		tmp = (gain >> 2) & 0x3;
-		b43_phy_maskset(dev, B43_LPPHY_RF_OVERRIDE_2_VAL,
-				0xE7FF, tmp<<11);
-		b43_phy_maskset(dev, B43_PHY_OFDM(0xE6), 0xFFE7, tmp << 3);
-	}
-}
-
-static void lpphy_disable_rx_gain_override(struct b43_wldev *dev)
-{
-	b43_phy_mask(dev, B43_LPPHY_RF_OVERRIDE_0, 0xFFFE);
-	b43_phy_mask(dev, B43_LPPHY_RF_OVERRIDE_0, 0xFFEF);
-	b43_phy_mask(dev, B43_LPPHY_RF_OVERRIDE_0, 0xFFBF);
-	if (dev->phy.rev >= 2) {
-		b43_phy_mask(dev, B43_LPPHY_RF_OVERRIDE_2, 0xFEFF);
-		if (b43_current_band(dev->wl) == IEEE80211_BAND_2GHZ) {
-			b43_phy_mask(dev, B43_LPPHY_RF_OVERRIDE_2, 0xFBFF);
-			b43_phy_mask(dev, B43_PHY_OFDM(0xE5), 0xFFF7);
-		}
-	} else {
-		b43_phy_mask(dev, B43_LPPHY_RF_OVERRIDE_2, 0xFDFF);
-	}
-}
-
-static void lpphy_enable_rx_gain_override(struct b43_wldev *dev)
-{
-	b43_phy_set(dev, B43_LPPHY_RF_OVERRIDE_0, 0x1);
-	b43_phy_set(dev, B43_LPPHY_RF_OVERRIDE_0, 0x10);
-	b43_phy_set(dev, B43_LPPHY_RF_OVERRIDE_0, 0x40);
-	if (dev->phy.rev >= 2) {
-		b43_phy_set(dev, B43_LPPHY_RF_OVERRIDE_2, 0x100);
-		if (b43_current_band(dev->wl) == IEEE80211_BAND_2GHZ) {
-			b43_phy_set(dev, B43_LPPHY_RF_OVERRIDE_2, 0x400);
-			b43_phy_set(dev, B43_PHY_OFDM(0xE5), 0x8);
-		}
-	} else {
-		b43_phy_set(dev, B43_LPPHY_RF_OVERRIDE_2, 0x200);
-	}
-}
-
-static void lpphy_set_rx_gain(struct b43_wldev *dev, u32 gain)
-{
-	if (dev->phy.rev < 2)
-		lpphy_rev0_1_set_rx_gain(dev, gain);
-	else
-		lpphy_rev2plus_set_rx_gain(dev, gain);
-	lpphy_enable_rx_gain_override(dev);
-}
-
-static void lpphy_set_rx_gain_by_index(struct b43_wldev *dev, u16 idx)
-{
-	u32 gain = b43_lptab_read(dev, B43_LPTAB16(12, idx));
-	lpphy_set_rx_gain(dev, gain);
-}
-
-static void lpphy_stop_ddfs(struct b43_wldev *dev)
-{
-	b43_phy_mask(dev, B43_LPPHY_AFE_DDFS, 0xFFFD);
-	b43_phy_mask(dev, B43_LPPHY_LP_PHY_CTL, 0xFFDF);
-}
-
-static void lpphy_run_ddfs(struct b43_wldev *dev, int i_on, int q_on,
-			   int incr1, int incr2, int scale_idx)
-{
-	lpphy_stop_ddfs(dev);
-	b43_phy_mask(dev, B43_LPPHY_AFE_DDFS_POINTER_INIT, 0xFF80);
-	b43_phy_mask(dev, B43_LPPHY_AFE_DDFS_POINTER_INIT, 0x80FF);
-	b43_phy_maskset(dev, B43_LPPHY_AFE_DDFS_INCR_INIT, 0xFF80, incr1);
-	b43_phy_maskset(dev, B43_LPPHY_AFE_DDFS_INCR_INIT, 0x80FF, incr2 << 8);
-	b43_phy_maskset(dev, B43_LPPHY_AFE_DDFS, 0xFFF7, i_on << 3);
-	b43_phy_maskset(dev, B43_LPPHY_AFE_DDFS, 0xFFEF, q_on << 4);
-	b43_phy_maskset(dev, B43_LPPHY_AFE_DDFS, 0xFF9F, scale_idx << 5);
-	b43_phy_mask(dev, B43_LPPHY_AFE_DDFS, 0xFFFB);
-	b43_phy_set(dev, B43_LPPHY_AFE_DDFS, 0x2);
-	b43_phy_set(dev, B43_LPPHY_LP_PHY_CTL, 0x20);
-}
-
-static bool lpphy_rx_iq_est(struct b43_wldev *dev, u16 samples, u8 time,
-			   struct lpphy_iq_est *iq_est)
-{
-	int i;
-
-	b43_phy_mask(dev, B43_LPPHY_CRSGAIN_CTL, 0xFFF7);
-	b43_phy_write(dev, B43_LPPHY_IQ_NUM_SMPLS_ADDR, samples);
-	b43_phy_maskset(dev, B43_LPPHY_IQ_ENABLE_WAIT_TIME_ADDR, 0xFF00, time);
-	b43_phy_mask(dev, B43_LPPHY_IQ_ENABLE_WAIT_TIME_ADDR, 0xFEFF);
-	b43_phy_set(dev, B43_LPPHY_IQ_ENABLE_WAIT_TIME_ADDR, 0x200);
-
-	for (i = 0; i < 500; i++) {
-		if (!(b43_phy_read(dev,
-				B43_LPPHY_IQ_ENABLE_WAIT_TIME_ADDR) & 0x200))
-			break;
-		msleep(1);
-	}
-
-	if ((b43_phy_read(dev, B43_LPPHY_IQ_ENABLE_WAIT_TIME_ADDR) & 0x200)) {
-		b43_phy_set(dev, B43_LPPHY_CRSGAIN_CTL, 0x8);
-		return false;
-	}
-
-	iq_est->iq_prod = b43_phy_read(dev, B43_LPPHY_IQ_ACC_HI_ADDR);
-	iq_est->iq_prod <<= 16;
-	iq_est->iq_prod |= b43_phy_read(dev, B43_LPPHY_IQ_ACC_LO_ADDR);
-
-	iq_est->i_pwr = b43_phy_read(dev, B43_LPPHY_IQ_I_PWR_ACC_HI_ADDR);
-	iq_est->i_pwr <<= 16;
-	iq_est->i_pwr |= b43_phy_read(dev, B43_LPPHY_IQ_I_PWR_ACC_LO_ADDR);
-
-	iq_est->q_pwr = b43_phy_read(dev, B43_LPPHY_IQ_Q_PWR_ACC_HI_ADDR);
-	iq_est->q_pwr <<= 16;
-	iq_est->q_pwr |= b43_phy_read(dev, B43_LPPHY_IQ_Q_PWR_ACC_LO_ADDR);
-
-	b43_phy_set(dev, B43_LPPHY_CRSGAIN_CTL, 0x8);
-	return true;
-}
-
-static int lpphy_loopback(struct b43_wldev *dev)
-{
-	struct lpphy_iq_est iq_est;
-	int i, index = -1;
-	u32 tmp;
-
-	memset(&iq_est, 0, sizeof(iq_est));
-
-	b43_phy_maskset(dev, B43_LPPHY_RF_OVERRIDE_VAL_0, 0xFFFC, 0x3);
-	b43_phy_set(dev, B43_LPPHY_RF_OVERRIDE_0, 0x3);
-	b43_phy_set(dev, B43_LPPHY_AFE_CTL_OVR, 1);
-	b43_phy_mask(dev, B43_LPPHY_AFE_CTL_OVRVAL, 0xFFFE);
-	b43_phy_set(dev, B43_LPPHY_RF_OVERRIDE_0, 0x800);
-	b43_phy_set(dev, B43_LPPHY_RF_OVERRIDE_VAL_0, 0x800);
-	b43_phy_set(dev, B43_LPPHY_RF_OVERRIDE_0, 0x8);
-	b43_phy_set(dev, B43_LPPHY_RF_OVERRIDE_VAL_0, 0x8);
-	b43_radio_write(dev, B2062_N_TX_CTL_A, 0x80);
-	b43_phy_set(dev, B43_LPPHY_RF_OVERRIDE_0, 0x80);
-	b43_phy_set(dev, B43_LPPHY_RF_OVERRIDE_VAL_0, 0x80);
-	for (i = 0; i < 32; i++) {
-		lpphy_set_rx_gain_by_index(dev, i);
-		lpphy_run_ddfs(dev, 1, 1, 5, 5, 0);
-		if (!(lpphy_rx_iq_est(dev, 1000, 32, &iq_est)))
-			continue;
-		tmp = (iq_est.i_pwr + iq_est.q_pwr) / 1000;
-		if ((tmp > 4000) && (tmp < 10000)) {
-			index = i;
-			break;
-		}
-	}
-	lpphy_stop_ddfs(dev);
-	return index;
-}
-
-/* Fixed-point division algorithm using only integer math. */
-static u32 lpphy_qdiv_roundup(u32 dividend, u32 divisor, u8 precision)
-{
-	u32 quotient, remainder;
-
-	if (divisor == 0)
-		return 0;
-
-	quotient = dividend / divisor;
-	remainder = dividend % divisor;
-
-	while (precision > 0) {
-		quotient <<= 1;
-		if (remainder << 1 >= divisor) {
-			quotient++;
-			remainder = (remainder << 1) - divisor;
-		}
-		precision--;
->>>>>>> 71623855
-	}
-
-	if (remainder << 1 >= divisor)
-		quotient++;
-
-	return quotient;
+	}
 }
 
 static void lpphy_disable_crs(struct b43_wldev *dev, bool user)
@@ -2535,8 +2228,6 @@
 	return B43_TXPWR_RES_DONE;
 }
 
-<<<<<<< HEAD
-=======
 void b43_lpphy_op_switch_analog(struct b43_wldev *dev, bool on)
 {
        if (on) {
@@ -2547,7 +2238,6 @@
        }
 }
 
->>>>>>> 71623855
 const struct b43_phy_operations b43_phyops_lp = {
 	.allocate		= b43_lpphy_op_allocate,
 	.free			= b43_lpphy_op_free,
