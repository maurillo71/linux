--- conflicted
+++ resolved
@@ -169,15 +169,11 @@
 	.max_ll_items = OTP_MAX_LL_ITEMS_1000,
 	.shadow_ram_support = false,
 	.ht_greenfield_support = true,
-<<<<<<< HEAD
-	.use_rts_for_ht = true, /* use rts/cts protection */
-=======
 	.led_compensation = 51,
 	.use_rts_for_ht = true, /* use rts/cts protection */
 	.chain_noise_num_beacons = IWL_CAL_NUM_BEACONS,
 	.support_ct_kill_exit = true,
 	.sm_ps_mode = WLAN_HT_CAP_SM_PS_DISABLED,
->>>>>>> a9e06057
 };
 
 struct iwl_cfg iwl1000_bg_cfg = {
