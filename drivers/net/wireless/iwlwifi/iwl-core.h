--- conflicted
+++ resolved
@@ -212,16 +212,7 @@
 
 	/* temperature */
 	struct iwl_temp_ops temp_ops;
-<<<<<<< HEAD
-	/* check for plcp health */
-	bool (*check_plcp_health)(struct iwl_priv *priv,
-					struct iwl_rx_packet *pkt);
-	/* check for ack health */
-	bool (*check_ack_health)(struct iwl_priv *priv,
-					struct iwl_rx_packet *pkt);
-=======
-
->>>>>>> 105e53f8
+
 	int (*txfifo_flush)(struct iwl_priv *priv, u16 flush_control);
 	void (*dev_txfifo_flush)(struct iwl_priv *priv, u16 flush_control);
 
@@ -347,10 +338,7 @@
 	u8 ampdu_factor;
 	u8 ampdu_density;
 	bool bt_sco_disable;
-<<<<<<< HEAD
-=======
 	bool bt_session_2;
->>>>>>> 105e53f8
 };
 /*
  * @use_rts_for_aggregation: use rts/cts protection for HT traffic
@@ -375,10 +363,7 @@
  * @adv_pm: advance power management
  * @rx_with_siso_diversity: 1x1 device with rx antenna diversity
  * @internal_wimax_coex: internal wifi/wimax combo device
-<<<<<<< HEAD
-=======
  * @iq_invert: I/Q inversion
->>>>>>> 105e53f8
  *
  * We enable the driver to be backward compatible wrt API version. The
  * driver specifies which APIs it supports (with @ucode_api_max being the
@@ -428,10 +413,7 @@
 	const bool adv_pm;
 	const bool rx_with_siso_diversity;
 	const bool internal_wimax_coex;
-<<<<<<< HEAD
-=======
 	const bool iq_invert;
->>>>>>> 105e53f8
 };
 
 /***************************
@@ -534,10 +516,7 @@
 void iwl_tx_queue_reset(struct iwl_priv *priv, struct iwl_tx_queue *txq,
 			int slots_num, u32 txq_id);
 void iwl_tx_queue_free(struct iwl_priv *priv, int txq_id);
-<<<<<<< HEAD
-=======
 void iwl_tx_queue_unmap(struct iwl_priv *priv, int txq_id);
->>>>>>> 105e53f8
 void iwl_setup_watchdog(struct iwl_priv *priv);
 /*****************************************************
  * TX power
