/******************************************************************************
 *
 * GPL LICENSE SUMMARY
 *
 * Copyright(c) 2008 - 2010 Intel Corporation. All rights reserved.
 *
 * This program is free software; you can redistribute it and/or modify
 * it under the terms of version 2 of the GNU General Public License as
 * published by the Free Software Foundation.
 *
 * This program is distributed in the hope that it will be useful, but
 * WITHOUT ANY WARRANTY; without even the implied warranty of
 * MERCHANTABILITY or FITNESS FOR A PARTICULAR PURPOSE.  See the GNU
 * General Public License for more details.
 *
 * You should have received a copy of the GNU General Public License
 * along with this program; if not, write to the Free Software
 * Foundation, Inc., 51 Franklin Street, Fifth Floor, Boston, MA 02110,
 * USA
 *
 * The full GNU General Public License is included in this distribution
 * in the file called LICENSE.GPL.
 *
 * Contact Information:
 *  Intel Linux Wireless <ilw@linux.intel.com>
 * Intel Corporation, 5200 N.E. Elam Young Parkway, Hillsboro, OR 97124-6497
 *
 *****************************************************************************/

#include <linux/kernel.h>
#include <linux/module.h>
#include <linux/init.h>
#include <linux/sched.h>

#include "iwl-dev.h"
#include "iwl-core.h"
#include "iwl-io.h"
#include "iwl-agn.h"

int iwlagn_send_rxon_assoc(struct iwl_priv *priv,
			   struct iwl_rxon_context *ctx)
{
	int ret = 0;
	struct iwl5000_rxon_assoc_cmd rxon_assoc;
	const struct iwl_rxon_cmd *rxon1 = &ctx->staging;
	const struct iwl_rxon_cmd *rxon2 = &ctx->active;

	if ((rxon1->flags == rxon2->flags) &&
	    (rxon1->filter_flags == rxon2->filter_flags) &&
	    (rxon1->cck_basic_rates == rxon2->cck_basic_rates) &&
	    (rxon1->ofdm_ht_single_stream_basic_rates ==
	     rxon2->ofdm_ht_single_stream_basic_rates) &&
	    (rxon1->ofdm_ht_dual_stream_basic_rates ==
	     rxon2->ofdm_ht_dual_stream_basic_rates) &&
	    (rxon1->ofdm_ht_triple_stream_basic_rates ==
	     rxon2->ofdm_ht_triple_stream_basic_rates) &&
	    (rxon1->acquisition_data == rxon2->acquisition_data) &&
	    (rxon1->rx_chain == rxon2->rx_chain) &&
	    (rxon1->ofdm_basic_rates == rxon2->ofdm_basic_rates)) {
		IWL_DEBUG_INFO(priv, "Using current RXON_ASSOC.  Not resending.\n");
		return 0;
	}

	rxon_assoc.flags = ctx->staging.flags;
	rxon_assoc.filter_flags = ctx->staging.filter_flags;
	rxon_assoc.ofdm_basic_rates = ctx->staging.ofdm_basic_rates;
	rxon_assoc.cck_basic_rates = ctx->staging.cck_basic_rates;
	rxon_assoc.reserved1 = 0;
	rxon_assoc.reserved2 = 0;
	rxon_assoc.reserved3 = 0;
	rxon_assoc.ofdm_ht_single_stream_basic_rates =
	    ctx->staging.ofdm_ht_single_stream_basic_rates;
	rxon_assoc.ofdm_ht_dual_stream_basic_rates =
	    ctx->staging.ofdm_ht_dual_stream_basic_rates;
	rxon_assoc.rx_chain_select_flags = ctx->staging.rx_chain;
	rxon_assoc.ofdm_ht_triple_stream_basic_rates =
		 ctx->staging.ofdm_ht_triple_stream_basic_rates;
	rxon_assoc.acquisition_data = ctx->staging.acquisition_data;

	ret = iwl_send_cmd_pdu_async(priv, ctx->rxon_assoc_cmd,
				     sizeof(rxon_assoc), &rxon_assoc, NULL);
	if (ret)
		return ret;

	return ret;
}

int iwlagn_send_tx_ant_config(struct iwl_priv *priv, u8 valid_tx_ant)
{
	struct iwl_tx_ant_config_cmd tx_ant_cmd = {
	  .valid = cpu_to_le32(valid_tx_ant),
	};

	if (IWL_UCODE_API(priv->ucode_ver) > 1) {
		IWL_DEBUG_HC(priv, "select valid tx ant: %u\n", valid_tx_ant);
		return iwl_send_cmd_pdu(priv, TX_ANT_CONFIGURATION_CMD,
					sizeof(struct iwl_tx_ant_config_cmd),
					&tx_ant_cmd);
	} else {
		IWL_DEBUG_HC(priv, "TX_ANT_CONFIGURATION_CMD not supported\n");
		return -EOPNOTSUPP;
	}
}

/* Currently this is the superset of everything */
static u16 iwlagn_get_hcmd_size(u8 cmd_id, u16 len)
{
	return len;
}

static u16 iwlagn_build_addsta_hcmd(const struct iwl_addsta_cmd *cmd, u8 *data)
{
	u16 size = (u16)sizeof(struct iwl_addsta_cmd);
	struct iwl_addsta_cmd *addsta = (struct iwl_addsta_cmd *)data;
	memcpy(addsta, cmd, size);
	/* resrved in 5000 */
	addsta->rate_n_flags = cpu_to_le16(0);
	return size;
}

static void iwlagn_gain_computation(struct iwl_priv *priv,
		u32 average_noise[NUM_RX_CHAINS],
		u16 min_average_noise_antenna_i,
		u32 min_average_noise,
		u8 default_chain)
{
	int i;
	s32 delta_g;
	struct iwl_chain_noise_data *data = &priv->chain_noise_data;

	/*
	 * Find Gain Code for the chains based on "default chain"
	 */
	for (i = default_chain + 1; i < NUM_RX_CHAINS; i++) {
		if ((data->disconn_array[i])) {
			data->delta_gain_code[i] = 0;
			continue;
		}

		delta_g = (priv->cfg->base_params->chain_noise_scale *
			((s32)average_noise[default_chain] -
			(s32)average_noise[i])) / 1500;

		/* bound gain by 2 bits value max, 3rd bit is sign */
		data->delta_gain_code[i] =
			min(abs(delta_g), (long) CHAIN_NOISE_MAX_DELTA_GAIN_CODE);

		if (delta_g < 0)
			/*
			 * set negative sign ...
			 * note to Intel developers:  This is uCode API format,
			 *   not the format of any internal device registers.
			 *   Do not change this format for e.g. 6050 or similar
			 *   devices.  Change format only if more resolution
			 *   (i.e. more than 2 bits magnitude) is needed.
			 */
			data->delta_gain_code[i] |= (1 << 2);
	}

	IWL_DEBUG_CALIB(priv, "Delta gains: ANT_B = %d  ANT_C = %d\n",
			data->delta_gain_code[1], data->delta_gain_code[2]);

	if (!data->radio_write) {
		struct iwl_calib_chain_noise_gain_cmd cmd;

		memset(&cmd, 0, sizeof(cmd));

		cmd.hdr.op_code = priv->_agn.phy_calib_chain_noise_gain_cmd;
		cmd.hdr.first_group = 0;
		cmd.hdr.groups_num = 1;
		cmd.hdr.data_valid = 1;
		cmd.delta_gain_1 = data->delta_gain_code[1];
		cmd.delta_gain_2 = data->delta_gain_code[2];
		iwl_send_cmd_pdu_async(priv, REPLY_PHY_CALIBRATION_CMD,
			sizeof(cmd), &cmd, NULL);

		data->radio_write = 1;
		data->state = IWL_CHAIN_NOISE_CALIBRATED;
	}
}

static void iwlagn_chain_noise_reset(struct iwl_priv *priv)
{
	struct iwl_chain_noise_data *data = &priv->chain_noise_data;
	int ret;

	if ((data->state == IWL_CHAIN_NOISE_ALIVE) &&
	    iwl_is_any_associated(priv)) {
		struct iwl_calib_chain_noise_reset_cmd cmd;

		/* clear data for chain noise calibration algorithm */
		data->chain_noise_a = 0;
		data->chain_noise_b = 0;
		data->chain_noise_c = 0;
		data->chain_signal_a = 0;
		data->chain_signal_b = 0;
		data->chain_signal_c = 0;
		data->beacon_count = 0;

		memset(&cmd, 0, sizeof(cmd));
		cmd.hdr.op_code = priv->_agn.phy_calib_chain_noise_reset_cmd;
		cmd.hdr.first_group = 0;
		cmd.hdr.groups_num = 1;
		cmd.hdr.data_valid = 1;
		ret = iwl_send_cmd_pdu(priv, REPLY_PHY_CALIBRATION_CMD,
					sizeof(cmd), &cmd);
		if (ret)
			IWL_ERR(priv,
				"Could not send REPLY_PHY_CALIBRATION_CMD\n");
		data->state = IWL_CHAIN_NOISE_ACCUMULATE;
		IWL_DEBUG_CALIB(priv, "Run chain_noise_calibrate\n");
	}
}

static void iwlagn_tx_cmd_protection(struct iwl_priv *priv,
				     struct ieee80211_tx_info *info,
				     __le16 fc, __le32 *tx_flags)
{
	if (info->control.rates[0].flags & IEEE80211_TX_RC_USE_RTS_CTS ||
	    info->control.rates[0].flags & IEEE80211_TX_RC_USE_CTS_PROTECT) {
		*tx_flags |= TX_CMD_FLG_PROT_REQUIRE_MSK;
		return;
	}

	if (priv->cfg->ht_params &&
	    priv->cfg->ht_params->use_rts_for_aggregation &&
	    info->flags & IEEE80211_TX_CTL_AMPDU) {
		*tx_flags |= TX_CMD_FLG_PROT_REQUIRE_MSK;
		return;
	}
}

/* Calc max signal level (dBm) among 3 possible receivers */
static int iwlagn_calc_rssi(struct iwl_priv *priv,
			     struct iwl_rx_phy_res *rx_resp)
{
	/* data from PHY/DSP regarding signal strength, etc.,
	 *   contents are always there, not configurable by host
	 */
	struct iwlagn_non_cfg_phy *ncphy =
		(struct iwlagn_non_cfg_phy *)rx_resp->non_cfg_phy_buf;
	u32 val, rssi_a, rssi_b, rssi_c, max_rssi;
	u8 agc;

	val  = le32_to_cpu(ncphy->non_cfg_phy[IWLAGN_RX_RES_AGC_IDX]);
	agc = (val & IWLAGN_OFDM_AGC_MSK) >> IWLAGN_OFDM_AGC_BIT_POS;

	/* Find max rssi among 3 possible receivers.
	 * These values are measured by the digital signal processor (DSP).
	 * They should stay fairly constant even as the signal strength varies,
	 *   if the radio's automatic gain control (AGC) is working right.
	 * AGC value (see below) will provide the "interesting" info.
	 */
	val = le32_to_cpu(ncphy->non_cfg_phy[IWLAGN_RX_RES_RSSI_AB_IDX]);
	rssi_a = (val & IWLAGN_OFDM_RSSI_INBAND_A_BITMSK) >>
		IWLAGN_OFDM_RSSI_A_BIT_POS;
	rssi_b = (val & IWLAGN_OFDM_RSSI_INBAND_B_BITMSK) >>
		IWLAGN_OFDM_RSSI_B_BIT_POS;
	val = le32_to_cpu(ncphy->non_cfg_phy[IWLAGN_RX_RES_RSSI_C_IDX]);
	rssi_c = (val & IWLAGN_OFDM_RSSI_INBAND_C_BITMSK) >>
		IWLAGN_OFDM_RSSI_C_BIT_POS;

	max_rssi = max_t(u32, rssi_a, rssi_b);
	max_rssi = max_t(u32, max_rssi, rssi_c);

	IWL_DEBUG_STATS(priv, "Rssi In A %d B %d C %d Max %d AGC dB %d\n",
		rssi_a, rssi_b, rssi_c, max_rssi, agc);

	/* dBm = max_rssi dB - agc dB - constant.
	 * Higher AGC (higher radio gain) means lower signal. */
	return max_rssi - agc - IWLAGN_RSSI_OFFSET;
}

static int iwlagn_set_pan_params(struct iwl_priv *priv)
{
	struct iwl_wipan_params_cmd cmd;
	struct iwl_rxon_context *ctx_bss, *ctx_pan;
	int slot0 = 300, slot1 = 0;
	int ret;

	if (priv->valid_contexts == BIT(IWL_RXON_CTX_BSS))
		return 0;

	BUILD_BUG_ON(NUM_IWL_RXON_CTX != 2);

	lockdep_assert_held(&priv->mutex);

	ctx_bss = &priv->contexts[IWL_RXON_CTX_BSS];
	ctx_pan = &priv->contexts[IWL_RXON_CTX_PAN];

	/*
	 * If the PAN context is inactive, then we don't need
	 * to update the PAN parameters, the last thing we'll
	 * have done before it goes inactive is making the PAN
	 * parameters be WLAN-only.
	 */
	if (!ctx_pan->is_active)
		return 0;

	memset(&cmd, 0, sizeof(cmd));

	/* only 2 slots are currently allowed */
	cmd.num_slots = 2;

	cmd.slots[0].type = 0; /* BSS */
	cmd.slots[1].type = 1; /* PAN */

	if (priv->_agn.hw_roc_channel) {
		/* both contexts must be used for this to happen */
		slot1 = priv->_agn.hw_roc_duration;
		slot0 = IWL_MIN_SLOT_TIME;
	} else if (ctx_bss->vif && ctx_pan->vif) {
		int bcnint = ctx_pan->vif->bss_conf.beacon_int;
		int dtim = ctx_pan->vif->bss_conf.dtim_period ?: 1;

		/* should be set, but seems unused?? */
		cmd.flags |= cpu_to_le16(IWL_WIPAN_PARAMS_FLG_SLOTTED_MODE);

		if (ctx_pan->vif->type == NL80211_IFTYPE_AP &&
		    bcnint &&
		    bcnint != ctx_bss->vif->bss_conf.beacon_int) {
			IWL_ERR(priv,
				"beacon intervals don't match (%d, %d)\n",
				ctx_bss->vif->bss_conf.beacon_int,
				ctx_pan->vif->bss_conf.beacon_int);
		} else
			bcnint = max_t(int, bcnint,
				       ctx_bss->vif->bss_conf.beacon_int);
		if (!bcnint)
			bcnint = DEFAULT_BEACON_INTERVAL;
		slot0 = bcnint / 2;
		slot1 = bcnint - slot0;

		if (test_bit(STATUS_SCAN_HW, &priv->status) ||
		    (!ctx_bss->vif->bss_conf.idle &&
		     !ctx_bss->vif->bss_conf.assoc)) {
<<<<<<< HEAD
			slot0 = dtim * bcnint * 3 - 20;
			slot1 = 20;
		} else if (!ctx_pan->vif->bss_conf.idle &&
			   !ctx_pan->vif->bss_conf.assoc) {
			slot1 = bcnint * 3 - 20;
			slot0 = 20;
=======
			slot0 = dtim * bcnint * 3 - IWL_MIN_SLOT_TIME;
			slot1 = IWL_MIN_SLOT_TIME;
		} else if (!ctx_pan->vif->bss_conf.idle &&
			   !ctx_pan->vif->bss_conf.assoc) {
			slot1 = bcnint * 3 - IWL_MIN_SLOT_TIME;
			slot0 = IWL_MIN_SLOT_TIME;
>>>>>>> 105e53f8
		}
	} else if (ctx_pan->vif) {
		slot0 = 0;
		slot1 = max_t(int, 1, ctx_pan->vif->bss_conf.dtim_period) *
					ctx_pan->vif->bss_conf.beacon_int;
		slot1 = max_t(int, DEFAULT_BEACON_INTERVAL, slot1);

		if (test_bit(STATUS_SCAN_HW, &priv->status)) {
			slot0 = slot1 * 3 - IWL_MIN_SLOT_TIME;
			slot1 = IWL_MIN_SLOT_TIME;
		}
	}

	cmd.slots[0].width = cpu_to_le16(slot0);
	cmd.slots[1].width = cpu_to_le16(slot1);

	ret = iwl_send_cmd_pdu(priv, REPLY_WIPAN_PARAMS, sizeof(cmd), &cmd);
	if (ret)
		IWL_ERR(priv, "Error setting PAN parameters (%d)\n", ret);

	return ret;
}

struct iwl_hcmd_ops iwlagn_hcmd = {
	.rxon_assoc = iwlagn_send_rxon_assoc,
	.commit_rxon = iwlagn_commit_rxon,
	.set_rxon_chain = iwlagn_set_rxon_chain,
	.set_tx_ant = iwlagn_send_tx_ant_config,
	.send_bt_config = iwl_send_bt_config,
	.set_pan_params = iwlagn_set_pan_params,
};

struct iwl_hcmd_ops iwlagn_bt_hcmd = {
	.rxon_assoc = iwlagn_send_rxon_assoc,
	.commit_rxon = iwlagn_commit_rxon,
	.set_rxon_chain = iwlagn_set_rxon_chain,
	.set_tx_ant = iwlagn_send_tx_ant_config,
	.send_bt_config = iwlagn_send_advance_bt_config,
	.set_pan_params = iwlagn_set_pan_params,
};

struct iwl_hcmd_utils_ops iwlagn_hcmd_utils = {
	.get_hcmd_size = iwlagn_get_hcmd_size,
	.build_addsta_hcmd = iwlagn_build_addsta_hcmd,
	.gain_computation = iwlagn_gain_computation,
	.chain_noise_reset = iwlagn_chain_noise_reset,
	.tx_cmd_protection = iwlagn_tx_cmd_protection,
	.calc_rssi = iwlagn_calc_rssi,
	.request_scan = iwlagn_request_scan,
	.post_scan = iwlagn_post_scan,
};<|MERGE_RESOLUTION|>--- conflicted
+++ resolved
@@ -334,21 +334,12 @@
 		if (test_bit(STATUS_SCAN_HW, &priv->status) ||
 		    (!ctx_bss->vif->bss_conf.idle &&
 		     !ctx_bss->vif->bss_conf.assoc)) {
-<<<<<<< HEAD
-			slot0 = dtim * bcnint * 3 - 20;
-			slot1 = 20;
-		} else if (!ctx_pan->vif->bss_conf.idle &&
-			   !ctx_pan->vif->bss_conf.assoc) {
-			slot1 = bcnint * 3 - 20;
-			slot0 = 20;
-=======
 			slot0 = dtim * bcnint * 3 - IWL_MIN_SLOT_TIME;
 			slot1 = IWL_MIN_SLOT_TIME;
 		} else if (!ctx_pan->vif->bss_conf.idle &&
 			   !ctx_pan->vif->bss_conf.assoc) {
 			slot1 = bcnint * 3 - IWL_MIN_SLOT_TIME;
 			slot0 = IWL_MIN_SLOT_TIME;
->>>>>>> 105e53f8
 		}
 	} else if (ctx_pan->vif) {
 		slot0 = 0;
