/******************************************************************************
 *
 * Copyright(c) 2003 - 2010 Intel Corporation. All rights reserved.
 *
 * Portions of this file are derived from the ipw3945 project, as well
 * as portions of the ieee80211 subsystem header files.
 *
 * This program is free software; you can redistribute it and/or modify it
 * under the terms of version 2 of the GNU General Public License as
 * published by the Free Software Foundation.
 *
 * This program is distributed in the hope that it will be useful, but WITHOUT
 * ANY WARRANTY; without even the implied warranty of MERCHANTABILITY or
 * FITNESS FOR A PARTICULAR PURPOSE.  See the GNU General Public License for
 * more details.
 *
 * You should have received a copy of the GNU General Public License along with
 * this program; if not, write to the Free Software Foundation, Inc.,
 * 51 Franklin Street, Fifth Floor, Boston, MA 02110, USA
 *
 * The full GNU General Public License is included in this distribution in the
 * file called LICENSE.
 *
 * Contact Information:
 *  Intel Linux Wireless <ilw@linux.intel.com>
 * Intel Corporation, 5200 N.E. Elam Young Parkway, Hillsboro, OR 97124-6497
 *
 *****************************************************************************/

#define pr_fmt(fmt) KBUILD_MODNAME ": " fmt

#include <linux/kernel.h>
#include <linux/module.h>
#include <linux/init.h>
#include <linux/pci.h>
#include <linux/slab.h>
#include <linux/dma-mapping.h>
#include <linux/delay.h>
#include <linux/sched.h>
#include <linux/skbuff.h>
#include <linux/netdevice.h>
#include <linux/wireless.h>
#include <linux/firmware.h>
#include <linux/etherdevice.h>
#include <linux/if_arp.h>

#include <net/ieee80211_radiotap.h>
#include <net/mac80211.h>

#include <asm/div64.h>

#define DRV_NAME	"iwl3945"

#include "iwl-fh.h"
#include "iwl-3945-fh.h"
#include "iwl-commands.h"
#include "iwl-sta.h"
#include "iwl-3945.h"
#include "iwl-core.h"
#include "iwl-helpers.h"
#include "iwl-dev.h"
#include "iwl-spectrum.h"

/*
 * module name, copyright, version, etc.
 */

#define DRV_DESCRIPTION	\
"Intel(R) PRO/Wireless 3945ABG/BG Network Connection driver for Linux"

#ifdef CONFIG_IWLWIFI_DEBUG
#define VD "d"
#else
#define VD
#endif

/*
 * add "s" to indicate spectrum measurement included.
 * we add it here to be consistent with previous releases in which
 * this was configurable.
 */
#define DRV_VERSION  IWLWIFI_VERSION VD "s"
#define DRV_COPYRIGHT	"Copyright(c) 2003-2010 Intel Corporation"
#define DRV_AUTHOR     "<ilw@linux.intel.com>"

MODULE_DESCRIPTION(DRV_DESCRIPTION);
MODULE_VERSION(DRV_VERSION);
MODULE_AUTHOR(DRV_COPYRIGHT " " DRV_AUTHOR);
MODULE_LICENSE("GPL");

 /* module parameters */
struct iwl_mod_params iwl3945_mod_params = {
	.sw_crypto = 1,
	.restart_fw = 1,
	/* the rest are 0 by default */
};

/**
 * iwl3945_get_antenna_flags - Get antenna flags for RXON command
 * @priv: eeprom and antenna fields are used to determine antenna flags
 *
 * priv->eeprom39  is used to determine if antenna AUX/MAIN are reversed
 * iwl3945_mod_params.antenna specifies the antenna diversity mode:
 *
 * IWL_ANTENNA_DIVERSITY - NIC selects best antenna by itself
 * IWL_ANTENNA_MAIN      - Force MAIN antenna
 * IWL_ANTENNA_AUX       - Force AUX antenna
 */
__le32 iwl3945_get_antenna_flags(const struct iwl_priv *priv)
{
	struct iwl3945_eeprom *eeprom = (struct iwl3945_eeprom *)priv->eeprom;

	switch (iwl3945_mod_params.antenna) {
	case IWL_ANTENNA_DIVERSITY:
		return 0;

	case IWL_ANTENNA_MAIN:
		if (eeprom->antenna_switch_type)
			return RXON_FLG_DIS_DIV_MSK | RXON_FLG_ANT_B_MSK;
		return RXON_FLG_DIS_DIV_MSK | RXON_FLG_ANT_A_MSK;

	case IWL_ANTENNA_AUX:
		if (eeprom->antenna_switch_type)
			return RXON_FLG_DIS_DIV_MSK | RXON_FLG_ANT_A_MSK;
		return RXON_FLG_DIS_DIV_MSK | RXON_FLG_ANT_B_MSK;
	}

	/* bad antenna selector value */
	IWL_ERR(priv, "Bad antenna selector value (0x%x)\n",
		iwl3945_mod_params.antenna);

	return 0;		/* "diversity" is default if error */
}

static int iwl3945_set_ccmp_dynamic_key_info(struct iwl_priv *priv,
				   struct ieee80211_key_conf *keyconf,
				   u8 sta_id)
{
	unsigned long flags;
	__le16 key_flags = 0;
	int ret;

	key_flags |= (STA_KEY_FLG_CCMP | STA_KEY_FLG_MAP_KEY_MSK);
	key_flags |= cpu_to_le16(keyconf->keyidx << STA_KEY_FLG_KEYID_POS);

	if (sta_id == priv->hw_params.bcast_sta_id)
		key_flags |= STA_KEY_MULTICAST_MSK;

	keyconf->flags |= IEEE80211_KEY_FLAG_GENERATE_IV;
	keyconf->hw_key_idx = keyconf->keyidx;
	key_flags &= ~STA_KEY_FLG_INVALID;

	spin_lock_irqsave(&priv->sta_lock, flags);
	priv->stations[sta_id].keyinfo.alg = keyconf->alg;
	priv->stations[sta_id].keyinfo.keylen = keyconf->keylen;
	memcpy(priv->stations[sta_id].keyinfo.key, keyconf->key,
	       keyconf->keylen);

	memcpy(priv->stations[sta_id].sta.key.key, keyconf->key,
	       keyconf->keylen);

	if ((priv->stations[sta_id].sta.key.key_flags & STA_KEY_FLG_ENCRYPT_MSK)
			== STA_KEY_FLG_NO_ENC)
		priv->stations[sta_id].sta.key.key_offset =
				 iwl_get_free_ucode_key_index(priv);
	/* else, we are overriding an existing key => no need to allocated room
	* in uCode. */

	WARN(priv->stations[sta_id].sta.key.key_offset == WEP_INVALID_OFFSET,
		"no space for a new key");

	priv->stations[sta_id].sta.key.key_flags = key_flags;
	priv->stations[sta_id].sta.sta.modify_mask = STA_MODIFY_KEY_MASK;
	priv->stations[sta_id].sta.mode = STA_CONTROL_MODIFY_MSK;

	IWL_DEBUG_INFO(priv, "hwcrypto: modify ucode station key info\n");

	ret = iwl_send_add_sta(priv, &priv->stations[sta_id].sta, CMD_ASYNC);

	spin_unlock_irqrestore(&priv->sta_lock, flags);

	return ret;
}

static int iwl3945_set_tkip_dynamic_key_info(struct iwl_priv *priv,
				  struct ieee80211_key_conf *keyconf,
				  u8 sta_id)
{
	return -EOPNOTSUPP;
}

static int iwl3945_set_wep_dynamic_key_info(struct iwl_priv *priv,
				  struct ieee80211_key_conf *keyconf,
				  u8 sta_id)
{
	return -EOPNOTSUPP;
}

static int iwl3945_clear_sta_key_info(struct iwl_priv *priv, u8 sta_id)
{
	unsigned long flags;
	struct iwl_addsta_cmd sta_cmd;

	spin_lock_irqsave(&priv->sta_lock, flags);
	memset(&priv->stations[sta_id].keyinfo, 0, sizeof(struct iwl_hw_key));
	memset(&priv->stations[sta_id].sta.key, 0,
		sizeof(struct iwl4965_keyinfo));
	priv->stations[sta_id].sta.key.key_flags = STA_KEY_FLG_NO_ENC;
	priv->stations[sta_id].sta.sta.modify_mask = STA_MODIFY_KEY_MASK;
	priv->stations[sta_id].sta.mode = STA_CONTROL_MODIFY_MSK;
	memcpy(&sta_cmd, &priv->stations[sta_id].sta, sizeof(struct iwl_addsta_cmd));
	spin_unlock_irqrestore(&priv->sta_lock, flags);

	IWL_DEBUG_INFO(priv, "hwcrypto: clear ucode station key info\n");
	return iwl_send_add_sta(priv, &sta_cmd, CMD_SYNC);
}

static int iwl3945_set_dynamic_key(struct iwl_priv *priv,
			struct ieee80211_key_conf *keyconf, u8 sta_id)
{
	int ret = 0;

	keyconf->hw_key_idx = HW_KEY_DYNAMIC;

	switch (keyconf->alg) {
	case ALG_CCMP:
		ret = iwl3945_set_ccmp_dynamic_key_info(priv, keyconf, sta_id);
		break;
	case ALG_TKIP:
		ret = iwl3945_set_tkip_dynamic_key_info(priv, keyconf, sta_id);
		break;
	case ALG_WEP:
		ret = iwl3945_set_wep_dynamic_key_info(priv, keyconf, sta_id);
		break;
	default:
		IWL_ERR(priv, "Unknown alg: %s alg = %d\n", __func__, keyconf->alg);
		ret = -EINVAL;
	}

	IWL_DEBUG_WEP(priv, "Set dynamic key: alg= %d len=%d idx=%d sta=%d ret=%d\n",
		      keyconf->alg, keyconf->keylen, keyconf->keyidx,
		      sta_id, ret);

	return ret;
}

static int iwl3945_remove_static_key(struct iwl_priv *priv)
{
	int ret = -EOPNOTSUPP;

	return ret;
}

static int iwl3945_set_static_key(struct iwl_priv *priv,
				struct ieee80211_key_conf *key)
{
	if (key->alg == ALG_WEP)
		return -EOPNOTSUPP;

	IWL_ERR(priv, "Static key invalid: alg %d\n", key->alg);
	return -EINVAL;
}

static void iwl3945_clear_free_frames(struct iwl_priv *priv)
{
	struct list_head *element;

	IWL_DEBUG_INFO(priv, "%d frames on pre-allocated heap on clear.\n",
		       priv->frames_count);

	while (!list_empty(&priv->free_frames)) {
		element = priv->free_frames.next;
		list_del(element);
		kfree(list_entry(element, struct iwl3945_frame, list));
		priv->frames_count--;
	}

	if (priv->frames_count) {
		IWL_WARN(priv, "%d frames still in use.  Did we lose one?\n",
			    priv->frames_count);
		priv->frames_count = 0;
	}
}

static struct iwl3945_frame *iwl3945_get_free_frame(struct iwl_priv *priv)
{
	struct iwl3945_frame *frame;
	struct list_head *element;
	if (list_empty(&priv->free_frames)) {
		frame = kzalloc(sizeof(*frame), GFP_KERNEL);
		if (!frame) {
			IWL_ERR(priv, "Could not allocate frame!\n");
			return NULL;
		}

		priv->frames_count++;
		return frame;
	}

	element = priv->free_frames.next;
	list_del(element);
	return list_entry(element, struct iwl3945_frame, list);
}

static void iwl3945_free_frame(struct iwl_priv *priv, struct iwl3945_frame *frame)
{
	memset(frame, 0, sizeof(*frame));
	list_add(&frame->list, &priv->free_frames);
}

unsigned int iwl3945_fill_beacon_frame(struct iwl_priv *priv,
				struct ieee80211_hdr *hdr,
				int left)
{

	if (!iwl_is_associated(priv) || !priv->ibss_beacon)
		return 0;

	if (priv->ibss_beacon->len > left)
		return 0;

	memcpy(hdr, priv->ibss_beacon->data, priv->ibss_beacon->len);

	return priv->ibss_beacon->len;
}

static int iwl3945_send_beacon_cmd(struct iwl_priv *priv)
{
	struct iwl3945_frame *frame;
	unsigned int frame_size;
	int rc;
	u8 rate;

	frame = iwl3945_get_free_frame(priv);

	if (!frame) {
		IWL_ERR(priv, "Could not obtain free frame buffer for beacon "
			  "command.\n");
		return -ENOMEM;
	}

	rate = iwl_rate_get_lowest_plcp(priv);

	frame_size = iwl3945_hw_get_beacon_cmd(priv, frame, rate);

	rc = iwl_send_cmd_pdu(priv, REPLY_TX_BEACON, frame_size,
			      &frame->u.cmd[0]);

	iwl3945_free_frame(priv, frame);

	return rc;
}

static void iwl3945_unset_hw_params(struct iwl_priv *priv)
{
	if (priv->_3945.shared_virt)
		dma_free_coherent(&priv->pci_dev->dev,
				  sizeof(struct iwl3945_shared),
				  priv->_3945.shared_virt,
				  priv->_3945.shared_phys);
}

static void iwl3945_build_tx_cmd_hwcrypto(struct iwl_priv *priv,
				      struct ieee80211_tx_info *info,
				      struct iwl_device_cmd *cmd,
				      struct sk_buff *skb_frag,
				      int sta_id)
{
	struct iwl3945_tx_cmd *tx_cmd = (struct iwl3945_tx_cmd *)cmd->cmd.payload;
	struct iwl_hw_key *keyinfo = &priv->stations[sta_id].keyinfo;

	switch (keyinfo->alg) {
	case ALG_CCMP:
		tx_cmd->sec_ctl = TX_CMD_SEC_CCM;
		memcpy(tx_cmd->key, keyinfo->key, keyinfo->keylen);
		IWL_DEBUG_TX(priv, "tx_cmd with AES hwcrypto\n");
		break;

	case ALG_TKIP:
		break;

	case ALG_WEP:
		tx_cmd->sec_ctl = TX_CMD_SEC_WEP |
		    (info->control.hw_key->hw_key_idx & TX_CMD_SEC_MSK) << TX_CMD_SEC_SHIFT;

		if (keyinfo->keylen == 13)
			tx_cmd->sec_ctl |= TX_CMD_SEC_KEY128;

		memcpy(&tx_cmd->key[3], keyinfo->key, keyinfo->keylen);

		IWL_DEBUG_TX(priv, "Configuring packet for WEP encryption "
			     "with key %d\n", info->control.hw_key->hw_key_idx);
		break;

	default:
		IWL_ERR(priv, "Unknown encode alg %d\n", keyinfo->alg);
		break;
	}
}

/*
 * handle build REPLY_TX command notification.
 */
static void iwl3945_build_tx_cmd_basic(struct iwl_priv *priv,
				  struct iwl_device_cmd *cmd,
				  struct ieee80211_tx_info *info,
				  struct ieee80211_hdr *hdr, u8 std_id)
{
	struct iwl3945_tx_cmd *tx_cmd = (struct iwl3945_tx_cmd *)cmd->cmd.payload;
	__le32 tx_flags = tx_cmd->tx_flags;
	__le16 fc = hdr->frame_control;

	tx_cmd->stop_time.life_time = TX_CMD_LIFE_TIME_INFINITE;
	if (!(info->flags & IEEE80211_TX_CTL_NO_ACK)) {
		tx_flags |= TX_CMD_FLG_ACK_MSK;
		if (ieee80211_is_mgmt(fc))
			tx_flags |= TX_CMD_FLG_SEQ_CTL_MSK;
		if (ieee80211_is_probe_resp(fc) &&
		    !(le16_to_cpu(hdr->seq_ctrl) & 0xf))
			tx_flags |= TX_CMD_FLG_TSF_MSK;
	} else {
		tx_flags &= (~TX_CMD_FLG_ACK_MSK);
		tx_flags |= TX_CMD_FLG_SEQ_CTL_MSK;
	}

	tx_cmd->sta_id = std_id;
	if (ieee80211_has_morefrags(fc))
		tx_flags |= TX_CMD_FLG_MORE_FRAG_MSK;

	if (ieee80211_is_data_qos(fc)) {
		u8 *qc = ieee80211_get_qos_ctl(hdr);
		tx_cmd->tid_tspec = qc[0] & 0xf;
		tx_flags &= ~TX_CMD_FLG_SEQ_CTL_MSK;
	} else {
		tx_flags |= TX_CMD_FLG_SEQ_CTL_MSK;
	}

	priv->cfg->ops->utils->tx_cmd_protection(priv, info, fc, &tx_flags);

	tx_flags &= ~(TX_CMD_FLG_ANT_SEL_MSK);
	if (ieee80211_is_mgmt(fc)) {
		if (ieee80211_is_assoc_req(fc) || ieee80211_is_reassoc_req(fc))
			tx_cmd->timeout.pm_frame_timeout = cpu_to_le16(3);
		else
			tx_cmd->timeout.pm_frame_timeout = cpu_to_le16(2);
	} else {
		tx_cmd->timeout.pm_frame_timeout = 0;
	}

	tx_cmd->driver_txop = 0;
	tx_cmd->tx_flags = tx_flags;
	tx_cmd->next_frame_len = 0;
}

/*
 * start REPLY_TX command process
 */
static int iwl3945_tx_skb(struct iwl_priv *priv, struct sk_buff *skb)
{
	struct ieee80211_hdr *hdr = (struct ieee80211_hdr *)skb->data;
	struct ieee80211_tx_info *info = IEEE80211_SKB_CB(skb);
	struct iwl3945_tx_cmd *tx_cmd;
	struct iwl_tx_queue *txq = NULL;
	struct iwl_queue *q = NULL;
	struct iwl_device_cmd *out_cmd;
	struct iwl_cmd_meta *out_meta;
	dma_addr_t phys_addr;
	dma_addr_t txcmd_phys;
	int txq_id = skb_get_queue_mapping(skb);
	u16 len, idx, len_org, hdr_len; /* TODO: len_org is not used */
	u8 id;
	u8 unicast;
	u8 sta_id;
	u8 tid = 0;
	__le16 fc;
	u8 wait_write_ptr = 0;
	unsigned long flags;

	spin_lock_irqsave(&priv->lock, flags);
	if (iwl_is_rfkill(priv)) {
		IWL_DEBUG_DROP(priv, "Dropping - RF KILL\n");
		goto drop_unlock;
	}

	if ((ieee80211_get_tx_rate(priv->hw, info)->hw_value & 0xFF) == IWL_INVALID_RATE) {
		IWL_ERR(priv, "ERROR: No TX rate available.\n");
		goto drop_unlock;
	}

	unicast = !is_multicast_ether_addr(hdr->addr1);
	id = 0;

	fc = hdr->frame_control;

#ifdef CONFIG_IWLWIFI_DEBUG
	if (ieee80211_is_auth(fc))
		IWL_DEBUG_TX(priv, "Sending AUTH frame\n");
	else if (ieee80211_is_assoc_req(fc))
		IWL_DEBUG_TX(priv, "Sending ASSOC frame\n");
	else if (ieee80211_is_reassoc_req(fc))
		IWL_DEBUG_TX(priv, "Sending REASSOC frame\n");
#endif

	spin_unlock_irqrestore(&priv->lock, flags);

	hdr_len = ieee80211_hdrlen(fc);

	/* Find index into station table for destination station */
	sta_id = iwl_sta_id_or_broadcast(priv, info->control.sta);
	if (sta_id == IWL_INVALID_STATION) {
		IWL_DEBUG_DROP(priv, "Dropping - INVALID STATION: %pM\n",
			       hdr->addr1);
		goto drop;
	}

	IWL_DEBUG_RATE(priv, "station Id %d\n", sta_id);

	if (ieee80211_is_data_qos(fc)) {
		u8 *qc = ieee80211_get_qos_ctl(hdr);
		tid = qc[0] & IEEE80211_QOS_CTL_TID_MASK;
		if (unlikely(tid >= MAX_TID_COUNT))
			goto drop;
	}

	/* Descriptor for chosen Tx queue */
	txq = &priv->txq[txq_id];
	q = &txq->q;

	if ((iwl_queue_space(q) < q->high_mark))
		goto drop;

	spin_lock_irqsave(&priv->lock, flags);

	idx = get_cmd_index(q, q->write_ptr, 0);

	/* Set up driver data for this TFD */
	memset(&(txq->txb[q->write_ptr]), 0, sizeof(struct iwl_tx_info));
	txq->txb[q->write_ptr].skb = skb;

	/* Init first empty entry in queue's array of Tx/cmd buffers */
	out_cmd = txq->cmd[idx];
	out_meta = &txq->meta[idx];
	tx_cmd = (struct iwl3945_tx_cmd *)out_cmd->cmd.payload;
	memset(&out_cmd->hdr, 0, sizeof(out_cmd->hdr));
	memset(tx_cmd, 0, sizeof(*tx_cmd));

	/*
	 * Set up the Tx-command (not MAC!) header.
	 * Store the chosen Tx queue and TFD index within the sequence field;
	 * after Tx, uCode's Tx response will return this value so driver can
	 * locate the frame within the tx queue and do post-tx processing.
	 */
	out_cmd->hdr.cmd = REPLY_TX;
	out_cmd->hdr.sequence = cpu_to_le16((u16)(QUEUE_TO_SEQ(txq_id) |
				INDEX_TO_SEQ(q->write_ptr)));

	/* Copy MAC header from skb into command buffer */
	memcpy(tx_cmd->hdr, hdr, hdr_len);


	if (info->control.hw_key)
		iwl3945_build_tx_cmd_hwcrypto(priv, info, out_cmd, skb, sta_id);

	/* TODO need this for burst mode later on */
	iwl3945_build_tx_cmd_basic(priv, out_cmd, info, hdr, sta_id);

	/* set is_hcca to 0; it probably will never be implemented */
	iwl3945_hw_build_tx_cmd_rate(priv, out_cmd, info, hdr, sta_id, 0);

	/* Total # bytes to be transmitted */
	len = (u16)skb->len;
	tx_cmd->len = cpu_to_le16(len);

	iwl_dbg_log_tx_data_frame(priv, len, hdr);
	iwl_update_stats(priv, true, fc, len);
	tx_cmd->tx_flags &= ~TX_CMD_FLG_ANT_A_MSK;
	tx_cmd->tx_flags &= ~TX_CMD_FLG_ANT_B_MSK;

	if (!ieee80211_has_morefrags(hdr->frame_control)) {
		txq->need_update = 1;
	} else {
		wait_write_ptr = 1;
		txq->need_update = 0;
	}

	IWL_DEBUG_TX(priv, "sequence nr = 0X%x\n",
		     le16_to_cpu(out_cmd->hdr.sequence));
	IWL_DEBUG_TX(priv, "tx_flags = 0X%x\n", le32_to_cpu(tx_cmd->tx_flags));
	iwl_print_hex_dump(priv, IWL_DL_TX, tx_cmd, sizeof(*tx_cmd));
	iwl_print_hex_dump(priv, IWL_DL_TX, (u8 *)tx_cmd->hdr,
			   ieee80211_hdrlen(fc));

	/*
	 * Use the first empty entry in this queue's command buffer array
	 * to contain the Tx command and MAC header concatenated together
	 * (payload data will be in another buffer).
	 * Size of this varies, due to varying MAC header length.
	 * If end is not dword aligned, we'll have 2 extra bytes at the end
	 * of the MAC header (device reads on dword boundaries).
	 * We'll tell device about this padding later.
	 */
	len = sizeof(struct iwl3945_tx_cmd) +
			sizeof(struct iwl_cmd_header) + hdr_len;

	len_org = len;
	len = (len + 3) & ~3;

	if (len_org != len)
		len_org = 1;
	else
		len_org = 0;

	/* Physical address of this Tx command's header (not MAC header!),
	 * within command buffer array. */
	txcmd_phys = pci_map_single(priv->pci_dev, &out_cmd->hdr,
				    len, PCI_DMA_TODEVICE);
	/* we do not map meta data ... so we can safely access address to
	 * provide to unmap command*/
	dma_unmap_addr_set(out_meta, mapping, txcmd_phys);
	dma_unmap_len_set(out_meta, len, len);

	/* Add buffer containing Tx command and MAC(!) header to TFD's
	 * first entry */
	priv->cfg->ops->lib->txq_attach_buf_to_tfd(priv, txq,
						   txcmd_phys, len, 1, 0);


	/* Set up TFD's 2nd entry to point directly to remainder of skb,
	 * if any (802.11 null frames have no payload). */
	len = skb->len - hdr_len;
	if (len) {
		phys_addr = pci_map_single(priv->pci_dev, skb->data + hdr_len,
					   len, PCI_DMA_TODEVICE);
		priv->cfg->ops->lib->txq_attach_buf_to_tfd(priv, txq,
							   phys_addr, len,
							   0, U32_PAD(len));
	}


	/* Tell device the write index *just past* this latest filled TFD */
	q->write_ptr = iwl_queue_inc_wrap(q->write_ptr, q->n_bd);
	iwl_txq_update_write_ptr(priv, txq);
	spin_unlock_irqrestore(&priv->lock, flags);

	if ((iwl_queue_space(q) < q->high_mark)
	    && priv->mac80211_registered) {
		if (wait_write_ptr) {
			spin_lock_irqsave(&priv->lock, flags);
			txq->need_update = 1;
			iwl_txq_update_write_ptr(priv, txq);
			spin_unlock_irqrestore(&priv->lock, flags);
		}

		iwl_stop_queue(priv, skb_get_queue_mapping(skb));
	}

	return 0;

drop_unlock:
	spin_unlock_irqrestore(&priv->lock, flags);
drop:
	return -1;
}

static int iwl3945_get_measurement(struct iwl_priv *priv,
			       struct ieee80211_measurement_params *params,
			       u8 type)
{
	struct iwl_spectrum_cmd spectrum;
	struct iwl_rx_packet *pkt;
	struct iwl_host_cmd cmd = {
		.id = REPLY_SPECTRUM_MEASUREMENT_CMD,
		.data = (void *)&spectrum,
		.flags = CMD_WANT_SKB,
	};
	u32 add_time = le64_to_cpu(params->start_time);
	int rc;
	int spectrum_resp_status;
	int duration = le16_to_cpu(params->duration);

	if (iwl_is_associated(priv))
		add_time = iwl_usecs_to_beacons(priv,
			le64_to_cpu(params->start_time) - priv->_3945.last_tsf,
			le16_to_cpu(priv->rxon_timing.beacon_interval));

	memset(&spectrum, 0, sizeof(spectrum));

	spectrum.channel_count = cpu_to_le16(1);
	spectrum.flags =
	    RXON_FLG_TSF2HOST_MSK | RXON_FLG_ANT_A_MSK | RXON_FLG_DIS_DIV_MSK;
	spectrum.filter_flags = MEASUREMENT_FILTER_FLAG;
	cmd.len = sizeof(spectrum);
	spectrum.len = cpu_to_le16(cmd.len - sizeof(spectrum.len));

	if (iwl_is_associated(priv))
		spectrum.start_time =
			iwl_add_beacon_time(priv,
				priv->_3945.last_beacon_time, add_time,
				le16_to_cpu(priv->rxon_timing.beacon_interval));
	else
		spectrum.start_time = 0;

	spectrum.channels[0].duration = cpu_to_le32(duration * TIME_UNIT);
	spectrum.channels[0].channel = params->channel;
	spectrum.channels[0].type = type;
	if (priv->active_rxon.flags & RXON_FLG_BAND_24G_MSK)
		spectrum.flags |= RXON_FLG_BAND_24G_MSK |
		    RXON_FLG_AUTO_DETECT_MSK | RXON_FLG_TGG_PROTECT_MSK;

	rc = iwl_send_cmd_sync(priv, &cmd);
	if (rc)
		return rc;

	pkt = (struct iwl_rx_packet *)cmd.reply_page;
	if (pkt->hdr.flags & IWL_CMD_FAILED_MSK) {
		IWL_ERR(priv, "Bad return from REPLY_RX_ON_ASSOC command\n");
		rc = -EIO;
	}

	spectrum_resp_status = le16_to_cpu(pkt->u.spectrum.status);
	switch (spectrum_resp_status) {
	case 0:		/* Command will be handled */
		if (pkt->u.spectrum.id != 0xff) {
			IWL_DEBUG_INFO(priv, "Replaced existing measurement: %d\n",
						pkt->u.spectrum.id);
			priv->measurement_status &= ~MEASUREMENT_READY;
		}
		priv->measurement_status |= MEASUREMENT_ACTIVE;
		rc = 0;
		break;

	case 1:		/* Command will not be handled */
		rc = -EAGAIN;
		break;
	}

	iwl_free_pages(priv, cmd.reply_page);

	return rc;
}

static void iwl3945_rx_reply_alive(struct iwl_priv *priv,
			       struct iwl_rx_mem_buffer *rxb)
{
	struct iwl_rx_packet *pkt = rxb_addr(rxb);
	struct iwl_alive_resp *palive;
	struct delayed_work *pwork;

	palive = &pkt->u.alive_frame;

	IWL_DEBUG_INFO(priv, "Alive ucode status 0x%08X revision "
		       "0x%01X 0x%01X\n",
		       palive->is_valid, palive->ver_type,
		       palive->ver_subtype);

	if (palive->ver_subtype == INITIALIZE_SUBTYPE) {
		IWL_DEBUG_INFO(priv, "Initialization Alive received.\n");
		memcpy(&priv->card_alive_init, &pkt->u.alive_frame,
		       sizeof(struct iwl_alive_resp));
		pwork = &priv->init_alive_start;
	} else {
		IWL_DEBUG_INFO(priv, "Runtime Alive received.\n");
		memcpy(&priv->card_alive, &pkt->u.alive_frame,
		       sizeof(struct iwl_alive_resp));
		pwork = &priv->alive_start;
		iwl3945_disable_events(priv);
	}

	/* We delay the ALIVE response by 5ms to
	 * give the HW RF Kill time to activate... */
	if (palive->is_valid == UCODE_VALID_OK)
		queue_delayed_work(priv->workqueue, pwork,
				   msecs_to_jiffies(5));
	else
		IWL_WARN(priv, "uCode did not respond OK.\n");
}

static void iwl3945_rx_reply_add_sta(struct iwl_priv *priv,
				 struct iwl_rx_mem_buffer *rxb)
{
#ifdef CONFIG_IWLWIFI_DEBUG
	struct iwl_rx_packet *pkt = rxb_addr(rxb);
#endif

	IWL_DEBUG_RX(priv, "Received REPLY_ADD_STA: 0x%02X\n", pkt->u.status);
}

static void iwl3945_bg_beacon_update(struct work_struct *work)
{
	struct iwl_priv *priv =
		container_of(work, struct iwl_priv, beacon_update);
	struct sk_buff *beacon;

	/* Pull updated AP beacon from mac80211. will fail if not in AP mode */
	beacon = ieee80211_beacon_get(priv->hw, priv->vif);

	if (!beacon) {
		IWL_ERR(priv, "update beacon failed\n");
		return;
	}

	mutex_lock(&priv->mutex);
	/* new beacon skb is allocated every time; dispose previous.*/
	if (priv->ibss_beacon)
		dev_kfree_skb(priv->ibss_beacon);

	priv->ibss_beacon = beacon;
	mutex_unlock(&priv->mutex);

	iwl3945_send_beacon_cmd(priv);
}

static void iwl3945_rx_beacon_notif(struct iwl_priv *priv,
				struct iwl_rx_mem_buffer *rxb)
{
#ifdef CONFIG_IWLWIFI_DEBUG
	struct iwl_rx_packet *pkt = rxb_addr(rxb);
	struct iwl3945_beacon_notif *beacon = &(pkt->u.beacon_status);
	u8 rate = beacon->beacon_notify_hdr.rate;

	IWL_DEBUG_RX(priv, "beacon status %x retries %d iss %d "
		"tsf %d %d rate %d\n",
		le32_to_cpu(beacon->beacon_notify_hdr.status) & TX_STATUS_MSK,
		beacon->beacon_notify_hdr.failure_frame,
		le32_to_cpu(beacon->ibss_mgr_status),
		le32_to_cpu(beacon->high_tsf),
		le32_to_cpu(beacon->low_tsf), rate);
#endif

	if ((priv->iw_mode == NL80211_IFTYPE_AP) &&
	    (!test_bit(STATUS_EXIT_PENDING, &priv->status)))
		queue_work(priv->workqueue, &priv->beacon_update);
}

/* Handle notification from uCode that card's power state is changing
 * due to software, hardware, or critical temperature RFKILL */
static void iwl3945_rx_card_state_notif(struct iwl_priv *priv,
				    struct iwl_rx_mem_buffer *rxb)
{
	struct iwl_rx_packet *pkt = rxb_addr(rxb);
	u32 flags = le32_to_cpu(pkt->u.card_state_notif.flags);
	unsigned long status = priv->status;

	IWL_WARN(priv, "Card state received: HW:%s SW:%s\n",
			  (flags & HW_CARD_DISABLED) ? "Kill" : "On",
			  (flags & SW_CARD_DISABLED) ? "Kill" : "On");

	iwl_write32(priv, CSR_UCODE_DRV_GP1_SET,
		    CSR_UCODE_DRV_GP1_BIT_CMD_BLOCKED);

	if (flags & HW_CARD_DISABLED)
		set_bit(STATUS_RF_KILL_HW, &priv->status);
	else
		clear_bit(STATUS_RF_KILL_HW, &priv->status);


	iwl_scan_cancel(priv);

	if ((test_bit(STATUS_RF_KILL_HW, &status) !=
	     test_bit(STATUS_RF_KILL_HW, &priv->status)))
		wiphy_rfkill_set_hw_state(priv->hw->wiphy,
				test_bit(STATUS_RF_KILL_HW, &priv->status));
	else
		wake_up_interruptible(&priv->wait_command_queue);
}

/**
 * iwl3945_setup_rx_handlers - Initialize Rx handler callbacks
 *
 * Setup the RX handlers for each of the reply types sent from the uCode
 * to the host.
 *
 * This function chains into the hardware specific files for them to setup
 * any hardware specific handlers as well.
 */
static void iwl3945_setup_rx_handlers(struct iwl_priv *priv)
{
	priv->rx_handlers[REPLY_ALIVE] = iwl3945_rx_reply_alive;
	priv->rx_handlers[REPLY_ADD_STA] = iwl3945_rx_reply_add_sta;
	priv->rx_handlers[REPLY_ERROR] = iwl_rx_reply_error;
	priv->rx_handlers[CHANNEL_SWITCH_NOTIFICATION] = iwl_rx_csa;
	priv->rx_handlers[SPECTRUM_MEASURE_NOTIFICATION] =
			iwl_rx_spectrum_measure_notif;
	priv->rx_handlers[PM_SLEEP_NOTIFICATION] = iwl_rx_pm_sleep_notif;
	priv->rx_handlers[PM_DEBUG_STATISTIC_NOTIFIC] =
	    iwl_rx_pm_debug_statistics_notif;
	priv->rx_handlers[BEACON_NOTIFICATION] = iwl3945_rx_beacon_notif;

	/*
	 * The same handler is used for both the REPLY to a discrete
	 * statistics request from the host as well as for the periodic
	 * statistics notifications (after received beacons) from the uCode.
	 */
	priv->rx_handlers[REPLY_STATISTICS_CMD] = iwl3945_reply_statistics;
	priv->rx_handlers[STATISTICS_NOTIFICATION] = iwl3945_hw_rx_statistics;

	iwl_setup_rx_scan_handlers(priv);
	priv->rx_handlers[CARD_STATE_NOTIFICATION] = iwl3945_rx_card_state_notif;

	/* Set up hardware specific Rx handlers */
	iwl3945_hw_rx_handler_setup(priv);
}

/************************** RX-FUNCTIONS ****************************/
/*
 * Rx theory of operation
 *
 * The host allocates 32 DMA target addresses and passes the host address
 * to the firmware at register IWL_RFDS_TABLE_LOWER + N * RFD_SIZE where N is
 * 0 to 31
 *
 * Rx Queue Indexes
 * The host/firmware share two index registers for managing the Rx buffers.
 *
 * The READ index maps to the first position that the firmware may be writing
 * to -- the driver can read up to (but not including) this position and get
 * good data.
 * The READ index is managed by the firmware once the card is enabled.
 *
 * The WRITE index maps to the last position the driver has read from -- the
 * position preceding WRITE is the last slot the firmware can place a packet.
 *
 * The queue is empty (no good data) if WRITE = READ - 1, and is full if
 * WRITE = READ.
 *
 * During initialization, the host sets up the READ queue position to the first
 * INDEX position, and WRITE to the last (READ - 1 wrapped)
 *
 * When the firmware places a packet in a buffer, it will advance the READ index
 * and fire the RX interrupt.  The driver can then query the READ index and
 * process as many packets as possible, moving the WRITE index forward as it
 * resets the Rx queue buffers with new memory.
 *
 * The management in the driver is as follows:
 * + A list of pre-allocated SKBs is stored in iwl->rxq->rx_free.  When
 *   iwl->rxq->free_count drops to or below RX_LOW_WATERMARK, work is scheduled
 *   to replenish the iwl->rxq->rx_free.
 * + In iwl3945_rx_replenish (scheduled) if 'processed' != 'read' then the
 *   iwl->rxq is replenished and the READ INDEX is updated (updating the
 *   'processed' and 'read' driver indexes as well)
 * + A received packet is processed and handed to the kernel network stack,
 *   detached from the iwl->rxq.  The driver 'processed' index is updated.
 * + The Host/Firmware iwl->rxq is replenished at tasklet time from the rx_free
 *   list. If there are no allocated buffers in iwl->rxq->rx_free, the READ
 *   INDEX is not incremented and iwl->status(RX_STALLED) is set.  If there
 *   were enough free buffers and RX_STALLED is set it is cleared.
 *
 *
 * Driver sequence:
 *
 * iwl3945_rx_replenish()     Replenishes rx_free list from rx_used, and calls
 *                            iwl3945_rx_queue_restock
 * iwl3945_rx_queue_restock() Moves available buffers from rx_free into Rx
 *                            queue, updates firmware pointers, and updates
 *                            the WRITE index.  If insufficient rx_free buffers
 *                            are available, schedules iwl3945_rx_replenish
 *
 * -- enable interrupts --
 * ISR - iwl3945_rx()         Detach iwl_rx_mem_buffers from pool up to the
 *                            READ INDEX, detaching the SKB from the pool.
 *                            Moves the packet buffer from queue to rx_used.
 *                            Calls iwl3945_rx_queue_restock to refill any empty
 *                            slots.
 * ...
 *
 */

/**
 * iwl3945_dma_addr2rbd_ptr - convert a DMA address to a uCode read buffer ptr
 */
static inline __le32 iwl3945_dma_addr2rbd_ptr(struct iwl_priv *priv,
					  dma_addr_t dma_addr)
{
	return cpu_to_le32((u32)dma_addr);
}

/**
 * iwl3945_rx_queue_restock - refill RX queue from pre-allocated pool
 *
 * If there are slots in the RX queue that need to be restocked,
 * and we have free pre-allocated buffers, fill the ranks as much
 * as we can, pulling from rx_free.
 *
 * This moves the 'write' index forward to catch up with 'processed', and
 * also updates the memory address in the firmware to reference the new
 * target buffer.
 */
static void iwl3945_rx_queue_restock(struct iwl_priv *priv)
{
	struct iwl_rx_queue *rxq = &priv->rxq;
	struct list_head *element;
	struct iwl_rx_mem_buffer *rxb;
	unsigned long flags;
	int write;

	spin_lock_irqsave(&rxq->lock, flags);
	write = rxq->write & ~0x7;
	while ((iwl_rx_queue_space(rxq) > 0) && (rxq->free_count)) {
		/* Get next free Rx buffer, remove from free list */
		element = rxq->rx_free.next;
		rxb = list_entry(element, struct iwl_rx_mem_buffer, list);
		list_del(element);

		/* Point to Rx buffer via next RBD in circular buffer */
		rxq->bd[rxq->write] = iwl3945_dma_addr2rbd_ptr(priv, rxb->page_dma);
		rxq->queue[rxq->write] = rxb;
		rxq->write = (rxq->write + 1) & RX_QUEUE_MASK;
		rxq->free_count--;
	}
	spin_unlock_irqrestore(&rxq->lock, flags);
	/* If the pre-allocated buffer pool is dropping low, schedule to
	 * refill it */
	if (rxq->free_count <= RX_LOW_WATERMARK)
		queue_work(priv->workqueue, &priv->rx_replenish);


	/* If we've added more space for the firmware to place data, tell it.
	 * Increment device's write pointer in multiples of 8. */
	if ((rxq->write_actual != (rxq->write & ~0x7))
	    || (abs(rxq->write - rxq->read) > 7)) {
		spin_lock_irqsave(&rxq->lock, flags);
		rxq->need_update = 1;
		spin_unlock_irqrestore(&rxq->lock, flags);
		iwl_rx_queue_update_write_ptr(priv, rxq);
	}
}

/**
 * iwl3945_rx_replenish - Move all used packet from rx_used to rx_free
 *
 * When moving to rx_free an SKB is allocated for the slot.
 *
 * Also restock the Rx queue via iwl3945_rx_queue_restock.
 * This is called as a scheduled work item (except for during initialization)
 */
static void iwl3945_rx_allocate(struct iwl_priv *priv, gfp_t priority)
{
	struct iwl_rx_queue *rxq = &priv->rxq;
	struct list_head *element;
	struct iwl_rx_mem_buffer *rxb;
	struct page *page;
	unsigned long flags;
	gfp_t gfp_mask = priority;

	while (1) {
		spin_lock_irqsave(&rxq->lock, flags);

		if (list_empty(&rxq->rx_used)) {
			spin_unlock_irqrestore(&rxq->lock, flags);
			return;
		}
		spin_unlock_irqrestore(&rxq->lock, flags);

		if (rxq->free_count > RX_LOW_WATERMARK)
			gfp_mask |= __GFP_NOWARN;

		if (priv->hw_params.rx_page_order > 0)
			gfp_mask |= __GFP_COMP;

		/* Alloc a new receive buffer */
		page = alloc_pages(gfp_mask, priv->hw_params.rx_page_order);
		if (!page) {
			if (net_ratelimit())
				IWL_DEBUG_INFO(priv, "Failed to allocate SKB buffer.\n");
			if ((rxq->free_count <= RX_LOW_WATERMARK) &&
			    net_ratelimit())
				IWL_CRIT(priv, "Failed to allocate SKB buffer with %s. Only %u free buffers remaining.\n",
					 priority == GFP_ATOMIC ?  "GFP_ATOMIC" : "GFP_KERNEL",
					 rxq->free_count);
			/* We don't reschedule replenish work here -- we will
			 * call the restock method and if it still needs
			 * more buffers it will schedule replenish */
			break;
		}

		spin_lock_irqsave(&rxq->lock, flags);
		if (list_empty(&rxq->rx_used)) {
			spin_unlock_irqrestore(&rxq->lock, flags);
			__free_pages(page, priv->hw_params.rx_page_order);
			return;
		}
		element = rxq->rx_used.next;
		rxb = list_entry(element, struct iwl_rx_mem_buffer, list);
		list_del(element);
		spin_unlock_irqrestore(&rxq->lock, flags);

		rxb->page = page;
		/* Get physical address of RB/SKB */
		rxb->page_dma = pci_map_page(priv->pci_dev, page, 0,
				PAGE_SIZE << priv->hw_params.rx_page_order,
				PCI_DMA_FROMDEVICE);

		spin_lock_irqsave(&rxq->lock, flags);

		list_add_tail(&rxb->list, &rxq->rx_free);
		rxq->free_count++;
		priv->alloc_rxb_page++;

		spin_unlock_irqrestore(&rxq->lock, flags);
	}
}

void iwl3945_rx_queue_reset(struct iwl_priv *priv, struct iwl_rx_queue *rxq)
{
	unsigned long flags;
	int i;
	spin_lock_irqsave(&rxq->lock, flags);
	INIT_LIST_HEAD(&rxq->rx_free);
	INIT_LIST_HEAD(&rxq->rx_used);
	/* Fill the rx_used queue with _all_ of the Rx buffers */
	for (i = 0; i < RX_FREE_BUFFERS + RX_QUEUE_SIZE; i++) {
		/* In the reset function, these buffers may have been allocated
		 * to an SKB, so we need to unmap and free potential storage */
		if (rxq->pool[i].page != NULL) {
			pci_unmap_page(priv->pci_dev, rxq->pool[i].page_dma,
				PAGE_SIZE << priv->hw_params.rx_page_order,
				PCI_DMA_FROMDEVICE);
			__iwl_free_pages(priv, rxq->pool[i].page);
			rxq->pool[i].page = NULL;
		}
		list_add_tail(&rxq->pool[i].list, &rxq->rx_used);
	}

	/* Set us so that we have processed and used all buffers, but have
	 * not restocked the Rx queue with fresh buffers */
	rxq->read = rxq->write = 0;
	rxq->write_actual = 0;
	rxq->free_count = 0;
	spin_unlock_irqrestore(&rxq->lock, flags);
}

void iwl3945_rx_replenish(void *data)
{
	struct iwl_priv *priv = data;
	unsigned long flags;

	iwl3945_rx_allocate(priv, GFP_KERNEL);

	spin_lock_irqsave(&priv->lock, flags);
	iwl3945_rx_queue_restock(priv);
	spin_unlock_irqrestore(&priv->lock, flags);
}

static void iwl3945_rx_replenish_now(struct iwl_priv *priv)
{
	iwl3945_rx_allocate(priv, GFP_ATOMIC);

	iwl3945_rx_queue_restock(priv);
}


/* Assumes that the skb field of the buffers in 'pool' is kept accurate.
 * If an SKB has been detached, the POOL needs to have its SKB set to NULL
 * This free routine walks the list of POOL entries and if SKB is set to
 * non NULL it is unmapped and freed
 */
static void iwl3945_rx_queue_free(struct iwl_priv *priv, struct iwl_rx_queue *rxq)
{
	int i;
	for (i = 0; i < RX_QUEUE_SIZE + RX_FREE_BUFFERS; i++) {
		if (rxq->pool[i].page != NULL) {
			pci_unmap_page(priv->pci_dev, rxq->pool[i].page_dma,
				PAGE_SIZE << priv->hw_params.rx_page_order,
				PCI_DMA_FROMDEVICE);
			__iwl_free_pages(priv, rxq->pool[i].page);
			rxq->pool[i].page = NULL;
		}
	}

	dma_free_coherent(&priv->pci_dev->dev, 4 * RX_QUEUE_SIZE, rxq->bd,
			  rxq->bd_dma);
	dma_free_coherent(&priv->pci_dev->dev, sizeof(struct iwl_rb_status),
			  rxq->rb_stts, rxq->rb_stts_dma);
	rxq->bd = NULL;
	rxq->rb_stts  = NULL;
}


/* Convert linear signal-to-noise ratio into dB */
static u8 ratio2dB[100] = {
/*	 0   1   2   3   4   5   6   7   8   9 */
	 0,  0,  6, 10, 12, 14, 16, 17, 18, 19, /* 00 - 09 */
	20, 21, 22, 22, 23, 23, 24, 25, 26, 26, /* 10 - 19 */
	26, 26, 26, 27, 27, 28, 28, 28, 29, 29, /* 20 - 29 */
	29, 30, 30, 30, 31, 31, 31, 31, 32, 32, /* 30 - 39 */
	32, 32, 32, 33, 33, 33, 33, 33, 34, 34, /* 40 - 49 */
	34, 34, 34, 34, 35, 35, 35, 35, 35, 35, /* 50 - 59 */
	36, 36, 36, 36, 36, 36, 36, 37, 37, 37, /* 60 - 69 */
	37, 37, 37, 37, 37, 38, 38, 38, 38, 38, /* 70 - 79 */
	38, 38, 38, 38, 38, 39, 39, 39, 39, 39, /* 80 - 89 */
	39, 39, 39, 39, 39, 40, 40, 40, 40, 40  /* 90 - 99 */
};

/* Calculates a relative dB value from a ratio of linear
 *   (i.e. not dB) signal levels.
 * Conversion assumes that levels are voltages (20*log), not powers (10*log). */
int iwl3945_calc_db_from_ratio(int sig_ratio)
{
	/* 1000:1 or higher just report as 60 dB */
	if (sig_ratio >= 1000)
		return 60;

	/* 100:1 or higher, divide by 10 and use table,
	 *   add 20 dB to make up for divide by 10 */
	if (sig_ratio >= 100)
		return 20 + (int)ratio2dB[sig_ratio/10];

	/* We shouldn't see this */
	if (sig_ratio < 1)
		return 0;

	/* Use table for ratios 1:1 - 99:1 */
	return (int)ratio2dB[sig_ratio];
}

/**
 * iwl3945_rx_handle - Main entry function for receiving responses from uCode
 *
 * Uses the priv->rx_handlers callback function array to invoke
 * the appropriate handlers, including command responses,
 * frame-received notifications, and other notifications.
 */
static void iwl3945_rx_handle(struct iwl_priv *priv)
{
	struct iwl_rx_mem_buffer *rxb;
	struct iwl_rx_packet *pkt;
	struct iwl_rx_queue *rxq = &priv->rxq;
	u32 r, i;
	int reclaim;
	unsigned long flags;
	u8 fill_rx = 0;
	u32 count = 8;
	int total_empty = 0;

	/* uCode's read index (stored in shared DRAM) indicates the last Rx
	 * buffer that the driver may process (last buffer filled by ucode). */
	r = le16_to_cpu(rxq->rb_stts->closed_rb_num) &  0x0FFF;
	i = rxq->read;

	/* calculate total frames need to be restock after handling RX */
	total_empty = r - rxq->write_actual;
	if (total_empty < 0)
		total_empty += RX_QUEUE_SIZE;

	if (total_empty > (RX_QUEUE_SIZE / 2))
		fill_rx = 1;
	/* Rx interrupt, but nothing sent from uCode */
	if (i == r)
		IWL_DEBUG_RX(priv, "r = %d, i = %d\n", r, i);

	while (i != r) {
		int len;

		rxb = rxq->queue[i];

		/* If an RXB doesn't have a Rx queue slot associated with it,
		 * then a bug has been introduced in the queue refilling
		 * routines -- catch it here */
		BUG_ON(rxb == NULL);

		rxq->queue[i] = NULL;

		pci_unmap_page(priv->pci_dev, rxb->page_dma,
			       PAGE_SIZE << priv->hw_params.rx_page_order,
			       PCI_DMA_FROMDEVICE);
		pkt = rxb_addr(rxb);

		len = le32_to_cpu(pkt->len_n_flags) & FH_RSCSR_FRAME_SIZE_MSK;
		len += sizeof(u32); /* account for status word */
		trace_iwlwifi_dev_rx(priv, pkt, len);

		/* Reclaim a command buffer only if this packet is a response
		 *   to a (driver-originated) command.
		 * If the packet (e.g. Rx frame) originated from uCode,
		 *   there is no command buffer to reclaim.
		 * Ucode should set SEQ_RX_FRAME bit if ucode-originated,
		 *   but apparently a few don't get set; catch them here. */
		reclaim = !(pkt->hdr.sequence & SEQ_RX_FRAME) &&
			(pkt->hdr.cmd != STATISTICS_NOTIFICATION) &&
			(pkt->hdr.cmd != REPLY_TX);

		/* Based on type of command response or notification,
		 *   handle those that need handling via function in
		 *   rx_handlers table.  See iwl3945_setup_rx_handlers() */
		if (priv->rx_handlers[pkt->hdr.cmd]) {
			IWL_DEBUG_RX(priv, "r = %d, i = %d, %s, 0x%02x\n", r, i,
				get_cmd_string(pkt->hdr.cmd), pkt->hdr.cmd);
			priv->isr_stats.rx_handlers[pkt->hdr.cmd]++;
			priv->rx_handlers[pkt->hdr.cmd] (priv, rxb);
		} else {
			/* No handling needed */
			IWL_DEBUG_RX(priv,
				"r %d i %d No handler needed for %s, 0x%02x\n",
				r, i, get_cmd_string(pkt->hdr.cmd),
				pkt->hdr.cmd);
		}

		/*
		 * XXX: After here, we should always check rxb->page
		 * against NULL before touching it or its virtual
		 * memory (pkt). Because some rx_handler might have
		 * already taken or freed the pages.
		 */

		if (reclaim) {
			/* Invoke any callbacks, transfer the buffer to caller,
			 * and fire off the (possibly) blocking iwl_send_cmd()
			 * as we reclaim the driver command queue */
			if (rxb->page)
				iwl_tx_cmd_complete(priv, rxb);
			else
				IWL_WARN(priv, "Claim null rxb?\n");
		}

		/* Reuse the page if possible. For notification packets and
		 * SKBs that fail to Rx correctly, add them back into the
		 * rx_free list for reuse later. */
		spin_lock_irqsave(&rxq->lock, flags);
		if (rxb->page != NULL) {
			rxb->page_dma = pci_map_page(priv->pci_dev, rxb->page,
				0, PAGE_SIZE << priv->hw_params.rx_page_order,
				PCI_DMA_FROMDEVICE);
			list_add_tail(&rxb->list, &rxq->rx_free);
			rxq->free_count++;
		} else
			list_add_tail(&rxb->list, &rxq->rx_used);

		spin_unlock_irqrestore(&rxq->lock, flags);

		i = (i + 1) & RX_QUEUE_MASK;
		/* If there are a lot of unused frames,
		 * restock the Rx queue so ucode won't assert. */
		if (fill_rx) {
			count++;
			if (count >= 8) {
				rxq->read = i;
				iwl3945_rx_replenish_now(priv);
				count = 0;
			}
		}
	}

	/* Backtrack one entry */
	rxq->read = i;
	if (fill_rx)
		iwl3945_rx_replenish_now(priv);
	else
		iwl3945_rx_queue_restock(priv);
}

/* call this function to flush any scheduled tasklet */
static inline void iwl_synchronize_irq(struct iwl_priv *priv)
{
	/* wait to make sure we flush pending tasklet*/
	synchronize_irq(priv->pci_dev->irq);
	tasklet_kill(&priv->irq_tasklet);
}

static const char *desc_lookup(int i)
{
	switch (i) {
	case 1:
		return "FAIL";
	case 2:
		return "BAD_PARAM";
	case 3:
		return "BAD_CHECKSUM";
	case 4:
		return "NMI_INTERRUPT";
	case 5:
		return "SYSASSERT";
	case 6:
		return "FATAL_ERROR";
	}

	return "UNKNOWN";
}

#define ERROR_START_OFFSET  (1 * sizeof(u32))
#define ERROR_ELEM_SIZE     (7 * sizeof(u32))

void iwl3945_dump_nic_error_log(struct iwl_priv *priv)
{
	u32 i;
	u32 desc, time, count, base, data1;
	u32 blink1, blink2, ilink1, ilink2;

	base = le32_to_cpu(priv->card_alive.error_event_table_ptr);

	if (!iwl3945_hw_valid_rtc_data_addr(base)) {
		IWL_ERR(priv, "Not valid error log pointer 0x%08X\n", base);
		return;
	}


	count = iwl_read_targ_mem(priv, base);

	if (ERROR_START_OFFSET <= count * ERROR_ELEM_SIZE) {
		IWL_ERR(priv, "Start IWL Error Log Dump:\n");
		IWL_ERR(priv, "Status: 0x%08lX, count: %d\n",
			priv->status, count);
	}

	IWL_ERR(priv, "Desc       Time       asrtPC  blink2 "
		  "ilink1  nmiPC   Line\n");
	for (i = ERROR_START_OFFSET;
	     i < (count * ERROR_ELEM_SIZE) + ERROR_START_OFFSET;
	     i += ERROR_ELEM_SIZE) {
		desc = iwl_read_targ_mem(priv, base + i);
		time =
		    iwl_read_targ_mem(priv, base + i + 1 * sizeof(u32));
		blink1 =
		    iwl_read_targ_mem(priv, base + i + 2 * sizeof(u32));
		blink2 =
		    iwl_read_targ_mem(priv, base + i + 3 * sizeof(u32));
		ilink1 =
		    iwl_read_targ_mem(priv, base + i + 4 * sizeof(u32));
		ilink2 =
		    iwl_read_targ_mem(priv, base + i + 5 * sizeof(u32));
		data1 =
		    iwl_read_targ_mem(priv, base + i + 6 * sizeof(u32));

		IWL_ERR(priv,
			"%-13s (0x%X) %010u 0x%05X 0x%05X 0x%05X 0x%05X %u\n\n",
			desc_lookup(desc), desc, time, blink1, blink2,
			ilink1, ilink2, data1);
		trace_iwlwifi_dev_ucode_error(priv, desc, time, data1, 0,
					0, blink1, blink2, ilink1, ilink2);
	}
}

#define EVENT_START_OFFSET  (6 * sizeof(u32))

/**
 * iwl3945_print_event_log - Dump error event log to syslog
 *
 */
static int iwl3945_print_event_log(struct iwl_priv *priv, u32 start_idx,
				  u32 num_events, u32 mode,
				  int pos, char **buf, size_t bufsz)
{
	u32 i;
	u32 base;       /* SRAM byte address of event log header */
	u32 event_size;	/* 2 u32s, or 3 u32s if timestamp recorded */
	u32 ptr;        /* SRAM byte address of log data */
	u32 ev, time, data; /* event log data */
	unsigned long reg_flags;

	if (num_events == 0)
		return pos;

	base = le32_to_cpu(priv->card_alive.log_event_table_ptr);

	if (mode == 0)
		event_size = 2 * sizeof(u32);
	else
		event_size = 3 * sizeof(u32);

	ptr = base + EVENT_START_OFFSET + (start_idx * event_size);

	/* Make sure device is powered up for SRAM reads */
	spin_lock_irqsave(&priv->reg_lock, reg_flags);
	iwl_grab_nic_access(priv);

	/* Set starting address; reads will auto-increment */
	_iwl_write_direct32(priv, HBUS_TARG_MEM_RADDR, ptr);
	rmb();

	/* "time" is actually "data" for mode 0 (no timestamp).
	 * place event id # at far right for easier visual parsing. */
	for (i = 0; i < num_events; i++) {
		ev = _iwl_read_direct32(priv, HBUS_TARG_MEM_RDAT);
		time = _iwl_read_direct32(priv, HBUS_TARG_MEM_RDAT);
		if (mode == 0) {
			/* data, ev */
			if (bufsz) {
				pos += scnprintf(*buf + pos, bufsz - pos,
						"0x%08x:%04u\n",
						time, ev);
			} else {
				IWL_ERR(priv, "0x%08x\t%04u\n", time, ev);
				trace_iwlwifi_dev_ucode_event(priv, 0,
							      time, ev);
			}
		} else {
			data = _iwl_read_direct32(priv, HBUS_TARG_MEM_RDAT);
			if (bufsz) {
				pos += scnprintf(*buf + pos, bufsz - pos,
						"%010u:0x%08x:%04u\n",
						 time, data, ev);
			} else {
				IWL_ERR(priv, "%010u\t0x%08x\t%04u\n",
					time, data, ev);
				trace_iwlwifi_dev_ucode_event(priv, time,
							      data, ev);
			}
		}
	}

	/* Allow device to power down */
	iwl_release_nic_access(priv);
	spin_unlock_irqrestore(&priv->reg_lock, reg_flags);
	return pos;
}

/**
 * iwl3945_print_last_event_logs - Dump the newest # of event log to syslog
 */
static int iwl3945_print_last_event_logs(struct iwl_priv *priv, u32 capacity,
				      u32 num_wraps, u32 next_entry,
				      u32 size, u32 mode,
				      int pos, char **buf, size_t bufsz)
{
	/*
	 * display the newest DEFAULT_LOG_ENTRIES entries
	 * i.e the entries just before the next ont that uCode would fill.
	 */
	if (num_wraps) {
		if (next_entry < size) {
			pos = iwl3945_print_event_log(priv,
					     capacity - (size - next_entry),
					     size - next_entry, mode,
					     pos, buf, bufsz);
			pos = iwl3945_print_event_log(priv, 0,
						      next_entry, mode,
						      pos, buf, bufsz);
		} else
			pos = iwl3945_print_event_log(priv, next_entry - size,
						      size, mode,
						      pos, buf, bufsz);
	} else {
		if (next_entry < size)
			pos = iwl3945_print_event_log(priv, 0,
						      next_entry, mode,
						      pos, buf, bufsz);
		else
			pos = iwl3945_print_event_log(priv, next_entry - size,
						      size, mode,
						      pos, buf, bufsz);
	}
	return pos;
}

#define DEFAULT_IWL3945_DUMP_EVENT_LOG_ENTRIES (20)

int iwl3945_dump_nic_event_log(struct iwl_priv *priv, bool full_log,
			    char **buf, bool display)
{
	u32 base;       /* SRAM byte address of event log header */
	u32 capacity;   /* event log capacity in # entries */
	u32 mode;       /* 0 - no timestamp, 1 - timestamp recorded */
	u32 num_wraps;  /* # times uCode wrapped to top of log */
	u32 next_entry; /* index of next entry to be written by uCode */
	u32 size;       /* # entries that we'll print */
	int pos = 0;
	size_t bufsz = 0;

	base = le32_to_cpu(priv->card_alive.log_event_table_ptr);
	if (!iwl3945_hw_valid_rtc_data_addr(base)) {
		IWL_ERR(priv, "Invalid event log pointer 0x%08X\n", base);
		return  -EINVAL;
	}

	/* event log header */
	capacity = iwl_read_targ_mem(priv, base);
	mode = iwl_read_targ_mem(priv, base + (1 * sizeof(u32)));
	num_wraps = iwl_read_targ_mem(priv, base + (2 * sizeof(u32)));
	next_entry = iwl_read_targ_mem(priv, base + (3 * sizeof(u32)));

	if (capacity > priv->cfg->max_event_log_size) {
		IWL_ERR(priv, "Log capacity %d is bogus, limit to %d entries\n",
			capacity, priv->cfg->max_event_log_size);
		capacity = priv->cfg->max_event_log_size;
	}

	if (next_entry > priv->cfg->max_event_log_size) {
		IWL_ERR(priv, "Log write index %d is bogus, limit to %d\n",
			next_entry, priv->cfg->max_event_log_size);
		next_entry = priv->cfg->max_event_log_size;
	}

	size = num_wraps ? capacity : next_entry;

	/* bail out if nothing in log */
	if (size == 0) {
		IWL_ERR(priv, "Start IWL Event Log Dump: nothing in log\n");
		return pos;
	}

#ifdef CONFIG_IWLWIFI_DEBUG
	if (!(iwl_get_debug_level(priv) & IWL_DL_FW_ERRORS) && !full_log)
		size = (size > DEFAULT_IWL3945_DUMP_EVENT_LOG_ENTRIES)
			? DEFAULT_IWL3945_DUMP_EVENT_LOG_ENTRIES : size;
#else
	size = (size > DEFAULT_IWL3945_DUMP_EVENT_LOG_ENTRIES)
		? DEFAULT_IWL3945_DUMP_EVENT_LOG_ENTRIES : size;
#endif

	IWL_ERR(priv, "Start IWL Event Log Dump: display last %d count\n",
		  size);

#ifdef CONFIG_IWLWIFI_DEBUG
	if (display) {
		if (full_log)
			bufsz = capacity * 48;
		else
			bufsz = size * 48;
		*buf = kmalloc(bufsz, GFP_KERNEL);
		if (!*buf)
			return -ENOMEM;
	}
	if ((iwl_get_debug_level(priv) & IWL_DL_FW_ERRORS) || full_log) {
		/* if uCode has wrapped back to top of log,
		 * start at the oldest entry,
		 * i.e the next one that uCode would fill.
		 */
		if (num_wraps)
			pos = iwl3945_print_event_log(priv, next_entry,
						capacity - next_entry, mode,
						pos, buf, bufsz);

		/* (then/else) start at top of log */
		pos = iwl3945_print_event_log(priv, 0, next_entry, mode,
					      pos, buf, bufsz);
	} else
		pos = iwl3945_print_last_event_logs(priv, capacity, num_wraps,
						    next_entry, size, mode,
						    pos, buf, bufsz);
#else
	pos = iwl3945_print_last_event_logs(priv, capacity, num_wraps,
					    next_entry, size, mode,
					    pos, buf, bufsz);
#endif
	return pos;
}

static void iwl3945_irq_tasklet(struct iwl_priv *priv)
{
	u32 inta, handled = 0;
	u32 inta_fh;
	unsigned long flags;
#ifdef CONFIG_IWLWIFI_DEBUG
	u32 inta_mask;
#endif

	spin_lock_irqsave(&priv->lock, flags);

	/* Ack/clear/reset pending uCode interrupts.
	 * Note:  Some bits in CSR_INT are "OR" of bits in CSR_FH_INT_STATUS,
	 *  and will clear only when CSR_FH_INT_STATUS gets cleared. */
	inta = iwl_read32(priv, CSR_INT);
	iwl_write32(priv, CSR_INT, inta);

	/* Ack/clear/reset pending flow-handler (DMA) interrupts.
	 * Any new interrupts that happen after this, either while we're
	 * in this tasklet, or later, will show up in next ISR/tasklet. */
	inta_fh = iwl_read32(priv, CSR_FH_INT_STATUS);
	iwl_write32(priv, CSR_FH_INT_STATUS, inta_fh);

#ifdef CONFIG_IWLWIFI_DEBUG
	if (iwl_get_debug_level(priv) & IWL_DL_ISR) {
		/* just for debug */
		inta_mask = iwl_read32(priv, CSR_INT_MASK);
		IWL_DEBUG_ISR(priv, "inta 0x%08x, enabled 0x%08x, fh 0x%08x\n",
			      inta, inta_mask, inta_fh);
	}
#endif

	spin_unlock_irqrestore(&priv->lock, flags);

	/* Since CSR_INT and CSR_FH_INT_STATUS reads and clears are not
	 * atomic, make sure that inta covers all the interrupts that
	 * we've discovered, even if FH interrupt came in just after
	 * reading CSR_INT. */
	if (inta_fh & CSR39_FH_INT_RX_MASK)
		inta |= CSR_INT_BIT_FH_RX;
	if (inta_fh & CSR39_FH_INT_TX_MASK)
		inta |= CSR_INT_BIT_FH_TX;

	/* Now service all interrupt bits discovered above. */
	if (inta & CSR_INT_BIT_HW_ERR) {
		IWL_ERR(priv, "Hardware error detected.  Restarting.\n");

		/* Tell the device to stop sending interrupts */
		iwl_disable_interrupts(priv);

		priv->isr_stats.hw++;
		iwl_irq_handle_error(priv);

		handled |= CSR_INT_BIT_HW_ERR;

		return;
	}

#ifdef CONFIG_IWLWIFI_DEBUG
	if (iwl_get_debug_level(priv) & (IWL_DL_ISR)) {
		/* NIC fires this, but we don't use it, redundant with WAKEUP */
		if (inta & CSR_INT_BIT_SCD) {
			IWL_DEBUG_ISR(priv, "Scheduler finished to transmit "
				      "the frame/frames.\n");
			priv->isr_stats.sch++;
		}

		/* Alive notification via Rx interrupt will do the real work */
		if (inta & CSR_INT_BIT_ALIVE) {
			IWL_DEBUG_ISR(priv, "Alive interrupt\n");
			priv->isr_stats.alive++;
		}
	}
#endif
	/* Safely ignore these bits for debug checks below */
	inta &= ~(CSR_INT_BIT_SCD | CSR_INT_BIT_ALIVE);

	/* Error detected by uCode */
	if (inta & CSR_INT_BIT_SW_ERR) {
		IWL_ERR(priv, "Microcode SW error detected. "
			"Restarting 0x%X.\n", inta);
		priv->isr_stats.sw++;
		priv->isr_stats.sw_err = inta;
		iwl_irq_handle_error(priv);
		handled |= CSR_INT_BIT_SW_ERR;
	}

	/* uCode wakes up after power-down sleep */
	if (inta & CSR_INT_BIT_WAKEUP) {
		IWL_DEBUG_ISR(priv, "Wakeup interrupt\n");
		iwl_rx_queue_update_write_ptr(priv, &priv->rxq);
		iwl_txq_update_write_ptr(priv, &priv->txq[0]);
		iwl_txq_update_write_ptr(priv, &priv->txq[1]);
		iwl_txq_update_write_ptr(priv, &priv->txq[2]);
		iwl_txq_update_write_ptr(priv, &priv->txq[3]);
		iwl_txq_update_write_ptr(priv, &priv->txq[4]);
		iwl_txq_update_write_ptr(priv, &priv->txq[5]);

		priv->isr_stats.wakeup++;
		handled |= CSR_INT_BIT_WAKEUP;
	}

	/* All uCode command responses, including Tx command responses,
	 * Rx "responses" (frame-received notification), and other
	 * notifications from uCode come through here*/
	if (inta & (CSR_INT_BIT_FH_RX | CSR_INT_BIT_SW_RX)) {
		iwl3945_rx_handle(priv);
		priv->isr_stats.rx++;
		handled |= (CSR_INT_BIT_FH_RX | CSR_INT_BIT_SW_RX);
	}

	if (inta & CSR_INT_BIT_FH_TX) {
		IWL_DEBUG_ISR(priv, "Tx interrupt\n");
		priv->isr_stats.tx++;

		iwl_write32(priv, CSR_FH_INT_STATUS, (1 << 6));
		iwl_write_direct32(priv, FH39_TCSR_CREDIT
					(FH39_SRVC_CHNL), 0x0);
		handled |= CSR_INT_BIT_FH_TX;
	}

	if (inta & ~handled) {
		IWL_ERR(priv, "Unhandled INTA bits 0x%08x\n", inta & ~handled);
		priv->isr_stats.unhandled++;
	}

	if (inta & ~priv->inta_mask) {
		IWL_WARN(priv, "Disabled INTA bits 0x%08x were pending\n",
			 inta & ~priv->inta_mask);
		IWL_WARN(priv, "   with FH_INT = 0x%08x\n", inta_fh);
	}

	/* Re-enable all interrupts */
	/* only Re-enable if disabled by irq */
	if (test_bit(STATUS_INT_ENABLED, &priv->status))
		iwl_enable_interrupts(priv);

#ifdef CONFIG_IWLWIFI_DEBUG
	if (iwl_get_debug_level(priv) & (IWL_DL_ISR)) {
		inta = iwl_read32(priv, CSR_INT);
		inta_mask = iwl_read32(priv, CSR_INT_MASK);
		inta_fh = iwl_read32(priv, CSR_FH_INT_STATUS);
		IWL_DEBUG_ISR(priv, "End inta 0x%08x, enabled 0x%08x, fh 0x%08x, "
			"flags 0x%08lx\n", inta, inta_mask, inta_fh, flags);
	}
#endif
}

static int iwl3945_get_single_channel_for_scan(struct iwl_priv *priv,
					       struct ieee80211_vif *vif,
					       enum ieee80211_band band,
					       struct iwl3945_scan_channel *scan_ch)
{
	const struct ieee80211_supported_band *sband;
	u16 passive_dwell = 0;
	u16 active_dwell = 0;
	int added = 0;
	u8 channel = 0;

	sband = iwl_get_hw_mode(priv, band);
	if (!sband) {
		IWL_ERR(priv, "invalid band\n");
		return added;
	}

	active_dwell = iwl_get_active_dwell_time(priv, band, 0);
	passive_dwell = iwl_get_passive_dwell_time(priv, band, vif);

	if (passive_dwell <= active_dwell)
		passive_dwell = active_dwell + 1;


	channel = iwl_get_single_channel_number(priv, band);

	if (channel) {
		scan_ch->channel = channel;
		scan_ch->type = 0;	/* passive */
		scan_ch->active_dwell = cpu_to_le16(active_dwell);
		scan_ch->passive_dwell = cpu_to_le16(passive_dwell);
		/* Set txpower levels to defaults */
		scan_ch->tpc.dsp_atten = 110;
		if (band == IEEE80211_BAND_5GHZ)
			scan_ch->tpc.tx_gain = ((1 << 5) | (3 << 3)) | 3;
		else
			scan_ch->tpc.tx_gain = ((1 << 5) | (5 << 3));
		added++;
	} else
		IWL_ERR(priv, "no valid channel found\n");
	return added;
}

static int iwl3945_get_channels_for_scan(struct iwl_priv *priv,
					 enum ieee80211_band band,
				     u8 is_active, u8 n_probes,
				     struct iwl3945_scan_channel *scan_ch,
				     struct ieee80211_vif *vif)
{
	struct ieee80211_channel *chan;
	const struct ieee80211_supported_band *sband;
	const struct iwl_channel_info *ch_info;
	u16 passive_dwell = 0;
	u16 active_dwell = 0;
	int added, i;

	sband = iwl_get_hw_mode(priv, band);
	if (!sband)
		return 0;

	active_dwell = iwl_get_active_dwell_time(priv, band, n_probes);
	passive_dwell = iwl_get_passive_dwell_time(priv, band, vif);

	if (passive_dwell <= active_dwell)
		passive_dwell = active_dwell + 1;

	for (i = 0, added = 0; i < priv->scan_request->n_channels; i++) {
		chan = priv->scan_request->channels[i];

		if (chan->band != band)
			continue;

		scan_ch->channel = chan->hw_value;

		ch_info = iwl_get_channel_info(priv, band, scan_ch->channel);
		if (!is_channel_valid(ch_info)) {
			IWL_DEBUG_SCAN(priv, "Channel %d is INVALID for this band.\n",
				       scan_ch->channel);
			continue;
		}

		scan_ch->active_dwell = cpu_to_le16(active_dwell);
		scan_ch->passive_dwell = cpu_to_le16(passive_dwell);
		/* If passive , set up for auto-switch
		 *  and use long active_dwell time.
		 */
		if (!is_active || is_channel_passive(ch_info) ||
		    (chan->flags & IEEE80211_CHAN_PASSIVE_SCAN)) {
			scan_ch->type = 0;	/* passive */
			if (IWL_UCODE_API(priv->ucode_ver) == 1)
				scan_ch->active_dwell = cpu_to_le16(passive_dwell - 1);
		} else {
			scan_ch->type = 1;	/* active */
		}

		/* Set direct probe bits. These may be used both for active
		 * scan channels (probes gets sent right away),
		 * or for passive channels (probes get se sent only after
		 * hearing clear Rx packet).*/
		if (IWL_UCODE_API(priv->ucode_ver) >= 2) {
			if (n_probes)
				scan_ch->type |= IWL39_SCAN_PROBE_MASK(n_probes);
		} else {
			/* uCode v1 does not allow setting direct probe bits on
			 * passive channel. */
			if ((scan_ch->type & 1) && n_probes)
				scan_ch->type |= IWL39_SCAN_PROBE_MASK(n_probes);
		}

		/* Set txpower levels to defaults */
		scan_ch->tpc.dsp_atten = 110;
		/* scan_pwr_info->tpc.dsp_atten; */

		/*scan_pwr_info->tpc.tx_gain; */
		if (band == IEEE80211_BAND_5GHZ)
			scan_ch->tpc.tx_gain = ((1 << 5) | (3 << 3)) | 3;
		else {
			scan_ch->tpc.tx_gain = ((1 << 5) | (5 << 3));
			/* NOTE: if we were doing 6Mb OFDM for scans we'd use
			 * power level:
			 * scan_ch->tpc.tx_gain = ((1 << 5) | (2 << 3)) | 3;
			 */
		}

		IWL_DEBUG_SCAN(priv, "Scanning %d [%s %d]\n",
			       scan_ch->channel,
			       (scan_ch->type & 1) ? "ACTIVE" : "PASSIVE",
			       (scan_ch->type & 1) ?
			       active_dwell : passive_dwell);

		scan_ch++;
		added++;
	}

	IWL_DEBUG_SCAN(priv, "total channels to scan %d\n", added);
	return added;
}

static void iwl3945_init_hw_rates(struct iwl_priv *priv,
			      struct ieee80211_rate *rates)
{
	int i;

	for (i = 0; i < IWL_RATE_COUNT_LEGACY; i++) {
		rates[i].bitrate = iwl3945_rates[i].ieee * 5;
		rates[i].hw_value = i; /* Rate scaling will work on indexes */
		rates[i].hw_value_short = i;
		rates[i].flags = 0;
		if ((i > IWL39_LAST_OFDM_RATE) || (i < IWL_FIRST_OFDM_RATE)) {
			/*
			 * If CCK != 1M then set short preamble rate flag.
			 */
			rates[i].flags |= (iwl3945_rates[i].plcp == 10) ?
				0 : IEEE80211_RATE_SHORT_PREAMBLE;
		}
	}
}

/******************************************************************************
 *
 * uCode download functions
 *
 ******************************************************************************/

static void iwl3945_dealloc_ucode_pci(struct iwl_priv *priv)
{
	iwl_free_fw_desc(priv->pci_dev, &priv->ucode_code);
	iwl_free_fw_desc(priv->pci_dev, &priv->ucode_data);
	iwl_free_fw_desc(priv->pci_dev, &priv->ucode_data_backup);
	iwl_free_fw_desc(priv->pci_dev, &priv->ucode_init);
	iwl_free_fw_desc(priv->pci_dev, &priv->ucode_init_data);
	iwl_free_fw_desc(priv->pci_dev, &priv->ucode_boot);
}

/**
 * iwl3945_verify_inst_full - verify runtime uCode image in card vs. host,
 *     looking at all data.
 */
static int iwl3945_verify_inst_full(struct iwl_priv *priv, __le32 *image, u32 len)
{
	u32 val;
	u32 save_len = len;
	int rc = 0;
	u32 errcnt;

	IWL_DEBUG_INFO(priv, "ucode inst image size is %u\n", len);

	iwl_write_direct32(priv, HBUS_TARG_MEM_RADDR,
			       IWL39_RTC_INST_LOWER_BOUND);

	errcnt = 0;
	for (; len > 0; len -= sizeof(u32), image++) {
		/* read data comes through single port, auto-incr addr */
		/* NOTE: Use the debugless read so we don't flood kernel log
		 * if IWL_DL_IO is set */
		val = _iwl_read_direct32(priv, HBUS_TARG_MEM_RDAT);
		if (val != le32_to_cpu(*image)) {
			IWL_ERR(priv, "uCode INST section is invalid at "
				  "offset 0x%x, is 0x%x, s/b 0x%x\n",
				  save_len - len, val, le32_to_cpu(*image));
			rc = -EIO;
			errcnt++;
			if (errcnt >= 20)
				break;
		}
	}


	if (!errcnt)
		IWL_DEBUG_INFO(priv,
			"ucode image in INSTRUCTION memory is good\n");

	return rc;
}


/**
 * iwl3945_verify_inst_sparse - verify runtime uCode image in card vs. host,
 *   using sample data 100 bytes apart.  If these sample points are good,
 *   it's a pretty good bet that everything between them is good, too.
 */
static int iwl3945_verify_inst_sparse(struct iwl_priv *priv, __le32 *image, u32 len)
{
	u32 val;
	int rc = 0;
	u32 errcnt = 0;
	u32 i;

	IWL_DEBUG_INFO(priv, "ucode inst image size is %u\n", len);

	for (i = 0; i < len; i += 100, image += 100/sizeof(u32)) {
		/* read data comes through single port, auto-incr addr */
		/* NOTE: Use the debugless read so we don't flood kernel log
		 * if IWL_DL_IO is set */
		iwl_write_direct32(priv, HBUS_TARG_MEM_RADDR,
			i + IWL39_RTC_INST_LOWER_BOUND);
		val = _iwl_read_direct32(priv, HBUS_TARG_MEM_RDAT);
		if (val != le32_to_cpu(*image)) {
#if 0 /* Enable this if you want to see details */
			IWL_ERR(priv, "uCode INST section is invalid at "
				  "offset 0x%x, is 0x%x, s/b 0x%x\n",
				  i, val, *image);
#endif
			rc = -EIO;
			errcnt++;
			if (errcnt >= 3)
				break;
		}
	}

	return rc;
}


/**
 * iwl3945_verify_ucode - determine which instruction image is in SRAM,
 *    and verify its contents
 */
static int iwl3945_verify_ucode(struct iwl_priv *priv)
{
	__le32 *image;
	u32 len;
	int rc = 0;

	/* Try bootstrap */
	image = (__le32 *)priv->ucode_boot.v_addr;
	len = priv->ucode_boot.len;
	rc = iwl3945_verify_inst_sparse(priv, image, len);
	if (rc == 0) {
		IWL_DEBUG_INFO(priv, "Bootstrap uCode is good in inst SRAM\n");
		return 0;
	}

	/* Try initialize */
	image = (__le32 *)priv->ucode_init.v_addr;
	len = priv->ucode_init.len;
	rc = iwl3945_verify_inst_sparse(priv, image, len);
	if (rc == 0) {
		IWL_DEBUG_INFO(priv, "Initialize uCode is good in inst SRAM\n");
		return 0;
	}

	/* Try runtime/protocol */
	image = (__le32 *)priv->ucode_code.v_addr;
	len = priv->ucode_code.len;
	rc = iwl3945_verify_inst_sparse(priv, image, len);
	if (rc == 0) {
		IWL_DEBUG_INFO(priv, "Runtime uCode is good in inst SRAM\n");
		return 0;
	}

	IWL_ERR(priv, "NO VALID UCODE IMAGE IN INSTRUCTION SRAM!!\n");

	/* Since nothing seems to match, show first several data entries in
	 * instruction SRAM, so maybe visual inspection will give a clue.
	 * Selection of bootstrap image (vs. other images) is arbitrary. */
	image = (__le32 *)priv->ucode_boot.v_addr;
	len = priv->ucode_boot.len;
	rc = iwl3945_verify_inst_full(priv, image, len);

	return rc;
}

static void iwl3945_nic_start(struct iwl_priv *priv)
{
	/* Remove all resets to allow NIC to operate */
	iwl_write32(priv, CSR_RESET, 0);
}

#define IWL3945_UCODE_GET(item)						\
static u32 iwl3945_ucode_get_##item(const struct iwl_ucode_header *ucode)\
{									\
	return le32_to_cpu(ucode->u.v1.item);				\
}

static u32 iwl3945_ucode_get_header_size(u32 api_ver)
{
	return 24;
}

static u8 *iwl3945_ucode_get_data(const struct iwl_ucode_header *ucode)
{
	return (u8 *) ucode->u.v1.data;
}

IWL3945_UCODE_GET(inst_size);
IWL3945_UCODE_GET(data_size);
IWL3945_UCODE_GET(init_size);
IWL3945_UCODE_GET(init_data_size);
IWL3945_UCODE_GET(boot_size);

/**
 * iwl3945_read_ucode - Read uCode images from disk file.
 *
 * Copy into buffers for card to fetch via bus-mastering
 */
static int iwl3945_read_ucode(struct iwl_priv *priv)
{
	const struct iwl_ucode_header *ucode;
	int ret = -EINVAL, index;
	const struct firmware *ucode_raw;
	/* firmware file name contains uCode/driver compatibility version */
	const char *name_pre = priv->cfg->fw_name_pre;
	const unsigned int api_max = priv->cfg->ucode_api_max;
	const unsigned int api_min = priv->cfg->ucode_api_min;
	char buf[25];
	u8 *src;
	size_t len;
	u32 api_ver, inst_size, data_size, init_size, init_data_size, boot_size;

	/* Ask kernel firmware_class module to get the boot firmware off disk.
	 * request_firmware() is synchronous, file is in memory on return. */
	for (index = api_max; index >= api_min; index--) {
		sprintf(buf, "%s%u%s", name_pre, index, ".ucode");
		ret = request_firmware(&ucode_raw, buf, &priv->pci_dev->dev);
		if (ret < 0) {
			IWL_ERR(priv, "%s firmware file req failed: %d\n",
				  buf, ret);
			if (ret == -ENOENT)
				continue;
			else
				goto error;
		} else {
			if (index < api_max)
				IWL_ERR(priv, "Loaded firmware %s, "
					"which is deprecated. "
					" Please use API v%u instead.\n",
					  buf, api_max);
			IWL_DEBUG_INFO(priv, "Got firmware '%s' file "
				       "(%zd bytes) from disk\n",
				       buf, ucode_raw->size);
			break;
		}
	}

	if (ret < 0)
		goto error;

	/* Make sure that we got at least our header! */
	if (ucode_raw->size <  iwl3945_ucode_get_header_size(1)) {
		IWL_ERR(priv, "File size way too small!\n");
		ret = -EINVAL;
		goto err_release;
	}

	/* Data from ucode file:  header followed by uCode images */
	ucode = (struct iwl_ucode_header *)ucode_raw->data;

	priv->ucode_ver = le32_to_cpu(ucode->ver);
	api_ver = IWL_UCODE_API(priv->ucode_ver);
	inst_size = iwl3945_ucode_get_inst_size(ucode);
	data_size = iwl3945_ucode_get_data_size(ucode);
	init_size = iwl3945_ucode_get_init_size(ucode);
	init_data_size = iwl3945_ucode_get_init_data_size(ucode);
	boot_size = iwl3945_ucode_get_boot_size(ucode);
	src = iwl3945_ucode_get_data(ucode);

	/* api_ver should match the api version forming part of the
	 * firmware filename ... but we don't check for that and only rely
	 * on the API version read from firmware header from here on forward */

	if (api_ver < api_min || api_ver > api_max) {
		IWL_ERR(priv, "Driver unable to support your firmware API. "
			  "Driver supports v%u, firmware is v%u.\n",
			  api_max, api_ver);
		priv->ucode_ver = 0;
		ret = -EINVAL;
		goto err_release;
	}
	if (api_ver != api_max)
		IWL_ERR(priv, "Firmware has old API version. Expected %u, "
			  "got %u. New firmware can be obtained "
			  "from http://www.intellinuxwireless.org.\n",
			  api_max, api_ver);

	IWL_INFO(priv, "loaded firmware version %u.%u.%u.%u\n",
		IWL_UCODE_MAJOR(priv->ucode_ver),
		IWL_UCODE_MINOR(priv->ucode_ver),
		IWL_UCODE_API(priv->ucode_ver),
		IWL_UCODE_SERIAL(priv->ucode_ver));

	snprintf(priv->hw->wiphy->fw_version,
		 sizeof(priv->hw->wiphy->fw_version),
		 "%u.%u.%u.%u",
		 IWL_UCODE_MAJOR(priv->ucode_ver),
		 IWL_UCODE_MINOR(priv->ucode_ver),
		 IWL_UCODE_API(priv->ucode_ver),
		 IWL_UCODE_SERIAL(priv->ucode_ver));

	IWL_DEBUG_INFO(priv, "f/w package hdr ucode version raw = 0x%x\n",
		       priv->ucode_ver);
	IWL_DEBUG_INFO(priv, "f/w package hdr runtime inst size = %u\n",
		       inst_size);
	IWL_DEBUG_INFO(priv, "f/w package hdr runtime data size = %u\n",
		       data_size);
	IWL_DEBUG_INFO(priv, "f/w package hdr init inst size = %u\n",
		       init_size);
	IWL_DEBUG_INFO(priv, "f/w package hdr init data size = %u\n",
		       init_data_size);
	IWL_DEBUG_INFO(priv, "f/w package hdr boot inst size = %u\n",
		       boot_size);


	/* Verify size of file vs. image size info in file's header */
	if (ucode_raw->size != iwl3945_ucode_get_header_size(api_ver) +
		inst_size + data_size + init_size +
		init_data_size + boot_size) {

		IWL_DEBUG_INFO(priv,
			"uCode file size %zd does not match expected size\n",
			ucode_raw->size);
		ret = -EINVAL;
		goto err_release;
	}

	/* Verify that uCode images will fit in card's SRAM */
	if (inst_size > IWL39_MAX_INST_SIZE) {
		IWL_DEBUG_INFO(priv, "uCode instr len %d too large to fit in\n",
			       inst_size);
		ret = -EINVAL;
		goto err_release;
	}

	if (data_size > IWL39_MAX_DATA_SIZE) {
		IWL_DEBUG_INFO(priv, "uCode data len %d too large to fit in\n",
			       data_size);
		ret = -EINVAL;
		goto err_release;
	}
	if (init_size > IWL39_MAX_INST_SIZE) {
		IWL_DEBUG_INFO(priv,
				"uCode init instr len %d too large to fit in\n",
				init_size);
		ret = -EINVAL;
		goto err_release;
	}
	if (init_data_size > IWL39_MAX_DATA_SIZE) {
		IWL_DEBUG_INFO(priv,
				"uCode init data len %d too large to fit in\n",
				init_data_size);
		ret = -EINVAL;
		goto err_release;
	}
	if (boot_size > IWL39_MAX_BSM_SIZE) {
		IWL_DEBUG_INFO(priv,
				"uCode boot instr len %d too large to fit in\n",
				boot_size);
		ret = -EINVAL;
		goto err_release;
	}

	/* Allocate ucode buffers for card's bus-master loading ... */

	/* Runtime instructions and 2 copies of data:
	 * 1) unmodified from disk
	 * 2) backup cache for save/restore during power-downs */
	priv->ucode_code.len = inst_size;
	iwl_alloc_fw_desc(priv->pci_dev, &priv->ucode_code);

	priv->ucode_data.len = data_size;
	iwl_alloc_fw_desc(priv->pci_dev, &priv->ucode_data);

	priv->ucode_data_backup.len = data_size;
	iwl_alloc_fw_desc(priv->pci_dev, &priv->ucode_data_backup);

	if (!priv->ucode_code.v_addr || !priv->ucode_data.v_addr ||
	    !priv->ucode_data_backup.v_addr)
		goto err_pci_alloc;

	/* Initialization instructions and data */
	if (init_size && init_data_size) {
		priv->ucode_init.len = init_size;
		iwl_alloc_fw_desc(priv->pci_dev, &priv->ucode_init);

		priv->ucode_init_data.len = init_data_size;
		iwl_alloc_fw_desc(priv->pci_dev, &priv->ucode_init_data);

		if (!priv->ucode_init.v_addr || !priv->ucode_init_data.v_addr)
			goto err_pci_alloc;
	}

	/* Bootstrap (instructions only, no data) */
	if (boot_size) {
		priv->ucode_boot.len = boot_size;
		iwl_alloc_fw_desc(priv->pci_dev, &priv->ucode_boot);

		if (!priv->ucode_boot.v_addr)
			goto err_pci_alloc;
	}

	/* Copy images into buffers for card's bus-master reads ... */

	/* Runtime instructions (first block of data in file) */
	len = inst_size;
	IWL_DEBUG_INFO(priv,
		"Copying (but not loading) uCode instr len %zd\n", len);
	memcpy(priv->ucode_code.v_addr, src, len);
	src += len;

	IWL_DEBUG_INFO(priv, "uCode instr buf vaddr = 0x%p, paddr = 0x%08x\n",
		priv->ucode_code.v_addr, (u32)priv->ucode_code.p_addr);

	/* Runtime data (2nd block)
	 * NOTE:  Copy into backup buffer will be done in iwl3945_up()  */
	len = data_size;
	IWL_DEBUG_INFO(priv,
		"Copying (but not loading) uCode data len %zd\n", len);
	memcpy(priv->ucode_data.v_addr, src, len);
	memcpy(priv->ucode_data_backup.v_addr, src, len);
	src += len;

	/* Initialization instructions (3rd block) */
	if (init_size) {
		len = init_size;
		IWL_DEBUG_INFO(priv,
			"Copying (but not loading) init instr len %zd\n", len);
		memcpy(priv->ucode_init.v_addr, src, len);
		src += len;
	}

	/* Initialization data (4th block) */
	if (init_data_size) {
		len = init_data_size;
		IWL_DEBUG_INFO(priv,
			"Copying (but not loading) init data len %zd\n", len);
		memcpy(priv->ucode_init_data.v_addr, src, len);
		src += len;
	}

	/* Bootstrap instructions (5th block) */
	len = boot_size;
	IWL_DEBUG_INFO(priv,
		"Copying (but not loading) boot instr len %zd\n", len);
	memcpy(priv->ucode_boot.v_addr, src, len);

	/* We have our copies now, allow OS release its copies */
	release_firmware(ucode_raw);
	return 0;

 err_pci_alloc:
	IWL_ERR(priv, "failed to allocate pci memory\n");
	ret = -ENOMEM;
	iwl3945_dealloc_ucode_pci(priv);

 err_release:
	release_firmware(ucode_raw);

 error:
	return ret;
}


/**
 * iwl3945_set_ucode_ptrs - Set uCode address location
 *
 * Tell initialization uCode where to find runtime uCode.
 *
 * BSM registers initially contain pointers to initialization uCode.
 * We need to replace them to load runtime uCode inst and data,
 * and to save runtime data when powering down.
 */
static int iwl3945_set_ucode_ptrs(struct iwl_priv *priv)
{
	dma_addr_t pinst;
	dma_addr_t pdata;

	/* bits 31:0 for 3945 */
	pinst = priv->ucode_code.p_addr;
	pdata = priv->ucode_data_backup.p_addr;

	/* Tell bootstrap uCode where to find image to load */
	iwl_write_prph(priv, BSM_DRAM_INST_PTR_REG, pinst);
	iwl_write_prph(priv, BSM_DRAM_DATA_PTR_REG, pdata);
	iwl_write_prph(priv, BSM_DRAM_DATA_BYTECOUNT_REG,
				 priv->ucode_data.len);

	/* Inst byte count must be last to set up, bit 31 signals uCode
	 *   that all new ptr/size info is in place */
	iwl_write_prph(priv, BSM_DRAM_INST_BYTECOUNT_REG,
				 priv->ucode_code.len | BSM_DRAM_INST_LOAD);

	IWL_DEBUG_INFO(priv, "Runtime uCode pointers are set.\n");

	return 0;
}

/**
 * iwl3945_init_alive_start - Called after REPLY_ALIVE notification received
 *
 * Called after REPLY_ALIVE notification received from "initialize" uCode.
 *
 * Tell "initialize" uCode to go ahead and load the runtime uCode.
 */
static void iwl3945_init_alive_start(struct iwl_priv *priv)
{
	/* Check alive response for "valid" sign from uCode */
	if (priv->card_alive_init.is_valid != UCODE_VALID_OK) {
		/* We had an error bringing up the hardware, so take it
		 * all the way back down so we can try again */
		IWL_DEBUG_INFO(priv, "Initialize Alive failed.\n");
		goto restart;
	}

	/* Bootstrap uCode has loaded initialize uCode ... verify inst image.
	 * This is a paranoid check, because we would not have gotten the
	 * "initialize" alive if code weren't properly loaded.  */
	if (iwl3945_verify_ucode(priv)) {
		/* Runtime instruction load was bad;
		 * take it all the way back down so we can try again */
		IWL_DEBUG_INFO(priv, "Bad \"initialize\" uCode load.\n");
		goto restart;
	}

	/* Send pointers to protocol/runtime uCode image ... init code will
	 * load and launch runtime uCode, which will send us another "Alive"
	 * notification. */
	IWL_DEBUG_INFO(priv, "Initialization Alive received.\n");
	if (iwl3945_set_ucode_ptrs(priv)) {
		/* Runtime instruction load won't happen;
		 * take it all the way back down so we can try again */
		IWL_DEBUG_INFO(priv, "Couldn't set up uCode pointers.\n");
		goto restart;
	}
	return;

 restart:
	queue_work(priv->workqueue, &priv->restart);
}

/**
 * iwl3945_alive_start - called after REPLY_ALIVE notification received
 *                   from protocol/runtime uCode (initialization uCode's
 *                   Alive gets handled by iwl3945_init_alive_start()).
 */
static void iwl3945_alive_start(struct iwl_priv *priv)
{
	int thermal_spin = 0;
	u32 rfkill;

	IWL_DEBUG_INFO(priv, "Runtime Alive received.\n");

	if (priv->card_alive.is_valid != UCODE_VALID_OK) {
		/* We had an error bringing up the hardware, so take it
		 * all the way back down so we can try again */
		IWL_DEBUG_INFO(priv, "Alive failed.\n");
		goto restart;
	}

	/* Initialize uCode has loaded Runtime uCode ... verify inst image.
	 * This is a paranoid check, because we would not have gotten the
	 * "runtime" alive if code weren't properly loaded.  */
	if (iwl3945_verify_ucode(priv)) {
		/* Runtime instruction load was bad;
		 * take it all the way back down so we can try again */
		IWL_DEBUG_INFO(priv, "Bad runtime uCode load.\n");
		goto restart;
	}

	rfkill = iwl_read_prph(priv, APMG_RFKILL_REG);
	IWL_DEBUG_INFO(priv, "RFKILL status: 0x%x\n", rfkill);

	if (rfkill & 0x1) {
		clear_bit(STATUS_RF_KILL_HW, &priv->status);
		/* if RFKILL is not on, then wait for thermal
		 * sensor in adapter to kick in */
		while (iwl3945_hw_get_temperature(priv) == 0) {
			thermal_spin++;
			udelay(10);
		}

		if (thermal_spin)
			IWL_DEBUG_INFO(priv, "Thermal calibration took %dus\n",
				       thermal_spin * 10);
	} else
		set_bit(STATUS_RF_KILL_HW, &priv->status);

	/* After the ALIVE response, we can send commands to 3945 uCode */
	set_bit(STATUS_ALIVE, &priv->status);

	if (priv->cfg->ops->lib->recover_from_tx_stall) {
		/* Enable timer to monitor the driver queues */
		mod_timer(&priv->monitor_recover,
			jiffies +
			msecs_to_jiffies(priv->cfg->monitor_recover_period));
	}

	if (iwl_is_rfkill(priv))
		return;

	ieee80211_wake_queues(priv->hw);

	priv->active_rate = IWL_RATES_MASK;

	iwl_power_update_mode(priv, true);

	if (iwl_is_associated(priv)) {
		struct iwl3945_rxon_cmd *active_rxon =
				(struct iwl3945_rxon_cmd *)(&priv->active_rxon);

		priv->staging_rxon.filter_flags |= RXON_FILTER_ASSOC_MSK;
		active_rxon->filter_flags &= ~RXON_FILTER_ASSOC_MSK;
	} else {
		/* Initialize our rx_config data */
		iwl_connection_init_rx_config(priv, NULL);
	}

	/* Configure Bluetooth device coexistence support */
	priv->cfg->ops->hcmd->send_bt_config(priv);

	/* Configure the adapter for unassociated operation */
	iwlcore_commit_rxon(priv);

	iwl3945_reg_txpower_periodic(priv);

	iwl_leds_init(priv);

	IWL_DEBUG_INFO(priv, "ALIVE processing complete.\n");
	set_bit(STATUS_READY, &priv->status);
	wake_up_interruptible(&priv->wait_command_queue);

	return;

 restart:
	queue_work(priv->workqueue, &priv->restart);
}

static void iwl3945_cancel_deferred_work(struct iwl_priv *priv);

static void __iwl3945_down(struct iwl_priv *priv)
{
	unsigned long flags;
	int exit_pending = test_bit(STATUS_EXIT_PENDING, &priv->status);
	struct ieee80211_conf *conf = NULL;

	IWL_DEBUG_INFO(priv, DRV_NAME " is going down\n");

	conf = ieee80211_get_hw_conf(priv->hw);

	if (!exit_pending)
		set_bit(STATUS_EXIT_PENDING, &priv->status);

	/* Station information will now be cleared in device */
	iwl_clear_ucode_stations(priv);
	iwl_dealloc_bcast_station(priv);
	iwl_clear_driver_stations(priv);

	/* Unblock any waiting calls */
	wake_up_interruptible_all(&priv->wait_command_queue);

	/* Wipe out the EXIT_PENDING status bit if we are not actually
	 * exiting the module */
	if (!exit_pending)
		clear_bit(STATUS_EXIT_PENDING, &priv->status);

	/* stop and reset the on-board processor */
	iwl_write32(priv, CSR_RESET, CSR_RESET_REG_FLAG_NEVO_RESET);

	/* tell the device to stop sending interrupts */
	spin_lock_irqsave(&priv->lock, flags);
	iwl_disable_interrupts(priv);
	spin_unlock_irqrestore(&priv->lock, flags);
	iwl_synchronize_irq(priv);

	if (priv->mac80211_registered)
		ieee80211_stop_queues(priv->hw);

	/* If we have not previously called iwl3945_init() then
	 * clear all bits but the RF Kill bits and return */
	if (!iwl_is_init(priv)) {
		priv->status = test_bit(STATUS_RF_KILL_HW, &priv->status) <<
					STATUS_RF_KILL_HW |
			       test_bit(STATUS_GEO_CONFIGURED, &priv->status) <<
					STATUS_GEO_CONFIGURED |
				test_bit(STATUS_EXIT_PENDING, &priv->status) <<
					STATUS_EXIT_PENDING;
		goto exit;
	}

	/* ...otherwise clear out all the status bits but the RF Kill
	 * bit and continue taking the NIC down. */
	priv->status &= test_bit(STATUS_RF_KILL_HW, &priv->status) <<
				STATUS_RF_KILL_HW |
			test_bit(STATUS_GEO_CONFIGURED, &priv->status) <<
				STATUS_GEO_CONFIGURED |
			test_bit(STATUS_FW_ERROR, &priv->status) <<
				STATUS_FW_ERROR |
			test_bit(STATUS_EXIT_PENDING, &priv->status) <<
				STATUS_EXIT_PENDING;

	iwl3945_hw_txq_ctx_stop(priv);
	iwl3945_hw_rxq_stop(priv);

	/* Power-down device's busmaster DMA clocks */
	iwl_write_prph(priv, APMG_CLK_DIS_REG, APMG_CLK_VAL_DMA_CLK_RQT);
	udelay(5);

	/* Stop the device, and put it in low power state */
	priv->cfg->ops->lib->apm_ops.stop(priv);

 exit:
	memset(&priv->card_alive, 0, sizeof(struct iwl_alive_resp));

	if (priv->ibss_beacon)
		dev_kfree_skb(priv->ibss_beacon);
	priv->ibss_beacon = NULL;

	/* clear out any free frames */
	iwl3945_clear_free_frames(priv);
}

static void iwl3945_down(struct iwl_priv *priv)
{
	mutex_lock(&priv->mutex);
	__iwl3945_down(priv);
	mutex_unlock(&priv->mutex);

	iwl3945_cancel_deferred_work(priv);
}

#define MAX_HW_RESTARTS 5

static int __iwl3945_up(struct iwl_priv *priv)
{
	int rc, i;

	rc = iwl_alloc_bcast_station(priv, false);
	if (rc)
		return rc;

	if (test_bit(STATUS_EXIT_PENDING, &priv->status)) {
		IWL_WARN(priv, "Exit pending; will not bring the NIC up\n");
		return -EIO;
	}

	if (!priv->ucode_data_backup.v_addr || !priv->ucode_data.v_addr) {
		IWL_ERR(priv, "ucode not available for device bring up\n");
		return -EIO;
	}

	/* If platform's RF_KILL switch is NOT set to KILL */
	if (iwl_read32(priv, CSR_GP_CNTRL) &
				CSR_GP_CNTRL_REG_FLAG_HW_RF_KILL_SW)
		clear_bit(STATUS_RF_KILL_HW, &priv->status);
	else {
		set_bit(STATUS_RF_KILL_HW, &priv->status);
		IWL_WARN(priv, "Radio disabled by HW RF Kill switch\n");
		return -ENODEV;
	}

	iwl_write32(priv, CSR_INT, 0xFFFFFFFF);

	rc = iwl3945_hw_nic_init(priv);
	if (rc) {
		IWL_ERR(priv, "Unable to int nic\n");
		return rc;
	}

	/* make sure rfkill handshake bits are cleared */
	iwl_write32(priv, CSR_UCODE_DRV_GP1_CLR, CSR_UCODE_SW_BIT_RFKILL);
	iwl_write32(priv, CSR_UCODE_DRV_GP1_CLR,
		    CSR_UCODE_DRV_GP1_BIT_CMD_BLOCKED);

	/* clear (again), then enable host interrupts */
	iwl_write32(priv, CSR_INT, 0xFFFFFFFF);
	iwl_enable_interrupts(priv);

	/* really make sure rfkill handshake bits are cleared */
	iwl_write32(priv, CSR_UCODE_DRV_GP1_CLR, CSR_UCODE_SW_BIT_RFKILL);
	iwl_write32(priv, CSR_UCODE_DRV_GP1_CLR, CSR_UCODE_SW_BIT_RFKILL);

	/* Copy original ucode data image from disk into backup cache.
	 * This will be used to initialize the on-board processor's
	 * data SRAM for a clean start when the runtime program first loads. */
	memcpy(priv->ucode_data_backup.v_addr, priv->ucode_data.v_addr,
	       priv->ucode_data.len);

	/* We return success when we resume from suspend and rf_kill is on. */
	if (test_bit(STATUS_RF_KILL_HW, &priv->status))
		return 0;

	for (i = 0; i < MAX_HW_RESTARTS; i++) {

		/* load bootstrap state machine,
		 * load bootstrap program into processor's memory,
		 * prepare to load the "initialize" uCode */
		rc = priv->cfg->ops->lib->load_ucode(priv);

		if (rc) {
			IWL_ERR(priv,
				"Unable to set up bootstrap uCode: %d\n", rc);
			continue;
		}

		/* start card; "initialize" will load runtime ucode */
		iwl3945_nic_start(priv);

		IWL_DEBUG_INFO(priv, DRV_NAME " is coming up\n");

		return 0;
	}

	set_bit(STATUS_EXIT_PENDING, &priv->status);
	__iwl3945_down(priv);
	clear_bit(STATUS_EXIT_PENDING, &priv->status);

	/* tried to restart and config the device for as long as our
	 * patience could withstand */
	IWL_ERR(priv, "Unable to initialize device after %d attempts.\n", i);
	return -EIO;
}


/*****************************************************************************
 *
 * Workqueue callbacks
 *
 *****************************************************************************/

static void iwl3945_bg_init_alive_start(struct work_struct *data)
{
	struct iwl_priv *priv =
	    container_of(data, struct iwl_priv, init_alive_start.work);

	if (test_bit(STATUS_EXIT_PENDING, &priv->status))
		return;

	mutex_lock(&priv->mutex);
	iwl3945_init_alive_start(priv);
	mutex_unlock(&priv->mutex);
}

static void iwl3945_bg_alive_start(struct work_struct *data)
{
	struct iwl_priv *priv =
	    container_of(data, struct iwl_priv, alive_start.work);

	if (test_bit(STATUS_EXIT_PENDING, &priv->status))
		return;

	mutex_lock(&priv->mutex);
	iwl3945_alive_start(priv);
	mutex_unlock(&priv->mutex);
}

/*
 * 3945 cannot interrupt driver when hardware rf kill switch toggles;
 * driver must poll CSR_GP_CNTRL_REG register for change.  This register
 * *is* readable even when device has been SW_RESET into low power mode
 * (e.g. during RF KILL).
 */
static void iwl3945_rfkill_poll(struct work_struct *data)
{
	struct iwl_priv *priv =
	    container_of(data, struct iwl_priv, _3945.rfkill_poll.work);
	bool old_rfkill = test_bit(STATUS_RF_KILL_HW, &priv->status);
	bool new_rfkill = !(iwl_read32(priv, CSR_GP_CNTRL)
			& CSR_GP_CNTRL_REG_FLAG_HW_RF_KILL_SW);

	if (new_rfkill != old_rfkill) {
		if (new_rfkill)
			set_bit(STATUS_RF_KILL_HW, &priv->status);
		else
			clear_bit(STATUS_RF_KILL_HW, &priv->status);

		wiphy_rfkill_set_hw_state(priv->hw->wiphy, new_rfkill);

		IWL_DEBUG_RF_KILL(priv, "RF_KILL bit toggled to %s.\n",
				new_rfkill ? "disable radio" : "enable radio");
	}

	/* Keep this running, even if radio now enabled.  This will be
	 * cancelled in mac_start() if system decides to start again */
	queue_delayed_work(priv->workqueue, &priv->_3945.rfkill_poll,
			   round_jiffies_relative(2 * HZ));

}

void iwl3945_request_scan(struct iwl_priv *priv, struct ieee80211_vif *vif)
{
	struct iwl_host_cmd cmd = {
		.id = REPLY_SCAN_CMD,
		.len = sizeof(struct iwl3945_scan_cmd),
		.flags = CMD_SIZE_HUGE,
	};
	struct iwl3945_scan_cmd *scan;
	struct ieee80211_conf *conf = NULL;
	u8 n_probes = 0;
	enum ieee80211_band band;
	bool is_active = false;

	conf = ieee80211_get_hw_conf(priv->hw);

	cancel_delayed_work(&priv->scan_check);

	if (!iwl_is_ready(priv)) {
		IWL_WARN(priv, "request scan called when driver not ready.\n");
		goto done;
	}

	/* Make sure the scan wasn't canceled before this queued work
	 * was given the chance to run... */
	if (!test_bit(STATUS_SCANNING, &priv->status))
		goto done;

	/* This should never be called or scheduled if there is currently
	 * a scan active in the hardware. */
	if (test_bit(STATUS_SCAN_HW, &priv->status)) {
		IWL_DEBUG_INFO(priv, "Multiple concurrent scan requests  "
				"Ignoring second request.\n");
		goto done;
	}

	if (test_bit(STATUS_EXIT_PENDING, &priv->status)) {
		IWL_DEBUG_SCAN(priv, "Aborting scan due to device shutdown\n");
		goto done;
	}

	if (test_bit(STATUS_SCAN_ABORTING, &priv->status)) {
		IWL_DEBUG_HC(priv,
			"Scan request while abort pending. Queuing.\n");
		goto done;
	}

	if (iwl_is_rfkill(priv)) {
		IWL_DEBUG_HC(priv, "Aborting scan due to RF Kill activation\n");
		goto done;
	}

	if (!test_bit(STATUS_READY, &priv->status)) {
		IWL_DEBUG_HC(priv,
			"Scan request while uninitialized. Queuing.\n");
		goto done;
	}

	if (!priv->scan_cmd) {
		priv->scan_cmd = kmalloc(sizeof(struct iwl3945_scan_cmd) +
					 IWL_MAX_SCAN_SIZE, GFP_KERNEL);
		if (!priv->scan_cmd) {
			IWL_DEBUG_SCAN(priv, "Fail to allocate scan memory\n");
			goto done;
		}
	}
	scan = priv->scan_cmd;
	memset(scan, 0, sizeof(struct iwl3945_scan_cmd) + IWL_MAX_SCAN_SIZE);

	scan->quiet_plcp_th = IWL_PLCP_QUIET_THRESH;
	scan->quiet_time = IWL_ACTIVE_QUIET_TIME;

	if (iwl_is_associated(priv)) {
		u16 interval = 0;
		u32 extra;
		u32 suspend_time = 100;
		u32 scan_suspend_time = 100;
		unsigned long flags;

		IWL_DEBUG_INFO(priv, "Scanning while associated...\n");

		spin_lock_irqsave(&priv->lock, flags);
		if (priv->is_internal_short_scan)
			interval = 0;
		else
			interval = vif->bss_conf.beacon_int;
		spin_unlock_irqrestore(&priv->lock, flags);

		scan->suspend_time = 0;
		scan->max_out_time = cpu_to_le32(200 * 1024);
		if (!interval)
			interval = suspend_time;
		/*
		 * suspend time format:
		 *  0-19: beacon interval in usec (time before exec.)
		 * 20-23: 0
		 * 24-31: number of beacons (suspend between channels)
		 */

		extra = (suspend_time / interval) << 24;
		scan_suspend_time = 0xFF0FFFFF &
		    (extra | ((suspend_time % interval) * 1024));

		scan->suspend_time = cpu_to_le32(scan_suspend_time);
		IWL_DEBUG_SCAN(priv, "suspend_time 0x%X beacon interval %d\n",
			       scan_suspend_time, interval);
	}

	if (priv->is_internal_short_scan) {
		IWL_DEBUG_SCAN(priv, "Start internal passive scan.\n");
	} else if (priv->scan_request->n_ssids) {
		int i, p = 0;
		IWL_DEBUG_SCAN(priv, "Kicking off active scan\n");
		for (i = 0; i < priv->scan_request->n_ssids; i++) {
			/* always does wildcard anyway */
			if (!priv->scan_request->ssids[i].ssid_len)
				continue;
			scan->direct_scan[p].id = WLAN_EID_SSID;
			scan->direct_scan[p].len =
				priv->scan_request->ssids[i].ssid_len;
			memcpy(scan->direct_scan[p].ssid,
			       priv->scan_request->ssids[i].ssid,
			       priv->scan_request->ssids[i].ssid_len);
			n_probes++;
			p++;
		}
		is_active = true;
	} else
		IWL_DEBUG_SCAN(priv, "Kicking off passive scan.\n");

	/* We don't build a direct scan probe request; the uCode will do
	 * that based on the direct_mask added to each channel entry */
	scan->tx_cmd.tx_flags = TX_CMD_FLG_SEQ_CTL_MSK;
	scan->tx_cmd.sta_id = priv->hw_params.bcast_sta_id;
	scan->tx_cmd.stop_time.life_time = TX_CMD_LIFE_TIME_INFINITE;

	/* flags + rate selection */

	switch (priv->scan_band) {
	case IEEE80211_BAND_2GHZ:
		scan->flags = RXON_FLG_BAND_24G_MSK | RXON_FLG_AUTO_DETECT_MSK;
		scan->tx_cmd.rate = IWL_RATE_1M_PLCP;
		scan->good_CRC_th = 0;
		band = IEEE80211_BAND_2GHZ;
		break;
	case IEEE80211_BAND_5GHZ:
		scan->tx_cmd.rate = IWL_RATE_6M_PLCP;
		/*
		 * If active scaning is requested but a certain channel
		 * is marked passive, we can do active scanning if we
		 * detect transmissions.
		 */
		scan->good_CRC_th = is_active ? IWL_GOOD_CRC_TH_DEFAULT :
						IWL_GOOD_CRC_TH_DISABLED;
		band = IEEE80211_BAND_5GHZ;
		break;
	default:
		IWL_WARN(priv, "Invalid scan band\n");
		goto done;
	}

	if (!priv->is_internal_short_scan) {
		scan->tx_cmd.len = cpu_to_le16(
			iwl_fill_probe_req(priv,
				(struct ieee80211_mgmt *)scan->data,
				vif->addr,
				priv->scan_request->ie,
				priv->scan_request->ie_len,
				IWL_MAX_SCAN_SIZE - sizeof(*scan)));
	} else {
		/* use bcast addr, will not be transmitted but must be valid */
		scan->tx_cmd.len = cpu_to_le16(
			iwl_fill_probe_req(priv,
				(struct ieee80211_mgmt *)scan->data,
				iwl_bcast_addr, NULL, 0,
				IWL_MAX_SCAN_SIZE - sizeof(*scan)));
	}
	/* select Rx antennas */
	scan->flags |= iwl3945_get_antenna_flags(priv);

	if (priv->is_internal_short_scan) {
		scan->channel_count =
			iwl3945_get_single_channel_for_scan(priv, vif, band,
				(void *)&scan->data[le16_to_cpu(
				scan->tx_cmd.len)]);
	} else {
		scan->channel_count =
			iwl3945_get_channels_for_scan(priv, band, is_active, n_probes,
				(void *)&scan->data[le16_to_cpu(scan->tx_cmd.len)], vif);
	}

	if (scan->channel_count == 0) {
		IWL_DEBUG_SCAN(priv, "channel count %d\n", scan->channel_count);
		goto done;
	}

	cmd.len += le16_to_cpu(scan->tx_cmd.len) +
	    scan->channel_count * sizeof(struct iwl3945_scan_channel);
	cmd.data = scan;
	scan->len = cpu_to_le16(cmd.len);

	set_bit(STATUS_SCAN_HW, &priv->status);
	if (iwl_send_cmd_sync(priv, &cmd))
		goto done;

	queue_delayed_work(priv->workqueue, &priv->scan_check,
			   IWL_SCAN_CHECK_WATCHDOG);

	return;

 done:
	/* can not perform scan make sure we clear scanning
	 * bits from status so next scan request can be performed.
	 * if we dont clear scanning status bit here all next scan
	 * will fail
	*/
	clear_bit(STATUS_SCAN_HW, &priv->status);
	clear_bit(STATUS_SCANNING, &priv->status);

	/* inform mac80211 scan aborted */
<<<<<<< HEAD
	queue_work(priv->workqueue, &priv->scan_completed);
=======
	queue_work(priv->workqueue, &priv->abort_scan);
>>>>>>> 062c1825
}

static void iwl3945_bg_restart(struct work_struct *data)
{
	struct iwl_priv *priv = container_of(data, struct iwl_priv, restart);

	if (test_bit(STATUS_EXIT_PENDING, &priv->status))
		return;

	if (test_and_clear_bit(STATUS_FW_ERROR, &priv->status)) {
		mutex_lock(&priv->mutex);
		priv->vif = NULL;
		priv->is_open = 0;
		mutex_unlock(&priv->mutex);
		iwl3945_down(priv);
		ieee80211_restart_hw(priv->hw);
	} else {
		iwl3945_down(priv);

		if (test_bit(STATUS_EXIT_PENDING, &priv->status))
			return;

		mutex_lock(&priv->mutex);
		__iwl3945_up(priv);
		mutex_unlock(&priv->mutex);
	}
}

static void iwl3945_bg_rx_replenish(struct work_struct *data)
{
	struct iwl_priv *priv =
	    container_of(data, struct iwl_priv, rx_replenish);

	if (test_bit(STATUS_EXIT_PENDING, &priv->status))
		return;

	mutex_lock(&priv->mutex);
	iwl3945_rx_replenish(priv);
	mutex_unlock(&priv->mutex);
}

void iwl3945_post_associate(struct iwl_priv *priv, struct ieee80211_vif *vif)
{
	int rc = 0;
	struct ieee80211_conf *conf = NULL;

	if (!vif || !priv->is_open)
		return;

	if (vif->type == NL80211_IFTYPE_AP) {
		IWL_ERR(priv, "%s Should not be called in AP mode\n", __func__);
		return;
	}

	IWL_DEBUG_ASSOC(priv, "Associated as %d to: %pM\n",
			vif->bss_conf.aid, priv->active_rxon.bssid_addr);

	if (test_bit(STATUS_EXIT_PENDING, &priv->status))
		return;

	iwl_scan_cancel_timeout(priv, 200);

	conf = ieee80211_get_hw_conf(priv->hw);

	priv->staging_rxon.filter_flags &= ~RXON_FILTER_ASSOC_MSK;
	iwlcore_commit_rxon(priv);

	memset(&priv->rxon_timing, 0, sizeof(struct iwl_rxon_time_cmd));
	iwl_setup_rxon_timing(priv, vif);
	rc = iwl_send_cmd_pdu(priv, REPLY_RXON_TIMING,
			      sizeof(priv->rxon_timing), &priv->rxon_timing);
	if (rc)
		IWL_WARN(priv, "REPLY_RXON_TIMING failed - "
			    "Attempting to continue.\n");

	priv->staging_rxon.filter_flags |= RXON_FILTER_ASSOC_MSK;

	priv->staging_rxon.assoc_id = cpu_to_le16(vif->bss_conf.aid);

	IWL_DEBUG_ASSOC(priv, "assoc id %d beacon interval %d\n",
			vif->bss_conf.aid, vif->bss_conf.beacon_int);

	if (vif->bss_conf.use_short_preamble)
		priv->staging_rxon.flags |= RXON_FLG_SHORT_PREAMBLE_MSK;
	else
		priv->staging_rxon.flags &= ~RXON_FLG_SHORT_PREAMBLE_MSK;

	if (priv->staging_rxon.flags & RXON_FLG_BAND_24G_MSK) {
		if (vif->bss_conf.use_short_slot)
			priv->staging_rxon.flags |= RXON_FLG_SHORT_SLOT_MSK;
		else
			priv->staging_rxon.flags &= ~RXON_FLG_SHORT_SLOT_MSK;
	}

	iwlcore_commit_rxon(priv);

	switch (vif->type) {
	case NL80211_IFTYPE_STATION:
		iwl3945_rate_scale_init(priv->hw, IWL_AP_ID);
		break;
	case NL80211_IFTYPE_ADHOC:
		iwl3945_send_beacon_cmd(priv);
		break;
	default:
		IWL_ERR(priv, "%s Should not be called in %d mode\n",
			__func__, vif->type);
		break;
	}
}

/*****************************************************************************
 *
 * mac80211 entry point functions
 *
 *****************************************************************************/

#define UCODE_READY_TIMEOUT	(2 * HZ)

static int iwl3945_mac_start(struct ieee80211_hw *hw)
{
	struct iwl_priv *priv = hw->priv;
	int ret;

	IWL_DEBUG_MAC80211(priv, "enter\n");

	/* we should be verifying the device is ready to be opened */
	mutex_lock(&priv->mutex);

	/* fetch ucode file from disk, alloc and copy to bus-master buffers ...
	 * ucode filename and max sizes are card-specific. */

	if (!priv->ucode_code.len) {
		ret = iwl3945_read_ucode(priv);
		if (ret) {
			IWL_ERR(priv, "Could not read microcode: %d\n", ret);
			mutex_unlock(&priv->mutex);
			goto out_release_irq;
		}
	}

	ret = __iwl3945_up(priv);

	mutex_unlock(&priv->mutex);

	if (ret)
		goto out_release_irq;

	IWL_DEBUG_INFO(priv, "Start UP work.\n");

	/* Wait for START_ALIVE from ucode. Otherwise callbacks from
	 * mac80211 will not be run successfully. */
	ret = wait_event_interruptible_timeout(priv->wait_command_queue,
			test_bit(STATUS_READY, &priv->status),
			UCODE_READY_TIMEOUT);
	if (!ret) {
		if (!test_bit(STATUS_READY, &priv->status)) {
			IWL_ERR(priv,
				"Wait for START_ALIVE timeout after %dms.\n",
				jiffies_to_msecs(UCODE_READY_TIMEOUT));
			ret = -ETIMEDOUT;
			goto out_release_irq;
		}
	}

	/* ucode is running and will send rfkill notifications,
	 * no need to poll the killswitch state anymore */
	cancel_delayed_work(&priv->_3945.rfkill_poll);

	iwl_led_start(priv);

	priv->is_open = 1;
	IWL_DEBUG_MAC80211(priv, "leave\n");
	return 0;

out_release_irq:
	priv->is_open = 0;
	IWL_DEBUG_MAC80211(priv, "leave - failed\n");
	return ret;
}

static void iwl3945_mac_stop(struct ieee80211_hw *hw)
{
	struct iwl_priv *priv = hw->priv;

	IWL_DEBUG_MAC80211(priv, "enter\n");

	if (!priv->is_open) {
		IWL_DEBUG_MAC80211(priv, "leave - skip\n");
		return;
	}

	priv->is_open = 0;

	if (iwl_is_ready_rf(priv)) {
		/* stop mac, cancel any scan request and clear
		 * RXON_FILTER_ASSOC_MSK BIT
		 */
		mutex_lock(&priv->mutex);
		iwl_scan_cancel_timeout(priv, 100);
		mutex_unlock(&priv->mutex);
	}

	iwl3945_down(priv);

	flush_workqueue(priv->workqueue);

	/* start polling the killswitch state again */
	queue_delayed_work(priv->workqueue, &priv->_3945.rfkill_poll,
			   round_jiffies_relative(2 * HZ));

	IWL_DEBUG_MAC80211(priv, "leave\n");
}

static int iwl3945_mac_tx(struct ieee80211_hw *hw, struct sk_buff *skb)
{
	struct iwl_priv *priv = hw->priv;

	IWL_DEBUG_MAC80211(priv, "enter\n");

	IWL_DEBUG_TX(priv, "dev->xmit(%d bytes) at rate 0x%02x\n", skb->len,
		     ieee80211_get_tx_rate(hw, IEEE80211_SKB_CB(skb))->bitrate);

	if (iwl3945_tx_skb(priv, skb))
		dev_kfree_skb_any(skb);

	IWL_DEBUG_MAC80211(priv, "leave\n");
	return NETDEV_TX_OK;
}

void iwl3945_config_ap(struct iwl_priv *priv, struct ieee80211_vif *vif)
{
	int rc = 0;

	if (test_bit(STATUS_EXIT_PENDING, &priv->status))
		return;

	/* The following should be done only at AP bring up */
	if (!(iwl_is_associated(priv))) {

		/* RXON - unassoc (to set timing command) */
		priv->staging_rxon.filter_flags &= ~RXON_FILTER_ASSOC_MSK;
		iwlcore_commit_rxon(priv);

		/* RXON Timing */
		memset(&priv->rxon_timing, 0, sizeof(struct iwl_rxon_time_cmd));
		iwl_setup_rxon_timing(priv, vif);
		rc = iwl_send_cmd_pdu(priv, REPLY_RXON_TIMING,
				      sizeof(priv->rxon_timing),
				      &priv->rxon_timing);
		if (rc)
			IWL_WARN(priv, "REPLY_RXON_TIMING failed - "
					"Attempting to continue.\n");

		priv->staging_rxon.assoc_id = 0;

		if (vif->bss_conf.use_short_preamble)
			priv->staging_rxon.flags |=
				RXON_FLG_SHORT_PREAMBLE_MSK;
		else
			priv->staging_rxon.flags &=
				~RXON_FLG_SHORT_PREAMBLE_MSK;

		if (priv->staging_rxon.flags & RXON_FLG_BAND_24G_MSK) {
			if (vif->bss_conf.use_short_slot)
				priv->staging_rxon.flags |=
					RXON_FLG_SHORT_SLOT_MSK;
			else
				priv->staging_rxon.flags &=
					~RXON_FLG_SHORT_SLOT_MSK;
		}
		/* restore RXON assoc */
		priv->staging_rxon.filter_flags |= RXON_FILTER_ASSOC_MSK;
		iwlcore_commit_rxon(priv);
	}
	iwl3945_send_beacon_cmd(priv);

	/* FIXME - we need to add code here to detect a totally new
	 * configuration, reset the AP, unassoc, rxon timing, assoc,
	 * clear sta table, add BCAST sta... */
}

static int iwl3945_mac_set_key(struct ieee80211_hw *hw, enum set_key_cmd cmd,
			       struct ieee80211_vif *vif,
			       struct ieee80211_sta *sta,
			       struct ieee80211_key_conf *key)
{
	struct iwl_priv *priv = hw->priv;
	int ret = 0;
	u8 sta_id = IWL_INVALID_STATION;
	u8 static_key;

	IWL_DEBUG_MAC80211(priv, "enter\n");

	if (iwl3945_mod_params.sw_crypto) {
		IWL_DEBUG_MAC80211(priv, "leave - hwcrypto disabled\n");
		return -EOPNOTSUPP;
	}

	static_key = !iwl_is_associated(priv);

	if (!static_key) {
		sta_id = iwl_sta_id_or_broadcast(priv, sta);
		if (sta_id == IWL_INVALID_STATION)
			return -EINVAL;
	}

	mutex_lock(&priv->mutex);
	iwl_scan_cancel_timeout(priv, 100);

	switch (cmd) {
	case SET_KEY:
		if (static_key)
			ret = iwl3945_set_static_key(priv, key);
		else
			ret = iwl3945_set_dynamic_key(priv, key, sta_id);
		IWL_DEBUG_MAC80211(priv, "enable hwcrypto key\n");
		break;
	case DISABLE_KEY:
		if (static_key)
			ret = iwl3945_remove_static_key(priv);
		else
			ret = iwl3945_clear_sta_key_info(priv, sta_id);
		IWL_DEBUG_MAC80211(priv, "disable hwcrypto key\n");
		break;
	default:
		ret = -EINVAL;
	}

	mutex_unlock(&priv->mutex);
	IWL_DEBUG_MAC80211(priv, "leave\n");

	return ret;
}

static int iwl3945_mac_sta_add(struct ieee80211_hw *hw,
			       struct ieee80211_vif *vif,
			       struct ieee80211_sta *sta)
{
	struct iwl_priv *priv = hw->priv;
	struct iwl3945_sta_priv *sta_priv = (void *)sta->drv_priv;
	int ret;
	bool is_ap = vif->type == NL80211_IFTYPE_STATION;
	u8 sta_id;

	IWL_DEBUG_INFO(priv, "received request to add station %pM\n",
			sta->addr);
	mutex_lock(&priv->mutex);
	IWL_DEBUG_INFO(priv, "proceeding to add station %pM\n",
			sta->addr);
	sta_priv->common.sta_id = IWL_INVALID_STATION;


	ret = iwl_add_station_common(priv, sta->addr, is_ap, &sta->ht_cap,
				     &sta_id);
	if (ret) {
		IWL_ERR(priv, "Unable to add station %pM (%d)\n",
			sta->addr, ret);
		/* Should we return success if return code is EEXIST ? */
		mutex_unlock(&priv->mutex);
		return ret;
	}

	sta_priv->common.sta_id = sta_id;

	/* Initialize rate scaling */
	IWL_DEBUG_INFO(priv, "Initializing rate scaling for station %pM\n",
		       sta->addr);
	iwl3945_rs_rate_init(priv, sta, sta_id);
	mutex_unlock(&priv->mutex);

	return 0;
}
<<<<<<< HEAD
=======

static void iwl3945_configure_filter(struct ieee80211_hw *hw,
				     unsigned int changed_flags,
				     unsigned int *total_flags,
				     u64 multicast)
{
	struct iwl_priv *priv = hw->priv;
	__le32 filter_or = 0, filter_nand = 0;

#define CHK(test, flag)	do { \
	if (*total_flags & (test))		\
		filter_or |= (flag);		\
	else					\
		filter_nand |= (flag);		\
	} while (0)

	IWL_DEBUG_MAC80211(priv, "Enter: changed: 0x%x, total: 0x%x\n",
			changed_flags, *total_flags);

	CHK(FIF_OTHER_BSS | FIF_PROMISC_IN_BSS, RXON_FILTER_PROMISC_MSK);
	CHK(FIF_CONTROL, RXON_FILTER_CTL2HOST_MSK);
	CHK(FIF_BCN_PRBRESP_PROMISC, RXON_FILTER_BCON_AWARE_MSK);

#undef CHK

	mutex_lock(&priv->mutex);

	priv->staging_rxon.filter_flags &= ~filter_nand;
	priv->staging_rxon.filter_flags |= filter_or;

	/*
	 * Committing directly here breaks for some reason,
	 * but we'll eventually commit the filter flags
	 * change anyway.
	 */

	mutex_unlock(&priv->mutex);

	/*
	 * Receiving all multicast frames is always enabled by the
	 * default flags setup in iwl_connection_init_rx_config()
	 * since we currently do not support programming multicast
	 * filters into the device.
	 */
	*total_flags &= FIF_OTHER_BSS | FIF_ALLMULTI | FIF_PROMISC_IN_BSS |
			FIF_BCN_PRBRESP_PROMISC | FIF_CONTROL;
}


>>>>>>> 062c1825
/*****************************************************************************
 *
 * sysfs attributes
 *
 *****************************************************************************/

#ifdef CONFIG_IWLWIFI_DEBUG

/*
 * The following adds a new attribute to the sysfs representation
 * of this device driver (i.e. a new file in /sys/bus/pci/drivers/iwl/)
 * used for controlling the debug level.
 *
 * See the level definitions in iwl for details.
 *
 * The debug_level being managed using sysfs below is a per device debug
 * level that is used instead of the global debug level if it (the per
 * device debug level) is set.
 */
static ssize_t show_debug_level(struct device *d,
				struct device_attribute *attr, char *buf)
{
	struct iwl_priv *priv = dev_get_drvdata(d);
	return sprintf(buf, "0x%08X\n", iwl_get_debug_level(priv));
}
static ssize_t store_debug_level(struct device *d,
				struct device_attribute *attr,
				 const char *buf, size_t count)
{
	struct iwl_priv *priv = dev_get_drvdata(d);
	unsigned long val;
	int ret;

	ret = strict_strtoul(buf, 0, &val);
	if (ret)
		IWL_INFO(priv, "%s is not in hex or decimal form.\n", buf);
	else {
		priv->debug_level = val;
		if (iwl_alloc_traffic_mem(priv))
			IWL_ERR(priv,
				"Not enough memory to generate traffic log\n");
	}
	return strnlen(buf, count);
}

static DEVICE_ATTR(debug_level, S_IWUSR | S_IRUGO,
			show_debug_level, store_debug_level);

#endif /* CONFIG_IWLWIFI_DEBUG */

static ssize_t show_temperature(struct device *d,
				struct device_attribute *attr, char *buf)
{
	struct iwl_priv *priv = dev_get_drvdata(d);

	if (!iwl_is_alive(priv))
		return -EAGAIN;

	return sprintf(buf, "%d\n", iwl3945_hw_get_temperature(priv));
}

static DEVICE_ATTR(temperature, S_IRUGO, show_temperature, NULL);

static ssize_t show_tx_power(struct device *d,
			     struct device_attribute *attr, char *buf)
{
	struct iwl_priv *priv = dev_get_drvdata(d);
	return sprintf(buf, "%d\n", priv->tx_power_user_lmt);
}

static ssize_t store_tx_power(struct device *d,
			      struct device_attribute *attr,
			      const char *buf, size_t count)
{
	struct iwl_priv *priv = dev_get_drvdata(d);
	char *p = (char *)buf;
	u32 val;

	val = simple_strtoul(p, &p, 10);
	if (p == buf)
		IWL_INFO(priv, ": %s is not in decimal form.\n", buf);
	else
		iwl3945_hw_reg_set_txpower(priv, val);

	return count;
}

static DEVICE_ATTR(tx_power, S_IWUSR | S_IRUGO, show_tx_power, store_tx_power);

static ssize_t show_flags(struct device *d,
			  struct device_attribute *attr, char *buf)
{
	struct iwl_priv *priv = dev_get_drvdata(d);

	return sprintf(buf, "0x%04X\n", priv->active_rxon.flags);
}

static ssize_t store_flags(struct device *d,
			   struct device_attribute *attr,
			   const char *buf, size_t count)
{
	struct iwl_priv *priv = dev_get_drvdata(d);
	u32 flags = simple_strtoul(buf, NULL, 0);

	mutex_lock(&priv->mutex);
	if (le32_to_cpu(priv->staging_rxon.flags) != flags) {
		/* Cancel any currently running scans... */
		if (iwl_scan_cancel_timeout(priv, 100))
			IWL_WARN(priv, "Could not cancel scan.\n");
		else {
			IWL_DEBUG_INFO(priv, "Committing rxon.flags = 0x%04X\n",
				       flags);
			priv->staging_rxon.flags = cpu_to_le32(flags);
			iwlcore_commit_rxon(priv);
		}
	}
	mutex_unlock(&priv->mutex);

	return count;
}

static DEVICE_ATTR(flags, S_IWUSR | S_IRUGO, show_flags, store_flags);

static ssize_t show_filter_flags(struct device *d,
				 struct device_attribute *attr, char *buf)
{
	struct iwl_priv *priv = dev_get_drvdata(d);

	return sprintf(buf, "0x%04X\n",
		le32_to_cpu(priv->active_rxon.filter_flags));
}

static ssize_t store_filter_flags(struct device *d,
				  struct device_attribute *attr,
				  const char *buf, size_t count)
{
	struct iwl_priv *priv = dev_get_drvdata(d);
	u32 filter_flags = simple_strtoul(buf, NULL, 0);

	mutex_lock(&priv->mutex);
	if (le32_to_cpu(priv->staging_rxon.filter_flags) != filter_flags) {
		/* Cancel any currently running scans... */
		if (iwl_scan_cancel_timeout(priv, 100))
			IWL_WARN(priv, "Could not cancel scan.\n");
		else {
			IWL_DEBUG_INFO(priv, "Committing rxon.filter_flags = "
				       "0x%04X\n", filter_flags);
			priv->staging_rxon.filter_flags =
				cpu_to_le32(filter_flags);
			iwlcore_commit_rxon(priv);
		}
	}
	mutex_unlock(&priv->mutex);

	return count;
}

static DEVICE_ATTR(filter_flags, S_IWUSR | S_IRUGO, show_filter_flags,
		   store_filter_flags);

static ssize_t show_measurement(struct device *d,
				struct device_attribute *attr, char *buf)
{
	struct iwl_priv *priv = dev_get_drvdata(d);
	struct iwl_spectrum_notification measure_report;
	u32 size = sizeof(measure_report), len = 0, ofs = 0;
	u8 *data = (u8 *)&measure_report;
	unsigned long flags;

	spin_lock_irqsave(&priv->lock, flags);
	if (!(priv->measurement_status & MEASUREMENT_READY)) {
		spin_unlock_irqrestore(&priv->lock, flags);
		return 0;
	}
	memcpy(&measure_report, &priv->measure_report, size);
	priv->measurement_status = 0;
	spin_unlock_irqrestore(&priv->lock, flags);

	while (size && (PAGE_SIZE - len)) {
		hex_dump_to_buffer(data + ofs, size, 16, 1, buf + len,
				   PAGE_SIZE - len, 1);
		len = strlen(buf);
		if (PAGE_SIZE - len)
			buf[len++] = '\n';

		ofs += 16;
		size -= min(size, 16U);
	}

	return len;
}

static ssize_t store_measurement(struct device *d,
				 struct device_attribute *attr,
				 const char *buf, size_t count)
{
	struct iwl_priv *priv = dev_get_drvdata(d);
	struct ieee80211_measurement_params params = {
		.channel = le16_to_cpu(priv->active_rxon.channel),
		.start_time = cpu_to_le64(priv->_3945.last_tsf),
		.duration = cpu_to_le16(1),
	};
	u8 type = IWL_MEASURE_BASIC;
	u8 buffer[32];
	u8 channel;

	if (count) {
		char *p = buffer;
		strncpy(buffer, buf, min(sizeof(buffer), count));
		channel = simple_strtoul(p, NULL, 0);
		if (channel)
			params.channel = channel;

		p = buffer;
		while (*p && *p != ' ')
			p++;
		if (*p)
			type = simple_strtoul(p + 1, NULL, 0);
	}

	IWL_DEBUG_INFO(priv, "Invoking measurement of type %d on "
		       "channel %d (for '%s')\n", type, params.channel, buf);
	iwl3945_get_measurement(priv, &params, type);

	return count;
}

static DEVICE_ATTR(measurement, S_IRUSR | S_IWUSR,
		   show_measurement, store_measurement);

static ssize_t store_retry_rate(struct device *d,
				struct device_attribute *attr,
				const char *buf, size_t count)
{
	struct iwl_priv *priv = dev_get_drvdata(d);

	priv->retry_rate = simple_strtoul(buf, NULL, 0);
	if (priv->retry_rate <= 0)
		priv->retry_rate = 1;

	return count;
}

static ssize_t show_retry_rate(struct device *d,
			       struct device_attribute *attr, char *buf)
{
	struct iwl_priv *priv = dev_get_drvdata(d);
	return sprintf(buf, "%d", priv->retry_rate);
}

static DEVICE_ATTR(retry_rate, S_IWUSR | S_IRUSR, show_retry_rate,
		   store_retry_rate);


static ssize_t show_channels(struct device *d,
			     struct device_attribute *attr, char *buf)
{
	/* all this shit doesn't belong into sysfs anyway */
	return 0;
}

static DEVICE_ATTR(channels, S_IRUSR, show_channels, NULL);

static ssize_t show_antenna(struct device *d,
			    struct device_attribute *attr, char *buf)
{
	struct iwl_priv *priv = dev_get_drvdata(d);

	if (!iwl_is_alive(priv))
		return -EAGAIN;

	return sprintf(buf, "%d\n", iwl3945_mod_params.antenna);
}

static ssize_t store_antenna(struct device *d,
			     struct device_attribute *attr,
			     const char *buf, size_t count)
{
	struct iwl_priv *priv __maybe_unused = dev_get_drvdata(d);
	int ant;

	if (count == 0)
		return 0;

	if (sscanf(buf, "%1i", &ant) != 1) {
		IWL_DEBUG_INFO(priv, "not in hex or decimal form.\n");
		return count;
	}

	if ((ant >= 0) && (ant <= 2)) {
		IWL_DEBUG_INFO(priv, "Setting antenna select to %d.\n", ant);
		iwl3945_mod_params.antenna = (enum iwl3945_antenna)ant;
	} else
		IWL_DEBUG_INFO(priv, "Bad antenna select value %d.\n", ant);


	return count;
}

static DEVICE_ATTR(antenna, S_IWUSR | S_IRUGO, show_antenna, store_antenna);

static ssize_t show_status(struct device *d,
			   struct device_attribute *attr, char *buf)
{
	struct iwl_priv *priv = dev_get_drvdata(d);
	if (!iwl_is_alive(priv))
		return -EAGAIN;
	return sprintf(buf, "0x%08x\n", (int)priv->status);
}

static DEVICE_ATTR(status, S_IRUGO, show_status, NULL);

static ssize_t dump_error_log(struct device *d,
			      struct device_attribute *attr,
			      const char *buf, size_t count)
{
	struct iwl_priv *priv = dev_get_drvdata(d);
	char *p = (char *)buf;

	if (p[0] == '1')
		iwl3945_dump_nic_error_log(priv);

	return strnlen(buf, count);
}

static DEVICE_ATTR(dump_errors, S_IWUSR, NULL, dump_error_log);

/*****************************************************************************
 *
 * driver setup and tear down
 *
 *****************************************************************************/

static void iwl3945_setup_deferred_work(struct iwl_priv *priv)
{
	priv->workqueue = create_singlethread_workqueue(DRV_NAME);

	init_waitqueue_head(&priv->wait_command_queue);

	INIT_WORK(&priv->restart, iwl3945_bg_restart);
	INIT_WORK(&priv->rx_replenish, iwl3945_bg_rx_replenish);
	INIT_WORK(&priv->beacon_update, iwl3945_bg_beacon_update);
	INIT_DELAYED_WORK(&priv->init_alive_start, iwl3945_bg_init_alive_start);
	INIT_DELAYED_WORK(&priv->alive_start, iwl3945_bg_alive_start);
	INIT_DELAYED_WORK(&priv->_3945.rfkill_poll, iwl3945_rfkill_poll);
	INIT_WORK(&priv->scan_completed, iwl_bg_scan_completed);
	INIT_WORK(&priv->abort_scan, iwl_bg_abort_scan);
	INIT_WORK(&priv->start_internal_scan, iwl_bg_start_internal_scan);
	INIT_DELAYED_WORK(&priv->scan_check, iwl_bg_scan_check);

	iwl3945_hw_setup_deferred_work(priv);

	if (priv->cfg->ops->lib->recover_from_tx_stall) {
		init_timer(&priv->monitor_recover);
		priv->monitor_recover.data = (unsigned long)priv;
		priv->monitor_recover.function =
			priv->cfg->ops->lib->recover_from_tx_stall;
	}

	tasklet_init(&priv->irq_tasklet, (void (*)(unsigned long))
		     iwl3945_irq_tasklet, (unsigned long)priv);
}

static void iwl3945_cancel_deferred_work(struct iwl_priv *priv)
{
	iwl3945_hw_cancel_deferred_work(priv);

	cancel_delayed_work_sync(&priv->init_alive_start);
	cancel_delayed_work(&priv->scan_check);
	cancel_delayed_work(&priv->alive_start);
	cancel_work_sync(&priv->start_internal_scan);
	cancel_work_sync(&priv->beacon_update);
	if (priv->cfg->ops->lib->recover_from_tx_stall)
		del_timer_sync(&priv->monitor_recover);
}

static struct attribute *iwl3945_sysfs_entries[] = {
	&dev_attr_antenna.attr,
	&dev_attr_channels.attr,
	&dev_attr_dump_errors.attr,
	&dev_attr_flags.attr,
	&dev_attr_filter_flags.attr,
	&dev_attr_measurement.attr,
	&dev_attr_retry_rate.attr,
	&dev_attr_status.attr,
	&dev_attr_temperature.attr,
	&dev_attr_tx_power.attr,
#ifdef CONFIG_IWLWIFI_DEBUG
	&dev_attr_debug_level.attr,
#endif
	NULL
};

static struct attribute_group iwl3945_attribute_group = {
	.name = NULL,		/* put in device directory */
	.attrs = iwl3945_sysfs_entries,
};

static struct ieee80211_ops iwl3945_hw_ops = {
	.tx = iwl3945_mac_tx,
	.start = iwl3945_mac_start,
	.stop = iwl3945_mac_stop,
	.add_interface = iwl_mac_add_interface,
	.remove_interface = iwl_mac_remove_interface,
	.config = iwl_mac_config,
	.configure_filter = iwl3945_configure_filter,
	.set_key = iwl3945_mac_set_key,
	.conf_tx = iwl_mac_conf_tx,
	.reset_tsf = iwl_mac_reset_tsf,
	.bss_info_changed = iwl_bss_info_changed,
	.hw_scan = iwl_mac_hw_scan,
	.sta_add = iwl3945_mac_sta_add,
	.sta_remove = iwl_mac_sta_remove,
};

static int iwl3945_init_drv(struct iwl_priv *priv)
{
	int ret;
	struct iwl3945_eeprom *eeprom = (struct iwl3945_eeprom *)priv->eeprom;

	priv->retry_rate = 1;
	priv->ibss_beacon = NULL;

	spin_lock_init(&priv->sta_lock);
	spin_lock_init(&priv->hcmd_lock);

	INIT_LIST_HEAD(&priv->free_frames);

	mutex_init(&priv->mutex);
	mutex_init(&priv->sync_cmd_mutex);

	priv->ieee_channels = NULL;
	priv->ieee_rates = NULL;
	priv->band = IEEE80211_BAND_2GHZ;

	priv->iw_mode = NL80211_IFTYPE_STATION;
	priv->missed_beacon_threshold = IWL_MISSED_BEACON_THRESHOLD_DEF;

	priv->tx_power_user_lmt = IWL_DEFAULT_TX_POWER;

	if (eeprom->version < EEPROM_3945_EEPROM_VERSION) {
		IWL_WARN(priv, "Unsupported EEPROM version: 0x%04X\n",
			 eeprom->version);
		ret = -EINVAL;
		goto err;
	}
	ret = iwl_init_channel_map(priv);
	if (ret) {
		IWL_ERR(priv, "initializing regulatory failed: %d\n", ret);
		goto err;
	}

	/* Set up txpower settings in driver for all channels */
	if (iwl3945_txpower_set_from_eeprom(priv)) {
		ret = -EIO;
		goto err_free_channel_map;
	}

	ret = iwlcore_init_geos(priv);
	if (ret) {
		IWL_ERR(priv, "initializing geos failed: %d\n", ret);
		goto err_free_channel_map;
	}
	iwl3945_init_hw_rates(priv, priv->ieee_rates);

	return 0;

err_free_channel_map:
	iwl_free_channel_map(priv);
err:
	return ret;
}

#define IWL3945_MAX_PROBE_REQUEST	200

static int iwl3945_setup_mac(struct iwl_priv *priv)
{
	int ret;
	struct ieee80211_hw *hw = priv->hw;

	hw->rate_control_algorithm = "iwl-3945-rs";
	hw->sta_data_size = sizeof(struct iwl3945_sta_priv);
	hw->vif_data_size = sizeof(struct iwl_vif_priv);

	/* Tell mac80211 our characteristics */
	hw->flags = IEEE80211_HW_SIGNAL_DBM |
		    IEEE80211_HW_SPECTRUM_MGMT;

	if (!priv->cfg->broken_powersave)
		hw->flags |= IEEE80211_HW_SUPPORTS_PS |
			     IEEE80211_HW_SUPPORTS_DYNAMIC_PS;

	hw->wiphy->interface_modes =
		BIT(NL80211_IFTYPE_STATION) |
		BIT(NL80211_IFTYPE_ADHOC);

	hw->wiphy->flags |= WIPHY_FLAG_CUSTOM_REGULATORY |
			    WIPHY_FLAG_DISABLE_BEACON_HINTS;

	hw->wiphy->max_scan_ssids = PROBE_OPTION_MAX_3945;
	/* we create the 802.11 header and a zero-length SSID element */
	hw->wiphy->max_scan_ie_len = IWL3945_MAX_PROBE_REQUEST - 24 - 2;

	/* Default value; 4 EDCA QOS priorities */
	hw->queues = 4;

	if (priv->bands[IEEE80211_BAND_2GHZ].n_channels)
		priv->hw->wiphy->bands[IEEE80211_BAND_2GHZ] =
			&priv->bands[IEEE80211_BAND_2GHZ];

	if (priv->bands[IEEE80211_BAND_5GHZ].n_channels)
		priv->hw->wiphy->bands[IEEE80211_BAND_5GHZ] =
			&priv->bands[IEEE80211_BAND_5GHZ];

	ret = ieee80211_register_hw(priv->hw);
	if (ret) {
		IWL_ERR(priv, "Failed to register hw (error %d)\n", ret);
		return ret;
	}
	priv->mac80211_registered = 1;

	return 0;
}

static int iwl3945_pci_probe(struct pci_dev *pdev, const struct pci_device_id *ent)
{
	int err = 0;
	struct iwl_priv *priv;
	struct ieee80211_hw *hw;
	struct iwl_cfg *cfg = (struct iwl_cfg *)(ent->driver_data);
	struct iwl3945_eeprom *eeprom;
	unsigned long flags;

	/***********************
	 * 1. Allocating HW data
	 * ********************/

	/* mac80211 allocates memory for this device instance, including
	 *   space for this driver's private structure */
	hw = iwl_alloc_all(cfg, &iwl3945_hw_ops);
	if (hw == NULL) {
		pr_err("Can not allocate network device\n");
		err = -ENOMEM;
		goto out;
	}
	priv = hw->priv;
	SET_IEEE80211_DEV(hw, &pdev->dev);

	/*
	 * Disabling hardware scan means that mac80211 will perform scans
	 * "the hard way", rather than using device's scan.
	 */
	if (iwl3945_mod_params.disable_hw_scan) {
		IWL_DEBUG_INFO(priv, "Disabling hw_scan\n");
		iwl3945_hw_ops.hw_scan = NULL;
	}


	IWL_DEBUG_INFO(priv, "*** LOAD DRIVER ***\n");
	priv->cfg = cfg;
	priv->pci_dev = pdev;
	priv->inta_mask = CSR_INI_SET_MASK;

	if (iwl_alloc_traffic_mem(priv))
		IWL_ERR(priv, "Not enough memory to generate traffic log\n");

	/***************************
	 * 2. Initializing PCI bus
	 * *************************/
	if (pci_enable_device(pdev)) {
		err = -ENODEV;
		goto out_ieee80211_free_hw;
	}

	pci_set_master(pdev);

	err = pci_set_dma_mask(pdev, DMA_BIT_MASK(32));
	if (!err)
		err = pci_set_consistent_dma_mask(pdev, DMA_BIT_MASK(32));
	if (err) {
		IWL_WARN(priv, "No suitable DMA available.\n");
		goto out_pci_disable_device;
	}

	pci_set_drvdata(pdev, priv);
	err = pci_request_regions(pdev, DRV_NAME);
	if (err)
		goto out_pci_disable_device;

	/***********************
	 * 3. Read REV Register
	 * ********************/
	priv->hw_base = pci_iomap(pdev, 0, 0);
	if (!priv->hw_base) {
		err = -ENODEV;
		goto out_pci_release_regions;
	}

	IWL_DEBUG_INFO(priv, "pci_resource_len = 0x%08llx\n",
			(unsigned long long) pci_resource_len(pdev, 0));
	IWL_DEBUG_INFO(priv, "pci_resource_base = %p\n", priv->hw_base);

	/* We disable the RETRY_TIMEOUT register (0x41) to keep
	 * PCI Tx retries from interfering with C3 CPU state */
	pci_write_config_byte(pdev, 0x41, 0x00);

	/* these spin locks will be used in apm_ops.init and EEPROM access
	 * we should init now
	 */
	spin_lock_init(&priv->reg_lock);
	spin_lock_init(&priv->lock);

	/*
	 * stop and reset the on-board processor just in case it is in a
	 * strange state ... like being left stranded by a primary kernel
	 * and this is now the kdump kernel trying to start up
	 */
	iwl_write32(priv, CSR_RESET, CSR_RESET_REG_FLAG_NEVO_RESET);

	/***********************
	 * 4. Read EEPROM
	 * ********************/

	/* Read the EEPROM */
	err = iwl_eeprom_init(priv);
	if (err) {
		IWL_ERR(priv, "Unable to init EEPROM\n");
		goto out_iounmap;
	}
	/* MAC Address location in EEPROM same for 3945/4965 */
	eeprom = (struct iwl3945_eeprom *)priv->eeprom;
	IWL_DEBUG_INFO(priv, "MAC address: %pM\n", eeprom->mac_address);
	SET_IEEE80211_PERM_ADDR(priv->hw, eeprom->mac_address);

	/***********************
	 * 5. Setup HW Constants
	 * ********************/
	/* Device-specific setup */
	if (iwl3945_hw_set_hw_params(priv)) {
		IWL_ERR(priv, "failed to set hw settings\n");
		goto out_eeprom_free;
	}

	/***********************
	 * 6. Setup priv
	 * ********************/

	err = iwl3945_init_drv(priv);
	if (err) {
		IWL_ERR(priv, "initializing driver failed\n");
		goto out_unset_hw_params;
	}

	IWL_INFO(priv, "Detected Intel Wireless WiFi Link %s\n",
		priv->cfg->name);

	/***********************
	 * 7. Setup Services
	 * ********************/

	spin_lock_irqsave(&priv->lock, flags);
	iwl_disable_interrupts(priv);
	spin_unlock_irqrestore(&priv->lock, flags);

	pci_enable_msi(priv->pci_dev);

	err = request_irq(priv->pci_dev->irq, priv->cfg->ops->lib->isr,
			  IRQF_SHARED, DRV_NAME, priv);
	if (err) {
		IWL_ERR(priv, "Error allocating IRQ %d\n", priv->pci_dev->irq);
		goto out_disable_msi;
	}

	err = sysfs_create_group(&pdev->dev.kobj, &iwl3945_attribute_group);
	if (err) {
		IWL_ERR(priv, "failed to create sysfs device attributes\n");
		goto out_release_irq;
	}

	iwl_set_rxon_channel(priv,
			     &priv->bands[IEEE80211_BAND_2GHZ].channels[5]);
	iwl3945_setup_deferred_work(priv);
	iwl3945_setup_rx_handlers(priv);
	iwl_power_initialize(priv);

	/*********************************
	 * 8. Setup and Register mac80211
	 * *******************************/

	iwl_enable_interrupts(priv);

	err = iwl3945_setup_mac(priv);
	if (err)
		goto  out_remove_sysfs;

	err = iwl_dbgfs_register(priv, DRV_NAME);
	if (err)
		IWL_ERR(priv, "failed to create debugfs files. Ignoring error: %d\n", err);

	/* Start monitoring the killswitch */
	queue_delayed_work(priv->workqueue, &priv->_3945.rfkill_poll,
			   2 * HZ);

	return 0;

 out_remove_sysfs:
	destroy_workqueue(priv->workqueue);
	priv->workqueue = NULL;
	sysfs_remove_group(&pdev->dev.kobj, &iwl3945_attribute_group);
 out_release_irq:
	free_irq(priv->pci_dev->irq, priv);
 out_disable_msi:
	pci_disable_msi(priv->pci_dev);
	iwlcore_free_geos(priv);
	iwl_free_channel_map(priv);
 out_unset_hw_params:
	iwl3945_unset_hw_params(priv);
 out_eeprom_free:
	iwl_eeprom_free(priv);
 out_iounmap:
	pci_iounmap(pdev, priv->hw_base);
 out_pci_release_regions:
	pci_release_regions(pdev);
 out_pci_disable_device:
	pci_set_drvdata(pdev, NULL);
	pci_disable_device(pdev);
 out_ieee80211_free_hw:
	iwl_free_traffic_mem(priv);
	ieee80211_free_hw(priv->hw);
 out:
	return err;
}

static void __devexit iwl3945_pci_remove(struct pci_dev *pdev)
{
	struct iwl_priv *priv = pci_get_drvdata(pdev);
	unsigned long flags;

	if (!priv)
		return;

	IWL_DEBUG_INFO(priv, "*** UNLOAD DRIVER ***\n");

	iwl_dbgfs_unregister(priv);

	set_bit(STATUS_EXIT_PENDING, &priv->status);

	if (priv->mac80211_registered) {
		ieee80211_unregister_hw(priv->hw);
		priv->mac80211_registered = 0;
	} else {
		iwl3945_down(priv);
	}

	/*
	 * Make sure device is reset to low power before unloading driver.
	 * This may be redundant with iwl_down(), but there are paths to
	 * run iwl_down() without calling apm_ops.stop(), and there are
	 * paths to avoid running iwl_down() at all before leaving driver.
	 * This (inexpensive) call *makes sure* device is reset.
	 */
	priv->cfg->ops->lib->apm_ops.stop(priv);

	/* make sure we flush any pending irq or
	 * tasklet for the driver
	 */
	spin_lock_irqsave(&priv->lock, flags);
	iwl_disable_interrupts(priv);
	spin_unlock_irqrestore(&priv->lock, flags);

	iwl_synchronize_irq(priv);

	sysfs_remove_group(&pdev->dev.kobj, &iwl3945_attribute_group);

	cancel_delayed_work_sync(&priv->_3945.rfkill_poll);

	iwl3945_dealloc_ucode_pci(priv);

	if (priv->rxq.bd)
		iwl3945_rx_queue_free(priv, &priv->rxq);
	iwl3945_hw_txq_ctx_free(priv);

	iwl3945_unset_hw_params(priv);

	/*netif_stop_queue(dev); */
	flush_workqueue(priv->workqueue);

	/* ieee80211_unregister_hw calls iwl3945_mac_stop, which flushes
	 * priv->workqueue... so we can't take down the workqueue
	 * until now... */
	destroy_workqueue(priv->workqueue);
	priv->workqueue = NULL;
	iwl_free_traffic_mem(priv);

	free_irq(pdev->irq, priv);
	pci_disable_msi(pdev);

	pci_iounmap(pdev, priv->hw_base);
	pci_release_regions(pdev);
	pci_disable_device(pdev);
	pci_set_drvdata(pdev, NULL);

	iwl_free_channel_map(priv);
	iwlcore_free_geos(priv);
	kfree(priv->scan_cmd);
	if (priv->ibss_beacon)
		dev_kfree_skb(priv->ibss_beacon);

	ieee80211_free_hw(priv->hw);
}


/*****************************************************************************
 *
 * driver and module entry point
 *
 *****************************************************************************/

static struct pci_driver iwl3945_driver = {
	.name = DRV_NAME,
	.id_table = iwl3945_hw_card_ids,
	.probe = iwl3945_pci_probe,
	.remove = __devexit_p(iwl3945_pci_remove),
#ifdef CONFIG_PM
	.suspend = iwl_pci_suspend,
	.resume = iwl_pci_resume,
#endif
};

static int __init iwl3945_init(void)
{

	int ret;
	pr_info(DRV_DESCRIPTION ", " DRV_VERSION "\n");
	pr_info(DRV_COPYRIGHT "\n");

	ret = iwl3945_rate_control_register();
	if (ret) {
		pr_err("Unable to register rate control algorithm: %d\n", ret);
		return ret;
	}

	ret = pci_register_driver(&iwl3945_driver);
	if (ret) {
		pr_err("Unable to initialize PCI module\n");
		goto error_register;
	}

	return ret;

error_register:
	iwl3945_rate_control_unregister();
	return ret;
}

static void __exit iwl3945_exit(void)
{
	pci_unregister_driver(&iwl3945_driver);
	iwl3945_rate_control_unregister();
}

MODULE_FIRMWARE(IWL3945_MODULE_FIRMWARE(IWL3945_UCODE_API_MAX));

module_param_named(antenna, iwl3945_mod_params.antenna, int, S_IRUGO);
MODULE_PARM_DESC(antenna, "select antenna (1=Main, 2=Aux, default 0 [both])");
module_param_named(swcrypto, iwl3945_mod_params.sw_crypto, int, S_IRUGO);
MODULE_PARM_DESC(swcrypto,
		 "using software crypto (default 1 [software])\n");
#ifdef CONFIG_IWLWIFI_DEBUG
module_param_named(debug, iwl_debug_level, uint, S_IRUGO | S_IWUSR);
MODULE_PARM_DESC(debug, "debug output mask");
#endif
module_param_named(disable_hw_scan, iwl3945_mod_params.disable_hw_scan,
		   int, S_IRUGO);
MODULE_PARM_DESC(disable_hw_scan, "disable hardware scanning (default 0)");
module_param_named(fw_restart3945, iwl3945_mod_params.restart_fw, int, S_IRUGO);
MODULE_PARM_DESC(fw_restart3945, "restart firmware in case of error");

module_exit(iwl3945_exit);
module_init(iwl3945_init);<|MERGE_RESOLUTION|>--- conflicted
+++ resolved
@@ -3018,11 +3018,7 @@
 	clear_bit(STATUS_SCANNING, &priv->status);
 
 	/* inform mac80211 scan aborted */
-<<<<<<< HEAD
-	queue_work(priv->workqueue, &priv->scan_completed);
-=======
 	queue_work(priv->workqueue, &priv->abort_scan);
->>>>>>> 062c1825
 }
 
 static void iwl3945_bg_restart(struct work_struct *data)
@@ -3395,8 +3391,6 @@
 
 	return 0;
 }
-<<<<<<< HEAD
-=======
 
 static void iwl3945_configure_filter(struct ieee80211_hw *hw,
 				     unsigned int changed_flags,
@@ -3446,7 +3440,6 @@
 }
 
 
->>>>>>> 062c1825
 /*****************************************************************************
  *
  * sysfs attributes
