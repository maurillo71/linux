/*
 * Implement cfg80211 ("iw") support.
 *
 * Copyright (C) 2009 M&N Solutions GmbH, 61191 Rosbach, Germany
 * Holger Schurig <hs4233@mail.mn-solutions.de>
 *
 */

#include <linux/sched.h>
#include <linux/wait.h>
#include <linux/slab.h>
<<<<<<< HEAD
#include <linux/sched.h>
#include <linux/wait.h>
=======
>>>>>>> 3cbea436
#include <linux/ieee80211.h>
#include <net/cfg80211.h>
#include <asm/unaligned.h>

#include "decl.h"
#include "cfg.h"
#include "cmd.h"


#define CHAN2G(_channel, _freq, _flags) {        \
	.band             = IEEE80211_BAND_2GHZ, \
	.center_freq      = (_freq),             \
	.hw_value         = (_channel),          \
	.flags            = (_flags),            \
	.max_antenna_gain = 0,                   \
	.max_power        = 30,                  \
}

static struct ieee80211_channel lbs_2ghz_channels[] = {
	CHAN2G(1,  2412, 0),
	CHAN2G(2,  2417, 0),
	CHAN2G(3,  2422, 0),
	CHAN2G(4,  2427, 0),
	CHAN2G(5,  2432, 0),
	CHAN2G(6,  2437, 0),
	CHAN2G(7,  2442, 0),
	CHAN2G(8,  2447, 0),
	CHAN2G(9,  2452, 0),
	CHAN2G(10, 2457, 0),
	CHAN2G(11, 2462, 0),
	CHAN2G(12, 2467, 0),
	CHAN2G(13, 2472, 0),
	CHAN2G(14, 2484, 0),
};

#define RATETAB_ENT(_rate, _hw_value, _flags) { \
	.bitrate  = (_rate),                    \
	.hw_value = (_hw_value),                \
	.flags    = (_flags),                   \
}


/* Table 6 in section 3.2.1.1 */
static struct ieee80211_rate lbs_rates[] = {
	RATETAB_ENT(10,  0,  0),
	RATETAB_ENT(20,  1,  0),
	RATETAB_ENT(55,  2,  0),
	RATETAB_ENT(110, 3,  0),
	RATETAB_ENT(60,  9,  0),
	RATETAB_ENT(90,  6,  0),
	RATETAB_ENT(120, 7,  0),
	RATETAB_ENT(180, 8,  0),
	RATETAB_ENT(240, 9,  0),
	RATETAB_ENT(360, 10, 0),
	RATETAB_ENT(480, 11, 0),
	RATETAB_ENT(540, 12, 0),
};

static struct ieee80211_supported_band lbs_band_2ghz = {
	.channels = lbs_2ghz_channels,
	.n_channels = ARRAY_SIZE(lbs_2ghz_channels),
	.bitrates = lbs_rates,
	.n_bitrates = ARRAY_SIZE(lbs_rates),
};


static const u32 cipher_suites[] = {
	WLAN_CIPHER_SUITE_WEP40,
	WLAN_CIPHER_SUITE_WEP104,
	WLAN_CIPHER_SUITE_TKIP,
	WLAN_CIPHER_SUITE_CCMP,
};

/* Time to stay on the channel */
#define LBS_DWELL_PASSIVE 100
#define LBS_DWELL_ACTIVE  40


/***************************************************************************
 * Misc utility functions
 *
 * TLVs are Marvell specific. They are very similar to IEs, they have the
 * same structure: type, length, data*. The only difference: for IEs, the
 * type and length are u8, but for TLVs they're __le16.
 */

/*
 * Convert NL80211's auth_type to the one from Libertas, see chapter 5.9.1
 * in the firmware spec
 */
static u8 lbs_auth_to_authtype(enum nl80211_auth_type auth_type)
{
	int ret = -ENOTSUPP;

	switch (auth_type) {
	case NL80211_AUTHTYPE_OPEN_SYSTEM:
	case NL80211_AUTHTYPE_SHARED_KEY:
		ret = auth_type;
		break;
	case NL80211_AUTHTYPE_AUTOMATIC:
		ret = NL80211_AUTHTYPE_OPEN_SYSTEM;
		break;
	case NL80211_AUTHTYPE_NETWORK_EAP:
		ret = 0x80;
		break;
	default:
		/* silence compiler */
		break;
	}
	return ret;
}


/* Various firmware commands need the list of supported rates, but with
   the hight-bit set for basic rates */
static int lbs_add_rates(u8 *rates)
{
	size_t i;

	for (i = 0; i < ARRAY_SIZE(lbs_rates); i++) {
		u8 rate = lbs_rates[i].bitrate / 5;
		if (rate == 0x02 || rate == 0x04 ||
		    rate == 0x0b || rate == 0x16)
			rate |= 0x80;
		rates[i] = rate;
	}
	return ARRAY_SIZE(lbs_rates);
}


/***************************************************************************
 * TLV utility functions
 *
 * TLVs are Marvell specific. They are very similar to IEs, they have the
 * same structure: type, length, data*. The only difference: for IEs, the
 * type and length are u8, but for TLVs they're __le16.
 */


/*
 * Add ssid TLV
 */
#define LBS_MAX_SSID_TLV_SIZE			\
	(sizeof(struct mrvl_ie_header)		\
	 + IEEE80211_MAX_SSID_LEN)

static int lbs_add_ssid_tlv(u8 *tlv, const u8 *ssid, int ssid_len)
{
	struct mrvl_ie_ssid_param_set *ssid_tlv = (void *)tlv;

	/*
	 * TLV-ID SSID  00 00
	 * length       06 00
	 * ssid         4d 4e 54 45 53 54
	 */
	ssid_tlv->header.type = cpu_to_le16(TLV_TYPE_SSID);
	ssid_tlv->header.len = cpu_to_le16(ssid_len);
	memcpy(ssid_tlv->ssid, ssid, ssid_len);
	return sizeof(ssid_tlv->header) + ssid_len;
}


/*
 * Add channel list TLV (section 8.4.2)
 *
 * Actual channel data comes from priv->wdev->wiphy->channels.
 */
#define LBS_MAX_CHANNEL_LIST_TLV_SIZE					\
	(sizeof(struct mrvl_ie_header)					\
	 + (LBS_SCAN_BEFORE_NAP * sizeof(struct chanscanparamset)))

static int lbs_add_channel_list_tlv(struct lbs_private *priv, u8 *tlv,
				    int last_channel, int active_scan)
{
	int chanscanparamsize = sizeof(struct chanscanparamset) *
		(last_channel - priv->scan_channel);

	struct mrvl_ie_header *header = (void *) tlv;

	/*
	 * TLV-ID CHANLIST  01 01
	 * length           0e 00
	 * channel          00 01 00 00 00 64 00
	 *   radio type     00
	 *   channel           01
	 *   scan type            00
	 *   min scan time           00 00
	 *   max scan time                 64 00
	 * channel 2        00 02 00 00 00 64 00
	 *
	 */

	header->type = cpu_to_le16(TLV_TYPE_CHANLIST);
	header->len  = cpu_to_le16(chanscanparamsize);
	tlv += sizeof(struct mrvl_ie_header);

	/* lbs_deb_scan("scan: channels %d to %d\n", priv->scan_channel,
		     last_channel); */
	memset(tlv, 0, chanscanparamsize);

	while (priv->scan_channel < last_channel) {
		struct chanscanparamset *param = (void *) tlv;

		param->radiotype = CMD_SCAN_RADIO_TYPE_BG;
		param->channumber =
			priv->scan_req->channels[priv->scan_channel]->hw_value;
		if (active_scan) {
			param->maxscantime = cpu_to_le16(LBS_DWELL_ACTIVE);
		} else {
			param->chanscanmode.passivescan = 1;
			param->maxscantime = cpu_to_le16(LBS_DWELL_PASSIVE);
		}
		tlv += sizeof(struct chanscanparamset);
		priv->scan_channel++;
	}
	return sizeof(struct mrvl_ie_header) + chanscanparamsize;
}


/*
 * Add rates TLV
 *
 * The rates are in lbs_bg_rates[], but for the 802.11b
 * rates the high bit is set. We add this TLV only because
 * there's a firmware which otherwise doesn't report all
 * APs in range.
 */
#define LBS_MAX_RATES_TLV_SIZE			\
	(sizeof(struct mrvl_ie_header)		\
	 + (ARRAY_SIZE(lbs_rates)))

/* Adds a TLV with all rates the hardware supports */
static int lbs_add_supported_rates_tlv(u8 *tlv)
{
	size_t i;
	struct mrvl_ie_rates_param_set *rate_tlv = (void *)tlv;

	/*
	 * TLV-ID RATES  01 00
	 * length        0e 00
	 * rates         82 84 8b 96 0c 12 18 24 30 48 60 6c
	 */
	rate_tlv->header.type = cpu_to_le16(TLV_TYPE_RATES);
	tlv += sizeof(rate_tlv->header);
	i = lbs_add_rates(tlv);
	tlv += i;
	rate_tlv->header.len = cpu_to_le16(i);
	return sizeof(rate_tlv->header) + i;
}

/* Add common rates from a TLV and return the new end of the TLV */
static u8 *
add_ie_rates(u8 *tlv, const u8 *ie, int *nrates)
{
	int hw, ap, ap_max = ie[1];
	u8 hw_rate;

	/* Advance past IE header */
	ie += 2;

	lbs_deb_hex(LBS_DEB_ASSOC, "AP IE Rates", (u8 *) ie, ap_max);

	for (hw = 0; hw < ARRAY_SIZE(lbs_rates); hw++) {
		hw_rate = lbs_rates[hw].bitrate / 5;
		for (ap = 0; ap < ap_max; ap++) {
			if (hw_rate == (ie[ap] & 0x7f)) {
				*tlv++ = ie[ap];
				*nrates = *nrates + 1;
			}
		}
	}
	return tlv;
}

/*
 * Adds a TLV with all rates the hardware *and* BSS supports.
 */
static int lbs_add_common_rates_tlv(u8 *tlv, struct cfg80211_bss *bss)
{
	struct mrvl_ie_rates_param_set *rate_tlv = (void *)tlv;
	const u8 *rates_eid, *ext_rates_eid;
	int n = 0;

	rates_eid = ieee80211_bss_get_ie(bss, WLAN_EID_SUPP_RATES);
	ext_rates_eid = ieee80211_bss_get_ie(bss, WLAN_EID_EXT_SUPP_RATES);

	/*
	 * 01 00                   TLV_TYPE_RATES
	 * 04 00                   len
	 * 82 84 8b 96             rates
	 */
	rate_tlv->header.type = cpu_to_le16(TLV_TYPE_RATES);
	tlv += sizeof(rate_tlv->header);

	/* Add basic rates */
	if (rates_eid) {
		tlv = add_ie_rates(tlv, rates_eid, &n);

		/* Add extended rates, if any */
		if (ext_rates_eid)
			tlv = add_ie_rates(tlv, ext_rates_eid, &n);
	} else {
		lbs_deb_assoc("assoc: bss had no basic rate IE\n");
		/* Fallback: add basic 802.11b rates */
		*tlv++ = 0x82;
		*tlv++ = 0x84;
		*tlv++ = 0x8b;
		*tlv++ = 0x96;
		n = 4;
	}

	rate_tlv->header.len = cpu_to_le16(n);
	return sizeof(rate_tlv->header) + n;
}


/*
 * Add auth type TLV.
 *
 * This is only needed for newer firmware (V9 and up).
 */
#define LBS_MAX_AUTH_TYPE_TLV_SIZE \
	sizeof(struct mrvl_ie_auth_type)

static int lbs_add_auth_type_tlv(u8 *tlv, enum nl80211_auth_type auth_type)
{
	struct mrvl_ie_auth_type *auth = (void *) tlv;

	/*
	 * 1f 01  TLV_TYPE_AUTH_TYPE
	 * 01 00  len
	 * 01     auth type
	 */
	auth->header.type = cpu_to_le16(TLV_TYPE_AUTH_TYPE);
	auth->header.len = cpu_to_le16(sizeof(*auth)-sizeof(auth->header));
	auth->auth = cpu_to_le16(lbs_auth_to_authtype(auth_type));
	return sizeof(*auth);
}


/*
 * Add channel (phy ds) TLV
 */
#define LBS_MAX_CHANNEL_TLV_SIZE \
	sizeof(struct mrvl_ie_header)

static int lbs_add_channel_tlv(u8 *tlv, u8 channel)
{
	struct mrvl_ie_ds_param_set *ds = (void *) tlv;

	/*
	 * 03 00  TLV_TYPE_PHY_DS
	 * 01 00  len
	 * 06     channel
	 */
	ds->header.type = cpu_to_le16(TLV_TYPE_PHY_DS);
	ds->header.len = cpu_to_le16(sizeof(*ds)-sizeof(ds->header));
	ds->channel = channel;
	return sizeof(*ds);
}


/*
 * Add (empty) CF param TLV of the form:
 */
#define LBS_MAX_CF_PARAM_TLV_SIZE		\
	sizeof(struct mrvl_ie_header)

static int lbs_add_cf_param_tlv(u8 *tlv)
{
	struct mrvl_ie_cf_param_set *cf = (void *)tlv;

	/*
	 * 04 00  TLV_TYPE_CF
	 * 06 00  len
	 * 00     cfpcnt
	 * 00     cfpperiod
	 * 00 00  cfpmaxduration
	 * 00 00  cfpdurationremaining
	 */
	cf->header.type = cpu_to_le16(TLV_TYPE_CF);
	cf->header.len = cpu_to_le16(sizeof(*cf)-sizeof(cf->header));
	return sizeof(*cf);
}

/*
 * Add WPA TLV
 */
#define LBS_MAX_WPA_TLV_SIZE			\
	(sizeof(struct mrvl_ie_header)		\
	 + 128 /* TODO: I guessed the size */)

static int lbs_add_wpa_tlv(u8 *tlv, const u8 *ie, u8 ie_len)
{
	size_t tlv_len;

	/*
	 * We need just convert an IE to an TLV. IEs use u8 for the header,
	 *   u8      type
	 *   u8      len
	 *   u8[]    data
	 * but TLVs use __le16 instead:
	 *   __le16  type
	 *   __le16  len
	 *   u8[]    data
	 */
	*tlv++ = *ie++;
	*tlv++ = 0;
	tlv_len = *tlv++ = *ie++;
	*tlv++ = 0;
	while (tlv_len--)
		*tlv++ = *ie++;
	/* the TLV is two bytes larger than the IE */
	return ie_len + 2;
}

/***************************************************************************
 * Set Channel
 */

static int lbs_cfg_set_channel(struct wiphy *wiphy,
	struct net_device *netdev,
	struct ieee80211_channel *channel,
	enum nl80211_channel_type channel_type)
{
	struct lbs_private *priv = wiphy_priv(wiphy);
	int ret = -ENOTSUPP;

	lbs_deb_enter_args(LBS_DEB_CFG80211, "freq %d, type %d",
			   channel->center_freq, channel_type);

	if (channel_type != NL80211_CHAN_NO_HT)
		goto out;

	ret = lbs_set_channel(priv, channel->hw_value);

 out:
	lbs_deb_leave_args(LBS_DEB_CFG80211, "ret %d", ret);
	return ret;
}



/***************************************************************************
 * Scanning
 */

/*
 * When scanning, the firmware doesn't send a nul packet with the power-safe
 * bit to the AP. So we cannot stay away from our current channel too long,
 * otherwise we loose data. So take a "nap" while scanning every other
 * while.
 */
#define LBS_SCAN_BEFORE_NAP 4


/*
 * When the firmware reports back a scan-result, it gives us an "u8 rssi",
 * which isn't really an RSSI, as it becomes larger when moving away from
 * the AP. Anyway, we need to convert that into mBm.
 */
#define LBS_SCAN_RSSI_TO_MBM(rssi) \
	((-(int)rssi + 3)*100)

static int lbs_ret_scan(struct lbs_private *priv, unsigned long dummy,
	struct cmd_header *resp)
{
	struct cmd_ds_802_11_scan_rsp *scanresp = (void *)resp;
	int bsssize;
	const u8 *pos;
	const u8 *tsfdesc;
	int tsfsize;
	int i;
	int ret = -EILSEQ;

	lbs_deb_enter(LBS_DEB_CFG80211);

	bsssize = get_unaligned_le16(&scanresp->bssdescriptsize);

	lbs_deb_scan("scan response: %d BSSs (%d bytes); resp size %d bytes\n",
			scanresp->nr_sets, bsssize, le16_to_cpu(resp->size));

	if (scanresp->nr_sets == 0) {
		ret = 0;
		goto done;
	}

	/*
	 * The general layout of the scan response is described in chapter
	 * 5.7.1. Basically we have a common part, then any number of BSS
	 * descriptor sections. Finally we have section with the same number
	 * of TSFs.
	 *
	 * cmd_ds_802_11_scan_rsp
	 *   cmd_header
	 *   pos_size
	 *   nr_sets
	 *   bssdesc 1
	 *     bssid
	 *     rssi
	 *     timestamp
	 *     intvl
	 *     capa
	 *     IEs
	 *   bssdesc 2
	 *   bssdesc n
	 *   MrvlIEtypes_TsfFimestamp_t
	 *     TSF for BSS 1
	 *     TSF for BSS 2
	 *     TSF for BSS n
	 */

	pos = scanresp->bssdesc_and_tlvbuffer;

	lbs_deb_hex(LBS_DEB_SCAN, "SCAN_RSP", scanresp->bssdesc_and_tlvbuffer,
			scanresp->bssdescriptsize);

	tsfdesc = pos + bsssize;
	tsfsize = 4 + 8 * scanresp->nr_sets;
	lbs_deb_hex(LBS_DEB_SCAN, "SCAN_TSF", (u8 *) tsfdesc, tsfsize);

	/* Validity check: we expect a Marvell-Local TLV */
	i = get_unaligned_le16(tsfdesc);
	tsfdesc += 2;
	if (i != TLV_TYPE_TSFTIMESTAMP) {
		lbs_deb_scan("scan response: invalid TSF Timestamp %d\n", i);
		goto done;
	}

	/* Validity check: the TLV holds TSF values with 8 bytes each, so
	 * the size in the TLV must match the nr_sets value */
	i = get_unaligned_le16(tsfdesc);
	tsfdesc += 2;
	if (i / 8 != scanresp->nr_sets) {
		lbs_deb_scan("scan response: invalid number of TSF timestamp "
			     "sets (expected %d got %d)\n", scanresp->nr_sets,
			     i / 8);
		goto done;
	}

	for (i = 0; i < scanresp->nr_sets; i++) {
		const u8 *bssid;
		const u8 *ie;
		int left;
		int ielen;
		int rssi;
		u16 intvl;
		u16 capa;
		int chan_no = -1;
		const u8 *ssid = NULL;
		u8 ssid_len = 0;
		DECLARE_SSID_BUF(ssid_buf);

		int len = get_unaligned_le16(pos);
		pos += 2;

		/* BSSID */
		bssid = pos;
		pos += ETH_ALEN;
		/* RSSI */
		rssi = *pos++;
		/* Packet time stamp */
		pos += 8;
		/* Beacon interval */
		intvl = get_unaligned_le16(pos);
		pos += 2;
		/* Capabilities */
		capa = get_unaligned_le16(pos);
		pos += 2;

		/* To find out the channel, we must parse the IEs */
		ie = pos;
		/* 6+1+8+2+2: size of BSSID, RSSI, time stamp, beacon
		   interval, capabilities */
		ielen = left = len - (6 + 1 + 8 + 2 + 2);
		while (left >= 2) {
			u8 id, elen;
			id = *pos++;
			elen = *pos++;
			left -= 2;
			if (elen > left || elen == 0) {
				lbs_deb_scan("scan response: invalid IE fmt\n");
				goto done;
			}

			if (id == WLAN_EID_DS_PARAMS)
				chan_no = *pos;
			if (id == WLAN_EID_SSID) {
				ssid = pos;
				ssid_len = elen;
			}
			left -= elen;
			pos += elen;
		}

		/* No channel, no luck */
		if (chan_no != -1) {
			struct wiphy *wiphy = priv->wdev->wiphy;
			int freq = ieee80211_channel_to_frequency(chan_no);
			struct ieee80211_channel *channel =
				ieee80211_get_channel(wiphy, freq);

			lbs_deb_scan("scan: %pM, capa %04x, chan %2d, %s, "
				     "%d dBm\n",
				     bssid, capa, chan_no,
				     print_ssid(ssid_buf, ssid, ssid_len),
				     LBS_SCAN_RSSI_TO_MBM(rssi)/100);

<<<<<<< HEAD
			if (channel ||
=======
			if (channel &&
>>>>>>> 3cbea436
			    !(channel->flags & IEEE80211_CHAN_DISABLED))
				cfg80211_inform_bss(wiphy, channel,
					bssid, le64_to_cpu(*(__le64 *)tsfdesc),
					capa, intvl, ie, ielen,
					LBS_SCAN_RSSI_TO_MBM(rssi),
					GFP_KERNEL);
		} else
			lbs_deb_scan("scan response: missing BSS channel IE\n");

		tsfdesc += 8;
	}
	ret = 0;

 done:
	lbs_deb_leave_args(LBS_DEB_SCAN, "ret %d", ret);
	return ret;
}


/*
 * Our scan command contains a TLV, consting of a SSID TLV, a channel list
 * TLV and a rates TLV. Determine the maximum size of them:
 */
#define LBS_SCAN_MAX_CMD_SIZE			\
	(sizeof(struct cmd_ds_802_11_scan)	\
	 + LBS_MAX_SSID_TLV_SIZE		\
	 + LBS_MAX_CHANNEL_LIST_TLV_SIZE	\
	 + LBS_MAX_RATES_TLV_SIZE)

/*
 * Assumes priv->scan_req is initialized and valid
 * Assumes priv->scan_channel is initialized
 */
static void lbs_scan_worker(struct work_struct *work)
{
	struct lbs_private *priv =
		container_of(work, struct lbs_private, scan_work.work);
	struct cmd_ds_802_11_scan *scan_cmd;
	u8 *tlv; /* pointer into our current, growing TLV storage area */
	int last_channel;
	int running, carrier;

	lbs_deb_enter(LBS_DEB_SCAN);

	scan_cmd = kzalloc(LBS_SCAN_MAX_CMD_SIZE, GFP_KERNEL);
	if (scan_cmd == NULL)
		goto out_no_scan_cmd;

	/* prepare fixed part of scan command */
	scan_cmd->bsstype = CMD_BSS_TYPE_ANY;

	/* stop network while we're away from our main channel */
	running = !netif_queue_stopped(priv->dev);
	carrier = netif_carrier_ok(priv->dev);
	if (running)
		netif_stop_queue(priv->dev);
	if (carrier)
		netif_carrier_off(priv->dev);

	/* prepare fixed part of scan command */
	tlv = scan_cmd->tlvbuffer;

	/* add SSID TLV */
	if (priv->scan_req->n_ssids)
		tlv += lbs_add_ssid_tlv(tlv,
					priv->scan_req->ssids[0].ssid,
					priv->scan_req->ssids[0].ssid_len);

	/* add channel TLVs */
	last_channel = priv->scan_channel + LBS_SCAN_BEFORE_NAP;
	if (last_channel > priv->scan_req->n_channels)
		last_channel = priv->scan_req->n_channels;
	tlv += lbs_add_channel_list_tlv(priv, tlv, last_channel,
		priv->scan_req->n_ssids);

	/* add rates TLV */
	tlv += lbs_add_supported_rates_tlv(tlv);

	if (priv->scan_channel < priv->scan_req->n_channels) {
		cancel_delayed_work(&priv->scan_work);
		if (!priv->stopping)
			queue_delayed_work(priv->work_thread, &priv->scan_work,
				msecs_to_jiffies(300));
	}

	/* This is the final data we are about to send */
	scan_cmd->hdr.size = cpu_to_le16(tlv - (u8 *)scan_cmd);
	lbs_deb_hex(LBS_DEB_SCAN, "SCAN_CMD", (void *)scan_cmd,
		    sizeof(*scan_cmd));
	lbs_deb_hex(LBS_DEB_SCAN, "SCAN_TLV", scan_cmd->tlvbuffer,
		    tlv - scan_cmd->tlvbuffer);

	__lbs_cmd(priv, CMD_802_11_SCAN, &scan_cmd->hdr,
		le16_to_cpu(scan_cmd->hdr.size),
		lbs_ret_scan, 0);

	if (priv->scan_channel >= priv->scan_req->n_channels) {
		/* Mark scan done */
		if (priv->internal_scan)
			kfree(priv->scan_req);
		else
			cfg80211_scan_done(priv->scan_req, false);

		priv->scan_req = NULL;
		priv->last_scan = jiffies;
	}

	/* Restart network */
	if (carrier)
		netif_carrier_on(priv->dev);
	if (running && !priv->tx_pending_len)
		netif_wake_queue(priv->dev);

	kfree(scan_cmd);

	/* Wake up anything waiting on scan completion */
	if (priv->scan_req == NULL) {
		lbs_deb_scan("scan: waking up waiters\n");
		wake_up_all(&priv->scan_q);
	}

 out_no_scan_cmd:
	lbs_deb_leave(LBS_DEB_SCAN);
}

static void _internal_start_scan(struct lbs_private *priv, bool internal,
	struct cfg80211_scan_request *request)
{
	lbs_deb_enter(LBS_DEB_CFG80211);

	lbs_deb_scan("scan: ssids %d, channels %d, ie_len %zd\n",
		request->n_ssids, request->n_channels, request->ie_len);

	priv->scan_channel = 0;
	queue_delayed_work(priv->work_thread, &priv->scan_work,
		msecs_to_jiffies(50));

	priv->scan_req = request;
	priv->internal_scan = internal;

	lbs_deb_leave(LBS_DEB_CFG80211);
}

static int lbs_cfg_scan(struct wiphy *wiphy,
	struct net_device *dev,
	struct cfg80211_scan_request *request)
{
	struct lbs_private *priv = wiphy_priv(wiphy);
	int ret = 0;

	lbs_deb_enter(LBS_DEB_CFG80211);

	if (priv->scan_req || delayed_work_pending(&priv->scan_work)) {
		/* old scan request not yet processed */
		ret = -EAGAIN;
		goto out;
	}

	_internal_start_scan(priv, false, request);

	if (priv->surpriseremoved)
		ret = -EIO;

 out:
	lbs_deb_leave_args(LBS_DEB_CFG80211, "ret %d", ret);
	return ret;
}




/***************************************************************************
 * Events
 */

void lbs_send_disconnect_notification(struct lbs_private *priv)
{
	lbs_deb_enter(LBS_DEB_CFG80211);

	cfg80211_disconnected(priv->dev,
		0,
		NULL, 0,
		GFP_KERNEL);

	lbs_deb_leave(LBS_DEB_CFG80211);
}

void lbs_send_mic_failureevent(struct lbs_private *priv, u32 event)
{
	lbs_deb_enter(LBS_DEB_CFG80211);

	cfg80211_michael_mic_failure(priv->dev,
		priv->assoc_bss,
		event == MACREG_INT_CODE_MIC_ERR_MULTICAST ?
			NL80211_KEYTYPE_GROUP :
			NL80211_KEYTYPE_PAIRWISE,
		-1,
		NULL,
		GFP_KERNEL);

	lbs_deb_leave(LBS_DEB_CFG80211);
}




/***************************************************************************
 * Connect/disconnect
 */


/*
 * This removes all WEP keys
 */
static int lbs_remove_wep_keys(struct lbs_private *priv)
{
	struct cmd_ds_802_11_set_wep cmd;
	int ret;

	lbs_deb_enter(LBS_DEB_CFG80211);

	memset(&cmd, 0, sizeof(cmd));
	cmd.hdr.size = cpu_to_le16(sizeof(cmd));
	cmd.keyindex = cpu_to_le16(priv->wep_tx_key);
	cmd.action = cpu_to_le16(CMD_ACT_REMOVE);

	ret = lbs_cmd_with_response(priv, CMD_802_11_SET_WEP, &cmd);

	lbs_deb_leave(LBS_DEB_CFG80211);
	return ret;
}

/*
 * Set WEP keys
 */
static int lbs_set_wep_keys(struct lbs_private *priv)
{
	struct cmd_ds_802_11_set_wep cmd;
	int i;
	int ret;

	lbs_deb_enter(LBS_DEB_CFG80211);

	/*
	 * command         13 00
	 * size            50 00
	 * sequence        xx xx
	 * result          00 00
	 * action          02 00     ACT_ADD
	 * transmit key    00 00
	 * type for key 1  01        WEP40
	 * type for key 2  00
	 * type for key 3  00
	 * type for key 4  00
	 * key 1           39 39 39 39 39 00 00 00
	 *                 00 00 00 00 00 00 00 00
	 * key 2           00 00 00 00 00 00 00 00
	 *                 00 00 00 00 00 00 00 00
	 * key 3           00 00 00 00 00 00 00 00
	 *                 00 00 00 00 00 00 00 00
	 * key 4           00 00 00 00 00 00 00 00
	 */
	if (priv->wep_key_len[0] || priv->wep_key_len[1] ||
	    priv->wep_key_len[2] || priv->wep_key_len[3]) {
		/* Only set wep keys if we have at least one of them */
		memset(&cmd, 0, sizeof(cmd));
		cmd.hdr.size = cpu_to_le16(sizeof(cmd));
		cmd.keyindex = cpu_to_le16(priv->wep_tx_key);
		cmd.action = cpu_to_le16(CMD_ACT_ADD);

		for (i = 0; i < 4; i++) {
			switch (priv->wep_key_len[i]) {
			case WLAN_KEY_LEN_WEP40:
				cmd.keytype[i] = CMD_TYPE_WEP_40_BIT;
				break;
			case WLAN_KEY_LEN_WEP104:
				cmd.keytype[i] = CMD_TYPE_WEP_104_BIT;
				break;
			default:
				cmd.keytype[i] = 0;
				break;
			}
			memcpy(cmd.keymaterial[i], priv->wep_key[i],
			       priv->wep_key_len[i]);
		}

		ret = lbs_cmd_with_response(priv, CMD_802_11_SET_WEP, &cmd);
	} else {
		/* Otherwise remove all wep keys */
		ret = lbs_remove_wep_keys(priv);
	}

	lbs_deb_leave(LBS_DEB_CFG80211);
	return ret;
}


/*
 * Enable/Disable RSN status
 */
static int lbs_enable_rsn(struct lbs_private *priv, int enable)
{
	struct cmd_ds_802_11_enable_rsn cmd;
	int ret;

	lbs_deb_enter_args(LBS_DEB_CFG80211, "%d", enable);

	/*
	 * cmd       2f 00
	 * size      0c 00
	 * sequence  xx xx
	 * result    00 00
	 * action    01 00    ACT_SET
	 * enable    01 00
	 */
	memset(&cmd, 0, sizeof(cmd));
	cmd.hdr.size = cpu_to_le16(sizeof(cmd));
	cmd.action = cpu_to_le16(CMD_ACT_SET);
	cmd.enable = cpu_to_le16(enable);

	ret = lbs_cmd_with_response(priv, CMD_802_11_ENABLE_RSN, &cmd);

	lbs_deb_leave(LBS_DEB_CFG80211);
	return ret;
}


/*
 * Set WPA/WPA key material
 */

/* like "struct cmd_ds_802_11_key_material", but with cmd_header. Once we
 * get rid of WEXT, this should go into host.h */

struct cmd_key_material {
	struct cmd_header hdr;

	__le16 action;
	struct MrvlIEtype_keyParamSet param;
} __packed;

static int lbs_set_key_material(struct lbs_private *priv,
				int key_type,
				int key_info,
				u8 *key, u16 key_len)
{
	struct cmd_key_material cmd;
	int ret;

	lbs_deb_enter(LBS_DEB_CFG80211);

	/*
	 * Example for WPA (TKIP):
	 *
	 * cmd       5e 00
	 * size      34 00
	 * sequence  xx xx
	 * result    00 00
	 * action    01 00
	 * TLV type  00 01    key param
	 * length    00 26
	 * key type  01 00    TKIP
	 * key info  06 00    UNICAST | ENABLED
	 * key len   20 00
	 * key       32 bytes
	 */
	memset(&cmd, 0, sizeof(cmd));
	cmd.hdr.size = cpu_to_le16(sizeof(cmd));
	cmd.action = cpu_to_le16(CMD_ACT_SET);
	cmd.param.type = cpu_to_le16(TLV_TYPE_KEY_MATERIAL);
	cmd.param.length = cpu_to_le16(sizeof(cmd.param) - 4);
	cmd.param.keytypeid = cpu_to_le16(key_type);
	cmd.param.keyinfo = cpu_to_le16(key_info);
	cmd.param.keylen = cpu_to_le16(key_len);
	if (key && key_len)
		memcpy(cmd.param.key, key, key_len);

	ret = lbs_cmd_with_response(priv, CMD_802_11_KEY_MATERIAL, &cmd);

	lbs_deb_leave(LBS_DEB_CFG80211);
	return ret;
}


/*
 * Sets the auth type (open, shared, etc) in the firmware. That
 * we use CMD_802_11_AUTHENTICATE is misleading, this firmware
 * command doesn't send an authentication frame at all, it just
 * stores the auth_type.
 */
static int lbs_set_authtype(struct lbs_private *priv,
			    struct cfg80211_connect_params *sme)
{
	struct cmd_ds_802_11_authenticate cmd;
	int ret;

	lbs_deb_enter_args(LBS_DEB_CFG80211, "%d", sme->auth_type);

	/*
	 * cmd        11 00
	 * size       19 00
	 * sequence   xx xx
	 * result     00 00
	 * BSS id     00 13 19 80 da 30
	 * auth type  00
	 * reserved   00 00 00 00 00 00 00 00 00 00
	 */
	memset(&cmd, 0, sizeof(cmd));
	cmd.hdr.size = cpu_to_le16(sizeof(cmd));
	if (sme->bssid)
		memcpy(cmd.bssid, sme->bssid, ETH_ALEN);
	/* convert auth_type */
	ret = lbs_auth_to_authtype(sme->auth_type);
	if (ret < 0)
		goto done;

	cmd.authtype = ret;
	ret = lbs_cmd_with_response(priv, CMD_802_11_AUTHENTICATE, &cmd);

 done:
	lbs_deb_leave_args(LBS_DEB_CFG80211, "ret %d", ret);
	return ret;
}


/*
 * Create association request
 */
#define LBS_ASSOC_MAX_CMD_SIZE                     \
	(sizeof(struct cmd_ds_802_11_associate)    \
	 - 512 /* cmd_ds_802_11_associate.iebuf */ \
	 + LBS_MAX_SSID_TLV_SIZE                   \
	 + LBS_MAX_CHANNEL_TLV_SIZE                \
	 + LBS_MAX_CF_PARAM_TLV_SIZE               \
	 + LBS_MAX_AUTH_TYPE_TLV_SIZE              \
	 + LBS_MAX_WPA_TLV_SIZE)

static int lbs_associate(struct lbs_private *priv,
		struct cfg80211_bss *bss,
		struct cfg80211_connect_params *sme)
{
	struct cmd_ds_802_11_associate_response *resp;
	struct cmd_ds_802_11_associate *cmd = kzalloc(LBS_ASSOC_MAX_CMD_SIZE,
						      GFP_KERNEL);
	const u8 *ssid_eid;
	size_t len, resp_ie_len;
	int status;
	int ret;
	u8 *pos = &(cmd->iebuf[0]);
	u8 *tmp;

	lbs_deb_enter(LBS_DEB_CFG80211);

	if (!cmd) {
		ret = -ENOMEM;
		goto done;
	}

	/*
	 * cmd              50 00
	 * length           34 00
	 * sequence         xx xx
	 * result           00 00
	 * BSS id           00 13 19 80 da 30
	 * capabilities     11 00
	 * listen interval  0a 00
	 * beacon interval  00 00
	 * DTIM period      00
	 * TLVs             xx   (up to 512 bytes)
	 */
	cmd->hdr.command = cpu_to_le16(CMD_802_11_ASSOCIATE);

	/* Fill in static fields */
	memcpy(cmd->bssid, bss->bssid, ETH_ALEN);
	cmd->listeninterval = cpu_to_le16(MRVDRV_DEFAULT_LISTEN_INTERVAL);
	cmd->capability = cpu_to_le16(bss->capability);

	/* add SSID TLV */
	ssid_eid = ieee80211_bss_get_ie(bss, WLAN_EID_SSID);
	if (ssid_eid)
		pos += lbs_add_ssid_tlv(pos, ssid_eid + 2, ssid_eid[1]);
	else
		lbs_deb_assoc("no SSID\n");

	/* add DS param TLV */
	if (bss->channel)
		pos += lbs_add_channel_tlv(pos, bss->channel->hw_value);
	else
		lbs_deb_assoc("no channel\n");

	/* add (empty) CF param TLV */
	pos += lbs_add_cf_param_tlv(pos);

	/* add rates TLV */
	tmp = pos + 4; /* skip Marvell IE header */
	pos += lbs_add_common_rates_tlv(pos, bss);
	lbs_deb_hex(LBS_DEB_ASSOC, "Common Rates", tmp, pos - tmp);

	/* add auth type TLV */
	if (MRVL_FW_MAJOR_REV(priv->fwrelease) >= 9)
		pos += lbs_add_auth_type_tlv(pos, sme->auth_type);

	/* add WPA/WPA2 TLV */
	if (sme->ie && sme->ie_len)
		pos += lbs_add_wpa_tlv(pos, sme->ie, sme->ie_len);

	len = (sizeof(*cmd) - sizeof(cmd->iebuf)) +
		(u16)(pos - (u8 *) &cmd->iebuf);
	cmd->hdr.size = cpu_to_le16(len);

	lbs_deb_hex(LBS_DEB_ASSOC, "ASSOC_CMD", (u8 *) cmd,
			le16_to_cpu(cmd->hdr.size));

	/* store for later use */
	memcpy(priv->assoc_bss, bss->bssid, ETH_ALEN);

	ret = lbs_cmd_with_response(priv, CMD_802_11_ASSOCIATE, cmd);
	if (ret)
		goto done;

	/* generate connect message to cfg80211 */

	resp = (void *) cmd; /* recast for easier field access */
	status = le16_to_cpu(resp->statuscode);

	/* Older FW versions map the IEEE 802.11 Status Code in the association
	 * response to the following values returned in resp->statuscode:
	 *
	 *    IEEE Status Code                Marvell Status Code
	 *    0                       ->      0x0000 ASSOC_RESULT_SUCCESS
	 *    13                      ->      0x0004 ASSOC_RESULT_AUTH_REFUSED
	 *    14                      ->      0x0004 ASSOC_RESULT_AUTH_REFUSED
	 *    15                      ->      0x0004 ASSOC_RESULT_AUTH_REFUSED
	 *    16                      ->      0x0004 ASSOC_RESULT_AUTH_REFUSED
	 *    others                  ->      0x0003 ASSOC_RESULT_REFUSED
	 *
	 * Other response codes:
	 *    0x0001 -> ASSOC_RESULT_INVALID_PARAMETERS (unused)
	 *    0x0002 -> ASSOC_RESULT_TIMEOUT (internal timer expired waiting for
	 *                                    association response from the AP)
	 */
	if (MRVL_FW_MAJOR_REV(priv->fwrelease) <= 8) {
		switch (status) {
		case 0:
			break;
		case 1:
			lbs_deb_assoc("invalid association parameters\n");
			status = WLAN_STATUS_CAPS_UNSUPPORTED;
			break;
		case 2:
			lbs_deb_assoc("timer expired while waiting for AP\n");
			status = WLAN_STATUS_AUTH_TIMEOUT;
			break;
		case 3:
			lbs_deb_assoc("association refused by AP\n");
			status = WLAN_STATUS_ASSOC_DENIED_UNSPEC;
			break;
		case 4:
			lbs_deb_assoc("authentication refused by AP\n");
			status = WLAN_STATUS_UNKNOWN_AUTH_TRANSACTION;
			break;
		default:
			lbs_deb_assoc("association failure %d\n", status);
			/* v5 OLPC firmware does return the AP status code if
			 * it's not one of the values above.  Let that through.
			 */
			break;
		}
	}

	lbs_deb_assoc("status %d, statuscode 0x%04x, capability 0x%04x, "
		      "aid 0x%04x\n", status, le16_to_cpu(resp->statuscode),
		      le16_to_cpu(resp->capability), le16_to_cpu(resp->aid));

	resp_ie_len = le16_to_cpu(resp->hdr.size)
		- sizeof(resp->hdr)
		- 6;
	cfg80211_connect_result(priv->dev,
				priv->assoc_bss,
				sme->ie, sme->ie_len,
				resp->iebuf, resp_ie_len,
				status,
				GFP_KERNEL);

	if (status == 0) {
		/* TODO: get rid of priv->connect_status */
		priv->connect_status = LBS_CONNECTED;
		netif_carrier_on(priv->dev);
		if (!priv->tx_pending_len)
			netif_tx_wake_all_queues(priv->dev);
	}

done:
	lbs_deb_leave_args(LBS_DEB_CFG80211, "ret %d", ret);
	return ret;
}

static struct cfg80211_scan_request *
_new_connect_scan_req(struct wiphy *wiphy, struct cfg80211_connect_params *sme)
{
	struct cfg80211_scan_request *creq = NULL;
	int i, n_channels = 0;
	enum ieee80211_band band;

	for (band = 0; band < IEEE80211_NUM_BANDS; band++) {
		if (wiphy->bands[band])
			n_channels += wiphy->bands[band]->n_channels;
	}

	creq = kzalloc(sizeof(*creq) + sizeof(struct cfg80211_ssid) +
		       n_channels * sizeof(void *),
		       GFP_ATOMIC);
	if (!creq)
		return NULL;

	/* SSIDs come after channels */
	creq->ssids = (void *)&creq->channels[n_channels];
	creq->n_channels = n_channels;
	creq->n_ssids = 1;

	/* Scan all available channels */
	i = 0;
	for (band = 0; band < IEEE80211_NUM_BANDS; band++) {
		int j;

		if (!wiphy->bands[band])
			continue;

		for (j = 0; j < wiphy->bands[band]->n_channels; j++) {
			/* ignore disabled channels */
			if (wiphy->bands[band]->channels[j].flags &
						IEEE80211_CHAN_DISABLED)
				continue;

			creq->channels[i] = &wiphy->bands[band]->channels[j];
			i++;
		}
	}
	if (i) {
		/* Set real number of channels specified in creq->channels[] */
		creq->n_channels = i;

		/* Scan for the SSID we're going to connect to */
		memcpy(creq->ssids[0].ssid, sme->ssid, sme->ssid_len);
		creq->ssids[0].ssid_len = sme->ssid_len;
	} else {
		/* No channels found... */
		kfree(creq);
		creq = NULL;
	}

	return creq;
}

static int lbs_cfg_connect(struct wiphy *wiphy, struct net_device *dev,
			   struct cfg80211_connect_params *sme)
{
	struct lbs_private *priv = wiphy_priv(wiphy);
	struct cfg80211_bss *bss = NULL;
	int ret = 0;
	u8 preamble = RADIO_PREAMBLE_SHORT;

	lbs_deb_enter(LBS_DEB_CFG80211);

	if (!sme->bssid) {
		/* Run a scan if one isn't in-progress already and if the last
		 * scan was done more than 2 seconds ago.
		 */
		if (priv->scan_req == NULL &&
		    time_after(jiffies, priv->last_scan + (2 * HZ))) {
			struct cfg80211_scan_request *creq;

			creq = _new_connect_scan_req(wiphy, sme);
			if (!creq) {
				ret = -EINVAL;
				goto done;
			}

			lbs_deb_assoc("assoc: scanning for compatible AP\n");
			_internal_start_scan(priv, true, creq);
		}

		/* Wait for any in-progress scan to complete */
		lbs_deb_assoc("assoc: waiting for scan to complete\n");
		wait_event_interruptible_timeout(priv->scan_q,
						 (priv->scan_req == NULL),
						 (15 * HZ));
		lbs_deb_assoc("assoc: scanning competed\n");
	}

	/* Find the BSS we want using available scan results */
	bss = cfg80211_get_bss(wiphy, sme->channel, sme->bssid,
		sme->ssid, sme->ssid_len,
		WLAN_CAPABILITY_ESS, WLAN_CAPABILITY_ESS);
	if (!bss) {
		lbs_pr_err("assoc: bss %pM not in scan results\n",
			   sme->bssid);
		ret = -ENOENT;
		goto done;
	}
	lbs_deb_assoc("trying %pM\n", bss->bssid);
	lbs_deb_assoc("cipher 0x%x, key index %d, key len %d\n",
		      sme->crypto.cipher_group,
		      sme->key_idx, sme->key_len);

	/* As this is a new connection, clear locally stored WEP keys */
	priv->wep_tx_key = 0;
	memset(priv->wep_key, 0, sizeof(priv->wep_key));
	memset(priv->wep_key_len, 0, sizeof(priv->wep_key_len));

	/* set/remove WEP keys */
	switch (sme->crypto.cipher_group) {
	case WLAN_CIPHER_SUITE_WEP40:
	case WLAN_CIPHER_SUITE_WEP104:
		/* Store provided WEP keys in priv-> */
		priv->wep_tx_key = sme->key_idx;
		priv->wep_key_len[sme->key_idx] = sme->key_len;
		memcpy(priv->wep_key[sme->key_idx], sme->key, sme->key_len);
		/* Set WEP keys and WEP mode */
		lbs_set_wep_keys(priv);
		priv->mac_control |= CMD_ACT_MAC_WEP_ENABLE;
		lbs_set_mac_control(priv);
		/* No RSN mode for WEP */
		lbs_enable_rsn(priv, 0);
		break;
	case 0: /* there's no WLAN_CIPHER_SUITE_NONE definition */
		/*
		 * If we don't have no WEP, no WPA and no WPA2,
		 * we remove all keys like in the WPA/WPA2 setup,
		 * we just don't set RSN.
		 *
		 * Therefore: fall-throught
		 */
	case WLAN_CIPHER_SUITE_TKIP:
	case WLAN_CIPHER_SUITE_CCMP:
		/* Remove WEP keys and WEP mode */
		lbs_remove_wep_keys(priv);
		priv->mac_control &= ~CMD_ACT_MAC_WEP_ENABLE;
		lbs_set_mac_control(priv);

		/* clear the WPA/WPA2 keys */
		lbs_set_key_material(priv,
			KEY_TYPE_ID_WEP, /* doesn't matter */
			KEY_INFO_WPA_UNICAST,
			NULL, 0);
		lbs_set_key_material(priv,
			KEY_TYPE_ID_WEP, /* doesn't matter */
			KEY_INFO_WPA_MCAST,
			NULL, 0);
		/* RSN mode for WPA/WPA2 */
		lbs_enable_rsn(priv, sme->crypto.cipher_group != 0);
		break;
	default:
		lbs_pr_err("unsupported cipher group 0x%x\n",
			   sme->crypto.cipher_group);
		ret = -ENOTSUPP;
		goto done;
	}

	lbs_set_authtype(priv, sme);
	lbs_set_radio(priv, preamble, 1);

	/* Do the actual association */
	ret = lbs_associate(priv, bss, sme);

 done:
	if (bss)
		cfg80211_put_bss(bss);
	lbs_deb_leave_args(LBS_DEB_CFG80211, "ret %d", ret);
	return ret;
}

static int lbs_cfg_disconnect(struct wiphy *wiphy, struct net_device *dev,
	u16 reason_code)
{
	struct lbs_private *priv = wiphy_priv(wiphy);
	struct cmd_ds_802_11_deauthenticate cmd;

	lbs_deb_enter_args(LBS_DEB_CFG80211, "reason_code %d", reason_code);

	/* store for lbs_cfg_ret_disconnect() */
	priv->disassoc_reason = reason_code;

	memset(&cmd, 0, sizeof(cmd));
	cmd.hdr.size = cpu_to_le16(sizeof(cmd));
	/* Mildly ugly to use a locally store my own BSSID ... */
	memcpy(cmd.macaddr, &priv->assoc_bss, ETH_ALEN);
	cmd.reasoncode = cpu_to_le16(reason_code);

	if (lbs_cmd_with_response(priv, CMD_802_11_DEAUTHENTICATE, &cmd))
		return -EFAULT;

	cfg80211_disconnected(priv->dev,
			priv->disassoc_reason,
			NULL, 0,
			GFP_KERNEL);
	priv->connect_status = LBS_DISCONNECTED;

	return 0;
}


static int lbs_cfg_set_default_key(struct wiphy *wiphy,
				   struct net_device *netdev,
<<<<<<< HEAD
				   u8 key_index)
=======
				   u8 key_index, bool unicast,
				   bool multicast)
>>>>>>> 3cbea436
{
	struct lbs_private *priv = wiphy_priv(wiphy);

	lbs_deb_enter(LBS_DEB_CFG80211);

	if (key_index != priv->wep_tx_key) {
		lbs_deb_assoc("set_default_key: to %d\n", key_index);
		priv->wep_tx_key = key_index;
		lbs_set_wep_keys(priv);
	}

	return 0;
}


static int lbs_cfg_add_key(struct wiphy *wiphy, struct net_device *netdev,
			   u8 idx, bool pairwise, const u8 *mac_addr,
			   struct key_params *params)
{
	struct lbs_private *priv = wiphy_priv(wiphy);
	u16 key_info;
	u16 key_type;
	int ret = 0;

	lbs_deb_enter(LBS_DEB_CFG80211);

	lbs_deb_assoc("add_key: cipher 0x%x, mac_addr %pM\n",
		      params->cipher, mac_addr);
	lbs_deb_assoc("add_key: key index %d, key len %d\n",
		      idx, params->key_len);
	if (params->key_len)
		lbs_deb_hex(LBS_DEB_CFG80211, "KEY",
			    params->key, params->key_len);

	lbs_deb_assoc("add_key: seq len %d\n", params->seq_len);
	if (params->seq_len)
		lbs_deb_hex(LBS_DEB_CFG80211, "SEQ",
			    params->seq, params->seq_len);

	switch (params->cipher) {
	case WLAN_CIPHER_SUITE_WEP40:
	case WLAN_CIPHER_SUITE_WEP104:
		/* actually compare if something has changed ... */
		if ((priv->wep_key_len[idx] != params->key_len) ||
			memcmp(priv->wep_key[idx],
			       params->key, params->key_len) != 0) {
			priv->wep_key_len[idx] = params->key_len;
			memcpy(priv->wep_key[idx],
			       params->key, params->key_len);
			lbs_set_wep_keys(priv);
		}
		break;
	case WLAN_CIPHER_SUITE_TKIP:
	case WLAN_CIPHER_SUITE_CCMP:
		key_info = KEY_INFO_WPA_ENABLED | ((idx == 0)
						   ? KEY_INFO_WPA_UNICAST
						   : KEY_INFO_WPA_MCAST);
		key_type = (params->cipher == WLAN_CIPHER_SUITE_TKIP)
			? KEY_TYPE_ID_TKIP
			: KEY_TYPE_ID_AES;
		lbs_set_key_material(priv,
				     key_type,
				     key_info,
				     params->key, params->key_len);
		break;
	default:
		lbs_pr_err("unhandled cipher 0x%x\n", params->cipher);
		ret = -ENOTSUPP;
		break;
	}

	return ret;
}


static int lbs_cfg_del_key(struct wiphy *wiphy, struct net_device *netdev,
			   u8 key_index, bool pairwise, const u8 *mac_addr)
{

	lbs_deb_enter(LBS_DEB_CFG80211);

	lbs_deb_assoc("del_key: key_idx %d, mac_addr %pM\n",
		      key_index, mac_addr);

#ifdef TODO
	struct lbs_private *priv = wiphy_priv(wiphy);
	/*
	 * I think can keep this a NO-OP, because:

	 * - we clear all keys whenever we do lbs_cfg_connect() anyway
	 * - neither "iw" nor "wpa_supplicant" won't call this during
	 *   an ongoing connection
	 * - TODO: but I have to check if this is still true when
	 *   I set the AP to periodic re-keying
	 * - we've not kzallec() something when we've added a key at
	 *   lbs_cfg_connect() or lbs_cfg_add_key().
	 *
	 * This causes lbs_cfg_del_key() only called at disconnect time,
	 * where we'd just waste time deleting a key that is not going
	 * to be used anyway.
	 */
	if (key_index < 3 && priv->wep_key_len[key_index]) {
		priv->wep_key_len[key_index] = 0;
		lbs_set_wep_keys(priv);
	}
#endif

	return 0;
}


/***************************************************************************
 * Get station
 */

static int lbs_cfg_get_station(struct wiphy *wiphy, struct net_device *dev,
			      u8 *mac, struct station_info *sinfo)
{
	struct lbs_private *priv = wiphy_priv(wiphy);
	s8 signal, noise;
	int ret;
	size_t i;

	lbs_deb_enter(LBS_DEB_CFG80211);

	sinfo->filled |= STATION_INFO_TX_BYTES |
			 STATION_INFO_TX_PACKETS |
			 STATION_INFO_RX_BYTES |
			 STATION_INFO_RX_PACKETS;
	sinfo->tx_bytes = priv->dev->stats.tx_bytes;
	sinfo->tx_packets = priv->dev->stats.tx_packets;
	sinfo->rx_bytes = priv->dev->stats.rx_bytes;
	sinfo->rx_packets = priv->dev->stats.rx_packets;

	/* Get current RSSI */
	ret = lbs_get_rssi(priv, &signal, &noise);
	if (ret == 0) {
		sinfo->signal = signal;
		sinfo->filled |= STATION_INFO_SIGNAL;
	}

	/* Convert priv->cur_rate from hw_value to NL80211 value */
	for (i = 0; i < ARRAY_SIZE(lbs_rates); i++) {
		if (priv->cur_rate == lbs_rates[i].hw_value) {
			sinfo->txrate.legacy = lbs_rates[i].bitrate;
			sinfo->filled |= STATION_INFO_TX_BITRATE;
			break;
		}
	}

	return 0;
}




/***************************************************************************
 * "Site survey", here just current channel and noise level
 */

static int lbs_get_survey(struct wiphy *wiphy, struct net_device *dev,
	int idx, struct survey_info *survey)
{
	struct lbs_private *priv = wiphy_priv(wiphy);
	s8 signal, noise;
	int ret;

	if (idx != 0)
		ret = -ENOENT;

	lbs_deb_enter(LBS_DEB_CFG80211);

	survey->channel = ieee80211_get_channel(wiphy,
		ieee80211_channel_to_frequency(priv->channel));

	ret = lbs_get_rssi(priv, &signal, &noise);
	if (ret == 0) {
		survey->filled = SURVEY_INFO_NOISE_DBM;
		survey->noise = noise;
	}

	lbs_deb_leave_args(LBS_DEB_CFG80211, "ret %d", ret);
	return ret;
}




/***************************************************************************
 * Change interface
 */

static int lbs_change_intf(struct wiphy *wiphy, struct net_device *dev,
	enum nl80211_iftype type, u32 *flags,
	       struct vif_params *params)
{
	struct lbs_private *priv = wiphy_priv(wiphy);
	int ret = 0;

	lbs_deb_enter(LBS_DEB_CFG80211);

	switch (type) {
	case NL80211_IFTYPE_MONITOR:
		ret = lbs_set_monitor_mode(priv, 1);
		break;
	case NL80211_IFTYPE_STATION:
		if (priv->wdev->iftype == NL80211_IFTYPE_MONITOR)
			ret = lbs_set_monitor_mode(priv, 0);
		if (!ret)
			ret = lbs_set_snmp_mib(priv, SNMP_MIB_OID_BSS_TYPE, 1);
		break;
	case NL80211_IFTYPE_ADHOC:
		if (priv->wdev->iftype == NL80211_IFTYPE_MONITOR)
			ret = lbs_set_monitor_mode(priv, 0);
		if (!ret)
			ret = lbs_set_snmp_mib(priv, SNMP_MIB_OID_BSS_TYPE, 2);
		break;
	default:
		ret = -ENOTSUPP;
	}

	if (!ret)
		priv->wdev->iftype = type;

	lbs_deb_leave_args(LBS_DEB_CFG80211, "ret %d", ret);
	return ret;
}



/***************************************************************************
 * IBSS (Ad-Hoc)
 */

/* The firmware needs the following bits masked out of the beacon-derived
 * capability field when associating/joining to a BSS:
 *  9 (QoS), 11 (APSD), 12 (unused), 14 (unused), 15 (unused)
 */
#define CAPINFO_MASK (~(0xda00))


static void lbs_join_post(struct lbs_private *priv,
			  struct cfg80211_ibss_params *params,
			  u8 *bssid, u16 capability)
{
	u8 fake_ie[2 + IEEE80211_MAX_SSID_LEN + /* ssid */
		   2 + 4 +                      /* basic rates */
		   2 + 1 +                      /* DS parameter */
		   2 + 2 +                      /* atim */
		   2 + 8];                      /* extended rates */
	u8 *fake = fake_ie;

	lbs_deb_enter(LBS_DEB_CFG80211);

	/*
	 * For cfg80211_inform_bss, we'll need a fake IE, as we can't get
	 * the real IE from the firmware. So we fabricate a fake IE based on
	 * what the firmware actually sends (sniffed with wireshark).
	 */
	/* Fake SSID IE */
	*fake++ = WLAN_EID_SSID;
	*fake++ = params->ssid_len;
	memcpy(fake, params->ssid, params->ssid_len);
	fake += params->ssid_len;
	/* Fake supported basic rates IE */
	*fake++ = WLAN_EID_SUPP_RATES;
	*fake++ = 4;
	*fake++ = 0x82;
	*fake++ = 0x84;
	*fake++ = 0x8b;
	*fake++ = 0x96;
	/* Fake DS channel IE */
	*fake++ = WLAN_EID_DS_PARAMS;
	*fake++ = 1;
	*fake++ = params->channel->hw_value;
	/* Fake IBSS params IE */
	*fake++ = WLAN_EID_IBSS_PARAMS;
	*fake++ = 2;
	*fake++ = 0; /* ATIM=0 */
	*fake++ = 0;
	/* Fake extended rates IE, TODO: don't add this for 802.11b only,
	 * but I don't know how this could be checked */
	*fake++ = WLAN_EID_EXT_SUPP_RATES;
	*fake++ = 8;
	*fake++ = 0x0c;
	*fake++ = 0x12;
	*fake++ = 0x18;
	*fake++ = 0x24;
	*fake++ = 0x30;
	*fake++ = 0x48;
	*fake++ = 0x60;
	*fake++ = 0x6c;
	lbs_deb_hex(LBS_DEB_CFG80211, "IE", fake_ie, fake - fake_ie);

	cfg80211_inform_bss(priv->wdev->wiphy,
			    params->channel,
			    bssid,
			    0,
			    capability,
			    params->beacon_interval,
			    fake_ie, fake - fake_ie,
			    0, GFP_KERNEL);

	memcpy(priv->wdev->ssid, params->ssid, params->ssid_len);
	priv->wdev->ssid_len = params->ssid_len;

	cfg80211_ibss_joined(priv->dev, bssid, GFP_KERNEL);

	/* TODO: consider doing this at MACREG_INT_CODE_LINK_SENSED time */
	priv->connect_status = LBS_CONNECTED;
	netif_carrier_on(priv->dev);
	if (!priv->tx_pending_len)
		netif_wake_queue(priv->dev);

	lbs_deb_leave(LBS_DEB_CFG80211);
}

static int lbs_ibss_join_existing(struct lbs_private *priv,
	struct cfg80211_ibss_params *params,
	struct cfg80211_bss *bss)
{
	const u8 *rates_eid = ieee80211_bss_get_ie(bss, WLAN_EID_SUPP_RATES);
	struct cmd_ds_802_11_ad_hoc_join cmd;
	u8 preamble = RADIO_PREAMBLE_SHORT;
	int ret = 0;

	lbs_deb_enter(LBS_DEB_CFG80211);

	/* TODO: set preamble based on scan result */
	ret = lbs_set_radio(priv, preamble, 1);
	if (ret)
		goto out;

	/*
	 * Example CMD_802_11_AD_HOC_JOIN command:
	 *
	 * command         2c 00         CMD_802_11_AD_HOC_JOIN
	 * size            65 00
	 * sequence        xx xx
	 * result          00 00
	 * bssid           02 27 27 97 2f 96
	 * ssid            49 42 53 53 00 00 00 00
	 *                 00 00 00 00 00 00 00 00
	 *                 00 00 00 00 00 00 00 00
	 *                 00 00 00 00 00 00 00 00
	 * type            02            CMD_BSS_TYPE_IBSS
	 * beacon period   64 00
	 * dtim period     00
	 * timestamp       00 00 00 00 00 00 00 00
	 * localtime       00 00 00 00 00 00 00 00
	 * IE DS           03
	 * IE DS len       01
	 * IE DS channel   01
	 * reserveed       00 00 00 00
	 * IE IBSS         06
	 * IE IBSS len     02
	 * IE IBSS atim    00 00
	 * reserved        00 00 00 00
	 * capability      02 00
	 * rates           82 84 8b 96 0c 12 18 24 30 48 60 6c 00
	 * fail timeout    ff 00
	 * probe delay     00 00
	 */
	memset(&cmd, 0, sizeof(cmd));
	cmd.hdr.size = cpu_to_le16(sizeof(cmd));

	memcpy(cmd.bss.bssid, bss->bssid, ETH_ALEN);
	memcpy(cmd.bss.ssid, params->ssid, params->ssid_len);
	cmd.bss.type = CMD_BSS_TYPE_IBSS;
	cmd.bss.beaconperiod = cpu_to_le16(params->beacon_interval);
	cmd.bss.ds.header.id = WLAN_EID_DS_PARAMS;
	cmd.bss.ds.header.len = 1;
	cmd.bss.ds.channel = params->channel->hw_value;
	cmd.bss.ibss.header.id = WLAN_EID_IBSS_PARAMS;
	cmd.bss.ibss.header.len = 2;
	cmd.bss.ibss.atimwindow = 0;
	cmd.bss.capability = cpu_to_le16(bss->capability & CAPINFO_MASK);

	/* set rates to the intersection of our rates and the rates in the
	   bss */
	if (!rates_eid) {
		lbs_add_rates(cmd.bss.rates);
	} else {
		int hw, i;
		u8 rates_max = rates_eid[1];
		u8 *rates = cmd.bss.rates;
		for (hw = 0; hw < ARRAY_SIZE(lbs_rates); hw++) {
			u8 hw_rate = lbs_rates[hw].bitrate / 5;
			for (i = 0; i < rates_max; i++) {
				if (hw_rate == (rates_eid[i+2] & 0x7f)) {
					u8 rate = rates_eid[i+2];
					if (rate == 0x02 || rate == 0x04 ||
					    rate == 0x0b || rate == 0x16)
						rate |= 0x80;
					*rates++ = rate;
				}
			}
		}
	}

	/* Only v8 and below support setting this */
	if (MRVL_FW_MAJOR_REV(priv->fwrelease) <= 8) {
		cmd.failtimeout = cpu_to_le16(MRVDRV_ASSOCIATION_TIME_OUT);
		cmd.probedelay = cpu_to_le16(CMD_SCAN_PROBE_DELAY_TIME);
	}
	ret = lbs_cmd_with_response(priv, CMD_802_11_AD_HOC_JOIN, &cmd);
	if (ret)
		goto out;

	/*
	 * This is a sample response to CMD_802_11_AD_HOC_JOIN:
	 *
	 * response        2c 80
	 * size            09 00
	 * sequence        xx xx
	 * result          00 00
	 * reserved        00
	 */
	lbs_join_post(priv, params, bss->bssid, bss->capability);

 out:
	lbs_deb_leave_args(LBS_DEB_CFG80211, "ret %d", ret);
	return ret;
}



static int lbs_ibss_start_new(struct lbs_private *priv,
	struct cfg80211_ibss_params *params)
{
	struct cmd_ds_802_11_ad_hoc_start cmd;
	struct cmd_ds_802_11_ad_hoc_result *resp =
		(struct cmd_ds_802_11_ad_hoc_result *) &cmd;
	u8 preamble = RADIO_PREAMBLE_SHORT;
	int ret = 0;
	u16 capability;

	lbs_deb_enter(LBS_DEB_CFG80211);

	ret = lbs_set_radio(priv, preamble, 1);
	if (ret)
		goto out;

	/*
	 * Example CMD_802_11_AD_HOC_START command:
	 *
	 * command         2b 00         CMD_802_11_AD_HOC_START
	 * size            b1 00
	 * sequence        xx xx
	 * result          00 00
	 * ssid            54 45 53 54 00 00 00 00
	 *                 00 00 00 00 00 00 00 00
	 *                 00 00 00 00 00 00 00 00
	 *                 00 00 00 00 00 00 00 00
	 * bss type        02
	 * beacon period   64 00
	 * dtim period     00
	 * IE IBSS         06
	 * IE IBSS len     02
	 * IE IBSS atim    00 00
	 * reserved        00 00 00 00
	 * IE DS           03
	 * IE DS len       01
	 * IE DS channel   01
	 * reserved        00 00 00 00
	 * probe delay     00 00
	 * capability      02 00
	 * rates           82 84 8b 96   (basic rates with have bit 7 set)
	 *                 0c 12 18 24 30 48 60 6c
	 * padding         100 bytes
	 */
	memset(&cmd, 0, sizeof(cmd));
	cmd.hdr.size = cpu_to_le16(sizeof(cmd));
	memcpy(cmd.ssid, params->ssid, params->ssid_len);
	cmd.bsstype = CMD_BSS_TYPE_IBSS;
	cmd.beaconperiod = cpu_to_le16(params->beacon_interval);
	cmd.ibss.header.id = WLAN_EID_IBSS_PARAMS;
	cmd.ibss.header.len = 2;
	cmd.ibss.atimwindow = 0;
	cmd.ds.header.id = WLAN_EID_DS_PARAMS;
	cmd.ds.header.len = 1;
	cmd.ds.channel = params->channel->hw_value;
	/* Only v8 and below support setting probe delay */
	if (MRVL_FW_MAJOR_REV(priv->fwrelease) <= 8)
		cmd.probedelay = cpu_to_le16(CMD_SCAN_PROBE_DELAY_TIME);
	/* TODO: mix in WLAN_CAPABILITY_PRIVACY */
	capability = WLAN_CAPABILITY_IBSS;
	cmd.capability = cpu_to_le16(capability);
	lbs_add_rates(cmd.rates);


	ret = lbs_cmd_with_response(priv, CMD_802_11_AD_HOC_START, &cmd);
	if (ret)
		goto out;

	/*
	 * This is a sample response to CMD_802_11_AD_HOC_JOIN:
	 *
	 * response        2b 80
	 * size            14 00
	 * sequence        xx xx
	 * result          00 00
	 * reserved        00
	 * bssid           02 2b 7b 0f 86 0e
	 */
	lbs_join_post(priv, params, resp->bssid, capability);

 out:
	lbs_deb_leave_args(LBS_DEB_CFG80211, "ret %d", ret);
	return ret;
}


static int lbs_join_ibss(struct wiphy *wiphy, struct net_device *dev,
		struct cfg80211_ibss_params *params)
{
	struct lbs_private *priv = wiphy_priv(wiphy);
	int ret = 0;
	struct cfg80211_bss *bss;
	DECLARE_SSID_BUF(ssid_buf);

	lbs_deb_enter(LBS_DEB_CFG80211);

	if (!params->channel) {
		ret = -ENOTSUPP;
		goto out;
	}

	ret = lbs_set_channel(priv, params->channel->hw_value);
	if (ret)
		goto out;

	/* Search if someone is beaconing. This assumes that the
	 * bss list is populated already */
	bss = cfg80211_get_bss(wiphy, params->channel, params->bssid,
		params->ssid, params->ssid_len,
		WLAN_CAPABILITY_IBSS, WLAN_CAPABILITY_IBSS);

	if (bss) {
		ret = lbs_ibss_join_existing(priv, params, bss);
		cfg80211_put_bss(bss);
	} else
		ret = lbs_ibss_start_new(priv, params);


 out:
	lbs_deb_leave_args(LBS_DEB_CFG80211, "ret %d", ret);
	return ret;
}


static int lbs_leave_ibss(struct wiphy *wiphy, struct net_device *dev)
{
	struct lbs_private *priv = wiphy_priv(wiphy);
	struct cmd_ds_802_11_ad_hoc_stop cmd;
	int ret = 0;

	lbs_deb_enter(LBS_DEB_CFG80211);

	memset(&cmd, 0, sizeof(cmd));
	cmd.hdr.size = cpu_to_le16(sizeof(cmd));
	ret = lbs_cmd_with_response(priv, CMD_802_11_AD_HOC_STOP, &cmd);

	/* TODO: consider doing this at MACREG_INT_CODE_ADHOC_BCN_LOST time */
	lbs_mac_event_disconnected(priv);

	lbs_deb_leave_args(LBS_DEB_CFG80211, "ret %d", ret);
	return ret;
}




/***************************************************************************
 * Initialization
 */

static struct cfg80211_ops lbs_cfg80211_ops = {
	.set_channel = lbs_cfg_set_channel,
	.scan = lbs_cfg_scan,
	.connect = lbs_cfg_connect,
	.disconnect = lbs_cfg_disconnect,
	.add_key = lbs_cfg_add_key,
	.del_key = lbs_cfg_del_key,
	.set_default_key = lbs_cfg_set_default_key,
	.get_station = lbs_cfg_get_station,
	.dump_survey = lbs_get_survey,
	.change_virtual_intf = lbs_change_intf,
	.join_ibss = lbs_join_ibss,
	.leave_ibss = lbs_leave_ibss,
};


/*
 * At this time lbs_private *priv doesn't even exist, so we just allocate
 * memory and don't initialize the wiphy further. This is postponed until we
 * can talk to the firmware and happens at registration time in
 * lbs_cfg_wiphy_register().
 */
struct wireless_dev *lbs_cfg_alloc(struct device *dev)
{
	int ret = 0;
	struct wireless_dev *wdev;

	lbs_deb_enter(LBS_DEB_CFG80211);

	wdev = kzalloc(sizeof(struct wireless_dev), GFP_KERNEL);
	if (!wdev) {
		dev_err(dev, "cannot allocate wireless device\n");
		return ERR_PTR(-ENOMEM);
	}

	wdev->wiphy = wiphy_new(&lbs_cfg80211_ops, sizeof(struct lbs_private));
	if (!wdev->wiphy) {
		dev_err(dev, "cannot allocate wiphy\n");
		ret = -ENOMEM;
		goto err_wiphy_new;
	}

	lbs_deb_leave(LBS_DEB_CFG80211);
	return wdev;

 err_wiphy_new:
	kfree(wdev);
	lbs_deb_leave_args(LBS_DEB_CFG80211, "ret %d", ret);
	return ERR_PTR(ret);
}


static void lbs_cfg_set_regulatory_hint(struct lbs_private *priv)
{
	struct region_code_mapping {
		const char *cn;
		int code;
	};

	/* Section 5.17.2 */
<<<<<<< HEAD
	static struct region_code_mapping regmap[] = {
=======
	static const struct region_code_mapping regmap[] = {
>>>>>>> 3cbea436
		{"US ", 0x10}, /* US FCC */
		{"CA ", 0x20}, /* Canada */
		{"EU ", 0x30}, /* ETSI   */
		{"ES ", 0x31}, /* Spain  */
		{"FR ", 0x32}, /* France */
		{"JP ", 0x40}, /* Japan  */
	};
	size_t i;

	lbs_deb_enter(LBS_DEB_CFG80211);

	for (i = 0; i < ARRAY_SIZE(regmap); i++)
		if (regmap[i].code == priv->regioncode) {
			regulatory_hint(priv->wdev->wiphy, regmap[i].cn);
			break;
		}

	lbs_deb_leave(LBS_DEB_CFG80211);
}


/*
 * This function get's called after lbs_setup_firmware() determined the
 * firmware capabities. So we can setup the wiphy according to our
 * hardware/firmware.
 */
int lbs_cfg_register(struct lbs_private *priv)
{
	struct wireless_dev *wdev = priv->wdev;
	int ret;

	lbs_deb_enter(LBS_DEB_CFG80211);

	wdev->wiphy->max_scan_ssids = 1;
	wdev->wiphy->signal_type = CFG80211_SIGNAL_TYPE_MBM;

	wdev->wiphy->interface_modes =
			BIT(NL80211_IFTYPE_STATION) |
			BIT(NL80211_IFTYPE_ADHOC);
	if (lbs_rtap_supported(priv))
		wdev->wiphy->interface_modes |= BIT(NL80211_IFTYPE_MONITOR);

	wdev->wiphy->bands[IEEE80211_BAND_2GHZ] = &lbs_band_2ghz;

	/*
	 * We could check priv->fwcapinfo && FW_CAPINFO_WPA, but I have
	 * never seen a firmware without WPA
	 */
	wdev->wiphy->cipher_suites = cipher_suites;
	wdev->wiphy->n_cipher_suites = ARRAY_SIZE(cipher_suites);
	wdev->wiphy->reg_notifier = lbs_reg_notifier;

	ret = wiphy_register(wdev->wiphy);
	if (ret < 0)
		lbs_pr_err("cannot register wiphy device\n");

	priv->wiphy_registered = true;

	ret = register_netdev(priv->dev);
	if (ret)
		lbs_pr_err("cannot register network device\n");

	INIT_DELAYED_WORK(&priv->scan_work, lbs_scan_worker);

	lbs_cfg_set_regulatory_hint(priv);

	lbs_deb_leave_args(LBS_DEB_CFG80211, "ret %d", ret);
	return ret;
}

int lbs_reg_notifier(struct wiphy *wiphy,
		struct regulatory_request *request)
{
	struct lbs_private *priv = wiphy_priv(wiphy);
	int ret;

	lbs_deb_enter_args(LBS_DEB_CFG80211, "cfg80211 regulatory domain "
			"callback for domain %c%c\n", request->alpha2[0],
			request->alpha2[1]);

	ret = lbs_set_11d_domain_info(priv, request, wiphy->bands);

	lbs_deb_leave(LBS_DEB_CFG80211);
	return ret;
}

void lbs_scan_deinit(struct lbs_private *priv)
{
	lbs_deb_enter(LBS_DEB_CFG80211);
	cancel_delayed_work_sync(&priv->scan_work);
}


void lbs_cfg_free(struct lbs_private *priv)
{
	struct wireless_dev *wdev = priv->wdev;

	lbs_deb_enter(LBS_DEB_CFG80211);

	if (!wdev)
		return;

	if (priv->wiphy_registered)
		wiphy_unregister(wdev->wiphy);

	if (wdev->wiphy)
		wiphy_free(wdev->wiphy);

	kfree(wdev);
}<|MERGE_RESOLUTION|>--- conflicted
+++ resolved
@@ -9,11 +9,6 @@
 #include <linux/sched.h>
 #include <linux/wait.h>
 #include <linux/slab.h>
-<<<<<<< HEAD
-#include <linux/sched.h>
-#include <linux/wait.h>
-=======
->>>>>>> 3cbea436
 #include <linux/ieee80211.h>
 #include <net/cfg80211.h>
 #include <asm/unaligned.h>
@@ -622,11 +617,7 @@
 				     print_ssid(ssid_buf, ssid, ssid_len),
 				     LBS_SCAN_RSSI_TO_MBM(rssi)/100);
 
-<<<<<<< HEAD
-			if (channel ||
-=======
 			if (channel &&
->>>>>>> 3cbea436
 			    !(channel->flags & IEEE80211_CHAN_DISABLED))
 				cfg80211_inform_bss(wiphy, channel,
 					bssid, le64_to_cpu(*(__le64 *)tsfdesc),
@@ -1431,12 +1422,8 @@
 
 static int lbs_cfg_set_default_key(struct wiphy *wiphy,
 				   struct net_device *netdev,
-<<<<<<< HEAD
-				   u8 key_index)
-=======
 				   u8 key_index, bool unicast,
 				   bool multicast)
->>>>>>> 3cbea436
 {
 	struct lbs_private *priv = wiphy_priv(wiphy);
 
@@ -2074,11 +2061,7 @@
 	};
 
 	/* Section 5.17.2 */
-<<<<<<< HEAD
-	static struct region_code_mapping regmap[] = {
-=======
 	static const struct region_code_mapping regmap[] = {
->>>>>>> 3cbea436
 		{"US ", 0x10}, /* US FCC */
 		{"CA ", 0x20}, /* Canada */
 		{"EU ", 0x30}, /* ETSI   */
