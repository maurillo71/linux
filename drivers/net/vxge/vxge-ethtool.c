/******************************************************************************
 * This software may be used and distributed according to the terms of
 * the GNU General Public License (GPL), incorporated herein by reference.
 * Drivers based on or derived from this code fall under the GPL and must
 * retain the authorship, copyright and license notice.  This file is not
 * a complete program and may only be used when the entire operating
 * system is licensed under the GPL.
 * See the file COPYING in this distribution for more information.
 *
 * vxge-ethtool.c: Driver for Exar Corp's X3100 Series 10GbE PCIe I/O
 *                 Virtualized Server Adapter.
 * Copyright(c) 2002-2010 Exar Corp.
 ******************************************************************************/
<<<<<<< HEAD
#include<linux/ethtool.h>
=======
#include <linux/ethtool.h>
>>>>>>> 3cbea436
#include <linux/slab.h>
#include <linux/pci.h>
#include <linux/etherdevice.h>

#include "vxge-ethtool.h"

/**
 * vxge_ethtool_sset - Sets different link parameters.
 * @dev: device pointer.
 * @info: pointer to the structure with parameters given by ethtool to set
 * link information.
 *
 * The function sets different link parameters provided by the user onto
 * the NIC.
 * Return value:
 * 0 on success.
 */
static int vxge_ethtool_sset(struct net_device *dev, struct ethtool_cmd *info)
{
	/* We currently only support 10Gb/FULL */
	if ((info->autoneg == AUTONEG_ENABLE) ||
	    (info->speed != SPEED_10000) || (info->duplex != DUPLEX_FULL))
		return -EINVAL;

	return 0;
}

/**
 * vxge_ethtool_gset - Return link specific information.
 * @dev: device pointer.
 * @info: pointer to the structure with parameters given by ethtool
 * to return link information.
 *
 * Returns link specific information like speed, duplex etc.. to ethtool.
 * Return value :
 * return 0 on success.
 */
static int vxge_ethtool_gset(struct net_device *dev, struct ethtool_cmd *info)
{
	info->supported = (SUPPORTED_10000baseT_Full | SUPPORTED_FIBRE);
	info->advertising = (ADVERTISED_10000baseT_Full | ADVERTISED_FIBRE);
	info->port = PORT_FIBRE;

	info->transceiver = XCVR_EXTERNAL;

	if (netif_carrier_ok(dev)) {
		info->speed = SPEED_10000;
		info->duplex = DUPLEX_FULL;
	} else {
		info->speed = -1;
		info->duplex = -1;
	}

	info->autoneg = AUTONEG_DISABLE;
	return 0;
}

/**
 * vxge_ethtool_gdrvinfo - Returns driver specific information.
 * @dev: device pointer.
 * @info: pointer to the structure with parameters given by ethtool to
 * return driver information.
 *
 * Returns driver specefic information like name, version etc.. to ethtool.
 */
static void vxge_ethtool_gdrvinfo(struct net_device *dev,
				  struct ethtool_drvinfo *info)
{
	struct vxgedev *vdev = netdev_priv(dev);
	strlcpy(info->driver, VXGE_DRIVER_NAME, sizeof(VXGE_DRIVER_NAME));
	strlcpy(info->version, DRV_VERSION, sizeof(DRV_VERSION));
	strlcpy(info->fw_version, vdev->fw_version, VXGE_HW_FW_STRLEN);
	strlcpy(info->bus_info, pci_name(vdev->pdev), sizeof(info->bus_info));
	info->regdump_len = sizeof(struct vxge_hw_vpath_reg)
				* vdev->no_of_vpath;

	info->n_stats = STAT_LEN;
}

/**
 * vxge_ethtool_gregs - dumps the entire space of Titan into the buffer.
 * @dev: device pointer.
 * @regs: pointer to the structure with parameters given by ethtool for
 * dumping the registers.
 * @reg_space: The input argumnet into which all the registers are dumped.
 *
 * Dumps the vpath register space of Titan NIC into the user given
 * buffer area.
 */
static void vxge_ethtool_gregs(struct net_device *dev,
			       struct ethtool_regs *regs, void *space)
{
	int index, offset;
	enum vxge_hw_status status;
	u64 reg;
<<<<<<< HEAD
	u64 *reg_space = (u64 *) space;
	struct vxgedev *vdev = (struct vxgedev *)netdev_priv(dev);
	struct __vxge_hw_device  *hldev = (struct __vxge_hw_device *)
					pci_get_drvdata(vdev->pdev);
=======
	u64 *reg_space = (u64 *)space;
	struct vxgedev *vdev = netdev_priv(dev);
	struct __vxge_hw_device *hldev = vdev->devh;
>>>>>>> 3cbea436

	regs->len = sizeof(struct vxge_hw_vpath_reg) * vdev->no_of_vpath;
	regs->version = vdev->pdev->subsystem_device;
	for (index = 0; index < vdev->no_of_vpath; index++) {
		for (offset = 0; offset < sizeof(struct vxge_hw_vpath_reg);
				offset += 8) {
			status = vxge_hw_mgmt_reg_read(hldev,
					vxge_hw_mgmt_reg_type_vpath,
					vdev->vpaths[index].device_id,
					offset, &reg);
			if (status != VXGE_HW_OK) {
				vxge_debug_init(VXGE_ERR,
					"%s:%d Getting reg dump Failed",
						__func__, __LINE__);
				return;
			}
			*reg_space++ = reg;
		}
	}
}

/**
 * vxge_ethtool_idnic - To physically identify the nic on the system.
 * @dev : device pointer.
 * @id : pointer to the structure with identification parameters given by
 * ethtool.
 *
 * Used to physically identify the NIC on the system.
 * The Link LED will blink for a time specified by the user.
 * Return value:
 * 0 on success
 */
static int vxge_ethtool_idnic(struct net_device *dev, u32 data)
{
	struct vxgedev *vdev = netdev_priv(dev);
	struct __vxge_hw_device *hldev = vdev->devh;

	vxge_hw_device_flick_link_led(hldev, VXGE_FLICKER_ON);
	msleep_interruptible(data ? (data * HZ) : VXGE_MAX_FLICKER_TIME);
	vxge_hw_device_flick_link_led(hldev, VXGE_FLICKER_OFF);

	return 0;
}

/**
 * vxge_ethtool_getpause_data - Pause frame frame generation and reception.
 * @dev : device pointer.
 * @ep : pointer to the structure with pause parameters given by ethtool.
 * Description:
 * Returns the Pause frame generation and reception capability of the NIC.
 * Return value:
 *  void
 */
static void vxge_ethtool_getpause_data(struct net_device *dev,
				       struct ethtool_pauseparam *ep)
{
	struct vxgedev *vdev = netdev_priv(dev);
	struct __vxge_hw_device *hldev = vdev->devh;

	vxge_hw_device_getpause_data(hldev, 0, &ep->tx_pause, &ep->rx_pause);
}

/**
 * vxge_ethtool_setpause_data -  set/reset pause frame generation.
 * @dev : device pointer.
 * @ep : pointer to the structure with pause parameters given by ethtool.
 * Description:
 * It can be used to set or reset Pause frame generation or reception
 * support of the NIC.
 * Return value:
 * int, returns 0 on Success
 */
static int vxge_ethtool_setpause_data(struct net_device *dev,
				      struct ethtool_pauseparam *ep)
{
	struct vxgedev *vdev = netdev_priv(dev);
	struct __vxge_hw_device *hldev = vdev->devh;

	vxge_hw_device_setpause_data(hldev, 0, ep->tx_pause, ep->rx_pause);

	vdev->config.tx_pause_enable = ep->tx_pause;
	vdev->config.rx_pause_enable = ep->rx_pause;

	return 0;
}

static void vxge_get_ethtool_stats(struct net_device *dev,
				   struct ethtool_stats *estats, u64 *tmp_stats)
{
	int j, k;
	enum vxge_hw_status status;
	enum vxge_hw_status swstatus;
	struct vxge_vpath *vpath = NULL;
	struct vxgedev *vdev = netdev_priv(dev);
	struct __vxge_hw_device *hldev = vdev->devh;
	struct vxge_hw_xmac_stats *xmac_stats;
	struct vxge_hw_device_stats_sw_info *sw_stats;
	struct vxge_hw_device_stats_hw_info *hw_stats;

	u64 *ptr = tmp_stats;

	memset(tmp_stats, 0,
		vxge_ethtool_get_sset_count(dev, ETH_SS_STATS) * sizeof(u64));

	xmac_stats = kzalloc(sizeof(struct vxge_hw_xmac_stats), GFP_KERNEL);
	if (xmac_stats == NULL) {
		vxge_debug_init(VXGE_ERR,
			"%s : %d Memory Allocation failed for xmac_stats",
				 __func__, __LINE__);
		return;
	}

	sw_stats = kzalloc(sizeof(struct vxge_hw_device_stats_sw_info),
				GFP_KERNEL);
	if (sw_stats == NULL) {
		kfree(xmac_stats);
		vxge_debug_init(VXGE_ERR,
			"%s : %d Memory Allocation failed for sw_stats",
			__func__, __LINE__);
		return;
	}

	hw_stats = kzalloc(sizeof(struct vxge_hw_device_stats_hw_info),
				GFP_KERNEL);
	if (hw_stats == NULL) {
		kfree(xmac_stats);
		kfree(sw_stats);
		vxge_debug_init(VXGE_ERR,
			"%s : %d Memory Allocation failed for hw_stats",
			__func__, __LINE__);
		return;
	}

	*ptr++ = 0;
	status = vxge_hw_device_xmac_stats_get(hldev, xmac_stats);
	if (status != VXGE_HW_OK) {
		if (status != VXGE_HW_ERR_PRIVILAGED_OPEARATION) {
			vxge_debug_init(VXGE_ERR,
				"%s : %d Failure in getting xmac stats",
				__func__, __LINE__);
		}
	}
	swstatus = vxge_hw_driver_stats_get(hldev, sw_stats);
	if (swstatus != VXGE_HW_OK) {
		vxge_debug_init(VXGE_ERR,
			"%s : %d Failure in getting sw stats",
			__func__, __LINE__);
	}

	status = vxge_hw_device_stats_get(hldev, hw_stats);
	if (status != VXGE_HW_OK) {
		vxge_debug_init(VXGE_ERR,
			"%s : %d hw_stats_get error", __func__, __LINE__);
	}

	for (k = 0; k < vdev->no_of_vpath; k++) {
		struct vxge_hw_vpath_stats_hw_info *vpath_info;

		vpath = &vdev->vpaths[k];
		j = vpath->device_id;
		vpath_info = hw_stats->vpath_info[j];
		if (!vpath_info) {
			memset(ptr, 0, (VXGE_HW_VPATH_TX_STATS_LEN +
				VXGE_HW_VPATH_RX_STATS_LEN) * sizeof(u64));
			ptr += (VXGE_HW_VPATH_TX_STATS_LEN +
				VXGE_HW_VPATH_RX_STATS_LEN);
			continue;
		}

		*ptr++ = vpath_info->tx_stats.tx_ttl_eth_frms;
		*ptr++ = vpath_info->tx_stats.tx_ttl_eth_octets;
		*ptr++ = vpath_info->tx_stats.tx_data_octets;
		*ptr++ = vpath_info->tx_stats.tx_mcast_frms;
		*ptr++ = vpath_info->tx_stats.tx_bcast_frms;
		*ptr++ = vpath_info->tx_stats.tx_ucast_frms;
		*ptr++ = vpath_info->tx_stats.tx_tagged_frms;
		*ptr++ = vpath_info->tx_stats.tx_vld_ip;
		*ptr++ = vpath_info->tx_stats.tx_vld_ip_octets;
		*ptr++ = vpath_info->tx_stats.tx_icmp;
		*ptr++ = vpath_info->tx_stats.tx_tcp;
		*ptr++ = vpath_info->tx_stats.tx_rst_tcp;
		*ptr++ = vpath_info->tx_stats.tx_udp;
		*ptr++ = vpath_info->tx_stats.tx_unknown_protocol;
		*ptr++ = vpath_info->tx_stats.tx_lost_ip;
		*ptr++ = vpath_info->tx_stats.tx_parse_error;
		*ptr++ = vpath_info->tx_stats.tx_tcp_offload;
		*ptr++ = vpath_info->tx_stats.tx_retx_tcp_offload;
		*ptr++ = vpath_info->tx_stats.tx_lost_ip_offload;
		*ptr++ = vpath_info->rx_stats.rx_ttl_eth_frms;
		*ptr++ = vpath_info->rx_stats.rx_vld_frms;
		*ptr++ = vpath_info->rx_stats.rx_offload_frms;
		*ptr++ = vpath_info->rx_stats.rx_ttl_eth_octets;
		*ptr++ = vpath_info->rx_stats.rx_data_octets;
		*ptr++ = vpath_info->rx_stats.rx_offload_octets;
		*ptr++ = vpath_info->rx_stats.rx_vld_mcast_frms;
		*ptr++ = vpath_info->rx_stats.rx_vld_bcast_frms;
		*ptr++ = vpath_info->rx_stats.rx_accepted_ucast_frms;
		*ptr++ = vpath_info->rx_stats.rx_accepted_nucast_frms;
		*ptr++ = vpath_info->rx_stats.rx_tagged_frms;
		*ptr++ = vpath_info->rx_stats.rx_long_frms;
		*ptr++ = vpath_info->rx_stats.rx_usized_frms;
		*ptr++ = vpath_info->rx_stats.rx_osized_frms;
		*ptr++ = vpath_info->rx_stats.rx_frag_frms;
		*ptr++ = vpath_info->rx_stats.rx_jabber_frms;
		*ptr++ = vpath_info->rx_stats.rx_ttl_64_frms;
		*ptr++ = vpath_info->rx_stats.rx_ttl_65_127_frms;
		*ptr++ = vpath_info->rx_stats.rx_ttl_128_255_frms;
		*ptr++ = vpath_info->rx_stats.rx_ttl_256_511_frms;
		*ptr++ = vpath_info->rx_stats.rx_ttl_512_1023_frms;
		*ptr++ = vpath_info->rx_stats.rx_ttl_1024_1518_frms;
		*ptr++ = vpath_info->rx_stats.rx_ttl_1519_4095_frms;
		*ptr++ = vpath_info->rx_stats.rx_ttl_4096_8191_frms;
		*ptr++ = vpath_info->rx_stats.rx_ttl_8192_max_frms;
		*ptr++ = vpath_info->rx_stats.rx_ttl_gt_max_frms;
		*ptr++ = vpath_info->rx_stats.rx_ip;
		*ptr++ = vpath_info->rx_stats.rx_accepted_ip;
		*ptr++ = vpath_info->rx_stats.rx_ip_octets;
		*ptr++ = vpath_info->rx_stats.rx_err_ip;
		*ptr++ = vpath_info->rx_stats.rx_icmp;
		*ptr++ = vpath_info->rx_stats.rx_tcp;
		*ptr++ = vpath_info->rx_stats.rx_udp;
		*ptr++ = vpath_info->rx_stats.rx_err_tcp;
		*ptr++ = vpath_info->rx_stats.rx_lost_frms;
		*ptr++ = vpath_info->rx_stats.rx_lost_ip;
		*ptr++ = vpath_info->rx_stats.rx_lost_ip_offload;
		*ptr++ = vpath_info->rx_stats.rx_various_discard;
		*ptr++ = vpath_info->rx_stats.rx_sleep_discard;
		*ptr++ = vpath_info->rx_stats.rx_red_discard;
		*ptr++ = vpath_info->rx_stats.rx_queue_full_discard;
		*ptr++ = vpath_info->rx_stats.rx_mpa_ok_frms;
	}
	*ptr++ = 0;
	for (k = 0; k < vdev->max_config_port; k++) {
		*ptr++ = xmac_stats->aggr_stats[k].tx_frms;
		*ptr++ = xmac_stats->aggr_stats[k].tx_data_octets;
		*ptr++ = xmac_stats->aggr_stats[k].tx_mcast_frms;
		*ptr++ = xmac_stats->aggr_stats[k].tx_bcast_frms;
		*ptr++ = xmac_stats->aggr_stats[k].tx_discarded_frms;
		*ptr++ = xmac_stats->aggr_stats[k].tx_errored_frms;
		*ptr++ = xmac_stats->aggr_stats[k].rx_frms;
		*ptr++ = xmac_stats->aggr_stats[k].rx_data_octets;
		*ptr++ = xmac_stats->aggr_stats[k].rx_mcast_frms;
		*ptr++ = xmac_stats->aggr_stats[k].rx_bcast_frms;
		*ptr++ = xmac_stats->aggr_stats[k].rx_discarded_frms;
		*ptr++ = xmac_stats->aggr_stats[k].rx_errored_frms;
		*ptr++ = xmac_stats->aggr_stats[k].rx_unknown_slow_proto_frms;
	}
	*ptr++ = 0;
	for (k = 0; k < vdev->max_config_port; k++) {
		*ptr++ = xmac_stats->port_stats[k].tx_ttl_frms;
		*ptr++ = xmac_stats->port_stats[k].tx_ttl_octets;
		*ptr++ = xmac_stats->port_stats[k].tx_data_octets;
		*ptr++ = xmac_stats->port_stats[k].tx_mcast_frms;
		*ptr++ = xmac_stats->port_stats[k].tx_bcast_frms;
		*ptr++ = xmac_stats->port_stats[k].tx_ucast_frms;
		*ptr++ = xmac_stats->port_stats[k].tx_tagged_frms;
		*ptr++ = xmac_stats->port_stats[k].tx_vld_ip;
		*ptr++ = xmac_stats->port_stats[k].tx_vld_ip_octets;
		*ptr++ = xmac_stats->port_stats[k].tx_icmp;
		*ptr++ = xmac_stats->port_stats[k].tx_tcp;
		*ptr++ = xmac_stats->port_stats[k].tx_rst_tcp;
		*ptr++ = xmac_stats->port_stats[k].tx_udp;
		*ptr++ = xmac_stats->port_stats[k].tx_parse_error;
		*ptr++ = xmac_stats->port_stats[k].tx_unknown_protocol;
		*ptr++ = xmac_stats->port_stats[k].tx_pause_ctrl_frms;
		*ptr++ = xmac_stats->port_stats[k].tx_marker_pdu_frms;
		*ptr++ = xmac_stats->port_stats[k].tx_lacpdu_frms;
		*ptr++ = xmac_stats->port_stats[k].tx_drop_ip;
		*ptr++ = xmac_stats->port_stats[k].tx_marker_resp_pdu_frms;
		*ptr++ = xmac_stats->port_stats[k].tx_xgmii_char2_match;
		*ptr++ = xmac_stats->port_stats[k].tx_xgmii_char1_match;
		*ptr++ = xmac_stats->port_stats[k].tx_xgmii_column2_match;
		*ptr++ = xmac_stats->port_stats[k].tx_xgmii_column1_match;
		*ptr++ = xmac_stats->port_stats[k].tx_any_err_frms;
		*ptr++ = xmac_stats->port_stats[k].tx_drop_frms;
		*ptr++ = xmac_stats->port_stats[k].rx_ttl_frms;
		*ptr++ = xmac_stats->port_stats[k].rx_vld_frms;
		*ptr++ = xmac_stats->port_stats[k].rx_offload_frms;
		*ptr++ = xmac_stats->port_stats[k].rx_ttl_octets;
		*ptr++ = xmac_stats->port_stats[k].rx_data_octets;
		*ptr++ = xmac_stats->port_stats[k].rx_offload_octets;
		*ptr++ = xmac_stats->port_stats[k].rx_vld_mcast_frms;
		*ptr++ = xmac_stats->port_stats[k].rx_vld_bcast_frms;
		*ptr++ = xmac_stats->port_stats[k].rx_accepted_ucast_frms;
		*ptr++ = xmac_stats->port_stats[k].rx_accepted_nucast_frms;
		*ptr++ = xmac_stats->port_stats[k].rx_tagged_frms;
		*ptr++ = xmac_stats->port_stats[k].rx_long_frms;
		*ptr++ = xmac_stats->port_stats[k].rx_usized_frms;
		*ptr++ = xmac_stats->port_stats[k].rx_osized_frms;
		*ptr++ = xmac_stats->port_stats[k].rx_frag_frms;
		*ptr++ = xmac_stats->port_stats[k].rx_jabber_frms;
		*ptr++ = xmac_stats->port_stats[k].rx_ttl_64_frms;
		*ptr++ = xmac_stats->port_stats[k].rx_ttl_65_127_frms;
		*ptr++ = xmac_stats->port_stats[k].rx_ttl_128_255_frms;
		*ptr++ = xmac_stats->port_stats[k].rx_ttl_256_511_frms;
		*ptr++ = xmac_stats->port_stats[k].rx_ttl_512_1023_frms;
		*ptr++ = xmac_stats->port_stats[k].rx_ttl_1024_1518_frms;
		*ptr++ = xmac_stats->port_stats[k].rx_ttl_1519_4095_frms;
		*ptr++ = xmac_stats->port_stats[k].rx_ttl_4096_8191_frms;
		*ptr++ = xmac_stats->port_stats[k].rx_ttl_8192_max_frms;
		*ptr++ = xmac_stats->port_stats[k].rx_ttl_gt_max_frms;
		*ptr++ = xmac_stats->port_stats[k].rx_ip;
		*ptr++ = xmac_stats->port_stats[k].rx_accepted_ip;
		*ptr++ = xmac_stats->port_stats[k].rx_ip_octets;
		*ptr++ = xmac_stats->port_stats[k].rx_err_ip;
		*ptr++ = xmac_stats->port_stats[k].rx_icmp;
		*ptr++ = xmac_stats->port_stats[k].rx_tcp;
		*ptr++ = xmac_stats->port_stats[k].rx_udp;
		*ptr++ = xmac_stats->port_stats[k].rx_err_tcp;
		*ptr++ = xmac_stats->port_stats[k].rx_pause_count;
		*ptr++ = xmac_stats->port_stats[k].rx_pause_ctrl_frms;
		*ptr++ = xmac_stats->port_stats[k].rx_unsup_ctrl_frms;
		*ptr++ = xmac_stats->port_stats[k].rx_fcs_err_frms;
		*ptr++ = xmac_stats->port_stats[k].rx_in_rng_len_err_frms;
		*ptr++ = xmac_stats->port_stats[k].rx_out_rng_len_err_frms;
		*ptr++ = xmac_stats->port_stats[k].rx_drop_frms;
		*ptr++ = xmac_stats->port_stats[k].rx_discarded_frms;
		*ptr++ = xmac_stats->port_stats[k].rx_drop_ip;
		*ptr++ = xmac_stats->port_stats[k].rx_drop_udp;
		*ptr++ = xmac_stats->port_stats[k].rx_marker_pdu_frms;
		*ptr++ = xmac_stats->port_stats[k].rx_lacpdu_frms;
		*ptr++ = xmac_stats->port_stats[k].rx_unknown_pdu_frms;
		*ptr++ = xmac_stats->port_stats[k].rx_marker_resp_pdu_frms;
		*ptr++ = xmac_stats->port_stats[k].rx_fcs_discard;
		*ptr++ = xmac_stats->port_stats[k].rx_illegal_pdu_frms;
		*ptr++ = xmac_stats->port_stats[k].rx_switch_discard;
		*ptr++ = xmac_stats->port_stats[k].rx_len_discard;
		*ptr++ = xmac_stats->port_stats[k].rx_rpa_discard;
		*ptr++ = xmac_stats->port_stats[k].rx_l2_mgmt_discard;
		*ptr++ = xmac_stats->port_stats[k].rx_rts_discard;
		*ptr++ = xmac_stats->port_stats[k].rx_trash_discard;
		*ptr++ = xmac_stats->port_stats[k].rx_buff_full_discard;
		*ptr++ = xmac_stats->port_stats[k].rx_red_discard;
		*ptr++ = xmac_stats->port_stats[k].rx_xgmii_ctrl_err_cnt;
		*ptr++ = xmac_stats->port_stats[k].rx_xgmii_data_err_cnt;
		*ptr++ = xmac_stats->port_stats[k].rx_xgmii_char1_match;
		*ptr++ = xmac_stats->port_stats[k].rx_xgmii_err_sym;
		*ptr++ = xmac_stats->port_stats[k].rx_xgmii_column1_match;
		*ptr++ = xmac_stats->port_stats[k].rx_xgmii_char2_match;
		*ptr++ = xmac_stats->port_stats[k].rx_local_fault;
		*ptr++ = xmac_stats->port_stats[k].rx_xgmii_column2_match;
		*ptr++ = xmac_stats->port_stats[k].rx_jettison;
		*ptr++ = xmac_stats->port_stats[k].rx_remote_fault;
	}

	*ptr++ = 0;
	for (k = 0; k < vdev->no_of_vpath; k++) {
		struct vxge_hw_vpath_stats_sw_info *vpath_info;

		vpath = &vdev->vpaths[k];
		j = vpath->device_id;
		vpath_info = (struct vxge_hw_vpath_stats_sw_info *)
				&sw_stats->vpath_info[j];
		*ptr++ = vpath_info->soft_reset_cnt;
		*ptr++ = vpath_info->error_stats.unknown_alarms;
		*ptr++ = vpath_info->error_stats.network_sustained_fault;
		*ptr++ = vpath_info->error_stats.network_sustained_ok;
		*ptr++ = vpath_info->error_stats.kdfcctl_fifo0_overwrite;
		*ptr++ = vpath_info->error_stats.kdfcctl_fifo0_poison;
		*ptr++ = vpath_info->error_stats.kdfcctl_fifo0_dma_error;
		*ptr++ = vpath_info->error_stats.dblgen_fifo0_overflow;
		*ptr++ = vpath_info->error_stats.statsb_pif_chain_error;
		*ptr++ = vpath_info->error_stats.statsb_drop_timeout;
		*ptr++ = vpath_info->error_stats.target_illegal_access;
		*ptr++ = vpath_info->error_stats.ini_serr_det;
		*ptr++ = vpath_info->error_stats.prc_ring_bumps;
		*ptr++ = vpath_info->error_stats.prc_rxdcm_sc_err;
		*ptr++ = vpath_info->error_stats.prc_rxdcm_sc_abort;
		*ptr++ = vpath_info->error_stats.prc_quanta_size_err;
		*ptr++ = vpath_info->ring_stats.common_stats.full_cnt;
		*ptr++ = vpath_info->ring_stats.common_stats.usage_cnt;
		*ptr++ = vpath_info->ring_stats.common_stats.usage_max;
		*ptr++ = vpath_info->ring_stats.common_stats.
					reserve_free_swaps_cnt;
		*ptr++ = vpath_info->ring_stats.common_stats.total_compl_cnt;
		for (j = 0; j < VXGE_HW_DTR_MAX_T_CODE; j++)
			*ptr++ = vpath_info->ring_stats.rxd_t_code_err_cnt[j];
		*ptr++ = vpath_info->fifo_stats.common_stats.full_cnt;
		*ptr++ = vpath_info->fifo_stats.common_stats.usage_cnt;
		*ptr++ = vpath_info->fifo_stats.common_stats.usage_max;
		*ptr++ = vpath_info->fifo_stats.common_stats.
						reserve_free_swaps_cnt;
		*ptr++ = vpath_info->fifo_stats.common_stats.total_compl_cnt;
		*ptr++ = vpath_info->fifo_stats.total_posts;
		*ptr++ = vpath_info->fifo_stats.total_buffers;
		for (j = 0; j < VXGE_HW_DTR_MAX_T_CODE; j++)
			*ptr++ = vpath_info->fifo_stats.txd_t_code_err_cnt[j];
	}

	*ptr++ = 0;
	for (k = 0; k < vdev->no_of_vpath; k++) {
		struct vxge_hw_vpath_stats_hw_info *vpath_info;
		vpath = &vdev->vpaths[k];
		j = vpath->device_id;
		vpath_info = hw_stats->vpath_info[j];
		if (!vpath_info) {
			memset(ptr, 0, VXGE_HW_VPATH_STATS_LEN * sizeof(u64));
			ptr += VXGE_HW_VPATH_STATS_LEN;
			continue;
		}
		*ptr++ = vpath_info->ini_num_mwr_sent;
		*ptr++ = vpath_info->ini_num_mrd_sent;
		*ptr++ = vpath_info->ini_num_cpl_rcvd;
		*ptr++ = vpath_info->ini_num_mwr_byte_sent;
		*ptr++ = vpath_info->ini_num_cpl_byte_rcvd;
		*ptr++ = vpath_info->wrcrdtarb_xoff;
		*ptr++ = vpath_info->rdcrdtarb_xoff;
		*ptr++ = vpath_info->vpath_genstats_count0;
		*ptr++ = vpath_info->vpath_genstats_count1;
		*ptr++ = vpath_info->vpath_genstats_count2;
		*ptr++ = vpath_info->vpath_genstats_count3;
		*ptr++ = vpath_info->vpath_genstats_count4;
		*ptr++ = vpath_info->vpath_genstats_count5;
		*ptr++ = vpath_info->prog_event_vnum0;
		*ptr++ = vpath_info->prog_event_vnum1;
		*ptr++ = vpath_info->prog_event_vnum2;
		*ptr++ = vpath_info->prog_event_vnum3;
		*ptr++ = vpath_info->rx_multi_cast_frame_discard;
		*ptr++ = vpath_info->rx_frm_transferred;
		*ptr++ = vpath_info->rxd_returned;
		*ptr++ = vpath_info->rx_mpa_len_fail_frms;
		*ptr++ = vpath_info->rx_mpa_mrk_fail_frms;
		*ptr++ = vpath_info->rx_mpa_crc_fail_frms;
		*ptr++ = vpath_info->rx_permitted_frms;
		*ptr++ = vpath_info->rx_vp_reset_discarded_frms;
		*ptr++ = vpath_info->rx_wol_frms;
		*ptr++ = vpath_info->tx_vp_reset_discarded_frms;
	}

	*ptr++ = 0;
	*ptr++ = vdev->stats.vpaths_open;
	*ptr++ = vdev->stats.vpath_open_fail;
	*ptr++ = vdev->stats.link_up;
	*ptr++ = vdev->stats.link_down;

	for (k = 0; k < vdev->no_of_vpath; k++) {
		*ptr += vdev->vpaths[k].fifo.stats.tx_frms;
		*(ptr + 1) += vdev->vpaths[k].fifo.stats.tx_errors;
		*(ptr + 2) += vdev->vpaths[k].fifo.stats.tx_bytes;
		*(ptr + 3) += vdev->vpaths[k].fifo.stats.txd_not_free;
		*(ptr + 4) += vdev->vpaths[k].fifo.stats.txd_out_of_desc;
		*(ptr + 5) += vdev->vpaths[k].ring.stats.rx_frms;
		*(ptr + 6) += vdev->vpaths[k].ring.stats.rx_errors;
		*(ptr + 7) += vdev->vpaths[k].ring.stats.rx_bytes;
		*(ptr + 8) += vdev->vpaths[k].ring.stats.rx_mcast;
		*(ptr + 9) += vdev->vpaths[k].fifo.stats.pci_map_fail +
				vdev->vpaths[k].ring.stats.pci_map_fail;
		*(ptr + 10) += vdev->vpaths[k].ring.stats.skb_alloc_fail;
	}

	ptr += 12;

	kfree(xmac_stats);
	kfree(sw_stats);
	kfree(hw_stats);
}

static void vxge_ethtool_get_strings(struct net_device *dev, u32 stringset,
				     u8 *data)
{
	int stat_size = 0;
	int i, j;
	struct vxgedev *vdev = netdev_priv(dev);
	switch (stringset) {
	case ETH_SS_STATS:
		vxge_add_string("VPATH STATISTICS%s\t\t\t",
			&stat_size, data, "");
		for (i = 0; i < vdev->no_of_vpath; i++) {
			vxge_add_string("tx_ttl_eth_frms_%d\t\t\t",
					&stat_size, data, i);
			vxge_add_string("tx_ttl_eth_octects_%d\t\t",
					&stat_size, data, i);
			vxge_add_string("tx_data_octects_%d\t\t\t",
					&stat_size, data, i);
			vxge_add_string("tx_mcast_frms_%d\t\t\t",
					&stat_size, data, i);
			vxge_add_string("tx_bcast_frms_%d\t\t\t",
					&stat_size, data, i);
			vxge_add_string("tx_ucast_frms_%d\t\t\t",
					&stat_size, data, i);
			vxge_add_string("tx_tagged_frms_%d\t\t\t",
					&stat_size, data, i);
			vxge_add_string("tx_vld_ip_%d\t\t\t",
					&stat_size, data, i);
			vxge_add_string("tx_vld_ip_octects_%d\t\t",
					&stat_size, data, i);
			vxge_add_string("tx_icmp_%d\t\t\t\t",
					&stat_size, data, i);
			vxge_add_string("tx_tcp_%d\t\t\t\t",
					&stat_size, data, i);
			vxge_add_string("tx_rst_tcp_%d\t\t\t",
					&stat_size, data, i);
			vxge_add_string("tx_udp_%d\t\t\t\t",
					&stat_size, data, i);
			vxge_add_string("tx_unknown_proto_%d\t\t\t",
					&stat_size, data, i);
			vxge_add_string("tx_lost_ip_%d\t\t\t",
					&stat_size, data, i);
			vxge_add_string("tx_parse_error_%d\t\t\t",
					&stat_size, data, i);
			vxge_add_string("tx_tcp_offload_%d\t\t\t",
					&stat_size, data, i);
			vxge_add_string("tx_retx_tcp_offload_%d\t\t",
					&stat_size, data, i);
			vxge_add_string("tx_lost_ip_offload_%d\t\t",
					&stat_size, data, i);
			vxge_add_string("rx_ttl_eth_frms_%d\t\t\t",
					&stat_size, data, i);
			vxge_add_string("rx_vld_frms_%d\t\t\t",
					&stat_size, data, i);
			vxge_add_string("rx_offload_frms_%d\t\t\t",
					&stat_size, data, i);
			vxge_add_string("rx_ttl_eth_octects_%d\t\t",
					&stat_size, data, i);
			vxge_add_string("rx_data_octects_%d\t\t\t",
					&stat_size, data, i);
			vxge_add_string("rx_offload_octects_%d\t\t",
					&stat_size, data, i);
			vxge_add_string("rx_vld_mcast_frms_%d\t\t",
					&stat_size, data, i);
			vxge_add_string("rx_vld_bcast_frms_%d\t\t",
					&stat_size, data, i);
			vxge_add_string("rx_accepted_ucast_frms_%d\t\t",
					&stat_size, data, i);
			vxge_add_string("rx_accepted_nucast_frms_%d\t\t",
					&stat_size, data, i);
			vxge_add_string("rx_tagged_frms_%d\t\t\t",
					&stat_size, data, i);
			vxge_add_string("rx_long_frms_%d\t\t\t",
					&stat_size, data, i);
			vxge_add_string("rx_usized_frms_%d\t\t\t",
					&stat_size, data, i);
			vxge_add_string("rx_osized_frms_%d\t\t\t",
					&stat_size, data, i);
			vxge_add_string("rx_frag_frms_%d\t\t\t",
					&stat_size, data, i);
			vxge_add_string("rx_jabber_frms_%d\t\t\t",
					&stat_size, data, i);
			vxge_add_string("rx_ttl_64_frms_%d\t\t\t",
					&stat_size, data, i);
			vxge_add_string("rx_ttl_65_127_frms_%d\t\t",
					&stat_size, data, i);
			vxge_add_string("rx_ttl_128_255_frms_%d\t\t",
					&stat_size, data, i);
			vxge_add_string("rx_ttl_256_511_frms_%d\t\t",
					&stat_size, data, i);
			vxge_add_string("rx_ttl_512_1023_frms_%d\t\t",
					&stat_size, data, i);
			vxge_add_string("rx_ttl_1024_1518_frms_%d\t\t",
					&stat_size, data, i);
			vxge_add_string("rx_ttl_1519_4095_frms_%d\t\t",
					&stat_size, data, i);
			vxge_add_string("rx_ttl_4096_8191_frms_%d\t\t",
					&stat_size, data, i);
			vxge_add_string("rx_ttl_8192_max_frms_%d\t\t",
					&stat_size, data, i);
			vxge_add_string("rx_ttl_gt_max_frms_%d\t\t",
					&stat_size, data, i);
			vxge_add_string("rx_ip%d\t\t\t\t",
					&stat_size, data, i);
			vxge_add_string("rx_accepted_ip_%d\t\t\t",
					&stat_size, data, i);
			vxge_add_string("rx_ip_octects_%d\t\t\t",
					&stat_size, data, i);
			vxge_add_string("rx_err_ip_%d\t\t\t",
					&stat_size, data, i);
			vxge_add_string("rx_icmp_%d\t\t\t\t",
					&stat_size, data, i);
			vxge_add_string("rx_tcp_%d\t\t\t\t",
					&stat_size, data, i);
			vxge_add_string("rx_udp_%d\t\t\t\t",
					&stat_size, data, i);
			vxge_add_string("rx_err_tcp_%d\t\t\t",
					&stat_size, data, i);
			vxge_add_string("rx_lost_frms_%d\t\t\t",
					&stat_size, data, i);
			vxge_add_string("rx_lost_ip_%d\t\t\t",
					&stat_size, data, i);
			vxge_add_string("rx_lost_ip_offload_%d\t\t",
					&stat_size, data, i);
			vxge_add_string("rx_various_discard_%d\t\t",
					&stat_size, data, i);
			vxge_add_string("rx_sleep_discard_%d\t\t\t",
					&stat_size, data, i);
			vxge_add_string("rx_red_discard_%d\t\t\t",
					&stat_size, data, i);
			vxge_add_string("rx_queue_full_discard_%d\t\t",
					&stat_size, data, i);
			vxge_add_string("rx_mpa_ok_frms_%d\t\t\t",
					&stat_size, data, i);
		}

		vxge_add_string("\nAGGR STATISTICS%s\t\t\t\t",
			&stat_size, data, "");
		for (i = 0; i < vdev->max_config_port; i++) {
			vxge_add_string("tx_frms_%d\t\t\t\t",
				&stat_size, data, i);
			vxge_add_string("tx_data_octects_%d\t\t\t",
				&stat_size, data, i);
			vxge_add_string("tx_mcast_frms_%d\t\t\t",
				&stat_size, data, i);
			vxge_add_string("tx_bcast_frms_%d\t\t\t",
				&stat_size, data, i);
			vxge_add_string("tx_discarded_frms_%d\t\t",
				&stat_size, data, i);
			vxge_add_string("tx_errored_frms_%d\t\t\t",
				&stat_size, data, i);
			vxge_add_string("rx_frms_%d\t\t\t\t",
				&stat_size, data, i);
			vxge_add_string("rx_data_octects_%d\t\t\t",
				&stat_size, data, i);
			vxge_add_string("rx_mcast_frms_%d\t\t\t",
				&stat_size, data, i);
			vxge_add_string("rx_bcast_frms_%d\t\t\t",
				&stat_size, data, i);
			vxge_add_string("rx_discarded_frms_%d\t\t",
				&stat_size, data, i);
			vxge_add_string("rx_errored_frms_%d\t\t\t",
				&stat_size, data, i);
			vxge_add_string("rx_unknown_slow_proto_frms_%d\t",
				&stat_size, data, i);
		}

		vxge_add_string("\nPORT STATISTICS%s\t\t\t\t",
			&stat_size, data, "");
		for (i = 0; i < vdev->max_config_port; i++) {
			vxge_add_string("tx_ttl_frms_%d\t\t\t",
				&stat_size, data, i);
			vxge_add_string("tx_ttl_octects_%d\t\t\t",
				&stat_size, data, i);
			vxge_add_string("tx_data_octects_%d\t\t\t",
				&stat_size, data, i);
			vxge_add_string("tx_mcast_frms_%d\t\t\t",
				&stat_size, data, i);
			vxge_add_string("tx_bcast_frms_%d\t\t\t",
				&stat_size, data, i);
			vxge_add_string("tx_ucast_frms_%d\t\t\t",
				&stat_size, data, i);
			vxge_add_string("tx_tagged_frms_%d\t\t\t",
				&stat_size, data, i);
			vxge_add_string("tx_vld_ip_%d\t\t\t",
				&stat_size, data, i);
			vxge_add_string("tx_vld_ip_octects_%d\t\t",
				&stat_size, data, i);
			vxge_add_string("tx_icmp_%d\t\t\t\t",
				&stat_size, data, i);
			vxge_add_string("tx_tcp_%d\t\t\t\t",
				&stat_size, data, i);
			vxge_add_string("tx_rst_tcp_%d\t\t\t",
				&stat_size, data, i);
			vxge_add_string("tx_udp_%d\t\t\t\t",
				&stat_size, data, i);
			vxge_add_string("tx_parse_error_%d\t\t\t",
				&stat_size, data, i);
			vxge_add_string("tx_unknown_protocol_%d\t\t",
				&stat_size, data, i);
			vxge_add_string("tx_pause_ctrl_frms_%d\t\t",
				&stat_size, data, i);
			vxge_add_string("tx_marker_pdu_frms_%d\t\t",
				&stat_size, data, i);
			vxge_add_string("tx_lacpdu_frms_%d\t\t\t",
				&stat_size, data, i);
			vxge_add_string("tx_drop_ip_%d\t\t\t",
				&stat_size, data, i);
			vxge_add_string("tx_marker_resp_pdu_frms_%d\t\t",
				&stat_size, data, i);
			vxge_add_string("tx_xgmii_char2_match_%d\t\t",
				&stat_size, data, i);
			vxge_add_string("tx_xgmii_char1_match_%d\t\t",
				&stat_size, data, i);
			vxge_add_string("tx_xgmii_column2_match_%d\t\t",
				&stat_size, data, i);
			vxge_add_string("tx_xgmii_column1_match_%d\t\t",
				&stat_size, data, i);
			vxge_add_string("tx_any_err_frms_%d\t\t\t",
				&stat_size, data, i);
			vxge_add_string("tx_drop_frms_%d\t\t\t",
				&stat_size, data, i);
			vxge_add_string("rx_ttl_frms_%d\t\t\t",
				&stat_size, data, i);
			vxge_add_string("rx_vld_frms_%d\t\t\t",
				&stat_size, data, i);
			vxge_add_string("rx_offload_frms_%d\t\t\t",
				&stat_size, data, i);
			vxge_add_string("rx_ttl_octects_%d\t\t\t",
				&stat_size, data, i);
			vxge_add_string("rx_data_octects_%d\t\t\t",
				&stat_size, data, i);
			vxge_add_string("rx_offload_octects_%d\t\t",
				&stat_size, data, i);
			vxge_add_string("rx_vld_mcast_frms_%d\t\t",
				&stat_size, data, i);
			vxge_add_string("rx_vld_bcast_frms_%d\t\t",
				&stat_size, data, i);
			vxge_add_string("rx_accepted_ucast_frms_%d\t\t",
				&stat_size, data, i);
			vxge_add_string("rx_accepted_nucast_frms_%d\t\t",
				&stat_size, data, i);
			vxge_add_string("rx_tagged_frms_%d\t\t\t",
				&stat_size, data, i);
			vxge_add_string("rx_long_frms_%d\t\t\t",
				&stat_size, data, i);
			vxge_add_string("rx_usized_frms_%d\t\t\t",
				&stat_size, data, i);
			vxge_add_string("rx_osized_frms_%d\t\t\t",
				&stat_size, data, i);
			vxge_add_string("rx_frag_frms_%d\t\t\t",
				&stat_size, data, i);
			vxge_add_string("rx_jabber_frms_%d\t\t\t",
				&stat_size, data, i);
			vxge_add_string("rx_ttl_64_frms_%d\t\t\t",
				&stat_size, data, i);
			vxge_add_string("rx_ttl_65_127_frms_%d\t\t",
				&stat_size, data, i);
			vxge_add_string("rx_ttl_128_255_frms_%d\t\t",
				&stat_size, data, i);
			vxge_add_string("rx_ttl_256_511_frms_%d\t\t",
				&stat_size, data, i);
			vxge_add_string("rx_ttl_512_1023_frms_%d\t\t",
				&stat_size, data, i);
			vxge_add_string("rx_ttl_1024_1518_frms_%d\t\t",
				&stat_size, data, i);
			vxge_add_string("rx_ttl_1519_4095_frms_%d\t\t",
				&stat_size, data, i);
			vxge_add_string("rx_ttl_4096_8191_frms_%d\t\t",
				&stat_size, data, i);
			vxge_add_string("rx_ttl_8192_max_frms_%d\t\t",
				&stat_size, data, i);
			vxge_add_string("rx_ttl_gt_max_frms_%d\t\t",
				&stat_size, data, i);
			vxge_add_string("rx_ip_%d\t\t\t\t",
				&stat_size, data, i);
			vxge_add_string("rx_accepted_ip_%d\t\t\t",
				&stat_size, data, i);
			vxge_add_string("rx_ip_octets_%d\t\t\t",
				&stat_size, data, i);
			vxge_add_string("rx_err_ip_%d\t\t\t",
				&stat_size, data, i);
			vxge_add_string("rx_icmp_%d\t\t\t\t",
				&stat_size, data, i);
			vxge_add_string("rx_tcp_%d\t\t\t\t",
				&stat_size, data, i);
			vxge_add_string("rx_udp_%d\t\t\t\t",
				&stat_size, data, i);
			vxge_add_string("rx_err_tcp_%d\t\t\t",
				&stat_size, data, i);
			vxge_add_string("rx_pause_count_%d\t\t\t",
				&stat_size, data, i);
			vxge_add_string("rx_pause_ctrl_frms_%d\t\t",
				&stat_size, data, i);
			vxge_add_string("rx_unsup_ctrl_frms_%d\t\t",
				&stat_size, data, i);
			vxge_add_string("rx_fcs_err_frms_%d\t\t\t",
				&stat_size, data, i);
			vxge_add_string("rx_in_rng_len_err_frms_%d\t\t",
				&stat_size, data, i);
			vxge_add_string("rx_out_rng_len_err_frms_%d\t\t",
				&stat_size, data, i);
			vxge_add_string("rx_drop_frms_%d\t\t\t",
				&stat_size, data, i);
			vxge_add_string("rx_discard_frms_%d\t\t\t",
				&stat_size, data, i);
			vxge_add_string("rx_drop_ip_%d\t\t\t",
				&stat_size, data, i);
			vxge_add_string("rx_drop_udp_%d\t\t\t",
				&stat_size, data, i);
			vxge_add_string("rx_marker_pdu_frms_%d\t\t",
				&stat_size, data, i);
			vxge_add_string("rx_lacpdu_frms_%d\t\t\t",
				&stat_size, data, i);
			vxge_add_string("rx_unknown_pdu_frms_%d\t\t",
				&stat_size, data, i);
			vxge_add_string("rx_marker_resp_pdu_frms_%d\t\t",
				&stat_size, data, i);
			vxge_add_string("rx_fcs_discard_%d\t\t\t",
				&stat_size, data, i);
			vxge_add_string("rx_illegal_pdu_frms_%d\t\t",
				&stat_size, data, i);
			vxge_add_string("rx_switch_discard_%d\t\t",
				&stat_size, data, i);
			vxge_add_string("rx_len_discard_%d\t\t\t",
				&stat_size, data, i);
			vxge_add_string("rx_rpa_discard_%d\t\t\t",
				&stat_size, data, i);
			vxge_add_string("rx_l2_mgmt_discard_%d\t\t",
				&stat_size, data, i);
			vxge_add_string("rx_rts_discard_%d\t\t\t",
				&stat_size, data, i);
			vxge_add_string("rx_trash_discard_%d\t\t\t",
				&stat_size, data, i);
			vxge_add_string("rx_buff_full_discard_%d\t\t",
				&stat_size, data, i);
			vxge_add_string("rx_red_discard_%d\t\t\t",
				&stat_size, data, i);
			vxge_add_string("rx_xgmii_ctrl_err_cnt_%d\t\t",
				&stat_size, data, i);
			vxge_add_string("rx_xgmii_data_err_cnt_%d\t\t",
				&stat_size, data, i);
			vxge_add_string("rx_xgmii_char1_match_%d\t\t",
				&stat_size, data, i);
			vxge_add_string("rx_xgmii_err_sym_%d\t\t\t",
				&stat_size, data, i);
			vxge_add_string("rx_xgmii_column1_match_%d\t\t",
				&stat_size, data, i);
			vxge_add_string("rx_xgmii_char2_match_%d\t\t",
				&stat_size, data, i);
			vxge_add_string("rx_local_fault_%d\t\t\t",
				&stat_size, data, i);
			vxge_add_string("rx_xgmii_column2_match_%d\t\t",
				&stat_size, data, i);
			vxge_add_string("rx_jettison_%d\t\t\t",
				&stat_size, data, i);
			vxge_add_string("rx_remote_fault_%d\t\t\t",
				&stat_size, data, i);
		}

		vxge_add_string("\n SOFTWARE STATISTICS%s\t\t\t",
			&stat_size, data, "");
		for (i = 0; i < vdev->no_of_vpath; i++) {
			vxge_add_string("soft_reset_cnt_%d\t\t\t",
				&stat_size, data, i);
			vxge_add_string("unknown_alarms_%d\t\t\t",
				&stat_size, data, i);
			vxge_add_string("network_sustained_fault_%d\t\t",
				&stat_size, data, i);
			vxge_add_string("network_sustained_ok_%d\t\t",
				&stat_size, data, i);
			vxge_add_string("kdfcctl_fifo0_overwrite_%d\t\t",
				&stat_size, data, i);
			vxge_add_string("kdfcctl_fifo0_poison_%d\t\t",
				&stat_size, data, i);
			vxge_add_string("kdfcctl_fifo0_dma_error_%d\t\t",
				&stat_size, data, i);
			vxge_add_string("dblgen_fifo0_overflow_%d\t\t",
				&stat_size, data, i);
			vxge_add_string("statsb_pif_chain_error_%d\t\t",
				&stat_size, data, i);
			vxge_add_string("statsb_drop_timeout_%d\t\t",
				&stat_size, data, i);
			vxge_add_string("target_illegal_access_%d\t\t",
				&stat_size, data, i);
			vxge_add_string("ini_serr_det_%d\t\t\t",
				&stat_size, data, i);
			vxge_add_string("prc_ring_bumps_%d\t\t\t",
				&stat_size, data, i);
			vxge_add_string("prc_rxdcm_sc_err_%d\t\t\t",
				&stat_size, data, i);
			vxge_add_string("prc_rxdcm_sc_abort_%d\t\t",
				&stat_size, data, i);
			vxge_add_string("prc_quanta_size_err_%d\t\t",
				&stat_size, data, i);
			vxge_add_string("ring_full_cnt_%d\t\t\t",
				&stat_size, data, i);
			vxge_add_string("ring_usage_cnt_%d\t\t\t",
				&stat_size, data, i);
			vxge_add_string("ring_usage_max_%d\t\t\t",
				&stat_size, data, i);
			vxge_add_string("ring_reserve_free_swaps_cnt_%d\t",
				&stat_size, data, i);
			vxge_add_string("ring_total_compl_cnt_%d\t\t",
				&stat_size, data, i);
			for (j = 0; j < VXGE_HW_DTR_MAX_T_CODE; j++)
				vxge_add_string("rxd_t_code_err_cnt%d_%d\t\t",
					&stat_size, data, j, i);
			vxge_add_string("fifo_full_cnt_%d\t\t\t",
				&stat_size, data, i);
			vxge_add_string("fifo_usage_cnt_%d\t\t\t",
				&stat_size, data, i);
			vxge_add_string("fifo_usage_max_%d\t\t\t",
				&stat_size, data, i);
			vxge_add_string("fifo_reserve_free_swaps_cnt_%d\t",
				&stat_size, data, i);
			vxge_add_string("fifo_total_compl_cnt_%d\t\t",
				&stat_size, data, i);
			vxge_add_string("fifo_total_posts_%d\t\t\t",
				&stat_size, data, i);
			vxge_add_string("fifo_total_buffers_%d\t\t",
				&stat_size, data, i);
			for (j = 0; j < VXGE_HW_DTR_MAX_T_CODE; j++)
				vxge_add_string("txd_t_code_err_cnt%d_%d\t\t",
					&stat_size, data, j, i);
		}

		vxge_add_string("\n HARDWARE STATISTICS%s\t\t\t",
				&stat_size, data, "");
		for (i = 0; i < vdev->no_of_vpath; i++) {
			vxge_add_string("ini_num_mwr_sent_%d\t\t\t",
					&stat_size, data, i);
			vxge_add_string("ini_num_mrd_sent_%d\t\t\t",
					&stat_size, data, i);
			vxge_add_string("ini_num_cpl_rcvd_%d\t\t\t",
					&stat_size, data, i);
			vxge_add_string("ini_num_mwr_byte_sent_%d\t\t",
					&stat_size, data, i);
			vxge_add_string("ini_num_cpl_byte_rcvd_%d\t\t",
					&stat_size, data, i);
			vxge_add_string("wrcrdtarb_xoff_%d\t\t\t",
					&stat_size, data, i);
			vxge_add_string("rdcrdtarb_xoff_%d\t\t\t",
					&stat_size, data, i);
			vxge_add_string("vpath_genstats_count0_%d\t\t",
					&stat_size, data, i);
			vxge_add_string("vpath_genstats_count1_%d\t\t",
					&stat_size, data, i);
			vxge_add_string("vpath_genstats_count2_%d\t\t",
					&stat_size, data, i);
			vxge_add_string("vpath_genstats_count3_%d\t\t",
					&stat_size, data, i);
			vxge_add_string("vpath_genstats_count4_%d\t\t",
					&stat_size, data, i);
			vxge_add_string("vpath_genstats_count5_%d\t\t",
					&stat_size, data, i);
			vxge_add_string("prog_event_vnum0_%d\t\t\t",
					&stat_size, data, i);
			vxge_add_string("prog_event_vnum1_%d\t\t\t",
					&stat_size, data, i);
			vxge_add_string("prog_event_vnum2_%d\t\t\t",
					&stat_size, data, i);
			vxge_add_string("prog_event_vnum3_%d\t\t\t",
					&stat_size, data, i);
			vxge_add_string("rx_multi_cast_frame_discard_%d\t",
					&stat_size, data, i);
			vxge_add_string("rx_frm_transferred_%d\t\t",
					&stat_size, data, i);
			vxge_add_string("rxd_returned_%d\t\t\t",
					&stat_size, data, i);
			vxge_add_string("rx_mpa_len_fail_frms_%d\t\t",
					&stat_size, data, i);
			vxge_add_string("rx_mpa_mrk_fail_frms_%d\t\t",
					&stat_size, data, i);
			vxge_add_string("rx_mpa_crc_fail_frms_%d\t\t",
					&stat_size, data, i);
			vxge_add_string("rx_permitted_frms_%d\t\t",
					&stat_size, data, i);
			vxge_add_string("rx_vp_reset_discarded_frms_%d\t",
					&stat_size, data, i);
			vxge_add_string("rx_wol_frms_%d\t\t\t",
					&stat_size, data, i);
			vxge_add_string("tx_vp_reset_discarded_frms_%d\t",
					&stat_size, data, i);
		}

		memcpy(data + stat_size, &ethtool_driver_stats_keys,
			sizeof(ethtool_driver_stats_keys));
	}
}

static int vxge_ethtool_get_regs_len(struct net_device *dev)
{
	struct vxgedev *vdev = netdev_priv(dev);

	return sizeof(struct vxge_hw_vpath_reg) * vdev->no_of_vpath;
}

static u32 vxge_get_rx_csum(struct net_device *dev)
{
	struct vxgedev *vdev = netdev_priv(dev);

	return vdev->rx_csum;
}

static int vxge_set_rx_csum(struct net_device *dev, u32 data)
{
	struct vxgedev *vdev = netdev_priv(dev);

	if (data)
		vdev->rx_csum = 1;
	else
		vdev->rx_csum = 0;

	return 0;
}

static int vxge_ethtool_op_set_tso(struct net_device *dev, u32 data)
{
	if (data)
		dev->features |= (NETIF_F_TSO | NETIF_F_TSO6);
	else
		dev->features &= ~(NETIF_F_TSO | NETIF_F_TSO6);

	return 0;
}

static int vxge_ethtool_get_sset_count(struct net_device *dev, int sset)
{
	struct vxgedev *vdev = netdev_priv(dev);

	switch (sset) {
	case ETH_SS_STATS:
		return VXGE_TITLE_LEN +
			(vdev->no_of_vpath * VXGE_HW_VPATH_STATS_LEN) +
			(vdev->max_config_port * VXGE_HW_AGGR_STATS_LEN) +
			(vdev->max_config_port * VXGE_HW_PORT_STATS_LEN) +
			(vdev->no_of_vpath * VXGE_HW_VPATH_TX_STATS_LEN) +
			(vdev->no_of_vpath * VXGE_HW_VPATH_RX_STATS_LEN) +
			(vdev->no_of_vpath * VXGE_SW_STATS_LEN) +
			DRIVER_STAT_LEN;
	default:
		return -EOPNOTSUPP;
	}
}

static int vxge_set_flags(struct net_device *dev, u32 data)
{
	struct vxgedev *vdev = netdev_priv(dev);
	enum vxge_hw_status status;

	if (data & ~ETH_FLAG_RXHASH)
		return -EOPNOTSUPP;

	if (!!(data & ETH_FLAG_RXHASH) == vdev->devh->config.rth_en)
		return 0;

	if (netif_running(dev) || (vdev->config.rth_steering == NO_STEERING))
		return -EINVAL;

	vdev->devh->config.rth_en = !!(data & ETH_FLAG_RXHASH);

	/* Enabling RTH requires some of the logic in vxge_device_register and a
	 * vpath reset.  Due to these restrictions, only allow modification
	 * while the interface is down.
	 */
	status = vxge_reset_all_vpaths(vdev);
	if (status != VXGE_HW_OK) {
		vdev->devh->config.rth_en = !vdev->devh->config.rth_en;
		return -EFAULT;
	}

	if (vdev->devh->config.rth_en)
		dev->features |= NETIF_F_RXHASH;
	else
		dev->features &= ~NETIF_F_RXHASH;

	return 0;
}

static int vxge_fw_flash(struct net_device *dev, struct ethtool_flash *parms)
{
	struct vxgedev *vdev = netdev_priv(dev);

	if (vdev->max_vpath_supported != VXGE_HW_MAX_VIRTUAL_PATHS) {
		printk(KERN_INFO "Single Function Mode is required to flash the"
		       " firmware\n");
		return -EINVAL;
	}

	if (netif_running(dev)) {
		printk(KERN_INFO "Interface %s must be down to flash the "
		       "firmware\n", dev->name);
		return -EBUSY;
	}

	return vxge_fw_upgrade(vdev, parms->data, 1);
}

static const struct ethtool_ops vxge_ethtool_ops = {
	.get_settings		= vxge_ethtool_gset,
	.set_settings		= vxge_ethtool_sset,
	.get_drvinfo		= vxge_ethtool_gdrvinfo,
	.get_regs_len		= vxge_ethtool_get_regs_len,
	.get_regs		= vxge_ethtool_gregs,
	.get_link		= ethtool_op_get_link,
	.get_pauseparam		= vxge_ethtool_getpause_data,
	.set_pauseparam		= vxge_ethtool_setpause_data,
	.get_rx_csum		= vxge_get_rx_csum,
	.set_rx_csum		= vxge_set_rx_csum,
	.get_tx_csum		= ethtool_op_get_tx_csum,
	.set_tx_csum		= ethtool_op_set_tx_ipv6_csum,
	.get_sg			= ethtool_op_get_sg,
	.set_sg			= ethtool_op_set_sg,
	.get_tso		= ethtool_op_get_tso,
	.set_tso		= vxge_ethtool_op_set_tso,
	.get_strings		= vxge_ethtool_get_strings,
	.phys_id		= vxge_ethtool_idnic,
	.get_sset_count		= vxge_ethtool_get_sset_count,
	.get_ethtool_stats	= vxge_get_ethtool_stats,
	.set_flags		= vxge_set_flags,
	.flash_device		= vxge_fw_flash,
};

void vxge_initialize_ethtool_ops(struct net_device *ndev)
{
	SET_ETHTOOL_OPS(ndev, &vxge_ethtool_ops);
}<|MERGE_RESOLUTION|>--- conflicted
+++ resolved
@@ -11,11 +11,7 @@
  *                 Virtualized Server Adapter.
  * Copyright(c) 2002-2010 Exar Corp.
  ******************************************************************************/
-<<<<<<< HEAD
-#include<linux/ethtool.h>
-=======
 #include <linux/ethtool.h>
->>>>>>> 3cbea436
 #include <linux/slab.h>
 #include <linux/pci.h>
 #include <linux/etherdevice.h>
@@ -111,16 +107,9 @@
 	int index, offset;
 	enum vxge_hw_status status;
 	u64 reg;
-<<<<<<< HEAD
-	u64 *reg_space = (u64 *) space;
-	struct vxgedev *vdev = (struct vxgedev *)netdev_priv(dev);
-	struct __vxge_hw_device  *hldev = (struct __vxge_hw_device *)
-					pci_get_drvdata(vdev->pdev);
-=======
 	u64 *reg_space = (u64 *)space;
 	struct vxgedev *vdev = netdev_priv(dev);
 	struct __vxge_hw_device *hldev = vdev->devh;
->>>>>>> 3cbea436
 
 	regs->len = sizeof(struct vxge_hw_vpath_reg) * vdev->no_of_vpath;
 	regs->version = vdev->pdev->subsystem_device;
