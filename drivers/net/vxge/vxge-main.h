--- conflicted
+++ resolved
@@ -59,20 +59,13 @@
 #define VXGE_TTI_LTIMER_VAL	1000
 #define VXGE_T1A_TTI_LTIMER_VAL	80
 #define VXGE_TTI_RTIMER_VAL	0
-<<<<<<< HEAD
-=======
 #define VXGE_TTI_RTIMER_ADAPT_VAL	10
->>>>>>> 105e53f8
 #define VXGE_T1A_TTI_RTIMER_VAL	400
 #define VXGE_RTI_BTIMER_VAL	250
 #define VXGE_RTI_LTIMER_VAL	100
 #define VXGE_RTI_RTIMER_VAL	0
-<<<<<<< HEAD
-#define VXGE_FIFO_INDICATE_MAX_PKTS VXGE_DEF_FIFO_LENGTH
-=======
 #define VXGE_RTI_RTIMER_ADAPT_VAL	15
 #define VXGE_FIFO_INDICATE_MAX_PKTS	VXGE_DEF_FIFO_LENGTH
->>>>>>> 105e53f8
 #define VXGE_ISR_POLLING_CNT 	8
 #define VXGE_MAX_CONFIG_DEV	0xFF
 #define VXGE_EXEC_MODE_DISABLE	0
@@ -116,8 +109,6 @@
 #define RTI_T1A_RX_UFC_C	50
 #define RTI_T1A_RX_UFC_D	60
 
-<<<<<<< HEAD
-=======
 /*
  * The interrupt rate is maintained at 3k per second with the moderation
  * parameters for most traffic but not all. This is the maximum interrupt
@@ -126,7 +117,6 @@
  */
 #define VXGE_T1A_MAX_INTERRUPT_COUNT	100
 #define VXGE_T1A_MAX_TX_INTERRUPT_COUNT	200
->>>>>>> 105e53f8
 
 /* Milli secs timer period */
 #define VXGE_TIMER_DELAY		10000
@@ -296,13 +286,10 @@
 	 */
 	int driver_id;
 
-<<<<<<< HEAD
-=======
 	/* Adaptive interrupt moderation parameters used in T1A */
 	unsigned long interrupt_count;
 	unsigned long jiffies;
 
->>>>>>> 105e53f8
 	/* copy of the flag indicating whether rx_csum is to be used */
 	u32 rx_csum:1,
 	    rx_hwts:1;
