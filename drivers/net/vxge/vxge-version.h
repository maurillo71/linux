/******************************************************************************
 * This software may be used and distributed according to the terms of
 * the GNU General Public License (GPL), incorporated herein by reference.
 * Drivers based on or derived from this code fall under the GPL and must
 * retain the authorship, copyright and license notice.  This file is not
 * a complete program and may only be used when the entire operating
 * system is licensed under the GPL.
 * See the file COPYING in this distribution for more information.
 *
 * vxge-version.h: Driver for Exar Corp's X3100 Series 10GbE PCIe I/O
 *                 Virtualized Server Adapter.
 * Copyright(c) 2002-2010 Exar Corp.
 ******************************************************************************/
#ifndef VXGE_VERSION_H
#define VXGE_VERSION_H

#define VXGE_VERSION_MAJOR	"2"
<<<<<<< HEAD
#define VXGE_VERSION_MINOR	"0"
#define VXGE_VERSION_FIX	"9"
#define VXGE_VERSION_BUILD	"20840"
=======
#define VXGE_VERSION_MINOR	"5"
#define VXGE_VERSION_FIX	"1"
#define VXGE_VERSION_BUILD	"22082"
>>>>>>> 3cbea436
#define VXGE_VERSION_FOR	"k"

#define VXGE_FW_VER(maj, min, bld) (((maj) << 16) + ((min) << 8) + (bld))

#define VXGE_DEAD_FW_VER_MAJOR	1
#define VXGE_DEAD_FW_VER_MINOR	4
#define VXGE_DEAD_FW_VER_BUILD	4

#define VXGE_FW_DEAD_VER VXGE_FW_VER(VXGE_DEAD_FW_VER_MAJOR, \
				     VXGE_DEAD_FW_VER_MINOR, \
				     VXGE_DEAD_FW_VER_BUILD)

#define VXGE_EPROM_FW_VER_MAJOR	1
#define VXGE_EPROM_FW_VER_MINOR	6
#define VXGE_EPROM_FW_VER_BUILD	1

#define VXGE_EPROM_FW_VER VXGE_FW_VER(VXGE_EPROM_FW_VER_MAJOR, \
				      VXGE_EPROM_FW_VER_MINOR, \
				      VXGE_EPROM_FW_VER_BUILD)

#define VXGE_CERT_FW_VER_MAJOR	1
#define VXGE_CERT_FW_VER_MINOR	8
#define VXGE_CERT_FW_VER_BUILD	1

#define VXGE_CERT_FW_VER VXGE_FW_VER(VXGE_CERT_FW_VER_MAJOR, \
				     VXGE_CERT_FW_VER_MINOR, \
				     VXGE_CERT_FW_VER_BUILD)

#endif<|MERGE_RESOLUTION|>--- conflicted
+++ resolved
@@ -15,15 +15,9 @@
 #define VXGE_VERSION_H
 
 #define VXGE_VERSION_MAJOR	"2"
-<<<<<<< HEAD
-#define VXGE_VERSION_MINOR	"0"
-#define VXGE_VERSION_FIX	"9"
-#define VXGE_VERSION_BUILD	"20840"
-=======
 #define VXGE_VERSION_MINOR	"5"
 #define VXGE_VERSION_FIX	"1"
 #define VXGE_VERSION_BUILD	"22082"
->>>>>>> 3cbea436
 #define VXGE_VERSION_FOR	"k"
 
 #define VXGE_FW_VER(maj, min, bld) (((maj) << 16) + ((min) << 8) + (bld))
