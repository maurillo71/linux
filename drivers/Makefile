--- conflicted
+++ resolved
@@ -41,12 +41,8 @@
 obj-$(CONFIG_SERIO)		+= input/serio/
 obj-y				+= serial/
 obj-$(CONFIG_PARPORT)		+= parport/
-<<<<<<< HEAD
-obj-y				+= base/ block/ misc/ mfd/ media/
+obj-y				+= base/ block/ misc/ mfd/
 obj-y				+= i2c/
-=======
-obj-y				+= base/ block/ misc/ mfd/
->>>>>>> 091438dd
 obj-$(CONFIG_NUBUS)		+= nubus/
 obj-y				+= macintosh/
 obj-$(CONFIG_IDE)		+= ide/
@@ -80,10 +76,7 @@
 obj-$(CONFIG_INPUT)		+= input/
 obj-$(CONFIG_I2O)		+= message/
 obj-$(CONFIG_RTC_LIB)		+= rtc/
-<<<<<<< HEAD
-=======
-obj-y				+= i2c/ media/
->>>>>>> 091438dd
+obj-y				+= media/
 obj-$(CONFIG_W1)		+= w1/
 obj-$(CONFIG_POWER_SUPPLY)	+= power/
 obj-$(CONFIG_HWMON)		+= hwmon/
