--- conflicted
+++ resolved
@@ -3390,19 +3390,6 @@
 		goto err_exit;
 	}
 
-<<<<<<< HEAD
-	if (tpacpi_is_lenovo()) {
-		dbg_printk(TPACPI_DBG_INIT | TPACPI_DBG_HKEY,
-			   "using Lenovo default hot key map\n");
-		memcpy(hotkey_keycode_map, &lenovo_keycode_map,
-			TPACPI_HOTKEY_MAP_SIZE);
-	} else {
-		dbg_printk(TPACPI_DBG_INIT | TPACPI_DBG_HKEY,
-			   "using IBM default hot key map\n");
-		memcpy(hotkey_keycode_map, &ibm_keycode_map,
-			TPACPI_HOTKEY_MAP_SIZE);
-	}
-=======
 	keymap_id = tpacpi_check_quirks(tpacpi_keymap_qtable,
 					ARRAY_SIZE(tpacpi_keymap_qtable));
 	BUG_ON(keymap_id >= ARRAY_SIZE(tpacpi_keymaps));
@@ -3411,7 +3398,6 @@
 
 	memcpy(hotkey_keycode_map, &tpacpi_keymaps[keymap_id],
 		TPACPI_HOTKEY_MAP_SIZE);
->>>>>>> 062c1825
 
 	input_set_capability(tpacpi_inputdev, EV_MSC, MSC_SCAN);
 	tpacpi_inputdev->keycodesize = TPACPI_HOTKEY_MAP_TYPESIZE;
@@ -6130,80 +6116,6 @@
 
 /* --------------------------------------------------------------------- */
 
-static int __init tpacpi_query_bcl_levels(acpi_handle handle)
-{
-	struct acpi_buffer buffer = { ACPI_ALLOCATE_BUFFER, NULL };
-	union acpi_object *obj;
-	int rc;
-
-	if (ACPI_SUCCESS(acpi_evaluate_object(handle, NULL, NULL, &buffer))) {
-		obj = (union acpi_object *)buffer.pointer;
-		if (!obj || (obj->type != ACPI_TYPE_PACKAGE)) {
-			printk(TPACPI_ERR "Unknown _BCL data, "
-			       "please report this to %s\n", TPACPI_MAIL);
-			rc = 0;
-		} else {
-			rc = obj->package.count;
-		}
-	} else {
-		return 0;
-	}
-
-	kfree(buffer.pointer);
-	return rc;
-}
-
-static acpi_status __init tpacpi_acpi_walk_find_bcl(acpi_handle handle,
-					u32 lvl, void *context, void **rv)
-{
-	char name[ACPI_PATH_SEGMENT_LENGTH];
-	struct acpi_buffer buffer = { sizeof(name), &name };
-
-	if (ACPI_SUCCESS(acpi_get_name(handle, ACPI_SINGLE_NAME, &buffer)) &&
-	    !strncmp("_BCL", name, sizeof(name) - 1)) {
-		BUG_ON(!rv || !*rv);
-		**(int **)rv = tpacpi_query_bcl_levels(handle);
-		return AE_CTRL_TERMINATE;
-	} else {
-		return AE_OK;
-	}
-}
-
-/*
- * Returns 0 (no ACPI _BCL or _BCL invalid), or size of brightness map
- */
-static unsigned int __init tpacpi_check_std_acpi_brightness_support(void)
-{
-	int status;
-	int bcl_levels = 0;
-	void *bcl_ptr = &bcl_levels;
-
-	if (!vid_handle)
-		TPACPI_ACPIHANDLE_INIT(vid);
-
-	if (!vid_handle)
-		return 0;
-
-	/*
-	 * Search for a _BCL method, and execute it.  This is safe on all
-	 * ThinkPads, and as a side-effect, _BCL will place a Lenovo Vista
-	 * BIOS in ACPI backlight control mode.  We do NOT have to care
-	 * about calling the _BCL method in an enabled video device, any
-	 * will do for our purposes.
-	 */
-
-	status = acpi_walk_namespace(ACPI_TYPE_METHOD, vid_handle, 3,
-				     tpacpi_acpi_walk_find_bcl, NULL, NULL,
-				     &bcl_ptr);
-
-	if (ACPI_SUCCESS(status) && bcl_levels > 2) {
-		tp_features.bright_acpimode = 1;
-		return bcl_levels - 2;
-	}
-
-	return 0;
-}
-
 /*
  * Call _BCL method of video device.  On some ThinkPads this will
  * switch the firmware to the ACPI brightness control mode.
@@ -6335,39 +6247,10 @@
 				ARRAY_SIZE(brightness_quirk_table));
 
 	/* tpacpi_detect_brightness_capabilities() must have run already */
-<<<<<<< HEAD
 
 	/* if it is unknown, we don't handle it: it wouldn't be safe */
 	if (tp_features.bright_unkfw)
 		return 1;
-
-	if (tp_features.bright_acpimode) {
-		if (acpi_video_backlight_support()) {
-			if (brightness_enable > 1) {
-				printk(TPACPI_NOTICE
-				       "Standard ACPI backlight interface "
-				       "available, not loading native one.\n");
-				return 1;
-			} else if (brightness_enable == 1) {
-				printk(TPACPI_NOTICE
-				       "Backlight control force enabled, even if standard "
-				       "ACPI backlight interface is available\n");
-			}
-		} else {
-			if (brightness_enable > 1) {
-				printk(TPACPI_NOTICE
-				       "Standard ACPI backlight interface not "
-				       "available, thinkpad_acpi native "
-				       "brightness control enabled\n");
-			}
-		}
-	}
-=======
-
-	/* if it is unknown, we don't handle it: it wouldn't be safe */
-	if (tp_features.bright_unkfw)
-		return 1;
->>>>>>> 062c1825
 
 	if (!brightness_enable) {
 		dbg_printk(TPACPI_DBG_INIT | TPACPI_DBG_BRGHT,
@@ -6376,8 +6259,6 @@
 		return 1;
 	}
 
-<<<<<<< HEAD
-=======
 	if (acpi_video_backlight_support()) {
 		if (brightness_enable > 1) {
 			printk(TPACPI_INFO
@@ -6398,7 +6279,6 @@
 			"brightness control enabled\n");
 	}
 
->>>>>>> 062c1825
 	/*
 	 * Check for module parameter bogosity, note that we
 	 * init brightness_mode to TPACPI_BRGHT_MODE_MAX in order to be
