/* -*- linux-c -*-
 * viodasd.c
 *  Authors: Dave Boutcher <boutcher@us.ibm.com>
 *           Ryan Arnold <ryanarn@us.ibm.com>
 *           Colin Devilbiss <devilbis@us.ibm.com>
 *           Stephen Rothwell
 *
 * (C) Copyright 2000-2004 IBM Corporation
 *
 * This program is free software; you can redistribute it and/or
 * modify it under the terms of the GNU General Public License as
 * published by the Free Software Foundation; either version 2 of the
 * License, or (at your option) any later version.
 *
 * This program is distributed in the hope that it will be useful,
 * but WITHOUT ANY WARRANTY; without even the implied warranty of
 * MERCHANTABILITY or FITNESS FOR A PARTICULAR PURPOSE.  See the
 * GNU General Public License for more details.
 *
 * You should have received a copy of the GNU General Public License
 * along with this program; if not, write to the Free Software
 * Foundation, Inc., 59 Temple Place, Suite 330, Boston, MA 02111-1307 USA
 *
 * This routine provides access to disk space (termed "DASD" in historical
 * IBM terms) owned and managed by an OS/400 partition running on the
 * same box as this Linux partition.
 *
 * All disk operations are performed by sending messages back and forth to
 * the OS/400 partition.
 */

#define pr_fmt(fmt) "viod: " fmt

#include <linux/major.h>
#include <linux/fs.h>
#include <linux/module.h>
#include <linux/kernel.h>
#include <linux/blkdev.h>
#include <linux/genhd.h>
#include <linux/hdreg.h>
#include <linux/errno.h>
#include <linux/init.h>
#include <linux/string.h>
<<<<<<< HEAD
#include <linux/smp_lock.h>
=======
#include <linux/mutex.h>
>>>>>>> 45f53cc9
#include <linux/dma-mapping.h>
#include <linux/completion.h>
#include <linux/device.h>
#include <linux/scatterlist.h>

#include <asm/uaccess.h>
#include <asm/vio.h>
#include <asm/iseries/hv_types.h>
#include <asm/iseries/hv_lp_event.h>
#include <asm/iseries/hv_lp_config.h>
#include <asm/iseries/vio.h>
#include <asm/firmware.h>

MODULE_DESCRIPTION("iSeries Virtual DASD");
MODULE_AUTHOR("Dave Boutcher");
MODULE_LICENSE("GPL");

/*
 * We only support 7 partitions per physical disk....so with minor
 * numbers 0-255 we get a maximum of 32 disks.
 */
#define VIOD_GENHD_NAME		"iseries/vd"

#define VIOD_VERS		"1.64"

enum {
	PARTITION_SHIFT = 3,
	MAX_DISKNO = HVMAXARCHITECTEDVIRTUALDISKS,
	MAX_DISK_NAME = FIELD_SIZEOF(struct gendisk, disk_name)
};

static DEFINE_MUTEX(viodasd_mutex);
static DEFINE_SPINLOCK(viodasd_spinlock);

#define VIOMAXREQ		16

#define DEVICE_NO(cell)	((struct viodasd_device *)(cell) - &viodasd_devices[0])

struct viodasd_waitevent {
	struct completion	com;
	int			rc;
	u16			sub_result;
	int			max_disk;	/* open */
};

static const struct vio_error_entry viodasd_err_table[] = {
	{ 0x0201, EINVAL, "Invalid Range" },
	{ 0x0202, EINVAL, "Invalid Token" },
	{ 0x0203, EIO, "DMA Error" },
	{ 0x0204, EIO, "Use Error" },
	{ 0x0205, EIO, "Release Error" },
	{ 0x0206, EINVAL, "Invalid Disk" },
	{ 0x0207, EBUSY, "Cant Lock" },
	{ 0x0208, EIO, "Already Locked" },
	{ 0x0209, EIO, "Already Unlocked" },
	{ 0x020A, EIO, "Invalid Arg" },
	{ 0x020B, EIO, "Bad IFS File" },
	{ 0x020C, EROFS, "Read Only Device" },
	{ 0x02FF, EIO, "Internal Error" },
	{ 0x0000, 0, NULL },
};

/*
 * Figure out the biggest I/O request (in sectors) we can accept
 */
#define VIODASD_MAXSECTORS (4096 / 512 * VIOMAXBLOCKDMA)

/*
 * Number of disk I/O requests we've sent to OS/400
 */
static int num_req_outstanding;

/*
 * This is our internal structure for keeping track of disk devices
 */
struct viodasd_device {
	u16		cylinders;
	u16		tracks;
	u16		sectors;
	u16		bytes_per_sector;
	u64		size;
	int		read_only;
	spinlock_t	q_lock;
	struct gendisk	*disk;
	struct device	*dev;
} viodasd_devices[MAX_DISKNO];

/*
 * External open entry point.
 */
static int viodasd_open(struct block_device *bdev, fmode_t mode)
{
	struct viodasd_device *d = bdev->bd_disk->private_data;
	HvLpEvent_Rc hvrc;
	struct viodasd_waitevent we;
	u16 flags = 0;

	if (d->read_only) {
		if (mode & FMODE_WRITE)
			return -EROFS;
		flags = vioblockflags_ro;
	}

	init_completion(&we.com);

	/* Send the open event to OS/400 */
	hvrc = HvCallEvent_signalLpEventFast(viopath_hostLp,
			HvLpEvent_Type_VirtualIo,
			viomajorsubtype_blockio | vioblockopen,
			HvLpEvent_AckInd_DoAck, HvLpEvent_AckType_ImmediateAck,
			viopath_sourceinst(viopath_hostLp),
			viopath_targetinst(viopath_hostLp),
			(u64)(unsigned long)&we, VIOVERSION << 16,
			((u64)DEVICE_NO(d) << 48) | ((u64)flags << 32),
			0, 0, 0);
	if (hvrc != 0) {
		pr_warning("HV open failed %d\n", (int)hvrc);
		return -EIO;
	}

	wait_for_completion(&we.com);

	/* Check the return code */
	if (we.rc != 0) {
		const struct vio_error_entry *err =
			vio_lookup_rc(viodasd_err_table, we.sub_result);

		pr_warning("bad rc opening disk: %d:0x%04x (%s)\n",
			   (int)we.rc, we.sub_result, err->msg);
		return -EIO;
	}

	return 0;
}

static int viodasd_unlocked_open(struct block_device *bdev, fmode_t mode)
{
	int ret;

<<<<<<< HEAD
	lock_kernel();
	ret = viodasd_open(bdev, mode);
	unlock_kernel();
=======
	mutex_lock(&viodasd_mutex);
	ret = viodasd_open(bdev, mode);
	mutex_unlock(&viodasd_mutex);
>>>>>>> 45f53cc9

	return ret;
}


/*
 * External release entry point.
 */
static int viodasd_release(struct gendisk *disk, fmode_t mode)
{
	struct viodasd_device *d = disk->private_data;
	HvLpEvent_Rc hvrc;

<<<<<<< HEAD
	lock_kernel();
=======
	mutex_lock(&viodasd_mutex);
>>>>>>> 45f53cc9
	/* Send the event to OS/400.  We DON'T expect a response */
	hvrc = HvCallEvent_signalLpEventFast(viopath_hostLp,
			HvLpEvent_Type_VirtualIo,
			viomajorsubtype_blockio | vioblockclose,
			HvLpEvent_AckInd_NoAck, HvLpEvent_AckType_ImmediateAck,
			viopath_sourceinst(viopath_hostLp),
			viopath_targetinst(viopath_hostLp),
			0, VIOVERSION << 16,
			((u64)DEVICE_NO(d) << 48) /* | ((u64)flags << 32) */,
			0, 0, 0);
	if (hvrc != 0)
		pr_warning("HV close call failed %d\n", (int)hvrc);

<<<<<<< HEAD
	unlock_kernel();
=======
	mutex_unlock(&viodasd_mutex);
>>>>>>> 45f53cc9

	return 0;
}


/* External ioctl entry point.
 */
static int viodasd_getgeo(struct block_device *bdev, struct hd_geometry *geo)
{
	struct gendisk *disk = bdev->bd_disk;
	struct viodasd_device *d = disk->private_data;

	geo->sectors = d->sectors ? d->sectors : 32;
	geo->heads = d->tracks ? d->tracks  : 64;
	geo->cylinders = d->cylinders ? d->cylinders :
		get_capacity(disk) / (geo->sectors * geo->heads);

	return 0;
}

/*
 * Our file operations table
 */
static const struct block_device_operations viodasd_fops = {
	.owner = THIS_MODULE,
	.open = viodasd_unlocked_open,
	.release = viodasd_release,
	.getgeo = viodasd_getgeo,
};

/*
 * End a request
 */
static void viodasd_end_request(struct request *req, int error,
		int num_sectors)
{
	__blk_end_request(req, error, num_sectors << 9);
}

/*
 * Send an actual I/O request to OS/400
 */
static int send_request(struct request *req)
{
	u64 start;
	int direction;
	int nsg;
	u16 viocmd;
	HvLpEvent_Rc hvrc;
	struct vioblocklpevent *bevent;
	struct HvLpEvent *hev;
	struct scatterlist sg[VIOMAXBLOCKDMA];
	int sgindex;
	struct viodasd_device *d;
	unsigned long flags;

	start = (u64)blk_rq_pos(req) << 9;

	if (rq_data_dir(req) == READ) {
		direction = DMA_FROM_DEVICE;
		viocmd = viomajorsubtype_blockio | vioblockread;
	} else {
		direction = DMA_TO_DEVICE;
		viocmd = viomajorsubtype_blockio | vioblockwrite;
	}

        d = req->rq_disk->private_data;

	/* Now build the scatter-gather list */
	sg_init_table(sg, VIOMAXBLOCKDMA);
	nsg = blk_rq_map_sg(req->q, req, sg);
	nsg = dma_map_sg(d->dev, sg, nsg, direction);

	spin_lock_irqsave(&viodasd_spinlock, flags);
	num_req_outstanding++;

	/* This optimization handles a single DMA block */
	if (nsg == 1)
		hvrc = HvCallEvent_signalLpEventFast(viopath_hostLp,
				HvLpEvent_Type_VirtualIo, viocmd,
				HvLpEvent_AckInd_DoAck,
				HvLpEvent_AckType_ImmediateAck,
				viopath_sourceinst(viopath_hostLp),
				viopath_targetinst(viopath_hostLp),
				(u64)(unsigned long)req, VIOVERSION << 16,
				((u64)DEVICE_NO(d) << 48), start,
				((u64)sg_dma_address(&sg[0])) << 32,
				sg_dma_len(&sg[0]));
	else {
		bevent = (struct vioblocklpevent *)
			vio_get_event_buffer(viomajorsubtype_blockio);
		if (bevent == NULL) {
			pr_warning("error allocating disk event buffer\n");
			goto error_ret;
		}

		/*
		 * Now build up the actual request.  Note that we store
		 * the pointer to the request in the correlation
		 * token so we can match the response up later
		 */
		memset(bevent, 0, sizeof(struct vioblocklpevent));
		hev = &bevent->event;
		hev->flags = HV_LP_EVENT_VALID | HV_LP_EVENT_DO_ACK |
			HV_LP_EVENT_INT;
		hev->xType = HvLpEvent_Type_VirtualIo;
		hev->xSubtype = viocmd;
		hev->xSourceLp = HvLpConfig_getLpIndex();
		hev->xTargetLp = viopath_hostLp;
		hev->xSizeMinus1 =
			offsetof(struct vioblocklpevent, u.rw_data.dma_info) +
			(sizeof(bevent->u.rw_data.dma_info[0]) * nsg) - 1;
		hev->xSourceInstanceId = viopath_sourceinst(viopath_hostLp);
		hev->xTargetInstanceId = viopath_targetinst(viopath_hostLp);
		hev->xCorrelationToken = (u64)req;
		bevent->version = VIOVERSION;
		bevent->disk = DEVICE_NO(d);
		bevent->u.rw_data.offset = start;

		/*
		 * Copy just the dma information from the sg list
		 * into the request
		 */
		for (sgindex = 0; sgindex < nsg; sgindex++) {
			bevent->u.rw_data.dma_info[sgindex].token =
				sg_dma_address(&sg[sgindex]);
			bevent->u.rw_data.dma_info[sgindex].len =
				sg_dma_len(&sg[sgindex]);
		}

		/* Send the request */
		hvrc = HvCallEvent_signalLpEvent(&bevent->event);
		vio_free_event_buffer(viomajorsubtype_blockio, bevent);
	}

	if (hvrc != HvLpEvent_Rc_Good) {
		pr_warning("error sending disk event to OS/400 (rc %d)\n",
			   (int)hvrc);
		goto error_ret;
	}
	spin_unlock_irqrestore(&viodasd_spinlock, flags);
	return 0;

error_ret:
	num_req_outstanding--;
	spin_unlock_irqrestore(&viodasd_spinlock, flags);
	dma_unmap_sg(d->dev, sg, nsg, direction);
	return -1;
}

/*
 * This is the external request processing routine
 */
static void do_viodasd_request(struct request_queue *q)
{
	struct request *req;

	/*
	 * If we already have the maximum number of requests
	 * outstanding to OS/400 just bail out. We'll come
	 * back later.
	 */
	while (num_req_outstanding < VIOMAXREQ) {
		req = blk_fetch_request(q);
		if (req == NULL)
			return;
		/* check that request contains a valid command */
		if (req->cmd_type != REQ_TYPE_FS) {
			viodasd_end_request(req, -EIO, blk_rq_sectors(req));
			continue;
		}
		/* Try sending the request */
		if (send_request(req) != 0)
			viodasd_end_request(req, -EIO, blk_rq_sectors(req));
	}
}

/*
 * Probe a single disk and fill in the viodasd_device structure
 * for it.
 */
static int probe_disk(struct viodasd_device *d)
{
	HvLpEvent_Rc hvrc;
	struct viodasd_waitevent we;
	int dev_no = DEVICE_NO(d);
	struct gendisk *g;
	struct request_queue *q;
	u16 flags = 0;

retry:
	init_completion(&we.com);

	/* Send the open event to OS/400 */
	hvrc = HvCallEvent_signalLpEventFast(viopath_hostLp,
			HvLpEvent_Type_VirtualIo,
			viomajorsubtype_blockio | vioblockopen,
			HvLpEvent_AckInd_DoAck, HvLpEvent_AckType_ImmediateAck,
			viopath_sourceinst(viopath_hostLp),
			viopath_targetinst(viopath_hostLp),
			(u64)(unsigned long)&we, VIOVERSION << 16,
			((u64)dev_no << 48) | ((u64)flags<< 32),
			0, 0, 0);
	if (hvrc != 0) {
		pr_warning("bad rc on HV open %d\n", (int)hvrc);
		return 0;
	}

	wait_for_completion(&we.com);

	if (we.rc != 0) {
		if (flags != 0)
			return 0;
		/* try again with read only flag set */
		flags = vioblockflags_ro;
		goto retry;
	}
	if (we.max_disk > (MAX_DISKNO - 1)) {
		printk_once(KERN_INFO pr_fmt("Only examining the first %d of %d disks connected\n"),
			    MAX_DISKNO, we.max_disk + 1);
	}

	/* Send the close event to OS/400.  We DON'T expect a response */
	hvrc = HvCallEvent_signalLpEventFast(viopath_hostLp,
			HvLpEvent_Type_VirtualIo,
			viomajorsubtype_blockio | vioblockclose,
			HvLpEvent_AckInd_NoAck, HvLpEvent_AckType_ImmediateAck,
			viopath_sourceinst(viopath_hostLp),
			viopath_targetinst(viopath_hostLp),
			0, VIOVERSION << 16,
			((u64)dev_no << 48) | ((u64)flags << 32),
			0, 0, 0);
	if (hvrc != 0) {
		pr_warning("bad rc sending event to OS/400 %d\n", (int)hvrc);
		return 0;
	}

	if (d->dev == NULL) {
		/* this is when we reprobe for new disks */
		if (vio_create_viodasd(dev_no) == NULL) {
			pr_warning("cannot allocate virtual device for disk %d\n",
				   dev_no);
			return 0;
		}
		/*
		 * The vio_create_viodasd will have recursed into this
		 * routine with d->dev set to the new vio device and
		 * will finish the setup of the disk below.
		 */
		return 1;
	}

	/* create the request queue for the disk */
	spin_lock_init(&d->q_lock);
	q = blk_init_queue(do_viodasd_request, &d->q_lock);
	if (q == NULL) {
		pr_warning("cannot allocate queue for disk %d\n", dev_no);
		return 0;
	}
	g = alloc_disk(1 << PARTITION_SHIFT);
	if (g == NULL) {
		pr_warning("cannot allocate disk structure for disk %d\n",
			   dev_no);
		blk_cleanup_queue(q);
		return 0;
	}

	d->disk = g;
	blk_queue_max_segments(q, VIOMAXBLOCKDMA);
	blk_queue_max_hw_sectors(q, VIODASD_MAXSECTORS);
	g->major = VIODASD_MAJOR;
	g->first_minor = dev_no << PARTITION_SHIFT;
	if (dev_no >= 26)
		snprintf(g->disk_name, sizeof(g->disk_name),
				VIOD_GENHD_NAME "%c%c",
				'a' + (dev_no / 26) - 1, 'a' + (dev_no % 26));
	else
		snprintf(g->disk_name, sizeof(g->disk_name),
				VIOD_GENHD_NAME "%c", 'a' + (dev_no % 26));
	g->fops = &viodasd_fops;
	g->queue = q;
	g->private_data = d;
	g->driverfs_dev = d->dev;
	set_capacity(g, d->size >> 9);

	pr_info("disk %d: %lu sectors (%lu MB) CHS=%d/%d/%d sector size %d%s\n",
		dev_no, (unsigned long)(d->size >> 9),
		(unsigned long)(d->size >> 20),
		(int)d->cylinders, (int)d->tracks,
		(int)d->sectors, (int)d->bytes_per_sector,
		d->read_only ? " (RO)" : "");

	/* register us in the global list */
	add_disk(g);
	return 1;
}

/* returns the total number of scatterlist elements converted */
static int block_event_to_scatterlist(const struct vioblocklpevent *bevent,
		struct scatterlist *sg, int *total_len)
{
	int i, numsg;
	const struct rw_data *rw_data = &bevent->u.rw_data;
	static const int offset =
		offsetof(struct vioblocklpevent, u.rw_data.dma_info);
	static const int element_size = sizeof(rw_data->dma_info[0]);

	numsg = ((bevent->event.xSizeMinus1 + 1) - offset) / element_size;
	if (numsg > VIOMAXBLOCKDMA)
		numsg = VIOMAXBLOCKDMA;

	*total_len = 0;
	sg_init_table(sg, VIOMAXBLOCKDMA);
	for (i = 0; (i < numsg) && (rw_data->dma_info[i].len > 0); ++i) {
		sg_dma_address(&sg[i]) = rw_data->dma_info[i].token;
		sg_dma_len(&sg[i]) = rw_data->dma_info[i].len;
		*total_len += rw_data->dma_info[i].len;
	}
	return i;
}

/*
 * Restart all queues, starting with the one _after_ the disk given,
 * thus reducing the chance of starvation of higher numbered disks.
 */
static void viodasd_restart_all_queues_starting_from(int first_index)
{
	int i;

	for (i = first_index + 1; i < MAX_DISKNO; ++i)
		if (viodasd_devices[i].disk)
			blk_run_queue(viodasd_devices[i].disk->queue);
	for (i = 0; i <= first_index; ++i)
		if (viodasd_devices[i].disk)
			blk_run_queue(viodasd_devices[i].disk->queue);
}

/*
 * For read and write requests, decrement the number of outstanding requests,
 * Free the DMA buffers we allocated.
 */
static int viodasd_handle_read_write(struct vioblocklpevent *bevent)
{
	int num_sg, num_sect, pci_direction, total_len;
	struct request *req;
	struct scatterlist sg[VIOMAXBLOCKDMA];
	struct HvLpEvent *event = &bevent->event;
	unsigned long irq_flags;
	struct viodasd_device *d;
	int error;
	spinlock_t *qlock;

	num_sg = block_event_to_scatterlist(bevent, sg, &total_len);
	num_sect = total_len >> 9;
	if (event->xSubtype == (viomajorsubtype_blockio | vioblockread))
		pci_direction = DMA_FROM_DEVICE;
	else
		pci_direction = DMA_TO_DEVICE;
	req = (struct request *)bevent->event.xCorrelationToken;
	d = req->rq_disk->private_data;

	dma_unmap_sg(d->dev, sg, num_sg, pci_direction);

	/*
	 * Since this is running in interrupt mode, we need to make sure
	 * we're not stepping on any global I/O operations
	 */
	spin_lock_irqsave(&viodasd_spinlock, irq_flags);
	num_req_outstanding--;
	spin_unlock_irqrestore(&viodasd_spinlock, irq_flags);

	error = (event->xRc == HvLpEvent_Rc_Good) ? 0 : -EIO;
	if (error) {
		const struct vio_error_entry *err;
		err = vio_lookup_rc(viodasd_err_table, bevent->sub_result);
		pr_warning("read/write error %d:0x%04x (%s)\n",
			   event->xRc, bevent->sub_result, err->msg);
		num_sect = blk_rq_sectors(req);
	}
	qlock = req->q->queue_lock;
	spin_lock_irqsave(qlock, irq_flags);
	viodasd_end_request(req, error, num_sect);
	spin_unlock_irqrestore(qlock, irq_flags);

	/* Finally, try to get more requests off of this device's queue */
	viodasd_restart_all_queues_starting_from(DEVICE_NO(d));

	return 0;
}

/* This routine handles incoming block LP events */
static void handle_block_event(struct HvLpEvent *event)
{
	struct vioblocklpevent *bevent = (struct vioblocklpevent *)event;
	struct viodasd_waitevent *pwe;

	if (event == NULL)
		/* Notification that a partition went away! */
		return;
	/* First, we should NEVER get an int here...only acks */
	if (hvlpevent_is_int(event)) {
		pr_warning("Yikes! got an int in viodasd event handler!\n");
		if (hvlpevent_need_ack(event)) {
			event->xRc = HvLpEvent_Rc_InvalidSubtype;
			HvCallEvent_ackLpEvent(event);
		}
	}

	switch (event->xSubtype & VIOMINOR_SUBTYPE_MASK) {
	case vioblockopen:
		/*
		 * Handle a response to an open request.  We get all the
		 * disk information in the response, so update it.  The
		 * correlation token contains a pointer to a waitevent
		 * structure that has a completion in it.  update the
		 * return code in the waitevent structure and post the
		 * completion to wake up the guy who sent the request
		 */
		pwe = (struct viodasd_waitevent *)event->xCorrelationToken;
		pwe->rc = event->xRc;
		pwe->sub_result = bevent->sub_result;
		if (event->xRc == HvLpEvent_Rc_Good) {
			const struct open_data *data = &bevent->u.open_data;
			struct viodasd_device *device =
				&viodasd_devices[bevent->disk];
			device->read_only =
				bevent->flags & vioblockflags_ro;
			device->size = data->disk_size;
			device->cylinders = data->cylinders;
			device->tracks = data->tracks;
			device->sectors = data->sectors;
			device->bytes_per_sector = data->bytes_per_sector;
			pwe->max_disk = data->max_disk;
		}
		complete(&pwe->com);
		break;
	case vioblockclose:
		break;
	case vioblockread:
	case vioblockwrite:
		viodasd_handle_read_write(bevent);
		break;

	default:
		pr_warning("invalid subtype!");
		if (hvlpevent_need_ack(event)) {
			event->xRc = HvLpEvent_Rc_InvalidSubtype;
			HvCallEvent_ackLpEvent(event);
		}
	}
}

/*
 * Get the driver to reprobe for more disks.
 */
static ssize_t probe_disks(struct device_driver *drv, const char *buf,
		size_t count)
{
	struct viodasd_device *d;

	for (d = viodasd_devices; d < &viodasd_devices[MAX_DISKNO]; d++) {
		if (d->disk == NULL)
			probe_disk(d);
	}
	return count;
}
static DRIVER_ATTR(probe, S_IWUSR, NULL, probe_disks);

static int viodasd_probe(struct vio_dev *vdev, const struct vio_device_id *id)
{
	struct viodasd_device *d = &viodasd_devices[vdev->unit_address];

	d->dev = &vdev->dev;
	if (!probe_disk(d))
		return -ENODEV;
	return 0;
}

static int viodasd_remove(struct vio_dev *vdev)
{
	struct viodasd_device *d;

	d = &viodasd_devices[vdev->unit_address];
	if (d->disk) {
		del_gendisk(d->disk);
		blk_cleanup_queue(d->disk->queue);
		put_disk(d->disk);
		d->disk = NULL;
	}
	d->dev = NULL;
	return 0;
}

/**
 * viodasd_device_table: Used by vio.c to match devices that we
 * support.
 */
static struct vio_device_id viodasd_device_table[] __devinitdata = {
	{ "block", "IBM,iSeries-viodasd" },
	{ "", "" }
};
MODULE_DEVICE_TABLE(vio, viodasd_device_table);

static struct vio_driver viodasd_driver = {
	.id_table = viodasd_device_table,
	.probe = viodasd_probe,
	.remove = viodasd_remove,
	.driver = {
		.name = "viodasd",
		.owner = THIS_MODULE,
	}
};

static int need_delete_probe;

/*
 * Initialize the whole device driver.  Handle module and non-module
 * versions
 */
static int __init viodasd_init(void)
{
	int rc;

	if (!firmware_has_feature(FW_FEATURE_ISERIES)) {
		rc = -ENODEV;
		goto early_fail;
	}

	/* Try to open to our host lp */
	if (viopath_hostLp == HvLpIndexInvalid)
		vio_set_hostlp();

	if (viopath_hostLp == HvLpIndexInvalid) {
		pr_warning("invalid hosting partition\n");
		rc = -EIO;
		goto early_fail;
	}

	pr_info("vers " VIOD_VERS ", hosting partition %d\n", viopath_hostLp);

        /* register the block device */
	rc =  register_blkdev(VIODASD_MAJOR, VIOD_GENHD_NAME);
	if (rc) {
		pr_warning("Unable to get major number %d for %s\n",
			   VIODASD_MAJOR, VIOD_GENHD_NAME);
		goto early_fail;
	}
	/* Actually open the path to the hosting partition */
	rc = viopath_open(viopath_hostLp, viomajorsubtype_blockio,
				VIOMAXREQ + 2);
	if (rc) {
		pr_warning("error opening path to host partition %d\n",
			   viopath_hostLp);
		goto unregister_blk;
	}

	/* Initialize our request handler */
	vio_setHandler(viomajorsubtype_blockio, handle_block_event);

	rc = vio_register_driver(&viodasd_driver);
	if (rc) {
		pr_warning("vio_register_driver failed\n");
		goto unset_handler;
	}

	/*
	 * If this call fails, it just means that we cannot dynamically
	 * add virtual disks, but the driver will still work fine for
	 * all existing disk, so ignore the failure.
	 */
	if (!driver_create_file(&viodasd_driver.driver, &driver_attr_probe))
		need_delete_probe = 1;

	return 0;

unset_handler:
	vio_clearHandler(viomajorsubtype_blockio);
	viopath_close(viopath_hostLp, viomajorsubtype_blockio, VIOMAXREQ + 2);
unregister_blk:
	unregister_blkdev(VIODASD_MAJOR, VIOD_GENHD_NAME);
early_fail:
	return rc;
}
module_init(viodasd_init);

void __exit viodasd_exit(void)
{
	if (need_delete_probe)
		driver_remove_file(&viodasd_driver.driver, &driver_attr_probe);
	vio_unregister_driver(&viodasd_driver);
	vio_clearHandler(viomajorsubtype_blockio);
	viopath_close(viopath_hostLp, viomajorsubtype_blockio, VIOMAXREQ + 2);
	unregister_blkdev(VIODASD_MAJOR, VIOD_GENHD_NAME);
}
module_exit(viodasd_exit);<|MERGE_RESOLUTION|>--- conflicted
+++ resolved
@@ -41,11 +41,7 @@
 #include <linux/errno.h>
 #include <linux/init.h>
 #include <linux/string.h>
-<<<<<<< HEAD
-#include <linux/smp_lock.h>
-=======
 #include <linux/mutex.h>
->>>>>>> 45f53cc9
 #include <linux/dma-mapping.h>
 #include <linux/completion.h>
 #include <linux/device.h>
@@ -185,15 +181,9 @@
 {
 	int ret;
 
-<<<<<<< HEAD
-	lock_kernel();
-	ret = viodasd_open(bdev, mode);
-	unlock_kernel();
-=======
 	mutex_lock(&viodasd_mutex);
 	ret = viodasd_open(bdev, mode);
 	mutex_unlock(&viodasd_mutex);
->>>>>>> 45f53cc9
 
 	return ret;
 }
@@ -207,11 +197,7 @@
 	struct viodasd_device *d = disk->private_data;
 	HvLpEvent_Rc hvrc;
 
-<<<<<<< HEAD
-	lock_kernel();
-=======
 	mutex_lock(&viodasd_mutex);
->>>>>>> 45f53cc9
 	/* Send the event to OS/400.  We DON'T expect a response */
 	hvrc = HvCallEvent_signalLpEventFast(viopath_hostLp,
 			HvLpEvent_Type_VirtualIo,
@@ -225,11 +211,7 @@
 	if (hvrc != 0)
 		pr_warning("HV close call failed %d\n", (int)hvrc);
 
-<<<<<<< HEAD
-	unlock_kernel();
-=======
 	mutex_unlock(&viodasd_mutex);
->>>>>>> 45f53cc9
 
 	return 0;
 }
