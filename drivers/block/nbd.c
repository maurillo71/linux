--- conflicted
+++ resolved
@@ -24,11 +24,7 @@
 #include <linux/errno.h>
 #include <linux/file.h>
 #include <linux/ioctl.h>
-<<<<<<< HEAD
-#include <linux/smp_lock.h>
-=======
 #include <linux/mutex.h>
->>>>>>> 45f53cc9
 #include <linux/compiler.h>
 #include <linux/err.h>
 #include <linux/kernel.h>
@@ -722,19 +718,11 @@
 	dprintk(DBG_IOCTL, "%s: nbd_ioctl cmd=%s(0x%x) arg=%lu\n",
 			lo->disk->disk_name, ioctl_cmd_to_ascii(cmd), cmd, arg);
 
-<<<<<<< HEAD
-	lock_kernel();
-	mutex_lock(&lo->tx_lock);
-	error = __nbd_ioctl(bdev, lo, cmd, arg);
-	mutex_unlock(&lo->tx_lock);
-	unlock_kernel();
-=======
 	mutex_lock(&nbd_mutex);
 	mutex_lock(&lo->tx_lock);
 	error = __nbd_ioctl(bdev, lo, cmd, arg);
 	mutex_unlock(&lo->tx_lock);
 	mutex_unlock(&nbd_mutex);
->>>>>>> 45f53cc9
 
 	return error;
 }
