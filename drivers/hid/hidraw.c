--- conflicted
+++ resolved
@@ -109,15 +109,12 @@
 	int ret = 0;
 
 	mutex_lock(&minors_lock);
-<<<<<<< HEAD
-=======
 
 	if (!hidraw_table[minor]) {
 		ret = -ENODEV;
 		goto out;
 	}
 
->>>>>>> 062c1825
 	dev = hidraw_table[minor]->hid;
 
 	if (!dev->hid_output_raw_report) {
@@ -253,13 +250,10 @@
 
 	mutex_lock(&minors_lock);
 	dev = hidraw_table[minor];
-<<<<<<< HEAD
-=======
 	if (!dev) {
 		ret = -ENODEV;
 		goto out;
 	}
->>>>>>> 062c1825
 
 	switch (cmd) {
 		case HIDIOCGRDESCSIZE:
@@ -333,10 +327,7 @@
 
 		ret = -ENOTTY;
 	}
-<<<<<<< HEAD
-=======
-out:
->>>>>>> 062c1825
+out:
 	mutex_unlock(&minors_lock);
 	return ret;
 }
