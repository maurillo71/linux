--- conflicted
+++ resolved
@@ -163,7 +163,6 @@
 
 config HID_EMS_FF
 	tristate "EMS Production Inc. force feedback support"
-<<<<<<< HEAD
 	depends on USB_HID
 	select INPUT_FF_MEMLESS
 	---help---
@@ -171,23 +170,6 @@
 	EMS Production Ltd.
 	Currently the following devices are known to be supported:
 	 - Trio Linker Plus II
-
-config HID_EGALAX
-	tristate "eGalax multi-touch panel"
-=======
->>>>>>> 105e53f8
-	depends on USB_HID
-	select INPUT_FF_MEMLESS
-	---help---
-<<<<<<< HEAD
-	Support for the eGalax dual-touch panels, including the
-	Joojoo and Wetab tablets.
-=======
-	Say Y here if you want to enable force feedback support for devices by
-	EMS Production Ltd.
-	Currently the following devices are known to be supported:
-	 - Trio Linker Plus II
->>>>>>> 105e53f8
 
 config HID_ELECOM
 	tristate "ELECOM BM084 bluetooth mouse"
@@ -340,16 +322,11 @@
 	  Say Y here if you have one of the following devices:
 	  - Cypress TrueTouch panels
 	  - Hanvon dual touch panels
-<<<<<<< HEAD
-	  - Pixcir dual touch panels
-	  - 'Sensing Win7-TwoFinger' panel by GeneralTouch
-=======
 	  - IrTouch Infrared USB panels
 	  - Pixcir dual touch panels
 	  - 'Sensing Win7-TwoFinger' panel by GeneralTouch
           - eGalax dual-touch panels, including the
 	    Joojoo and Wetab tablets
->>>>>>> 105e53f8
 
 	  If unsure, say N.
 
@@ -491,11 +468,6 @@
 	tristate "Roccat Kone[+] mouse support"
 	depends on USB_HID
 	select HID_ROCCAT
-<<<<<<< HEAD
-	---help---
-	Support for Roccat Kone[+] mouse.
-
-=======
 	select HID_ROCCAT_COMMON
 	---help---
 	Support for Roccat Kone[+] mouse.
@@ -508,7 +480,6 @@
 	---help---
 	Support for Roccat Kova[+] mouse.
 
->>>>>>> 105e53f8
 config HID_ROCCAT_PYRA
 	tristate "Roccat Pyra mouse support"
 	depends on USB_HID
