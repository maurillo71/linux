/*
 * Copyright (c) 2005-2010 Brocade Communications Systems, Inc.
 * All rights reserved
 * www.brocade.com
 *
 * Linux driver for Brocade Fibre Channel Host Bus Adapter.
 *
 * This program is free software; you can redistribute it and/or modify it
 * under the terms of the GNU General Public License (GPL) Version 2 as
 * published by the Free Software Foundation
 *
 * This program is distributed in the hope that it will be useful, but
 * WITHOUT ANY WARRANTY; without even the implied warranty of
 * MERCHANTABILITY or FITNESS FOR A PARTICULAR PURPOSE.  See the GNU
 * General Public License for more details.
 */

/*
 *  bfa_attr.c Linux driver configuration interface module.
 */

#include "bfad_drv.h"
#include "bfad_im.h"

/*
 * FC transport template entry, get SCSI target port ID.
 */
static void
bfad_im_get_starget_port_id(struct scsi_target *starget)
{
	struct Scsi_Host *shost;
	struct bfad_im_port_s *im_port;
	struct bfad_s         *bfad;
	struct bfad_itnim_s   *itnim = NULL;
	u32        fc_id = -1;
	unsigned long   flags;

	shost = dev_to_shost(starget->dev.parent);
	im_port = (struct bfad_im_port_s *) shost->hostdata[0];
	bfad = im_port->bfad;
	spin_lock_irqsave(&bfad->bfad_lock, flags);

	itnim = bfad_get_itnim(im_port, starget->id);
	if (itnim)
		fc_id = bfa_fcs_itnim_get_fcid(&itnim->fcs_itnim);

	fc_starget_port_id(starget) = fc_id;
	spin_unlock_irqrestore(&bfad->bfad_lock, flags);
}

/*
 * FC transport template entry, get SCSI target nwwn.
 */
static void
bfad_im_get_starget_node_name(struct scsi_target *starget)
{
	struct Scsi_Host *shost;
	struct bfad_im_port_s *im_port;
	struct bfad_s         *bfad;
	struct bfad_itnim_s   *itnim = NULL;
	u64             node_name = 0;
	unsigned long   flags;

	shost = dev_to_shost(starget->dev.parent);
	im_port = (struct bfad_im_port_s *) shost->hostdata[0];
	bfad = im_port->bfad;
	spin_lock_irqsave(&bfad->bfad_lock, flags);

	itnim = bfad_get_itnim(im_port, starget->id);
	if (itnim)
		node_name = bfa_fcs_itnim_get_nwwn(&itnim->fcs_itnim);

	fc_starget_node_name(starget) = cpu_to_be64(node_name);
	spin_unlock_irqrestore(&bfad->bfad_lock, flags);
}

/*
 * FC transport template entry, get SCSI target pwwn.
 */
static void
bfad_im_get_starget_port_name(struct scsi_target *starget)
{
	struct Scsi_Host *shost;
	struct bfad_im_port_s *im_port;
	struct bfad_s         *bfad;
	struct bfad_itnim_s   *itnim = NULL;
	u64             port_name = 0;
	unsigned long   flags;

	shost = dev_to_shost(starget->dev.parent);
	im_port = (struct bfad_im_port_s *) shost->hostdata[0];
	bfad = im_port->bfad;
	spin_lock_irqsave(&bfad->bfad_lock, flags);

	itnim = bfad_get_itnim(im_port, starget->id);
	if (itnim)
		port_name = bfa_fcs_itnim_get_pwwn(&itnim->fcs_itnim);

	fc_starget_port_name(starget) = cpu_to_be64(port_name);
	spin_unlock_irqrestore(&bfad->bfad_lock, flags);
}

/*
 * FC transport template entry, get SCSI host port ID.
 */
static void
bfad_im_get_host_port_id(struct Scsi_Host *shost)
{
	struct bfad_im_port_s *im_port =
			(struct bfad_im_port_s *) shost->hostdata[0];
	struct bfad_port_s    *port = im_port->port;

	fc_host_port_id(shost) =
<<<<<<< HEAD
			bfa_os_hton3b(bfa_fcs_lport_get_fcid(port->fcs_port));
=======
			bfa_hton3b(bfa_fcs_lport_get_fcid(port->fcs_port));
>>>>>>> 3cbea436
}

/*
 * FC transport template entry, get SCSI host port type.
 */
static void
bfad_im_get_host_port_type(struct Scsi_Host *shost)
{
	struct bfad_im_port_s *im_port =
			(struct bfad_im_port_s *) shost->hostdata[0];
	struct bfad_s         *bfad = im_port->bfad;
	struct bfa_lport_attr_s port_attr;

	bfa_fcs_lport_get_attr(&bfad->bfa_fcs.fabric.bport, &port_attr);

	switch (port_attr.port_type) {
	case BFA_PORT_TYPE_NPORT:
		fc_host_port_type(shost) = FC_PORTTYPE_NPORT;
		break;
	case BFA_PORT_TYPE_NLPORT:
		fc_host_port_type(shost) = FC_PORTTYPE_NLPORT;
		break;
	case BFA_PORT_TYPE_P2P:
		fc_host_port_type(shost) = FC_PORTTYPE_PTP;
		break;
	case BFA_PORT_TYPE_LPORT:
		fc_host_port_type(shost) = FC_PORTTYPE_LPORT;
		break;
	default:
		fc_host_port_type(shost) = FC_PORTTYPE_UNKNOWN;
		break;
	}
}

/*
 * FC transport template entry, get SCSI host port state.
 */
static void
bfad_im_get_host_port_state(struct Scsi_Host *shost)
{
	struct bfad_im_port_s *im_port =
			(struct bfad_im_port_s *) shost->hostdata[0];
	struct bfad_s         *bfad = im_port->bfad;
	struct bfa_port_attr_s attr;

	bfa_fcport_get_attr(&bfad->bfa, &attr);

	switch (attr.port_state) {
	case BFA_PORT_ST_LINKDOWN:
		fc_host_port_state(shost) = FC_PORTSTATE_LINKDOWN;
		break;
	case BFA_PORT_ST_LINKUP:
		fc_host_port_state(shost) = FC_PORTSTATE_ONLINE;
		break;
	case BFA_PORT_ST_DISABLED:
	case BFA_PORT_ST_STOPPED:
	case BFA_PORT_ST_IOCDOWN:
	case BFA_PORT_ST_IOCDIS:
		fc_host_port_state(shost) = FC_PORTSTATE_OFFLINE;
		break;
	case BFA_PORT_ST_UNINIT:
	case BFA_PORT_ST_ENABLING_QWAIT:
	case BFA_PORT_ST_ENABLING:
	case BFA_PORT_ST_DISABLING_QWAIT:
	case BFA_PORT_ST_DISABLING:
	default:
		fc_host_port_state(shost) = FC_PORTSTATE_UNKNOWN;
		break;
	}
}

/*
 * FC transport template entry, get SCSI host active fc4s.
 */
static void
bfad_im_get_host_active_fc4s(struct Scsi_Host *shost)
{
	struct bfad_im_port_s *im_port =
			(struct bfad_im_port_s *) shost->hostdata[0];
	struct bfad_port_s    *port = im_port->port;

	memset(fc_host_active_fc4s(shost), 0,
	       sizeof(fc_host_active_fc4s(shost)));

	if (port->supported_fc4s & BFA_LPORT_ROLE_FCP_IM)
		fc_host_active_fc4s(shost)[2] = 1;

	fc_host_active_fc4s(shost)[7] = 1;
}

/*
 * FC transport template entry, get SCSI host link speed.
 */
static void
bfad_im_get_host_speed(struct Scsi_Host *shost)
{
	struct bfad_im_port_s *im_port =
			(struct bfad_im_port_s *) shost->hostdata[0];
	struct bfad_s         *bfad = im_port->bfad;
	struct bfa_port_attr_s attr;

	bfa_fcport_get_attr(&bfad->bfa, &attr);
	switch (attr.speed) {
	case BFA_PORT_SPEED_10GBPS:
		fc_host_speed(shost) = FC_PORTSPEED_10GBIT;
		break;
	case BFA_PORT_SPEED_8GBPS:
		fc_host_speed(shost) = FC_PORTSPEED_8GBIT;
		break;
	case BFA_PORT_SPEED_4GBPS:
		fc_host_speed(shost) = FC_PORTSPEED_4GBIT;
		break;
	case BFA_PORT_SPEED_2GBPS:
		fc_host_speed(shost) = FC_PORTSPEED_2GBIT;
		break;
	case BFA_PORT_SPEED_1GBPS:
		fc_host_speed(shost) = FC_PORTSPEED_1GBIT;
		break;
	default:
		fc_host_speed(shost) = FC_PORTSPEED_UNKNOWN;
		break;
	}
}

/*
 * FC transport template entry, get SCSI host port type.
 */
static void
bfad_im_get_host_fabric_name(struct Scsi_Host *shost)
{
	struct bfad_im_port_s *im_port =
			(struct bfad_im_port_s *) shost->hostdata[0];
	struct bfad_port_s    *port = im_port->port;
	wwn_t           fabric_nwwn = 0;

	fabric_nwwn = bfa_fcs_lport_get_fabric_name(port->fcs_port);

	fc_host_fabric_name(shost) = cpu_to_be64(fabric_nwwn);

}

/*
 * FC transport template entry, get BFAD statistics.
 */
static struct fc_host_statistics *
bfad_im_get_stats(struct Scsi_Host *shost)
{
	struct bfad_im_port_s *im_port =
			(struct bfad_im_port_s *) shost->hostdata[0];
	struct bfad_s         *bfad = im_port->bfad;
	struct bfad_hal_comp fcomp;
	union bfa_port_stats_u *fcstats;
	struct fc_host_statistics *hstats;
	bfa_status_t    rc;
	unsigned long   flags;

	fcstats = kzalloc(sizeof(union bfa_port_stats_u), GFP_KERNEL);
	if (fcstats == NULL)
		return NULL;

	hstats = &bfad->link_stats;
	init_completion(&fcomp.comp);
	spin_lock_irqsave(&bfad->bfad_lock, flags);
	memset(hstats, 0, sizeof(struct fc_host_statistics));
	rc = bfa_port_get_stats(BFA_FCPORT(&bfad->bfa),
				fcstats, bfad_hcb_comp, &fcomp);
	spin_unlock_irqrestore(&bfad->bfad_lock, flags);
	if (rc != BFA_STATUS_OK)
		return NULL;

	wait_for_completion(&fcomp.comp);

	/* Fill the fc_host_statistics structure */
	hstats->seconds_since_last_reset = fcstats->fc.secs_reset;
	hstats->tx_frames = fcstats->fc.tx_frames;
	hstats->tx_words  = fcstats->fc.tx_words;
	hstats->rx_frames = fcstats->fc.rx_frames;
	hstats->rx_words  = fcstats->fc.rx_words;
	hstats->lip_count = fcstats->fc.lip_count;
	hstats->nos_count = fcstats->fc.nos_count;
	hstats->error_frames = fcstats->fc.error_frames;
	hstats->dumped_frames = fcstats->fc.dropped_frames;
	hstats->link_failure_count = fcstats->fc.link_failures;
	hstats->loss_of_sync_count = fcstats->fc.loss_of_syncs;
	hstats->loss_of_signal_count = fcstats->fc.loss_of_signals;
	hstats->prim_seq_protocol_err_count = fcstats->fc.primseq_errs;
	hstats->invalid_crc_count = fcstats->fc.invalid_crcs;

	kfree(fcstats);
	return hstats;
}

/*
 * FC transport template entry, reset BFAD statistics.
 */
static void
bfad_im_reset_stats(struct Scsi_Host *shost)
{
	struct bfad_im_port_s *im_port =
			(struct bfad_im_port_s *) shost->hostdata[0];
	struct bfad_s         *bfad = im_port->bfad;
	struct bfad_hal_comp fcomp;
	unsigned long   flags;
	bfa_status_t    rc;

	init_completion(&fcomp.comp);
	spin_lock_irqsave(&bfad->bfad_lock, flags);
	rc = bfa_port_clear_stats(BFA_FCPORT(&bfad->bfa), bfad_hcb_comp,
					&fcomp);
	spin_unlock_irqrestore(&bfad->bfad_lock, flags);

	if (rc != BFA_STATUS_OK)
		return;

	wait_for_completion(&fcomp.comp);

	return;
}

/*
 * FC transport template entry, get rport loss timeout.
 */
static void
bfad_im_get_rport_loss_tmo(struct fc_rport *rport)
{
	struct bfad_itnim_data_s *itnim_data = rport->dd_data;
	struct bfad_itnim_s   *itnim = itnim_data->itnim;
	struct bfad_s         *bfad = itnim->im->bfad;
	unsigned long   flags;

	spin_lock_irqsave(&bfad->bfad_lock, flags);
	rport->dev_loss_tmo = bfa_fcpim_path_tov_get(&bfad->bfa);
	spin_unlock_irqrestore(&bfad->bfad_lock, flags);
}

/*
 * FC transport template entry, set rport loss timeout.
 */
static void
bfad_im_set_rport_loss_tmo(struct fc_rport *rport, u32 timeout)
{
	struct bfad_itnim_data_s *itnim_data = rport->dd_data;
	struct bfad_itnim_s   *itnim = itnim_data->itnim;
	struct bfad_s         *bfad = itnim->im->bfad;
	unsigned long   flags;

	if (timeout > 0) {
		spin_lock_irqsave(&bfad->bfad_lock, flags);
		bfa_fcpim_path_tov_set(&bfad->bfa, timeout);
		rport->dev_loss_tmo = bfa_fcpim_path_tov_get(&bfad->bfa);
		spin_unlock_irqrestore(&bfad->bfad_lock, flags);
	}

}

static int
bfad_im_vport_create(struct fc_vport *fc_vport, bool disable)
{
	char *vname = fc_vport->symbolic_name;
	struct Scsi_Host *shost = fc_vport->shost;
	struct bfad_im_port_s *im_port =
		(struct bfad_im_port_s *) shost->hostdata[0];
	struct bfad_s *bfad = im_port->bfad;
	struct bfa_lport_cfg_s port_cfg;
	struct bfad_vport_s *vp;
	int status = 0, rc;
	unsigned long flags;

	memset(&port_cfg, 0, sizeof(port_cfg));
	u64_to_wwn(fc_vport->node_name, (u8 *)&port_cfg.nwwn);
	u64_to_wwn(fc_vport->port_name, (u8 *)&port_cfg.pwwn);
	if (strlen(vname) > 0)
		strcpy((char *)&port_cfg.sym_name, vname);
	port_cfg.roles = BFA_LPORT_ROLE_FCP_IM;

	spin_lock_irqsave(&bfad->bfad_lock, flags);
	list_for_each_entry(vp, &bfad->pbc_vport_list, list_entry) {
		if (port_cfg.pwwn ==
				vp->fcs_vport.lport.port_cfg.pwwn) {
			port_cfg.preboot_vp =
				vp->fcs_vport.lport.port_cfg.preboot_vp;
			break;
		}
	}
	spin_unlock_irqrestore(&bfad->bfad_lock, flags);

	rc = bfad_vport_create(bfad, 0, &port_cfg, &fc_vport->dev);
	if (rc == BFA_STATUS_OK) {
		struct bfad_vport_s *vport;
		struct bfa_fcs_vport_s *fcs_vport;
		struct Scsi_Host *vshost;

		spin_lock_irqsave(&bfad->bfad_lock, flags);
		fcs_vport = bfa_fcs_vport_lookup(&bfad->bfa_fcs, 0,
					port_cfg.pwwn);
		spin_unlock_irqrestore(&bfad->bfad_lock, flags);
		if (fcs_vport == NULL)
			return VPCERR_BAD_WWN;

		fc_vport_set_state(fc_vport, FC_VPORT_ACTIVE);
		if (disable) {
			spin_lock_irqsave(&bfad->bfad_lock, flags);
			bfa_fcs_vport_stop(fcs_vport);
			spin_unlock_irqrestore(&bfad->bfad_lock, flags);
			fc_vport_set_state(fc_vport, FC_VPORT_DISABLED);
		}

		vport = fcs_vport->vport_drv;
		vshost = vport->drv_port.im_port->shost;
		fc_host_node_name(vshost) = wwn_to_u64((u8 *)&port_cfg.nwwn);
		fc_host_port_name(vshost) = wwn_to_u64((u8 *)&port_cfg.pwwn);
		fc_vport->dd_data = vport;
		vport->drv_port.im_port->fc_vport = fc_vport;
	} else if (rc == BFA_STATUS_INVALID_WWN)
		return VPCERR_BAD_WWN;
	else if (rc == BFA_STATUS_VPORT_EXISTS)
		return VPCERR_BAD_WWN;
	else if (rc == BFA_STATUS_VPORT_MAX)
		return VPCERR_NO_FABRIC_SUPP;
	else if (rc == BFA_STATUS_VPORT_WWN_BP)
		return VPCERR_BAD_WWN;
	else
		return FC_VPORT_FAILED;

	return status;
}

static int
bfad_im_vport_delete(struct fc_vport *fc_vport)
{
	struct bfad_vport_s *vport = (struct bfad_vport_s *)fc_vport->dd_data;
	struct bfad_im_port_s *im_port =
			(struct bfad_im_port_s *) vport->drv_port.im_port;
	struct bfad_s *bfad = im_port->bfad;
	struct bfad_port_s *port;
	struct bfa_fcs_vport_s *fcs_vport;
	struct Scsi_Host *vshost;
	wwn_t   pwwn;
	int rc;
	unsigned long flags;
	struct completion fcomp;

	if (im_port->flags & BFAD_PORT_DELETE)
		goto free_scsi_host;

	port = im_port->port;

	vshost = vport->drv_port.im_port->shost;
	u64_to_wwn(fc_host_port_name(vshost), (u8 *)&pwwn);

	spin_lock_irqsave(&bfad->bfad_lock, flags);
	fcs_vport = bfa_fcs_vport_lookup(&bfad->bfa_fcs, 0, pwwn);
	spin_unlock_irqrestore(&bfad->bfad_lock, flags);

	if (fcs_vport == NULL)
		return VPCERR_BAD_WWN;

	vport->drv_port.flags |= BFAD_PORT_DELETE;

	vport->comp_del = &fcomp;
	init_completion(vport->comp_del);

	spin_lock_irqsave(&bfad->bfad_lock, flags);
	rc = bfa_fcs_vport_delete(&vport->fcs_vport);
	spin_unlock_irqrestore(&bfad->bfad_lock, flags);

	if (rc == BFA_STATUS_PBC) {
		vport->drv_port.flags &= ~BFAD_PORT_DELETE;
		vport->comp_del = NULL;
		return -1;
	}

	wait_for_completion(vport->comp_del);

free_scsi_host:
<<<<<<< HEAD
	bfad_os_scsi_host_free(bfad, im_port);
=======
	bfad_scsi_host_free(bfad, im_port);
>>>>>>> 3cbea436

	kfree(vport);

	return 0;
}

static int
bfad_im_vport_disable(struct fc_vport *fc_vport, bool disable)
{
	struct bfad_vport_s *vport;
	struct bfad_s *bfad;
	struct bfa_fcs_vport_s *fcs_vport;
	struct Scsi_Host *vshost;
	wwn_t   pwwn;
	unsigned long flags;

	vport = (struct bfad_vport_s *)fc_vport->dd_data;
	bfad = vport->drv_port.bfad;
	vshost = vport->drv_port.im_port->shost;
	u64_to_wwn(fc_host_port_name(vshost), (u8 *)&pwwn);

	spin_lock_irqsave(&bfad->bfad_lock, flags);
	fcs_vport = bfa_fcs_vport_lookup(&bfad->bfa_fcs, 0, pwwn);
	spin_unlock_irqrestore(&bfad->bfad_lock, flags);

	if (fcs_vport == NULL)
		return VPCERR_BAD_WWN;

	if (disable) {
		bfa_fcs_vport_stop(fcs_vport);
		fc_vport_set_state(fc_vport, FC_VPORT_DISABLED);
	} else {
		bfa_fcs_vport_start(fcs_vport);
		fc_vport_set_state(fc_vport, FC_VPORT_ACTIVE);
	}

	return 0;
}

struct fc_function_template bfad_im_fc_function_template = {

	/* Target dynamic attributes */
	.get_starget_port_id = bfad_im_get_starget_port_id,
	.show_starget_port_id = 1,
	.get_starget_node_name = bfad_im_get_starget_node_name,
	.show_starget_node_name = 1,
	.get_starget_port_name = bfad_im_get_starget_port_name,
	.show_starget_port_name = 1,

	/* Host dynamic attribute */
	.get_host_port_id = bfad_im_get_host_port_id,
	.show_host_port_id = 1,

	/* Host fixed attributes */
	.show_host_node_name = 1,
	.show_host_port_name = 1,
	.show_host_supported_classes = 1,
	.show_host_supported_fc4s = 1,
	.show_host_supported_speeds = 1,
	.show_host_maxframe_size = 1,

	/* More host dynamic attributes */
	.show_host_port_type = 1,
	.get_host_port_type = bfad_im_get_host_port_type,
	.show_host_port_state = 1,
	.get_host_port_state = bfad_im_get_host_port_state,
	.show_host_active_fc4s = 1,
	.get_host_active_fc4s = bfad_im_get_host_active_fc4s,
	.show_host_speed = 1,
	.get_host_speed = bfad_im_get_host_speed,
	.show_host_fabric_name = 1,
	.get_host_fabric_name = bfad_im_get_host_fabric_name,

	.show_host_symbolic_name = 1,

	/* Statistics */
	.get_fc_host_stats = bfad_im_get_stats,
	.reset_fc_host_stats = bfad_im_reset_stats,

	/* Allocation length for host specific data */
	.dd_fcrport_size = sizeof(struct bfad_itnim_data_s *),

	/* Remote port fixed attributes */
	.show_rport_maxframe_size = 1,
	.show_rport_supported_classes = 1,
	.show_rport_dev_loss_tmo = 1,
	.get_rport_dev_loss_tmo = bfad_im_get_rport_loss_tmo,
	.set_rport_dev_loss_tmo = bfad_im_set_rport_loss_tmo,

	.vport_create = bfad_im_vport_create,
	.vport_delete = bfad_im_vport_delete,
	.vport_disable = bfad_im_vport_disable,
};

struct fc_function_template bfad_im_vport_fc_function_template = {

	/* Target dynamic attributes */
	.get_starget_port_id = bfad_im_get_starget_port_id,
	.show_starget_port_id = 1,
	.get_starget_node_name = bfad_im_get_starget_node_name,
	.show_starget_node_name = 1,
	.get_starget_port_name = bfad_im_get_starget_port_name,
	.show_starget_port_name = 1,

	/* Host dynamic attribute */
	.get_host_port_id = bfad_im_get_host_port_id,
	.show_host_port_id = 1,

	/* Host fixed attributes */
	.show_host_node_name = 1,
	.show_host_port_name = 1,
	.show_host_supported_classes = 1,
	.show_host_supported_fc4s = 1,
	.show_host_supported_speeds = 1,
	.show_host_maxframe_size = 1,

	/* More host dynamic attributes */
	.show_host_port_type = 1,
	.get_host_port_type = bfad_im_get_host_port_type,
	.show_host_port_state = 1,
	.get_host_port_state = bfad_im_get_host_port_state,
	.show_host_active_fc4s = 1,
	.get_host_active_fc4s = bfad_im_get_host_active_fc4s,
	.show_host_speed = 1,
	.get_host_speed = bfad_im_get_host_speed,
	.show_host_fabric_name = 1,
	.get_host_fabric_name = bfad_im_get_host_fabric_name,

	.show_host_symbolic_name = 1,

	/* Statistics */
	.get_fc_host_stats = bfad_im_get_stats,
	.reset_fc_host_stats = bfad_im_reset_stats,

	/* Allocation length for host specific data */
	.dd_fcrport_size = sizeof(struct bfad_itnim_data_s *),

	/* Remote port fixed attributes */
	.show_rport_maxframe_size = 1,
	.show_rport_supported_classes = 1,
	.show_rport_dev_loss_tmo = 1,
	.get_rport_dev_loss_tmo = bfad_im_get_rport_loss_tmo,
	.set_rport_dev_loss_tmo = bfad_im_set_rport_loss_tmo,
};

/*
 *  Scsi_Host_attrs SCSI host attributes
 */
static ssize_t
bfad_im_serial_num_show(struct device *dev, struct device_attribute *attr,
			 char *buf)
{
	struct Scsi_Host *shost = class_to_shost(dev);
	struct bfad_im_port_s *im_port =
			(struct bfad_im_port_s *) shost->hostdata[0];
	struct bfad_s *bfad = im_port->bfad;
	char serial_num[BFA_ADAPTER_SERIAL_NUM_LEN];

	bfa_get_adapter_serial_num(&bfad->bfa, serial_num);
	return snprintf(buf, PAGE_SIZE, "%s\n", serial_num);
}

static ssize_t
bfad_im_model_show(struct device *dev, struct device_attribute *attr,
			char *buf)
{
	struct Scsi_Host *shost = class_to_shost(dev);
	struct bfad_im_port_s *im_port =
			(struct bfad_im_port_s *) shost->hostdata[0];
	struct bfad_s *bfad = im_port->bfad;
	char model[BFA_ADAPTER_MODEL_NAME_LEN];

	bfa_get_adapter_model(&bfad->bfa, model);
	return snprintf(buf, PAGE_SIZE, "%s\n", model);
}

static ssize_t
bfad_im_model_desc_show(struct device *dev, struct device_attribute *attr,
				 char *buf)
{
	struct Scsi_Host *shost = class_to_shost(dev);
	struct bfad_im_port_s *im_port =
			(struct bfad_im_port_s *) shost->hostdata[0];
	struct bfad_s *bfad = im_port->bfad;
	char model[BFA_ADAPTER_MODEL_NAME_LEN];
	char model_descr[BFA_ADAPTER_MODEL_DESCR_LEN];

	bfa_get_adapter_model(&bfad->bfa, model);
	if (!strcmp(model, "Brocade-425"))
		snprintf(model_descr, BFA_ADAPTER_MODEL_DESCR_LEN,
			"Brocade 4Gbps PCIe dual port FC HBA");
	else if (!strcmp(model, "Brocade-825"))
		snprintf(model_descr, BFA_ADAPTER_MODEL_DESCR_LEN,
			"Brocade 8Gbps PCIe dual port FC HBA");
	else if (!strcmp(model, "Brocade-42B"))
		snprintf(model_descr, BFA_ADAPTER_MODEL_DESCR_LEN,
			"HP 4Gbps PCIe dual port FC HBA");
	else if (!strcmp(model, "Brocade-82B"))
		snprintf(model_descr, BFA_ADAPTER_MODEL_DESCR_LEN,
			"HP 8Gbps PCIe dual port FC HBA");
	else if (!strcmp(model, "Brocade-1010"))
		snprintf(model_descr, BFA_ADAPTER_MODEL_DESCR_LEN,
			"Brocade 10Gbps single port CNA");
	else if (!strcmp(model, "Brocade-1020"))
		snprintf(model_descr, BFA_ADAPTER_MODEL_DESCR_LEN,
			"Brocade 10Gbps dual port CNA");
	else if (!strcmp(model, "Brocade-1007"))
		snprintf(model_descr, BFA_ADAPTER_MODEL_DESCR_LEN,
			"Brocade 10Gbps CNA");
	else if (!strcmp(model, "Brocade-415"))
		snprintf(model_descr, BFA_ADAPTER_MODEL_DESCR_LEN,
			"Brocade 4Gbps PCIe single port FC HBA");
	else if (!strcmp(model, "Brocade-815"))
		snprintf(model_descr, BFA_ADAPTER_MODEL_DESCR_LEN,
			"Brocade 8Gbps PCIe single port FC HBA");
	else if (!strcmp(model, "Brocade-41B"))
		snprintf(model_descr, BFA_ADAPTER_MODEL_DESCR_LEN,
			"HP 4Gbps PCIe single port FC HBA");
	else if (!strcmp(model, "Brocade-81B"))
		snprintf(model_descr, BFA_ADAPTER_MODEL_DESCR_LEN,
			"HP 8Gbps PCIe single port FC HBA");
	else if (!strcmp(model, "Brocade-804"))
		snprintf(model_descr, BFA_ADAPTER_MODEL_DESCR_LEN,
			"HP Bladesystem C-class 8Gbps FC HBA");
	else if (!strcmp(model, "Brocade-902"))
		snprintf(model_descr, BFA_ADAPTER_MODEL_DESCR_LEN,
			"Brocade 10Gbps CNA");
	else
		snprintf(model_descr, BFA_ADAPTER_MODEL_DESCR_LEN,
			"Invalid Model");

	return snprintf(buf, PAGE_SIZE, "%s\n", model_descr);
}

static ssize_t
bfad_im_node_name_show(struct device *dev, struct device_attribute *attr,
				 char *buf)
{
	struct Scsi_Host *shost = class_to_shost(dev);
	struct bfad_im_port_s *im_port =
			(struct bfad_im_port_s *) shost->hostdata[0];
	struct bfad_port_s    *port = im_port->port;
	u64        nwwn;

	nwwn = bfa_fcs_lport_get_nwwn(port->fcs_port);
	return snprintf(buf, PAGE_SIZE, "0x%llx\n", cpu_to_be64(nwwn));
}

static ssize_t
bfad_im_symbolic_name_show(struct device *dev, struct device_attribute *attr,
				 char *buf)
{
	struct Scsi_Host *shost = class_to_shost(dev);
	struct bfad_im_port_s *im_port =
			(struct bfad_im_port_s *) shost->hostdata[0];
	struct bfad_s *bfad = im_port->bfad;
	struct bfa_lport_attr_s port_attr;
	char symname[BFA_SYMNAME_MAXLEN];

	bfa_fcs_lport_get_attr(&bfad->bfa_fcs.fabric.bport, &port_attr);
	strncpy(symname, port_attr.port_cfg.sym_name.symname,
			BFA_SYMNAME_MAXLEN);
	return snprintf(buf, PAGE_SIZE, "%s\n", symname);
}

static ssize_t
bfad_im_hw_version_show(struct device *dev, struct device_attribute *attr,
				char *buf)
{
	struct Scsi_Host *shost = class_to_shost(dev);
	struct bfad_im_port_s *im_port =
			(struct bfad_im_port_s *) shost->hostdata[0];
	struct bfad_s *bfad = im_port->bfad;
	char hw_ver[BFA_VERSION_LEN];

	bfa_get_pci_chip_rev(&bfad->bfa, hw_ver);
	return snprintf(buf, PAGE_SIZE, "%s\n", hw_ver);
}

static ssize_t
bfad_im_drv_version_show(struct device *dev, struct device_attribute *attr,
				char *buf)
{
	return snprintf(buf, PAGE_SIZE, "%s\n", BFAD_DRIVER_VERSION);
}

static ssize_t
bfad_im_optionrom_version_show(struct device *dev,
			 struct device_attribute *attr, char *buf)
{
	struct Scsi_Host *shost = class_to_shost(dev);
	struct bfad_im_port_s *im_port =
			(struct bfad_im_port_s *) shost->hostdata[0];
	struct bfad_s *bfad = im_port->bfad;
	char optrom_ver[BFA_VERSION_LEN];

	bfa_get_adapter_optrom_ver(&bfad->bfa, optrom_ver);
	return snprintf(buf, PAGE_SIZE, "%s\n", optrom_ver);
}

static ssize_t
bfad_im_fw_version_show(struct device *dev, struct device_attribute *attr,
				 char *buf)
{
	struct Scsi_Host *shost = class_to_shost(dev);
	struct bfad_im_port_s *im_port =
			(struct bfad_im_port_s *) shost->hostdata[0];
	struct bfad_s *bfad = im_port->bfad;
	char fw_ver[BFA_VERSION_LEN];

	bfa_get_adapter_fw_ver(&bfad->bfa, fw_ver);
	return snprintf(buf, PAGE_SIZE, "%s\n", fw_ver);
}

static ssize_t
bfad_im_num_of_ports_show(struct device *dev, struct device_attribute *attr,
				char *buf)
{
	struct Scsi_Host *shost = class_to_shost(dev);
	struct bfad_im_port_s *im_port =
			(struct bfad_im_port_s *) shost->hostdata[0];
	struct bfad_s *bfad = im_port->bfad;

	return snprintf(buf, PAGE_SIZE, "%d\n",
			bfa_get_nports(&bfad->bfa));
}

static ssize_t
bfad_im_drv_name_show(struct device *dev, struct device_attribute *attr,
				char *buf)
{
	return snprintf(buf, PAGE_SIZE, "%s\n", BFAD_DRIVER_NAME);
}

static ssize_t
bfad_im_num_of_discovered_ports_show(struct device *dev,
			struct device_attribute *attr, char *buf)
{
	struct Scsi_Host *shost = class_to_shost(dev);
	struct bfad_im_port_s *im_port =
			(struct bfad_im_port_s *) shost->hostdata[0];
	struct bfad_port_s    *port = im_port->port;
	struct bfad_s         *bfad = im_port->bfad;
	int        nrports = 2048;
	wwn_t          *rports = NULL;
	unsigned long   flags;

	rports = kzalloc(sizeof(wwn_t) * nrports , GFP_ATOMIC);
	if (rports == NULL)
		return snprintf(buf, PAGE_SIZE, "Failed\n");

	spin_lock_irqsave(&bfad->bfad_lock, flags);
	bfa_fcs_lport_get_rports(port->fcs_port, rports, &nrports);
	spin_unlock_irqrestore(&bfad->bfad_lock, flags);
	kfree(rports);

	return snprintf(buf, PAGE_SIZE, "%d\n", nrports);
}

static          DEVICE_ATTR(serial_number, S_IRUGO,
				bfad_im_serial_num_show, NULL);
static          DEVICE_ATTR(model, S_IRUGO, bfad_im_model_show, NULL);
static          DEVICE_ATTR(model_description, S_IRUGO,
				bfad_im_model_desc_show, NULL);
static          DEVICE_ATTR(node_name, S_IRUGO, bfad_im_node_name_show, NULL);
static          DEVICE_ATTR(symbolic_name, S_IRUGO,
				bfad_im_symbolic_name_show, NULL);
static          DEVICE_ATTR(hardware_version, S_IRUGO,
				bfad_im_hw_version_show, NULL);
static          DEVICE_ATTR(driver_version, S_IRUGO,
				bfad_im_drv_version_show, NULL);
static          DEVICE_ATTR(option_rom_version, S_IRUGO,
				bfad_im_optionrom_version_show, NULL);
static          DEVICE_ATTR(firmware_version, S_IRUGO,
				bfad_im_fw_version_show, NULL);
static          DEVICE_ATTR(number_of_ports, S_IRUGO,
				bfad_im_num_of_ports_show, NULL);
static          DEVICE_ATTR(driver_name, S_IRUGO, bfad_im_drv_name_show, NULL);
static          DEVICE_ATTR(number_of_discovered_ports, S_IRUGO,
				bfad_im_num_of_discovered_ports_show, NULL);

struct device_attribute *bfad_im_host_attrs[] = {
	&dev_attr_serial_number,
	&dev_attr_model,
	&dev_attr_model_description,
	&dev_attr_node_name,
	&dev_attr_symbolic_name,
	&dev_attr_hardware_version,
	&dev_attr_driver_version,
	&dev_attr_option_rom_version,
	&dev_attr_firmware_version,
	&dev_attr_number_of_ports,
	&dev_attr_driver_name,
	&dev_attr_number_of_discovered_ports,
	NULL,
};

struct device_attribute *bfad_im_vport_attrs[] = {
	&dev_attr_serial_number,
	&dev_attr_model,
	&dev_attr_model_description,
	&dev_attr_node_name,
	&dev_attr_symbolic_name,
	&dev_attr_hardware_version,
	&dev_attr_driver_version,
	&dev_attr_option_rom_version,
	&dev_attr_firmware_version,
	&dev_attr_number_of_ports,
	&dev_attr_driver_name,
	&dev_attr_number_of_discovered_ports,
	NULL,
};

<|MERGE_RESOLUTION|>--- conflicted
+++ resolved
@@ -111,11 +111,7 @@
 	struct bfad_port_s    *port = im_port->port;
 
 	fc_host_port_id(shost) =
-<<<<<<< HEAD
-			bfa_os_hton3b(bfa_fcs_lport_get_fcid(port->fcs_port));
-=======
 			bfa_hton3b(bfa_fcs_lport_get_fcid(port->fcs_port));
->>>>>>> 3cbea436
 }
 
 /*
@@ -491,11 +487,7 @@
 	wait_for_completion(vport->comp_del);
 
 free_scsi_host:
-<<<<<<< HEAD
-	bfad_os_scsi_host_free(bfad, im_port);
-=======
 	bfad_scsi_host_free(bfad, im_port);
->>>>>>> 3cbea436
 
 	kfree(vport);
 
