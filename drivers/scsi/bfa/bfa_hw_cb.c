/*
 * Copyright (c) 2005-2010 Brocade Communications Systems, Inc.
 * All rights reserved
 * www.brocade.com
 *
 * Linux driver for Brocade Fibre Channel Host Bus Adapter.
 *
 * This program is free software; you can redistribute it and/or modify it
 * under the terms of the GNU General Public License (GPL) Version 2 as
 * published by the Free Software Foundation
 *
 * This program is distributed in the hope that it will be useful, but
 * WITHOUT ANY WARRANTY; without even the implied warranty of
 * MERCHANTABILITY or FITNESS FOR A PARTICULAR PURPOSE.  See the GNU
 * General Public License for more details.
 */

<<<<<<< HEAD
=======
#include "bfad_drv.h"
>>>>>>> 3cbea436
#include "bfa_modules.h"
#include "bfi_cbreg.h"

void
bfa_hwcb_reginit(struct bfa_s *bfa)
{
	struct bfa_iocfc_regs_s	*bfa_regs = &bfa->iocfc.bfa_regs;
	void __iomem *kva = bfa_ioc_bar0(&bfa->ioc);
	int			i, q, fn = bfa_ioc_pcifn(&bfa->ioc);

	if (fn == 0) {
		bfa_regs->intr_status = (kva + HOSTFN0_INT_STATUS);
		bfa_regs->intr_mask   = (kva + HOSTFN0_INT_MSK);
	} else {
		bfa_regs->intr_status = (kva + HOSTFN1_INT_STATUS);
		bfa_regs->intr_mask   = (kva + HOSTFN1_INT_MSK);
	}

	for (i = 0; i < BFI_IOC_MAX_CQS; i++) {
		/*
		 * CPE registers
		 */
		q = CPE_Q_NUM(fn, i);
		bfa_regs->cpe_q_pi[i] = (kva + CPE_Q_PI(q));
		bfa_regs->cpe_q_ci[i] = (kva + CPE_Q_CI(q));
		bfa_regs->cpe_q_depth[i] = (kva + CPE_Q_DEPTH(q));

		/*
		 * RME registers
		 */
		q = CPE_Q_NUM(fn, i);
		bfa_regs->rme_q_pi[i] = (kva + RME_Q_PI(q));
		bfa_regs->rme_q_ci[i] = (kva + RME_Q_CI(q));
		bfa_regs->rme_q_depth[i] = (kva + RME_Q_DEPTH(q));
	}
}

void
bfa_hwcb_reqq_ack(struct bfa_s *bfa, int reqq)
{
}

static void
bfa_hwcb_reqq_ack_msix(struct bfa_s *bfa, int reqq)
{
	writel(__HFN_INT_CPE_Q0 << CPE_Q_NUM(bfa_ioc_pcifn(&bfa->ioc), reqq),
			bfa->iocfc.bfa_regs.intr_status);
}

void
bfa_hwcb_rspq_ack(struct bfa_s *bfa, int rspq)
{
}

static void
bfa_hwcb_rspq_ack_msix(struct bfa_s *bfa, int rspq)
{
	writel(__HFN_INT_RME_Q0 << RME_Q_NUM(bfa_ioc_pcifn(&bfa->ioc), rspq),
			bfa->iocfc.bfa_regs.intr_status);
}

void
bfa_hwcb_msix_getvecs(struct bfa_s *bfa, u32 *msix_vecs_bmap,
		 u32 *num_vecs, u32 *max_vec_bit)
{
#define __HFN_NUMINTS	13
	if (bfa_ioc_pcifn(&bfa->ioc) == 0) {
		*msix_vecs_bmap = (__HFN_INT_CPE_Q0 | __HFN_INT_CPE_Q1 |
				   __HFN_INT_CPE_Q2 | __HFN_INT_CPE_Q3 |
				   __HFN_INT_RME_Q0 | __HFN_INT_RME_Q1 |
				   __HFN_INT_RME_Q2 | __HFN_INT_RME_Q3 |
				   __HFN_INT_MBOX_LPU0);
		*max_vec_bit = __HFN_INT_MBOX_LPU0;
	} else {
		*msix_vecs_bmap = (__HFN_INT_CPE_Q4 | __HFN_INT_CPE_Q5 |
				   __HFN_INT_CPE_Q6 | __HFN_INT_CPE_Q7 |
				   __HFN_INT_RME_Q4 | __HFN_INT_RME_Q5 |
				   __HFN_INT_RME_Q6 | __HFN_INT_RME_Q7 |
				   __HFN_INT_MBOX_LPU1);
		*max_vec_bit = __HFN_INT_MBOX_LPU1;
	}

	*msix_vecs_bmap |= (__HFN_INT_ERR_EMC | __HFN_INT_ERR_LPU0 |
			    __HFN_INT_ERR_LPU1 | __HFN_INT_ERR_PSS);
	*num_vecs = __HFN_NUMINTS;
}

/*
 * No special setup required for crossbow -- vector assignments are implicit.
 */
void
bfa_hwcb_msix_init(struct bfa_s *bfa, int nvecs)
{
	int i;

	WARN_ON((nvecs != 1) && (nvecs != __HFN_NUMINTS));

	bfa->msix.nvecs = nvecs;
	if (nvecs == 1) {
		for (i = 0; i < BFA_MSIX_CB_MAX; i++)
			bfa->msix.handler[i] = bfa_msix_all;
		return;
	}

	for (i = BFA_MSIX_CPE_Q0; i <= BFA_MSIX_CPE_Q7; i++)
		bfa->msix.handler[i] = bfa_msix_reqq;

	for (i = BFA_MSIX_RME_Q0; i <= BFA_MSIX_RME_Q7; i++)
		bfa->msix.handler[i] = bfa_msix_rspq;

	for (; i < BFA_MSIX_CB_MAX; i++)
		bfa->msix.handler[i] = bfa_msix_lpu_err;
}

/*
 * Crossbow -- dummy, interrupts are masked
 */
void
bfa_hwcb_msix_install(struct bfa_s *bfa)
{
}

void
bfa_hwcb_msix_uninstall(struct bfa_s *bfa)
{
}

/*
 * No special enable/disable -- vector assignments are implicit.
 */
void
bfa_hwcb_isr_mode_set(struct bfa_s *bfa, bfa_boolean_t msix)
{
	bfa->iocfc.hwif.hw_reqq_ack = bfa_hwcb_reqq_ack_msix;
	bfa->iocfc.hwif.hw_rspq_ack = bfa_hwcb_rspq_ack_msix;
}

void
bfa_hwcb_msix_get_rme_range(struct bfa_s *bfa, u32 *start, u32 *end)
{
	*start = BFA_MSIX_RME_Q0;
	*end = BFA_MSIX_RME_Q7;
}<|MERGE_RESOLUTION|>--- conflicted
+++ resolved
@@ -15,10 +15,7 @@
  * General Public License for more details.
  */
 
-<<<<<<< HEAD
-=======
 #include "bfad_drv.h"
->>>>>>> 3cbea436
 #include "bfa_modules.h"
 #include "bfi_cbreg.h"
 
