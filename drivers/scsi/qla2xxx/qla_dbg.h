--- conflicted
+++ resolved
@@ -28,11 +28,6 @@
 /* #define QL_DEBUG_LEVEL_16 */ /* Output ISP84XX trace msgs */
 /* #define QL_DEBUG_LEVEL_17 */ /* Output EEH trace messages */
 /* #define QL_DEBUG_LEVEL_18 */ /* Output T10 CRC trace messages */
-<<<<<<< HEAD
-
-/* #define QL_PRINTK_BUF */ /* Captures printk to buffer */
-=======
->>>>>>> 062c1825
 
 /*
 * Macros use for debugging the driver.
