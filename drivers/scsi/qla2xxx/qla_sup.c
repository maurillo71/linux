--- conflicted
+++ resolved
@@ -669,8 +669,6 @@
 		def = 1;
 	else if (IS_QLA81XX(ha))
 		def = 2;
-<<<<<<< HEAD
-=======
 
 	/* Assign FCP prio region since older adapters may not have FLT, or
 	   FCP prio region in it's FLT.
@@ -678,7 +676,6 @@
 	ha->flt_region_fcp_prio = ha->flags.port0 ?
 	    fcp_prio_cfg0[def] : fcp_prio_cfg1[def];
 
->>>>>>> 3cbea436
 	ha->flt_region_flt = flt_addr;
 	wptr = (uint16_t *)req->ring;
 	flt = (struct qla_flt_header *)req->ring;
@@ -705,10 +702,6 @@
 		    chksum));
 		goto no_flash_data;
 	}
-
-	/* Assign FCP prio region since older FLT's may not have it */
-	ha->flt_region_fcp_prio = ha->flags.port0 ?
-	    fcp_prio_cfg0[def] : fcp_prio_cfg1[def];
 
 	loc = locations[1];
 	cnt = le16_to_cpu(flt->length) / sizeof(struct qla_flt_region);
