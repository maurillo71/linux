/*
 * QLogic Fibre Channel HBA Driver
 * Copyright (c)  2003-2010 QLogic Corporation
 *
 * See LICENSE.qla2xxx for copyright and licensing details.
 */
#ifndef __QLA_DEF_H
#define __QLA_DEF_H

#include <linux/kernel.h>
#include <linux/init.h>
#include <linux/types.h>
#include <linux/module.h>
#include <linux/list.h>
#include <linux/pci.h>
#include <linux/dma-mapping.h>
#include <linux/sched.h>
#include <linux/slab.h>
#include <linux/dmapool.h>
#include <linux/mempool.h>
#include <linux/spinlock.h>
#include <linux/completion.h>
#include <linux/interrupt.h>
#include <linux/workqueue.h>
#include <linux/firmware.h>
#include <linux/aer.h>
#include <linux/mutex.h>

#include <scsi/scsi.h>
#include <scsi/scsi_host.h>
#include <scsi/scsi_device.h>
#include <scsi/scsi_cmnd.h>
#include <scsi/scsi_transport_fc.h>
#include <scsi/scsi_bsg_fc.h>

#include "qla_bsg.h"
#include "qla_nx.h"
#define QLA2XXX_DRIVER_NAME	"qla2xxx"
#define QLA2XXX_APIDEV		"ql2xapidev"

/*
 * We have MAILBOX_REGISTER_COUNT sized arrays in a few places,
 * but that's fine as we don't look at the last 24 ones for
 * ISP2100 HBAs.
 */
#define MAILBOX_REGISTER_COUNT_2100	8
#define MAILBOX_REGISTER_COUNT		32

#define QLA2200A_RISC_ROM_VER	4
#define FPM_2300		6
#define FPM_2310		7

#include "qla_settings.h"

/*
 * Data bit definitions
 */
#define BIT_0	0x1
#define BIT_1	0x2
#define BIT_2	0x4
#define BIT_3	0x8
#define BIT_4	0x10
#define BIT_5	0x20
#define BIT_6	0x40
#define BIT_7	0x80
#define BIT_8	0x100
#define BIT_9	0x200
#define BIT_10	0x400
#define BIT_11	0x800
#define BIT_12	0x1000
#define BIT_13	0x2000
#define BIT_14	0x4000
#define BIT_15	0x8000
#define BIT_16	0x10000
#define BIT_17	0x20000
#define BIT_18	0x40000
#define BIT_19	0x80000
#define BIT_20	0x100000
#define BIT_21	0x200000
#define BIT_22	0x400000
#define BIT_23	0x800000
#define BIT_24	0x1000000
#define BIT_25	0x2000000
#define BIT_26	0x4000000
#define BIT_27	0x8000000
#define BIT_28	0x10000000
#define BIT_29	0x20000000
#define BIT_30	0x40000000
#define BIT_31	0x80000000

#define LSB(x)	((uint8_t)(x))
#define MSB(x)	((uint8_t)((uint16_t)(x) >> 8))

#define LSW(x)	((uint16_t)(x))
#define MSW(x)	((uint16_t)((uint32_t)(x) >> 16))

#define LSD(x)	((uint32_t)((uint64_t)(x)))
#define MSD(x)	((uint32_t)((((uint64_t)(x)) >> 16) >> 16))

#define MAKE_HANDLE(x, y) ((uint32_t)((((uint32_t)(x)) << 16) | (uint32_t)(y)))

/*
 * I/O register
*/

#define RD_REG_BYTE(addr)		readb(addr)
#define RD_REG_WORD(addr)		readw(addr)
#define RD_REG_DWORD(addr)		readl(addr)
#define RD_REG_BYTE_RELAXED(addr)	readb_relaxed(addr)
#define RD_REG_WORD_RELAXED(addr)	readw_relaxed(addr)
#define RD_REG_DWORD_RELAXED(addr)	readl_relaxed(addr)
#define WRT_REG_BYTE(addr, data)	writeb(data,addr)
#define WRT_REG_WORD(addr, data)	writew(data,addr)
#define WRT_REG_DWORD(addr, data)	writel(data,addr)

/*
 * The ISP2312 v2 chip cannot access the FLASH/GPIO registers via MMIO in an
 * 133Mhz slot.
 */
#define RD_REG_WORD_PIO(addr)		(inw((unsigned long)addr))
#define WRT_REG_WORD_PIO(addr, data)	(outw(data,(unsigned long)addr))

/*
 * Fibre Channel device definitions.
 */
#define WWN_SIZE		8	/* Size of WWPN, WWN & WWNN */
#define MAX_FIBRE_DEVICES	512
#define MAX_FIBRE_LUNS  	0xFFFF
#define	MAX_RSCN_COUNT		32
#define	MAX_HOST_COUNT		16

/*
 * Host adapter default definitions.
 */
#define MAX_BUSES		1  /* We only have one bus today */
#define MAX_TARGETS_2100	MAX_FIBRE_DEVICES
#define MAX_TARGETS_2200	MAX_FIBRE_DEVICES
#define MIN_LUNS		8
#define MAX_LUNS		MAX_FIBRE_LUNS
#define MAX_CMDS_PER_LUN	255

/*
 * Fibre Channel device definitions.
 */
#define SNS_LAST_LOOP_ID_2100	0xfe
#define SNS_LAST_LOOP_ID_2300	0x7ff

#define LAST_LOCAL_LOOP_ID	0x7d
#define SNS_FL_PORT		0x7e
#define FABRIC_CONTROLLER	0x7f
#define SIMPLE_NAME_SERVER	0x80
#define SNS_FIRST_LOOP_ID	0x81
#define MANAGEMENT_SERVER	0xfe
#define BROADCAST		0xff

/*
 * There is no correspondence between an N-PORT id and an AL_PA.  Therefore the
 * valid range of an N-PORT id is 0 through 0x7ef.
 */
#define NPH_LAST_HANDLE		0x7ef
#define NPH_MGMT_SERVER		0x7fa		/*  FFFFFA */
#define NPH_SNS			0x7fc		/*  FFFFFC */
#define NPH_FABRIC_CONTROLLER	0x7fd		/*  FFFFFD */
#define NPH_F_PORT		0x7fe		/*  FFFFFE */
#define NPH_IP_BROADCAST	0x7ff		/*  FFFFFF */

#define MAX_CMDSZ	16		/* SCSI maximum CDB size. */
#include "qla_fw.h"

/*
 * Timeout timer counts in seconds
 */
#define PORT_RETRY_TIME			1
#define LOOP_DOWN_TIMEOUT		60
#define LOOP_DOWN_TIME			255	/* 240 */
#define	LOOP_DOWN_RESET			(LOOP_DOWN_TIME - 30)

/* Maximum outstanding commands in ISP queues (1-65535) */
#define MAX_OUTSTANDING_COMMANDS	1024

/* ISP request and response entry counts (37-65535) */
#define REQUEST_ENTRY_CNT_2100		128	/* Number of request entries. */
#define REQUEST_ENTRY_CNT_2200		2048	/* Number of request entries. */
#define REQUEST_ENTRY_CNT_24XX		2048	/* Number of request entries. */
#define RESPONSE_ENTRY_CNT_2100		64	/* Number of response entries.*/
#define RESPONSE_ENTRY_CNT_2300		512	/* Number of response entries.*/
#define RESPONSE_ENTRY_CNT_MQ		128	/* Number of response entries.*/

struct req_que;

/*
 * (sd.h is not exported, hence local inclusion)
 * Data Integrity Field tuple.
 */
struct sd_dif_tuple {
	__be16 guard_tag;	/* Checksum */
	__be16 app_tag;		/* Opaque storage */
	__be32 ref_tag;		/* Target LBA or indirect LBA */
};

/*
 * SCSI Request Block
 */
typedef struct srb {
	atomic_t ref_count;
	struct fc_port *fcport;
	uint32_t handle;

	struct scsi_cmnd *cmd;		/* Linux SCSI command pkt */

	uint16_t flags;

	uint32_t request_sense_length;
	uint8_t *request_sense_ptr;

	void *ctx;
} srb_t;

/*
 * SRB flag definitions
 */
#define SRB_DMA_VALID			BIT_0	/* Command sent to ISP */
#define SRB_FCP_CMND_DMA_VALID		BIT_12	/* DIF: DSD List valid */
#define SRB_CRC_CTX_DMA_VALID		BIT_2	/* DIF: context DMA valid */
#define SRB_CRC_PROT_DMA_VALID		BIT_4	/* DIF: prot DMA valid */
#define SRB_CRC_CTX_DSD_VALID		BIT_5	/* DIF: dsd_list valid */

/* To identify if a srb is of T10-CRC type. @sp => srb_t pointer */
#define IS_PROT_IO(sp)	(sp->flags & SRB_CRC_CTX_DSD_VALID)

/*
 * SRB extensions.
 */
struct srb_iocb {
	union {
		struct {
			uint16_t flags;
#define SRB_LOGIN_RETRIED	BIT_0
#define SRB_LOGIN_COND_PLOGI	BIT_1
#define SRB_LOGIN_SKIP_PRLI	BIT_2
			uint16_t data[2];
		} logio;
		struct {
			/*
			 * Values for flags field below are as
			 * defined in tsk_mgmt_entry struct
			 * for control_flags field in qla_fw.h.
			 */
			uint32_t flags;
			uint32_t lun;
			uint32_t data;
		} tmf;
	} u;

	struct timer_list timer;

	void (*done)(srb_t *);
	void (*free)(srb_t *);
	void (*timeout)(srb_t *);
};

/* Values for srb_ctx type */
#define SRB_LOGIN_CMD	1
#define SRB_LOGOUT_CMD	2
#define SRB_ELS_CMD_RPT 3
#define SRB_ELS_CMD_HST 4
#define SRB_CT_CMD	5
#define SRB_ADISC_CMD	6
#define SRB_TM_CMD	7

struct srb_ctx {
	uint16_t type;
	char *name;
	union {
		struct srb_iocb *iocb_cmd;
		struct fc_bsg_job *bsg_job;
	} u;
};

struct msg_echo_lb {
	dma_addr_t send_dma;
	dma_addr_t rcv_dma;
	uint16_t req_sg_cnt;
	uint16_t rsp_sg_cnt;
	uint16_t options;
	uint32_t transfer_size;
};

/*
 * ISP I/O Register Set structure definitions.
 */
struct device_reg_2xxx {
	uint16_t flash_address; 	/* Flash BIOS address */
	uint16_t flash_data;		/* Flash BIOS data */
	uint16_t unused_1[1];		/* Gap */
	uint16_t ctrl_status;		/* Control/Status */
#define CSR_FLASH_64K_BANK	BIT_3	/* Flash upper 64K bank select */
#define CSR_FLASH_ENABLE	BIT_1	/* Flash BIOS Read/Write enable */
#define CSR_ISP_SOFT_RESET	BIT_0	/* ISP soft reset */

	uint16_t ictrl;			/* Interrupt control */
#define ICR_EN_INT		BIT_15	/* ISP enable interrupts. */
#define ICR_EN_RISC		BIT_3	/* ISP enable RISC interrupts. */

	uint16_t istatus;		/* Interrupt status */
#define ISR_RISC_INT		BIT_3	/* RISC interrupt */

	uint16_t semaphore;		/* Semaphore */
	uint16_t nvram;			/* NVRAM register. */
#define NVR_DESELECT		0
#define NVR_BUSY		BIT_15
#define NVR_WRT_ENABLE		BIT_14	/* Write enable */
#define NVR_PR_ENABLE		BIT_13	/* Protection register enable */
#define NVR_DATA_IN		BIT_3
#define NVR_DATA_OUT		BIT_2
#define NVR_SELECT		BIT_1
#define NVR_CLOCK		BIT_0

#define NVR_WAIT_CNT		20000

	union {
		struct {
			uint16_t mailbox0;
			uint16_t mailbox1;
			uint16_t mailbox2;
			uint16_t mailbox3;
			uint16_t mailbox4;
			uint16_t mailbox5;
			uint16_t mailbox6;
			uint16_t mailbox7;
			uint16_t unused_2[59];	/* Gap */
		} __attribute__((packed)) isp2100;
		struct {
						/* Request Queue */
			uint16_t req_q_in;	/*  In-Pointer */
			uint16_t req_q_out;	/*  Out-Pointer */
						/* Response Queue */
			uint16_t rsp_q_in;	/*  In-Pointer */
			uint16_t rsp_q_out;	/*  Out-Pointer */

						/* RISC to Host Status */
			uint32_t host_status;
#define HSR_RISC_INT		BIT_15	/* RISC interrupt */
#define HSR_RISC_PAUSED		BIT_8	/* RISC Paused */

					/* Host to Host Semaphore */
			uint16_t host_semaphore;
			uint16_t unused_3[17];	/* Gap */
			uint16_t mailbox0;
			uint16_t mailbox1;
			uint16_t mailbox2;
			uint16_t mailbox3;
			uint16_t mailbox4;
			uint16_t mailbox5;
			uint16_t mailbox6;
			uint16_t mailbox7;
			uint16_t mailbox8;
			uint16_t mailbox9;
			uint16_t mailbox10;
			uint16_t mailbox11;
			uint16_t mailbox12;
			uint16_t mailbox13;
			uint16_t mailbox14;
			uint16_t mailbox15;
			uint16_t mailbox16;
			uint16_t mailbox17;
			uint16_t mailbox18;
			uint16_t mailbox19;
			uint16_t mailbox20;
			uint16_t mailbox21;
			uint16_t mailbox22;
			uint16_t mailbox23;
			uint16_t mailbox24;
			uint16_t mailbox25;
			uint16_t mailbox26;
			uint16_t mailbox27;
			uint16_t mailbox28;
			uint16_t mailbox29;
			uint16_t mailbox30;
			uint16_t mailbox31;
			uint16_t fb_cmd;
			uint16_t unused_4[10];	/* Gap */
		} __attribute__((packed)) isp2300;
	} u;

	uint16_t fpm_diag_config;
	uint16_t unused_5[0x4];		/* Gap */
	uint16_t risc_hw;
	uint16_t unused_5_1;		/* Gap */
	uint16_t pcr;			/* Processor Control Register. */
	uint16_t unused_6[0x5];		/* Gap */
	uint16_t mctr;			/* Memory Configuration and Timing. */
	uint16_t unused_7[0x3];		/* Gap */
	uint16_t fb_cmd_2100;		/* Unused on 23XX */
	uint16_t unused_8[0x3];		/* Gap */
	uint16_t hccr;			/* Host command & control register. */
#define HCCR_HOST_INT		BIT_7	/* Host interrupt bit */
#define HCCR_RISC_PAUSE		BIT_5	/* Pause mode bit */
					/* HCCR commands */
#define HCCR_RESET_RISC		0x1000	/* Reset RISC */
#define HCCR_PAUSE_RISC		0x2000	/* Pause RISC */
#define HCCR_RELEASE_RISC	0x3000	/* Release RISC from reset. */
#define HCCR_SET_HOST_INT	0x5000	/* Set host interrupt */
#define HCCR_CLR_HOST_INT	0x6000	/* Clear HOST interrupt */
#define HCCR_CLR_RISC_INT	0x7000	/* Clear RISC interrupt */
#define	HCCR_DISABLE_PARITY_PAUSE 0x4001 /* Disable parity error RISC pause. */
#define HCCR_ENABLE_PARITY	0xA000	/* Enable PARITY interrupt */

	uint16_t unused_9[5];		/* Gap */
	uint16_t gpiod;			/* GPIO Data register. */
	uint16_t gpioe;			/* GPIO Enable register. */
#define GPIO_LED_MASK			0x00C0
#define GPIO_LED_GREEN_OFF_AMBER_OFF	0x0000
#define GPIO_LED_GREEN_ON_AMBER_OFF	0x0040
#define GPIO_LED_GREEN_OFF_AMBER_ON	0x0080
#define GPIO_LED_GREEN_ON_AMBER_ON	0x00C0
#define GPIO_LED_ALL_OFF		0x0000
#define GPIO_LED_RED_ON_OTHER_OFF	0x0001	/* isp2322 */
#define GPIO_LED_RGA_ON			0x00C1	/* isp2322: red green amber */

	union {
		struct {
			uint16_t unused_10[8];	/* Gap */
			uint16_t mailbox8;
			uint16_t mailbox9;
			uint16_t mailbox10;
			uint16_t mailbox11;
			uint16_t mailbox12;
			uint16_t mailbox13;
			uint16_t mailbox14;
			uint16_t mailbox15;
			uint16_t mailbox16;
			uint16_t mailbox17;
			uint16_t mailbox18;
			uint16_t mailbox19;
			uint16_t mailbox20;
			uint16_t mailbox21;
			uint16_t mailbox22;
			uint16_t mailbox23;	/* Also probe reg. */
		} __attribute__((packed)) isp2200;
	} u_end;
};

struct device_reg_25xxmq {
	uint32_t req_q_in;
	uint32_t req_q_out;
	uint32_t rsp_q_in;
	uint32_t rsp_q_out;
};

typedef union {
		struct device_reg_2xxx isp;
		struct device_reg_24xx isp24;
		struct device_reg_25xxmq isp25mq;
		struct device_reg_82xx isp82;
} device_reg_t;

#define ISP_REQ_Q_IN(ha, reg) \
	(IS_QLA2100(ha) || IS_QLA2200(ha) ? \
	 &(reg)->u.isp2100.mailbox4 : \
	 &(reg)->u.isp2300.req_q_in)
#define ISP_REQ_Q_OUT(ha, reg) \
	(IS_QLA2100(ha) || IS_QLA2200(ha) ? \
	 &(reg)->u.isp2100.mailbox4 : \
	 &(reg)->u.isp2300.req_q_out)
#define ISP_RSP_Q_IN(ha, reg) \
	(IS_QLA2100(ha) || IS_QLA2200(ha) ? \
	 &(reg)->u.isp2100.mailbox5 : \
	 &(reg)->u.isp2300.rsp_q_in)
#define ISP_RSP_Q_OUT(ha, reg) \
	(IS_QLA2100(ha) || IS_QLA2200(ha) ? \
	 &(reg)->u.isp2100.mailbox5 : \
	 &(reg)->u.isp2300.rsp_q_out)

#define MAILBOX_REG(ha, reg, num) \
	(IS_QLA2100(ha) || IS_QLA2200(ha) ? \
	 (num < 8 ? \
	  &(reg)->u.isp2100.mailbox0 + (num) : \
	  &(reg)->u_end.isp2200.mailbox8 + (num) - 8) : \
	 &(reg)->u.isp2300.mailbox0 + (num))
#define RD_MAILBOX_REG(ha, reg, num) \
	RD_REG_WORD(MAILBOX_REG(ha, reg, num))
#define WRT_MAILBOX_REG(ha, reg, num, data) \
	WRT_REG_WORD(MAILBOX_REG(ha, reg, num), data)

#define FB_CMD_REG(ha, reg) \
	(IS_QLA2100(ha) || IS_QLA2200(ha) ? \
	 &(reg)->fb_cmd_2100 : \
	 &(reg)->u.isp2300.fb_cmd)
#define RD_FB_CMD_REG(ha, reg) \
	RD_REG_WORD(FB_CMD_REG(ha, reg))
#define WRT_FB_CMD_REG(ha, reg, data) \
	WRT_REG_WORD(FB_CMD_REG(ha, reg), data)

typedef struct {
	uint32_t	out_mb;		/* outbound from driver */
	uint32_t	in_mb;			/* Incoming from RISC */
	uint16_t	mb[MAILBOX_REGISTER_COUNT];
	long		buf_size;
	void		*bufp;
	uint32_t	tov;
	uint8_t		flags;
#define MBX_DMA_IN	BIT_0
#define	MBX_DMA_OUT	BIT_1
#define IOCTL_CMD	BIT_2
} mbx_cmd_t;

#define	MBX_TOV_SECONDS	30

/*
 *  ISP product identification definitions in mailboxes after reset.
 */
#define PROD_ID_1		0x4953
#define PROD_ID_2		0x0000
#define PROD_ID_2a		0x5020
#define PROD_ID_3		0x2020

/*
 * ISP mailbox Self-Test status codes
 */
#define MBS_FRM_ALIVE		0	/* Firmware Alive. */
#define MBS_CHKSUM_ERR		1	/* Checksum Error. */
#define MBS_BUSY		4	/* Busy. */

/*
 * ISP mailbox command complete status codes
 */
#define MBS_COMMAND_COMPLETE		0x4000
#define MBS_INVALID_COMMAND		0x4001
#define MBS_HOST_INTERFACE_ERROR	0x4002
#define MBS_TEST_FAILED			0x4003
#define MBS_COMMAND_ERROR		0x4005
#define MBS_COMMAND_PARAMETER_ERROR	0x4006
#define MBS_PORT_ID_USED		0x4007
#define MBS_LOOP_ID_USED		0x4008
#define MBS_ALL_IDS_IN_USE		0x4009
#define MBS_NOT_LOGGED_IN		0x400A
#define MBS_LINK_DOWN_ERROR		0x400B
#define MBS_DIAG_ECHO_TEST_ERROR	0x400C

/*
 * ISP mailbox asynchronous event status codes
 */
#define MBA_ASYNC_EVENT		0x8000	/* Asynchronous event. */
#define MBA_RESET		0x8001	/* Reset Detected. */
#define MBA_SYSTEM_ERR		0x8002	/* System Error. */
#define MBA_REQ_TRANSFER_ERR	0x8003	/* Request Transfer Error. */
#define MBA_RSP_TRANSFER_ERR	0x8004	/* Response Transfer Error. */
#define MBA_WAKEUP_THRES	0x8005	/* Request Queue Wake-up. */
#define MBA_LIP_OCCURRED	0x8010	/* Loop Initialization Procedure */
					/* occurred. */
#define MBA_LOOP_UP		0x8011	/* FC Loop UP. */
#define MBA_LOOP_DOWN		0x8012	/* FC Loop Down. */
#define MBA_LIP_RESET		0x8013	/* LIP reset occurred. */
#define MBA_PORT_UPDATE		0x8014	/* Port Database update. */
#define MBA_RSCN_UPDATE		0x8015	/* Register State Chg Notification. */
#define MBA_LIP_F8		0x8016	/* Received a LIP F8. */
#define MBA_LOOP_INIT_ERR	0x8017	/* Loop Initialization Error. */
#define MBA_FABRIC_AUTH_REQ	0x801b	/* Fabric Authentication Required. */
#define MBA_SCSI_COMPLETION	0x8020	/* SCSI Command Complete. */
#define MBA_CTIO_COMPLETION	0x8021	/* CTIO Complete. */
#define MBA_IP_COMPLETION	0x8022	/* IP Transmit Command Complete. */
#define MBA_IP_RECEIVE		0x8023	/* IP Received. */
#define MBA_IP_BROADCAST	0x8024	/* IP Broadcast Received. */
#define MBA_IP_LOW_WATER_MARK	0x8025	/* IP Low Water Mark reached. */
#define MBA_IP_RCV_BUFFER_EMPTY 0x8026	/* IP receive buffer queue empty. */
#define MBA_IP_HDR_DATA_SPLIT	0x8027	/* IP header/data splitting feature */
					/* used. */
#define MBA_TRACE_NOTIFICATION	0x8028	/* Trace/Diagnostic notification. */
#define MBA_POINT_TO_POINT	0x8030	/* Point to point mode. */
#define MBA_CMPLT_1_16BIT	0x8031	/* Completion 1 16bit IOSB. */
#define MBA_CMPLT_2_16BIT	0x8032	/* Completion 2 16bit IOSB. */
#define MBA_CMPLT_3_16BIT	0x8033	/* Completion 3 16bit IOSB. */
#define MBA_CMPLT_4_16BIT	0x8034	/* Completion 4 16bit IOSB. */
#define MBA_CMPLT_5_16BIT	0x8035	/* Completion 5 16bit IOSB. */
#define MBA_CHG_IN_CONNECTION	0x8036	/* Change in connection mode. */
#define MBA_RIO_RESPONSE	0x8040	/* RIO response queue update. */
#define MBA_ZIO_RESPONSE	0x8040	/* ZIO response queue update. */
#define MBA_CMPLT_2_32BIT	0x8042	/* Completion 2 32bit IOSB. */
#define MBA_BYPASS_NOTIFICATION	0x8043	/* Auto bypass notification. */
#define MBA_DISCARD_RND_FRAME	0x8048	/* discard RND frame due to error. */
#define MBA_REJECTED_FCP_CMD	0x8049	/* rejected FCP_CMD. */

/* ISP mailbox loopback echo diagnostic error code */
#define MBS_LB_RESET	0x17
/*
 * Firmware options 1, 2, 3.
 */
#define FO1_AE_ON_LIPF8			BIT_0
#define FO1_AE_ALL_LIP_RESET		BIT_1
#define FO1_CTIO_RETRY			BIT_3
#define FO1_DISABLE_LIP_F7_SW		BIT_4
#define FO1_DISABLE_100MS_LOS_WAIT	BIT_5
#define FO1_DISABLE_GPIO6_7		BIT_6	/* LED bits */
#define FO1_AE_ON_LOOP_INIT_ERR		BIT_7
#define FO1_SET_EMPHASIS_SWING		BIT_8
#define FO1_AE_AUTO_BYPASS		BIT_9
#define FO1_ENABLE_PURE_IOCB		BIT_10
#define FO1_AE_PLOGI_RJT		BIT_11
#define FO1_ENABLE_ABORT_SEQUENCE	BIT_12
#define FO1_AE_QUEUE_FULL		BIT_13

#define FO2_ENABLE_ATIO_TYPE_3		BIT_0
#define FO2_REV_LOOPBACK		BIT_1

#define FO3_ENABLE_EMERG_IOCB		BIT_0
#define FO3_AE_RND_ERROR		BIT_1

/* 24XX additional firmware options */
#define ADD_FO_COUNT			3
#define ADD_FO1_DISABLE_GPIO_LED_CTRL	BIT_6	/* LED bits */
#define ADD_FO1_ENABLE_PUREX_IOCB	BIT_10

#define ADD_FO2_ENABLE_SEL_CLS2		BIT_5

#define ADD_FO3_NO_ABT_ON_LINK_DOWN	BIT_14

/*
 * ISP mailbox commands
 */
#define MBC_LOAD_RAM			1	/* Load RAM. */
#define MBC_EXECUTE_FIRMWARE		2	/* Execute firmware. */
#define MBC_WRITE_RAM_WORD		4	/* Write RAM word. */
#define MBC_READ_RAM_WORD		5	/* Read RAM word. */
#define MBC_MAILBOX_REGISTER_TEST	6	/* Wrap incoming mailboxes */
#define MBC_VERIFY_CHECKSUM		7	/* Verify checksum. */
#define MBC_GET_FIRMWARE_VERSION	8	/* Get firmware revision. */
#define MBC_LOAD_RISC_RAM		9	/* Load RAM command. */
#define MBC_DUMP_RISC_RAM		0xa	/* Dump RAM command. */
#define MBC_LOAD_RISC_RAM_EXTENDED	0xb	/* Load RAM extended. */
#define MBC_DUMP_RISC_RAM_EXTENDED	0xc	/* Dump RAM extended. */
#define MBC_WRITE_RAM_WORD_EXTENDED	0xd	/* Write RAM word extended */
#define MBC_READ_RAM_EXTENDED		0xf	/* Read RAM extended. */
#define MBC_IOCB_COMMAND		0x12	/* Execute IOCB command. */
#define MBC_STOP_FIRMWARE		0x14	/* Stop firmware. */
#define MBC_ABORT_COMMAND		0x15	/* Abort IOCB command. */
#define MBC_ABORT_DEVICE		0x16	/* Abort device (ID/LUN). */
#define MBC_ABORT_TARGET		0x17	/* Abort target (ID). */
#define MBC_RESET			0x18	/* Reset. */
#define MBC_GET_ADAPTER_LOOP_ID		0x20	/* Get loop id of ISP2200. */
#define MBC_GET_RETRY_COUNT		0x22	/* Get f/w retry cnt/delay. */
#define MBC_DISABLE_VI			0x24	/* Disable VI operation. */
#define MBC_ENABLE_VI			0x25	/* Enable VI operation. */
#define MBC_GET_FIRMWARE_OPTION		0x28	/* Get Firmware Options. */
#define MBC_SET_FIRMWARE_OPTION		0x38	/* Set Firmware Options. */
#define MBC_LOOP_PORT_BYPASS		0x40	/* Loop Port Bypass. */
#define MBC_LOOP_PORT_ENABLE		0x41	/* Loop Port Enable. */
#define MBC_GET_RESOURCE_COUNTS		0x42	/* Get Resource Counts. */
#define MBC_NON_PARTICIPATE		0x43	/* Non-Participating Mode. */
#define MBC_DIAGNOSTIC_ECHO		0x44	/* Diagnostic echo. */
#define MBC_DIAGNOSTIC_LOOP_BACK	0x45	/* Diagnostic loop back. */
#define MBC_ONLINE_SELF_TEST		0x46	/* Online self-test. */
#define MBC_ENHANCED_GET_PORT_DATABASE	0x47	/* Get port database + login */
#define MBC_RESET_LINK_STATUS		0x52	/* Reset Link Error Status */
#define MBC_IOCB_COMMAND_A64		0x54	/* Execute IOCB command (64) */
#define MBC_SEND_RNID_ELS		0x57	/* Send RNID ELS request */
#define MBC_SET_RNID_PARAMS		0x59	/* Set RNID parameters */
#define MBC_GET_RNID_PARAMS		0x5a	/* Data Rate */
#define MBC_DATA_RATE			0x5d	/* Get RNID parameters */
#define MBC_INITIALIZE_FIRMWARE		0x60	/* Initialize firmware */
#define MBC_INITIATE_LIP		0x62	/* Initiate Loop */
						/* Initialization Procedure */
#define MBC_GET_FC_AL_POSITION_MAP	0x63	/* Get FC_AL Position Map. */
#define MBC_GET_PORT_DATABASE		0x64	/* Get Port Database. */
#define MBC_CLEAR_ACA			0x65	/* Clear ACA. */
#define MBC_TARGET_RESET		0x66	/* Target Reset. */
#define MBC_CLEAR_TASK_SET		0x67	/* Clear Task Set. */
#define MBC_ABORT_TASK_SET		0x68	/* Abort Task Set. */
#define MBC_GET_FIRMWARE_STATE		0x69	/* Get firmware state. */
#define MBC_GET_PORT_NAME		0x6a	/* Get port name. */
#define MBC_GET_LINK_STATUS		0x6b	/* Get port link status. */
#define MBC_LIP_RESET			0x6c	/* LIP reset. */
#define MBC_SEND_SNS_COMMAND		0x6e	/* Send Simple Name Server */
						/* commandd. */
#define MBC_LOGIN_FABRIC_PORT		0x6f	/* Login fabric port. */
#define MBC_SEND_CHANGE_REQUEST		0x70	/* Send Change Request. */
#define MBC_LOGOUT_FABRIC_PORT		0x71	/* Logout fabric port. */
#define MBC_LIP_FULL_LOGIN		0x72	/* Full login LIP. */
#define MBC_LOGIN_LOOP_PORT		0x74	/* Login Loop Port. */
#define MBC_PORT_NODE_NAME_LIST		0x75	/* Get port/node name list. */
#define MBC_INITIALIZE_RECEIVE_QUEUE	0x77	/* Initialize receive queue */
#define MBC_UNLOAD_IP			0x79	/* Shutdown IP */
#define MBC_GET_ID_LIST			0x7C	/* Get Port ID list. */
#define MBC_SEND_LFA_COMMAND		0x7D	/* Send Loop Fabric Address */
#define MBC_LUN_RESET			0x7E	/* Send LUN reset */

/*
 * ISP24xx mailbox commands
 */
#define MBC_SERDES_PARAMS		0x10	/* Serdes Tx Parameters. */
#define MBC_GET_IOCB_STATUS		0x12	/* Get IOCB status command. */
#define MBC_PORT_PARAMS			0x1A	/* Port iDMA Parameters. */
#define MBC_GET_TIMEOUT_PARAMS		0x22	/* Get FW timeouts. */
#define MBC_TRACE_CONTROL		0x27	/* Trace control command. */
#define MBC_GEN_SYSTEM_ERROR		0x2a	/* Generate System Error. */
#define MBC_WRITE_SFP			0x30	/* Write SFP Data. */
#define MBC_READ_SFP			0x31	/* Read SFP Data. */
#define MBC_SET_TIMEOUT_PARAMS		0x32	/* Set FW timeouts. */
#define MBC_MID_INITIALIZE_FIRMWARE	0x48	/* MID Initialize firmware. */
#define MBC_MID_GET_VP_DATABASE		0x49	/* MID Get VP Database. */
#define MBC_MID_GET_VP_ENTRY		0x4a	/* MID Get VP Entry. */
#define MBC_HOST_MEMORY_COPY		0x53	/* Host Memory Copy. */
#define MBC_SEND_RNFT_ELS		0x5e	/* Send RNFT ELS request */
#define MBC_GET_LINK_PRIV_STATS		0x6d	/* Get link & private data. */
#define MBC_SET_VENDOR_ID		0x76	/* Set Vendor ID. */
#define MBC_SET_PORT_CONFIG		0x122	/* Set port configuration */
#define MBC_GET_PORT_CONFIG		0x123	/* Get port configuration */

/*
 * ISP81xx mailbox commands
 */
#define MBC_WRITE_MPI_REGISTER		0x01    /* Write MPI Register. */

/* Firmware return data sizes */
#define FCAL_MAP_SIZE	128

/* Mailbox bit definitions for out_mb and in_mb */
#define	MBX_31		BIT_31
#define	MBX_30		BIT_30
#define	MBX_29		BIT_29
#define	MBX_28		BIT_28
#define	MBX_27		BIT_27
#define	MBX_26		BIT_26
#define	MBX_25		BIT_25
#define	MBX_24		BIT_24
#define	MBX_23		BIT_23
#define	MBX_22		BIT_22
#define	MBX_21		BIT_21
#define	MBX_20		BIT_20
#define	MBX_19		BIT_19
#define	MBX_18		BIT_18
#define	MBX_17		BIT_17
#define	MBX_16		BIT_16
#define	MBX_15		BIT_15
#define	MBX_14		BIT_14
#define	MBX_13		BIT_13
#define	MBX_12		BIT_12
#define	MBX_11		BIT_11
#define	MBX_10		BIT_10
#define	MBX_9		BIT_9
#define	MBX_8		BIT_8
#define	MBX_7		BIT_7
#define	MBX_6		BIT_6
#define	MBX_5		BIT_5
#define	MBX_4		BIT_4
#define	MBX_3		BIT_3
#define	MBX_2		BIT_2
#define	MBX_1		BIT_1
#define	MBX_0		BIT_0

/*
 * Firmware state codes from get firmware state mailbox command
 */
#define FSTATE_CONFIG_WAIT      0
#define FSTATE_WAIT_AL_PA       1
#define FSTATE_WAIT_LOGIN       2
#define FSTATE_READY            3
#define FSTATE_LOSS_OF_SYNC     4
#define FSTATE_ERROR            5
#define FSTATE_REINIT           6
#define FSTATE_NON_PART         7

#define FSTATE_CONFIG_CORRECT      0
#define FSTATE_P2P_RCV_LIP         1
#define FSTATE_P2P_CHOOSE_LOOP     2
#define FSTATE_P2P_RCV_UNIDEN_LIP  3
#define FSTATE_FATAL_ERROR         4
#define FSTATE_LOOP_BACK_CONN      5

/*
 * Port Database structure definition
 * Little endian except where noted.
 */
#define	PORT_DATABASE_SIZE	128	/* bytes */
typedef struct {
	uint8_t options;
	uint8_t control;
	uint8_t master_state;
	uint8_t slave_state;
	uint8_t reserved[2];
	uint8_t hard_address;
	uint8_t reserved_1;
	uint8_t port_id[4];
	uint8_t node_name[WWN_SIZE];
	uint8_t port_name[WWN_SIZE];
	uint16_t execution_throttle;
	uint16_t execution_count;
	uint8_t reset_count;
	uint8_t reserved_2;
	uint16_t resource_allocation;
	uint16_t current_allocation;
	uint16_t queue_head;
	uint16_t queue_tail;
	uint16_t transmit_execution_list_next;
	uint16_t transmit_execution_list_previous;
	uint16_t common_features;
	uint16_t total_concurrent_sequences;
	uint16_t RO_by_information_category;
	uint8_t recipient;
	uint8_t initiator;
	uint16_t receive_data_size;
	uint16_t concurrent_sequences;
	uint16_t open_sequences_per_exchange;
	uint16_t lun_abort_flags;
	uint16_t lun_stop_flags;
	uint16_t stop_queue_head;
	uint16_t stop_queue_tail;
	uint16_t port_retry_timer;
	uint16_t next_sequence_id;
	uint16_t frame_count;
	uint16_t PRLI_payload_length;
	uint8_t prli_svc_param_word_0[2];	/* Big endian */
						/* Bits 15-0 of word 0 */
	uint8_t prli_svc_param_word_3[2];	/* Big endian */
						/* Bits 15-0 of word 3 */
	uint16_t loop_id;
	uint16_t extended_lun_info_list_pointer;
	uint16_t extended_lun_stop_list_pointer;
} port_database_t;

/*
 * Port database slave/master states
 */
#define PD_STATE_DISCOVERY			0
#define PD_STATE_WAIT_DISCOVERY_ACK		1
#define PD_STATE_PORT_LOGIN			2
#define PD_STATE_WAIT_PORT_LOGIN_ACK		3
#define PD_STATE_PROCESS_LOGIN			4
#define PD_STATE_WAIT_PROCESS_LOGIN_ACK		5
#define PD_STATE_PORT_LOGGED_IN			6
#define PD_STATE_PORT_UNAVAILABLE		7
#define PD_STATE_PROCESS_LOGOUT			8
#define PD_STATE_WAIT_PROCESS_LOGOUT_ACK	9
#define PD_STATE_PORT_LOGOUT			10
#define PD_STATE_WAIT_PORT_LOGOUT_ACK		11


#define QLA_ZIO_MODE_6		(BIT_2 | BIT_1)
#define QLA_ZIO_DISABLED	0
#define QLA_ZIO_DEFAULT_TIMER	2

/*
 * ISP Initialization Control Block.
 * Little endian except where noted.
 */
#define	ICB_VERSION 1
typedef struct {
	uint8_t  version;
	uint8_t  reserved_1;

	/*
	 * LSB BIT 0  = Enable Hard Loop Id
	 * LSB BIT 1  = Enable Fairness
	 * LSB BIT 2  = Enable Full-Duplex
	 * LSB BIT 3  = Enable Fast Posting
	 * LSB BIT 4  = Enable Target Mode
	 * LSB BIT 5  = Disable Initiator Mode
	 * LSB BIT 6  = Enable ADISC
	 * LSB BIT 7  = Enable Target Inquiry Data
	 *
	 * MSB BIT 0  = Enable PDBC Notify
	 * MSB BIT 1  = Non Participating LIP
	 * MSB BIT 2  = Descending Loop ID Search
	 * MSB BIT 3  = Acquire Loop ID in LIPA
	 * MSB BIT 4  = Stop PortQ on Full Status
	 * MSB BIT 5  = Full Login after LIP
	 * MSB BIT 6  = Node Name Option
	 * MSB BIT 7  = Ext IFWCB enable bit
	 */
	uint8_t  firmware_options[2];

	uint16_t frame_payload_size;
	uint16_t max_iocb_allocation;
	uint16_t execution_throttle;
	uint8_t  retry_count;
	uint8_t	 retry_delay;			/* unused */
	uint8_t	 port_name[WWN_SIZE];		/* Big endian. */
	uint16_t hard_address;
	uint8_t	 inquiry_data;
	uint8_t	 login_timeout;
	uint8_t	 node_name[WWN_SIZE];		/* Big endian. */

	uint16_t request_q_outpointer;
	uint16_t response_q_inpointer;
	uint16_t request_q_length;
	uint16_t response_q_length;
	uint32_t request_q_address[2];
	uint32_t response_q_address[2];

	uint16_t lun_enables;
	uint8_t  command_resource_count;
	uint8_t  immediate_notify_resource_count;
	uint16_t timeout;
	uint8_t  reserved_2[2];

	/*
	 * LSB BIT 0 = Timer Operation mode bit 0
	 * LSB BIT 1 = Timer Operation mode bit 1
	 * LSB BIT 2 = Timer Operation mode bit 2
	 * LSB BIT 3 = Timer Operation mode bit 3
	 * LSB BIT 4 = Init Config Mode bit 0
	 * LSB BIT 5 = Init Config Mode bit 1
	 * LSB BIT 6 = Init Config Mode bit 2
	 * LSB BIT 7 = Enable Non part on LIHA failure
	 *
	 * MSB BIT 0 = Enable class 2
	 * MSB BIT 1 = Enable ACK0
	 * MSB BIT 2 =
	 * MSB BIT 3 =
	 * MSB BIT 4 = FC Tape Enable
	 * MSB BIT 5 = Enable FC Confirm
	 * MSB BIT 6 = Enable command queuing in target mode
	 * MSB BIT 7 = No Logo On Link Down
	 */
	uint8_t	 add_firmware_options[2];

	uint8_t	 response_accumulation_timer;
	uint8_t	 interrupt_delay_timer;

	/*
	 * LSB BIT 0 = Enable Read xfr_rdy
	 * LSB BIT 1 = Soft ID only
	 * LSB BIT 2 =
	 * LSB BIT 3 =
	 * LSB BIT 4 = FCP RSP Payload [0]
	 * LSB BIT 5 = FCP RSP Payload [1] / Sbus enable - 2200
	 * LSB BIT 6 = Enable Out-of-Order frame handling
	 * LSB BIT 7 = Disable Automatic PLOGI on Local Loop
	 *
	 * MSB BIT 0 = Sbus enable - 2300
	 * MSB BIT 1 =
	 * MSB BIT 2 =
	 * MSB BIT 3 =
	 * MSB BIT 4 = LED mode
	 * MSB BIT 5 = enable 50 ohm termination
	 * MSB BIT 6 = Data Rate (2300 only)
	 * MSB BIT 7 = Data Rate (2300 only)
	 */
	uint8_t	 special_options[2];

	uint8_t  reserved_3[26];
} init_cb_t;

/*
 * Get Link Status mailbox command return buffer.
 */
#define GLSO_SEND_RPS	BIT_0
#define GLSO_USE_DID	BIT_3

struct link_statistics {
	uint32_t link_fail_cnt;
	uint32_t loss_sync_cnt;
	uint32_t loss_sig_cnt;
	uint32_t prim_seq_err_cnt;
	uint32_t inval_xmit_word_cnt;
	uint32_t inval_crc_cnt;
	uint32_t lip_cnt;
	uint32_t unused1[0x1a];
	uint32_t tx_frames;
	uint32_t rx_frames;
	uint32_t dumped_frames;
	uint32_t unused2[2];
	uint32_t nos_rcvd;
};

/*
 * NVRAM Command values.
 */
#define NV_START_BIT            BIT_2
#define NV_WRITE_OP             (BIT_26+BIT_24)
#define NV_READ_OP              (BIT_26+BIT_25)
#define NV_ERASE_OP             (BIT_26+BIT_25+BIT_24)
#define NV_MASK_OP              (BIT_26+BIT_25+BIT_24)
#define NV_DELAY_COUNT          10

/*
 * QLogic ISP2100, ISP2200 and ISP2300 NVRAM structure definition.
 */
typedef struct {
	/*
	 * NVRAM header
	 */
	uint8_t	id[4];
	uint8_t	nvram_version;
	uint8_t	reserved_0;

	/*
	 * NVRAM RISC parameter block
	 */
	uint8_t	parameter_block_version;
	uint8_t	reserved_1;

	/*
	 * LSB BIT 0  = Enable Hard Loop Id
	 * LSB BIT 1  = Enable Fairness
	 * LSB BIT 2  = Enable Full-Duplex
	 * LSB BIT 3  = Enable Fast Posting
	 * LSB BIT 4  = Enable Target Mode
	 * LSB BIT 5  = Disable Initiator Mode
	 * LSB BIT 6  = Enable ADISC
	 * LSB BIT 7  = Enable Target Inquiry Data
	 *
	 * MSB BIT 0  = Enable PDBC Notify
	 * MSB BIT 1  = Non Participating LIP
	 * MSB BIT 2  = Descending Loop ID Search
	 * MSB BIT 3  = Acquire Loop ID in LIPA
	 * MSB BIT 4  = Stop PortQ on Full Status
	 * MSB BIT 5  = Full Login after LIP
	 * MSB BIT 6  = Node Name Option
	 * MSB BIT 7  = Ext IFWCB enable bit
	 */
	uint8_t	 firmware_options[2];

	uint16_t frame_payload_size;
	uint16_t max_iocb_allocation;
	uint16_t execution_throttle;
	uint8_t	 retry_count;
	uint8_t	 retry_delay;			/* unused */
	uint8_t	 port_name[WWN_SIZE];		/* Big endian. */
	uint16_t hard_address;
	uint8_t	 inquiry_data;
	uint8_t	 login_timeout;
	uint8_t	 node_name[WWN_SIZE];		/* Big endian. */

	/*
	 * LSB BIT 0 = Timer Operation mode bit 0
	 * LSB BIT 1 = Timer Operation mode bit 1
	 * LSB BIT 2 = Timer Operation mode bit 2
	 * LSB BIT 3 = Timer Operation mode bit 3
	 * LSB BIT 4 = Init Config Mode bit 0
	 * LSB BIT 5 = Init Config Mode bit 1
	 * LSB BIT 6 = Init Config Mode bit 2
	 * LSB BIT 7 = Enable Non part on LIHA failure
	 *
	 * MSB BIT 0 = Enable class 2
	 * MSB BIT 1 = Enable ACK0
	 * MSB BIT 2 =
	 * MSB BIT 3 =
	 * MSB BIT 4 = FC Tape Enable
	 * MSB BIT 5 = Enable FC Confirm
	 * MSB BIT 6 = Enable command queuing in target mode
	 * MSB BIT 7 = No Logo On Link Down
	 */
	uint8_t	 add_firmware_options[2];

	uint8_t	 response_accumulation_timer;
	uint8_t	 interrupt_delay_timer;

	/*
	 * LSB BIT 0 = Enable Read xfr_rdy
	 * LSB BIT 1 = Soft ID only
	 * LSB BIT 2 =
	 * LSB BIT 3 =
	 * LSB BIT 4 = FCP RSP Payload [0]
	 * LSB BIT 5 = FCP RSP Payload [1] / Sbus enable - 2200
	 * LSB BIT 6 = Enable Out-of-Order frame handling
	 * LSB BIT 7 = Disable Automatic PLOGI on Local Loop
	 *
	 * MSB BIT 0 = Sbus enable - 2300
	 * MSB BIT 1 =
	 * MSB BIT 2 =
	 * MSB BIT 3 =
	 * MSB BIT 4 = LED mode
	 * MSB BIT 5 = enable 50 ohm termination
	 * MSB BIT 6 = Data Rate (2300 only)
	 * MSB BIT 7 = Data Rate (2300 only)
	 */
	uint8_t	 special_options[2];

	/* Reserved for expanded RISC parameter block */
	uint8_t reserved_2[22];

	/*
	 * LSB BIT 0 = Tx Sensitivity 1G bit 0
	 * LSB BIT 1 = Tx Sensitivity 1G bit 1
	 * LSB BIT 2 = Tx Sensitivity 1G bit 2
	 * LSB BIT 3 = Tx Sensitivity 1G bit 3
	 * LSB BIT 4 = Rx Sensitivity 1G bit 0
	 * LSB BIT 5 = Rx Sensitivity 1G bit 1
	 * LSB BIT 6 = Rx Sensitivity 1G bit 2
	 * LSB BIT 7 = Rx Sensitivity 1G bit 3
	 *
	 * MSB BIT 0 = Tx Sensitivity 2G bit 0
	 * MSB BIT 1 = Tx Sensitivity 2G bit 1
	 * MSB BIT 2 = Tx Sensitivity 2G bit 2
	 * MSB BIT 3 = Tx Sensitivity 2G bit 3
	 * MSB BIT 4 = Rx Sensitivity 2G bit 0
	 * MSB BIT 5 = Rx Sensitivity 2G bit 1
	 * MSB BIT 6 = Rx Sensitivity 2G bit 2
	 * MSB BIT 7 = Rx Sensitivity 2G bit 3
	 *
	 * LSB BIT 0 = Output Swing 1G bit 0
	 * LSB BIT 1 = Output Swing 1G bit 1
	 * LSB BIT 2 = Output Swing 1G bit 2
	 * LSB BIT 3 = Output Emphasis 1G bit 0
	 * LSB BIT 4 = Output Emphasis 1G bit 1
	 * LSB BIT 5 = Output Swing 2G bit 0
	 * LSB BIT 6 = Output Swing 2G bit 1
	 * LSB BIT 7 = Output Swing 2G bit 2
	 *
	 * MSB BIT 0 = Output Emphasis 2G bit 0
	 * MSB BIT 1 = Output Emphasis 2G bit 1
	 * MSB BIT 2 = Output Enable
	 * MSB BIT 3 =
	 * MSB BIT 4 =
	 * MSB BIT 5 =
	 * MSB BIT 6 =
	 * MSB BIT 7 =
	 */
	uint8_t seriallink_options[4];

	/*
	 * NVRAM host parameter block
	 *
	 * LSB BIT 0 = Enable spinup delay
	 * LSB BIT 1 = Disable BIOS
	 * LSB BIT 2 = Enable Memory Map BIOS
	 * LSB BIT 3 = Enable Selectable Boot
	 * LSB BIT 4 = Disable RISC code load
	 * LSB BIT 5 = Set cache line size 1
	 * LSB BIT 6 = PCI Parity Disable
	 * LSB BIT 7 = Enable extended logging
	 *
	 * MSB BIT 0 = Enable 64bit addressing
	 * MSB BIT 1 = Enable lip reset
	 * MSB BIT 2 = Enable lip full login
	 * MSB BIT 3 = Enable target reset
	 * MSB BIT 4 = Enable database storage
	 * MSB BIT 5 = Enable cache flush read
	 * MSB BIT 6 = Enable database load
	 * MSB BIT 7 = Enable alternate WWN
	 */
	uint8_t host_p[2];

	uint8_t boot_node_name[WWN_SIZE];
	uint8_t boot_lun_number;
	uint8_t reset_delay;
	uint8_t port_down_retry_count;
	uint8_t boot_id_number;
	uint16_t max_luns_per_target;
	uint8_t fcode_boot_port_name[WWN_SIZE];
	uint8_t alternate_port_name[WWN_SIZE];
	uint8_t alternate_node_name[WWN_SIZE];

	/*
	 * BIT 0 = Selective Login
	 * BIT 1 = Alt-Boot Enable
	 * BIT 2 =
	 * BIT 3 = Boot Order List
	 * BIT 4 =
	 * BIT 5 = Selective LUN
	 * BIT 6 =
	 * BIT 7 = unused
	 */
	uint8_t efi_parameters;

	uint8_t link_down_timeout;

	uint8_t adapter_id[16];

	uint8_t alt1_boot_node_name[WWN_SIZE];
	uint16_t alt1_boot_lun_number;
	uint8_t alt2_boot_node_name[WWN_SIZE];
	uint16_t alt2_boot_lun_number;
	uint8_t alt3_boot_node_name[WWN_SIZE];
	uint16_t alt3_boot_lun_number;
	uint8_t alt4_boot_node_name[WWN_SIZE];
	uint16_t alt4_boot_lun_number;
	uint8_t alt5_boot_node_name[WWN_SIZE];
	uint16_t alt5_boot_lun_number;
	uint8_t alt6_boot_node_name[WWN_SIZE];
	uint16_t alt6_boot_lun_number;
	uint8_t alt7_boot_node_name[WWN_SIZE];
	uint16_t alt7_boot_lun_number;

	uint8_t reserved_3[2];

	/* Offset 200-215 : Model Number */
	uint8_t model_number[16];

	/* OEM related items */
	uint8_t oem_specific[16];

	/*
	 * NVRAM Adapter Features offset 232-239
	 *
	 * LSB BIT 0 = External GBIC
	 * LSB BIT 1 = Risc RAM parity
	 * LSB BIT 2 = Buffer Plus Module
	 * LSB BIT 3 = Multi Chip Adapter
	 * LSB BIT 4 = Internal connector
	 * LSB BIT 5 =
	 * LSB BIT 6 =
	 * LSB BIT 7 =
	 *
	 * MSB BIT 0 =
	 * MSB BIT 1 =
	 * MSB BIT 2 =
	 * MSB BIT 3 =
	 * MSB BIT 4 =
	 * MSB BIT 5 =
	 * MSB BIT 6 =
	 * MSB BIT 7 =
	 */
	uint8_t	adapter_features[2];

	uint8_t reserved_4[16];

	/* Subsystem vendor ID for ISP2200 */
	uint16_t subsystem_vendor_id_2200;

	/* Subsystem device ID for ISP2200 */
	uint16_t subsystem_device_id_2200;

	uint8_t	 reserved_5;
	uint8_t	 checksum;
} nvram_t;

/*
 * ISP queue - response queue entry definition.
 */
typedef struct {
	uint8_t		data[60];
	uint32_t	signature;
#define RESPONSE_PROCESSED	0xDEADDEAD	/* Signature */
} response_t;

typedef union {
	uint16_t extended;
	struct {
		uint8_t reserved;
		uint8_t standard;
	} id;
} target_id_t;

#define SET_TARGET_ID(ha, to, from)			\
do {							\
	if (HAS_EXTENDED_IDS(ha))			\
		to.extended = cpu_to_le16(from);	\
	else						\
		to.id.standard = (uint8_t)from;		\
} while (0)

/*
 * ISP queue - command entry structure definition.
 */
#define COMMAND_TYPE	0x11		/* Command entry */
typedef struct {
	uint8_t entry_type;		/* Entry type. */
	uint8_t entry_count;		/* Entry count. */
	uint8_t sys_define;		/* System defined. */
	uint8_t entry_status;		/* Entry Status. */
	uint32_t handle;		/* System handle. */
	target_id_t target;		/* SCSI ID */
	uint16_t lun;			/* SCSI LUN */
	uint16_t control_flags;		/* Control flags. */
#define CF_WRITE	BIT_6
#define CF_READ		BIT_5
#define CF_SIMPLE_TAG	BIT_3
#define CF_ORDERED_TAG	BIT_2
#define CF_HEAD_TAG	BIT_1
	uint16_t reserved_1;
	uint16_t timeout;		/* Command timeout. */
	uint16_t dseg_count;		/* Data segment count. */
	uint8_t scsi_cdb[MAX_CMDSZ]; 	/* SCSI command words. */
	uint32_t byte_count;		/* Total byte count. */
	uint32_t dseg_0_address;	/* Data segment 0 address. */
	uint32_t dseg_0_length;		/* Data segment 0 length. */
	uint32_t dseg_1_address;	/* Data segment 1 address. */
	uint32_t dseg_1_length;		/* Data segment 1 length. */
	uint32_t dseg_2_address;	/* Data segment 2 address. */
	uint32_t dseg_2_length;		/* Data segment 2 length. */
} cmd_entry_t;

/*
 * ISP queue - 64-Bit addressing, command entry structure definition.
 */
#define COMMAND_A64_TYPE	0x19	/* Command A64 entry */
typedef struct {
	uint8_t entry_type;		/* Entry type. */
	uint8_t entry_count;		/* Entry count. */
	uint8_t sys_define;		/* System defined. */
	uint8_t entry_status;		/* Entry Status. */
	uint32_t handle;		/* System handle. */
	target_id_t target;		/* SCSI ID */
	uint16_t lun;			/* SCSI LUN */
	uint16_t control_flags;		/* Control flags. */
	uint16_t reserved_1;
	uint16_t timeout;		/* Command timeout. */
	uint16_t dseg_count;		/* Data segment count. */
	uint8_t scsi_cdb[MAX_CMDSZ];	/* SCSI command words. */
	uint32_t byte_count;		/* Total byte count. */
	uint32_t dseg_0_address[2];	/* Data segment 0 address. */
	uint32_t dseg_0_length;		/* Data segment 0 length. */
	uint32_t dseg_1_address[2];	/* Data segment 1 address. */
	uint32_t dseg_1_length;		/* Data segment 1 length. */
} cmd_a64_entry_t, request_t;

/*
 * ISP queue - continuation entry structure definition.
 */
#define CONTINUE_TYPE		0x02	/* Continuation entry. */
typedef struct {
	uint8_t entry_type;		/* Entry type. */
	uint8_t entry_count;		/* Entry count. */
	uint8_t sys_define;		/* System defined. */
	uint8_t entry_status;		/* Entry Status. */
	uint32_t reserved;
	uint32_t dseg_0_address;	/* Data segment 0 address. */
	uint32_t dseg_0_length;		/* Data segment 0 length. */
	uint32_t dseg_1_address;	/* Data segment 1 address. */
	uint32_t dseg_1_length;		/* Data segment 1 length. */
	uint32_t dseg_2_address;	/* Data segment 2 address. */
	uint32_t dseg_2_length;		/* Data segment 2 length. */
	uint32_t dseg_3_address;	/* Data segment 3 address. */
	uint32_t dseg_3_length;		/* Data segment 3 length. */
	uint32_t dseg_4_address;	/* Data segment 4 address. */
	uint32_t dseg_4_length;		/* Data segment 4 length. */
	uint32_t dseg_5_address;	/* Data segment 5 address. */
	uint32_t dseg_5_length;		/* Data segment 5 length. */
	uint32_t dseg_6_address;	/* Data segment 6 address. */
	uint32_t dseg_6_length;		/* Data segment 6 length. */
} cont_entry_t;

/*
 * ISP queue - 64-Bit addressing, continuation entry structure definition.
 */
#define CONTINUE_A64_TYPE	0x0A	/* Continuation A64 entry. */
typedef struct {
	uint8_t entry_type;		/* Entry type. */
	uint8_t entry_count;		/* Entry count. */
	uint8_t sys_define;		/* System defined. */
	uint8_t entry_status;		/* Entry Status. */
	uint32_t dseg_0_address[2];	/* Data segment 0 address. */
	uint32_t dseg_0_length;		/* Data segment 0 length. */
	uint32_t dseg_1_address[2];	/* Data segment 1 address. */
	uint32_t dseg_1_length;		/* Data segment 1 length. */
	uint32_t dseg_2_address	[2];	/* Data segment 2 address. */
	uint32_t dseg_2_length;		/* Data segment 2 length. */
	uint32_t dseg_3_address[2];	/* Data segment 3 address. */
	uint32_t dseg_3_length;		/* Data segment 3 length. */
	uint32_t dseg_4_address[2];	/* Data segment 4 address. */
	uint32_t dseg_4_length;		/* Data segment 4 length. */
} cont_a64_entry_t;

#define PO_MODE_DIF_INSERT	0
#define PO_MODE_DIF_REMOVE	BIT_0
#define PO_MODE_DIF_PASS	BIT_1
#define PO_MODE_DIF_REPLACE	(BIT_0 + BIT_1)
#define PO_ENABLE_DIF_BUNDLING	BIT_8
#define PO_ENABLE_INCR_GUARD_SEED	BIT_3
#define PO_DISABLE_INCR_REF_TAG	BIT_5
#define PO_DISABLE_GUARD_CHECK	BIT_4
/*
 * ISP queue - 64-Bit addressing, continuation crc entry structure definition.
 */
struct crc_context {
	uint32_t handle;		/* System handle. */
	uint32_t ref_tag;
	uint16_t app_tag;
	uint8_t ref_tag_mask[4];	/* Validation/Replacement Mask*/
	uint8_t app_tag_mask[2];	/* Validation/Replacement Mask*/
	uint16_t guard_seed;		/* Initial Guard Seed */
	uint16_t prot_opts;		/* Requested Data Protection Mode */
	uint16_t blk_size;		/* Data size in bytes */
	uint16_t runt_blk_guard;	/* Guard value for runt block (tape
					 * only) */
	uint32_t byte_count;		/* Total byte count/ total data
					 * transfer count */
	union {
		struct {
			uint32_t	reserved_1;
			uint16_t	reserved_2;
			uint16_t	reserved_3;
			uint32_t	reserved_4;
			uint32_t	data_address[2];
			uint32_t	data_length;
			uint32_t	reserved_5[2];
			uint32_t	reserved_6;
		} nobundling;
		struct {
			uint32_t	dif_byte_count;	/* Total DIF byte
							 * count */
			uint16_t	reserved_1;
			uint16_t	dseg_count;	/* Data segment count */
			uint32_t	reserved_2;
			uint32_t	data_address[2];
			uint32_t	data_length;
			uint32_t	dif_address[2];
			uint32_t	dif_length;	/* Data segment 0
							 * length */
		} bundling;
	} u;

	struct fcp_cmnd	fcp_cmnd;
	dma_addr_t	crc_ctx_dma;
	/* List of DMA context transfers */
	struct list_head dsd_list;

	/* This structure should not exceed 512 bytes */
};

#define CRC_CONTEXT_LEN_FW	(offsetof(struct crc_context, fcp_cmnd.lun))
#define CRC_CONTEXT_FCPCMND_OFF	(offsetof(struct crc_context, fcp_cmnd.lun))

/*
 * ISP queue - status entry structure definition.
 */
#define	STATUS_TYPE	0x03		/* Status entry. */
typedef struct {
	uint8_t entry_type;		/* Entry type. */
	uint8_t entry_count;		/* Entry count. */
	uint8_t sys_define;		/* System defined. */
	uint8_t entry_status;		/* Entry Status. */
	uint32_t handle;		/* System handle. */
	uint16_t scsi_status;		/* SCSI status. */
	uint16_t comp_status;		/* Completion status. */
	uint16_t state_flags;		/* State flags. */
	uint16_t status_flags;		/* Status flags. */
	uint16_t rsp_info_len;		/* Response Info Length. */
	uint16_t req_sense_length;	/* Request sense data length. */
	uint32_t residual_length;	/* Residual transfer length. */
	uint8_t rsp_info[8];		/* FCP response information. */
	uint8_t req_sense_data[32];	/* Request sense data. */
} sts_entry_t;

/*
 * Status entry entry status
 */
#define RF_RQ_DMA_ERROR	BIT_6		/* Request Queue DMA error. */
#define RF_INV_E_ORDER	BIT_5		/* Invalid entry order. */
#define RF_INV_E_COUNT	BIT_4		/* Invalid entry count. */
#define RF_INV_E_PARAM	BIT_3		/* Invalid entry parameter. */
#define RF_INV_E_TYPE	BIT_2		/* Invalid entry type. */
#define RF_BUSY		BIT_1		/* Busy */
#define RF_MASK		(RF_RQ_DMA_ERROR | RF_INV_E_ORDER | RF_INV_E_COUNT | \
			 RF_INV_E_PARAM | RF_INV_E_TYPE | RF_BUSY)
#define RF_MASK_24XX	(RF_INV_E_ORDER | RF_INV_E_COUNT | RF_INV_E_PARAM | \
			 RF_INV_E_TYPE)

/*
 * Status entry SCSI status bit definitions.
 */
#define SS_MASK				0xfff	/* Reserved bits BIT_12-BIT_15*/
#define SS_RESIDUAL_UNDER		BIT_11
#define SS_RESIDUAL_OVER		BIT_10
#define SS_SENSE_LEN_VALID		BIT_9
#define SS_RESPONSE_INFO_LEN_VALID	BIT_8

#define SS_RESERVE_CONFLICT		(BIT_4 | BIT_3)
#define SS_BUSY_CONDITION		BIT_3
#define SS_CONDITION_MET		BIT_2
#define SS_CHECK_CONDITION		BIT_1

/*
 * Status entry completion status
 */
#define CS_COMPLETE		0x0	/* No errors */
#define CS_INCOMPLETE		0x1	/* Incomplete transfer of cmd. */
#define CS_DMA			0x2	/* A DMA direction error. */
#define CS_TRANSPORT		0x3	/* Transport error. */
#define CS_RESET		0x4	/* SCSI bus reset occurred */
#define CS_ABORTED		0x5	/* System aborted command. */
#define CS_TIMEOUT		0x6	/* Timeout error. */
#define CS_DATA_OVERRUN		0x7	/* Data overrun. */
#define CS_DIF_ERROR		0xC	/* DIF error detected  */

#define CS_DATA_UNDERRUN	0x15	/* Data Underrun. */
#define CS_QUEUE_FULL		0x1C	/* Queue Full. */
#define CS_PORT_UNAVAILABLE	0x28	/* Port unavailable */
					/* (selection timeout) */
#define CS_PORT_LOGGED_OUT	0x29	/* Port Logged Out */
#define CS_PORT_CONFIG_CHG	0x2A	/* Port Configuration Changed */
#define CS_PORT_BUSY		0x2B	/* Port Busy */
#define CS_COMPLETE_CHKCOND	0x30	/* Error? */
#define CS_BAD_PAYLOAD		0x80	/* Driver defined */
#define CS_UNKNOWN		0x81	/* Driver defined */
#define CS_RETRY		0x82	/* Driver defined */
#define CS_LOOP_DOWN_ABORT	0x83	/* Driver defined */

/*
 * Status entry status flags
 */
#define SF_ABTS_TERMINATED	BIT_10
#define SF_LOGOUT_SENT		BIT_13

/*
 * ISP queue - status continuation entry structure definition.
 */
#define	STATUS_CONT_TYPE	0x10	/* Status continuation entry. */
typedef struct {
	uint8_t entry_type;		/* Entry type. */
	uint8_t entry_count;		/* Entry count. */
	uint8_t sys_define;		/* System defined. */
	uint8_t entry_status;		/* Entry Status. */
	uint8_t data[60];		/* data */
} sts_cont_entry_t;

/*
 * ISP queue -	RIO Type 1 status entry (32 bit I/O entry handles)
 *		structure definition.
 */
#define	STATUS_TYPE_21 0x21		/* Status entry. */
typedef struct {
	uint8_t entry_type;		/* Entry type. */
	uint8_t entry_count;		/* Entry count. */
	uint8_t handle_count;		/* Handle count. */
	uint8_t entry_status;		/* Entry Status. */
	uint32_t handle[15];		/* System handles. */
} sts21_entry_t;

/*
 * ISP queue -	RIO Type 2 status entry (16 bit I/O entry handles)
 *		structure definition.
 */
#define	STATUS_TYPE_22	0x22		/* Status entry. */
typedef struct {
	uint8_t entry_type;		/* Entry type. */
	uint8_t entry_count;		/* Entry count. */
	uint8_t handle_count;		/* Handle count. */
	uint8_t entry_status;		/* Entry Status. */
	uint16_t handle[30];		/* System handles. */
} sts22_entry_t;

/*
 * ISP queue - marker entry structure definition.
 */
#define MARKER_TYPE	0x04		/* Marker entry. */
typedef struct {
	uint8_t entry_type;		/* Entry type. */
	uint8_t entry_count;		/* Entry count. */
	uint8_t handle_count;		/* Handle count. */
	uint8_t entry_status;		/* Entry Status. */
	uint32_t sys_define_2;		/* System defined. */
	target_id_t target;		/* SCSI ID */
	uint8_t modifier;		/* Modifier (7-0). */
#define MK_SYNC_ID_LUN	0		/* Synchronize ID/LUN */
#define MK_SYNC_ID	1		/* Synchronize ID */
#define MK_SYNC_ALL	2		/* Synchronize all ID/LUN */
#define MK_SYNC_LIP	3		/* Synchronize all ID/LUN, */
					/* clear port changed, */
					/* use sequence number. */
	uint8_t reserved_1;
	uint16_t sequence_number;	/* Sequence number of event */
	uint16_t lun;			/* SCSI LUN */
	uint8_t reserved_2[48];
} mrk_entry_t;

/*
 * ISP queue - Management Server entry structure definition.
 */
#define MS_IOCB_TYPE		0x29	/* Management Server IOCB entry */
typedef struct {
	uint8_t entry_type;		/* Entry type. */
	uint8_t entry_count;		/* Entry count. */
	uint8_t handle_count;		/* Handle count. */
	uint8_t entry_status;		/* Entry Status. */
	uint32_t handle1;		/* System handle. */
	target_id_t loop_id;
	uint16_t status;
	uint16_t control_flags;		/* Control flags. */
	uint16_t reserved2;
	uint16_t timeout;
	uint16_t cmd_dsd_count;
	uint16_t total_dsd_count;
	uint8_t type;
	uint8_t r_ctl;
	uint16_t rx_id;
	uint16_t reserved3;
	uint32_t handle2;
	uint32_t rsp_bytecount;
	uint32_t req_bytecount;
	uint32_t dseg_req_address[2];	/* Data segment 0 address. */
	uint32_t dseg_req_length;	/* Data segment 0 length. */
	uint32_t dseg_rsp_address[2];	/* Data segment 1 address. */
	uint32_t dseg_rsp_length;	/* Data segment 1 length. */
} ms_iocb_entry_t;


/*
 * ISP queue - Mailbox Command entry structure definition.
 */
#define MBX_IOCB_TYPE	0x39
struct mbx_entry {
	uint8_t entry_type;
	uint8_t entry_count;
	uint8_t sys_define1;
	/* Use sys_define1 for source type */
#define SOURCE_SCSI	0x00
#define SOURCE_IP	0x01
#define SOURCE_VI	0x02
#define SOURCE_SCTP	0x03
#define SOURCE_MP	0x04
#define SOURCE_MPIOCTL	0x05
#define SOURCE_ASYNC_IOCB 0x07

	uint8_t entry_status;

	uint32_t handle;
	target_id_t loop_id;

	uint16_t status;
	uint16_t state_flags;
	uint16_t status_flags;

	uint32_t sys_define2[2];

	uint16_t mb0;
	uint16_t mb1;
	uint16_t mb2;
	uint16_t mb3;
	uint16_t mb6;
	uint16_t mb7;
	uint16_t mb9;
	uint16_t mb10;
	uint32_t reserved_2[2];
	uint8_t node_name[WWN_SIZE];
	uint8_t port_name[WWN_SIZE];
};

/*
 * ISP request and response queue entry sizes
 */
#define RESPONSE_ENTRY_SIZE	(sizeof(response_t))
#define REQUEST_ENTRY_SIZE	(sizeof(request_t))


/*
 * 24 bit port ID type definition.
 */
typedef union {
	uint32_t b24 : 24;

	struct {
#ifdef __BIG_ENDIAN
		uint8_t domain;
		uint8_t area;
		uint8_t al_pa;
#elif defined(__LITTLE_ENDIAN)
		uint8_t al_pa;
		uint8_t area;
		uint8_t domain;
#else
#error "__BIG_ENDIAN or __LITTLE_ENDIAN must be defined!"
#endif
		uint8_t rsvd_1;
	} b;
} port_id_t;
#define INVALID_PORT_ID	0xFFFFFF

/*
 * Switch info gathering structure.
 */
typedef struct {
	port_id_t d_id;
	uint8_t node_name[WWN_SIZE];
	uint8_t port_name[WWN_SIZE];
	uint8_t fabric_port_name[WWN_SIZE];
	uint16_t fp_speed;
	uint8_t fc4_type;
} sw_info_t;

/* FCP-4 types */
#define FC4_TYPE_FCP_SCSI	0x08
#define FC4_TYPE_OTHER		0x0
#define FC4_TYPE_UNKNOWN	0xff

/*
 * Fibre channel port type.
 */
 typedef enum {
	FCT_UNKNOWN,
	FCT_RSCN,
	FCT_SWITCH,
	FCT_BROADCAST,
	FCT_INITIATOR,
	FCT_TARGET
} fc_port_type_t;

/*
 * Fibre channel port structure.
 */
typedef struct fc_port {
	struct list_head list;
	struct scsi_qla_host *vha;

	uint8_t node_name[WWN_SIZE];
	uint8_t port_name[WWN_SIZE];
	port_id_t d_id;
	uint16_t loop_id;
	uint16_t old_loop_id;

	uint8_t fcp_prio;

	uint8_t fabric_port_name[WWN_SIZE];
	uint16_t fp_speed;

	fc_port_type_t port_type;

	atomic_t state;
	uint32_t flags;

	int login_retry;

	struct fc_rport *rport, *drport;
	u32 supported_classes;

	uint16_t vp_idx;
	uint8_t fc4_type;
} fc_port_t;

/*
 * Fibre channel port/lun states.
 */
#define FCS_UNCONFIGURED	1
#define FCS_DEVICE_DEAD		2
#define FCS_DEVICE_LOST		3
#define FCS_ONLINE		4

/*
 * FC port flags.
 */
#define FCF_FABRIC_DEVICE	BIT_0
#define FCF_LOGIN_NEEDED	BIT_1
#define FCF_FCP2_DEVICE		BIT_2
#define FCF_ASYNC_SENT		BIT_3

/* No loop ID flag. */
#define FC_NO_LOOP_ID		0x1000

/*
 * FC-CT interface
 *
 * NOTE: All structures are big-endian in form.
 */

#define CT_REJECT_RESPONSE	0x8001
#define CT_ACCEPT_RESPONSE	0x8002
#define CT_REASON_INVALID_COMMAND_CODE	0x01
#define CT_REASON_CANNOT_PERFORM	0x09
#define CT_REASON_COMMAND_UNSUPPORTED	0x0b
#define CT_EXPL_ALREADY_REGISTERED	0x10

#define NS_N_PORT_TYPE	0x01
#define NS_NL_PORT_TYPE	0x02
#define NS_NX_PORT_TYPE	0x7F

#define	GA_NXT_CMD	0x100
#define	GA_NXT_REQ_SIZE	(16 + 4)
#define	GA_NXT_RSP_SIZE	(16 + 620)

#define	GID_PT_CMD	0x1A1
#define	GID_PT_REQ_SIZE	(16 + 4)
#define	GID_PT_RSP_SIZE	(16 + (MAX_FIBRE_DEVICES * 4))

#define	GPN_ID_CMD	0x112
#define	GPN_ID_REQ_SIZE	(16 + 4)
#define	GPN_ID_RSP_SIZE	(16 + 8)

#define	GNN_ID_CMD	0x113
#define	GNN_ID_REQ_SIZE	(16 + 4)
#define	GNN_ID_RSP_SIZE	(16 + 8)

#define	GFT_ID_CMD	0x117
#define	GFT_ID_REQ_SIZE	(16 + 4)
#define	GFT_ID_RSP_SIZE	(16 + 32)

#define	RFT_ID_CMD	0x217
#define	RFT_ID_REQ_SIZE	(16 + 4 + 32)
#define	RFT_ID_RSP_SIZE	16

#define	RFF_ID_CMD	0x21F
#define	RFF_ID_REQ_SIZE	(16 + 4 + 2 + 1 + 1)
#define	RFF_ID_RSP_SIZE	16

#define	RNN_ID_CMD	0x213
#define	RNN_ID_REQ_SIZE	(16 + 4 + 8)
#define	RNN_ID_RSP_SIZE	16

#define	RSNN_NN_CMD	 0x239
#define	RSNN_NN_REQ_SIZE (16 + 8 + 1 + 255)
#define	RSNN_NN_RSP_SIZE 16

#define	GFPN_ID_CMD	0x11C
#define	GFPN_ID_REQ_SIZE (16 + 4)
#define	GFPN_ID_RSP_SIZE (16 + 8)

#define	GPSC_CMD	0x127
#define	GPSC_REQ_SIZE	(16 + 8)
#define	GPSC_RSP_SIZE	(16 + 2 + 2)

#define GFF_ID_CMD	0x011F
#define GFF_ID_REQ_SIZE	(16 + 4)
#define GFF_ID_RSP_SIZE (16 + 128)

/*
 * HBA attribute types.
 */
#define FDMI_HBA_ATTR_COUNT			9
#define FDMI_HBA_NODE_NAME			1
#define FDMI_HBA_MANUFACTURER			2
#define FDMI_HBA_SERIAL_NUMBER			3
#define FDMI_HBA_MODEL				4
#define FDMI_HBA_MODEL_DESCRIPTION		5
#define FDMI_HBA_HARDWARE_VERSION		6
#define FDMI_HBA_DRIVER_VERSION			7
#define FDMI_HBA_OPTION_ROM_VERSION		8
#define FDMI_HBA_FIRMWARE_VERSION		9
#define FDMI_HBA_OS_NAME_AND_VERSION		0xa
#define FDMI_HBA_MAXIMUM_CT_PAYLOAD_LENGTH	0xb

struct ct_fdmi_hba_attr {
	uint16_t type;
	uint16_t len;
	union {
		uint8_t node_name[WWN_SIZE];
		uint8_t manufacturer[32];
		uint8_t serial_num[8];
		uint8_t model[16];
		uint8_t model_desc[80];
		uint8_t hw_version[16];
		uint8_t driver_version[32];
		uint8_t orom_version[16];
		uint8_t fw_version[16];
		uint8_t os_version[128];
		uint8_t max_ct_len[4];
	} a;
};

struct ct_fdmi_hba_attributes {
	uint32_t count;
	struct ct_fdmi_hba_attr entry[FDMI_HBA_ATTR_COUNT];
};

/*
 * Port attribute types.
 */
#define FDMI_PORT_ATTR_COUNT		6
#define FDMI_PORT_FC4_TYPES		1
#define FDMI_PORT_SUPPORT_SPEED		2
#define FDMI_PORT_CURRENT_SPEED		3
#define FDMI_PORT_MAX_FRAME_SIZE	4
#define FDMI_PORT_OS_DEVICE_NAME	5
#define FDMI_PORT_HOST_NAME		6

#define FDMI_PORT_SPEED_1GB		0x1
#define FDMI_PORT_SPEED_2GB		0x2
#define FDMI_PORT_SPEED_10GB		0x4
#define FDMI_PORT_SPEED_4GB		0x8
#define FDMI_PORT_SPEED_8GB		0x10
#define FDMI_PORT_SPEED_16GB		0x20
#define FDMI_PORT_SPEED_UNKNOWN		0x8000

struct ct_fdmi_port_attr {
	uint16_t type;
	uint16_t len;
	union {
		uint8_t fc4_types[32];
		uint32_t sup_speed;
		uint32_t cur_speed;
		uint32_t max_frame_size;
		uint8_t os_dev_name[32];
		uint8_t host_name[32];
	} a;
};

/*
 * Port Attribute Block.
 */
struct ct_fdmi_port_attributes {
	uint32_t count;
	struct ct_fdmi_port_attr entry[FDMI_PORT_ATTR_COUNT];
};

/* FDMI definitions. */
#define GRHL_CMD	0x100
#define GHAT_CMD	0x101
#define GRPL_CMD	0x102
#define GPAT_CMD	0x110

#define RHBA_CMD	0x200
#define RHBA_RSP_SIZE	16

#define RHAT_CMD	0x201
#define RPRT_CMD	0x210

#define RPA_CMD		0x211
#define RPA_RSP_SIZE	16

#define DHBA_CMD	0x300
#define DHBA_REQ_SIZE	(16 + 8)
#define DHBA_RSP_SIZE	16

#define DHAT_CMD	0x301
#define DPRT_CMD	0x310
#define DPA_CMD		0x311

/* CT command header -- request/response common fields */
struct ct_cmd_hdr {
	uint8_t revision;
	uint8_t in_id[3];
	uint8_t gs_type;
	uint8_t gs_subtype;
	uint8_t options;
	uint8_t reserved;
};

/* CT command request */
struct ct_sns_req {
	struct ct_cmd_hdr header;
	uint16_t command;
	uint16_t max_rsp_size;
	uint8_t fragment_id;
	uint8_t reserved[3];

	union {
		/* GA_NXT, GPN_ID, GNN_ID, GFT_ID, GFPN_ID */
		struct {
			uint8_t reserved;
			uint8_t port_id[3];
		} port_id;

		struct {
			uint8_t port_type;
			uint8_t domain;
			uint8_t area;
			uint8_t reserved;
		} gid_pt;

		struct {
			uint8_t reserved;
			uint8_t port_id[3];
			uint8_t fc4_types[32];
		} rft_id;

		struct {
			uint8_t reserved;
			uint8_t port_id[3];
			uint16_t reserved2;
			uint8_t fc4_feature;
			uint8_t fc4_type;
		} rff_id;

		struct {
			uint8_t reserved;
			uint8_t port_id[3];
			uint8_t node_name[8];
		} rnn_id;

		struct {
			uint8_t node_name[8];
			uint8_t name_len;
			uint8_t sym_node_name[255];
		} rsnn_nn;

		struct {
			uint8_t hba_indentifier[8];
		} ghat;

		struct {
			uint8_t hba_identifier[8];
			uint32_t entry_count;
			uint8_t port_name[8];
			struct ct_fdmi_hba_attributes attrs;
		} rhba;

		struct {
			uint8_t hba_identifier[8];
			struct ct_fdmi_hba_attributes attrs;
		} rhat;

		struct {
			uint8_t port_name[8];
			struct ct_fdmi_port_attributes attrs;
		} rpa;

		struct {
			uint8_t port_name[8];
		} dhba;

		struct {
			uint8_t port_name[8];
		} dhat;

		struct {
			uint8_t port_name[8];
		} dprt;

		struct {
			uint8_t port_name[8];
		} dpa;

		struct {
			uint8_t port_name[8];
		} gpsc;

		struct {
			uint8_t reserved;
			uint8_t port_name[3];
		} gff_id;
	} req;
};

/* CT command response header */
struct ct_rsp_hdr {
	struct ct_cmd_hdr header;
	uint16_t response;
	uint16_t residual;
	uint8_t fragment_id;
	uint8_t reason_code;
	uint8_t explanation_code;
	uint8_t vendor_unique;
};

struct ct_sns_gid_pt_data {
	uint8_t control_byte;
	uint8_t port_id[3];
};

struct ct_sns_rsp {
	struct ct_rsp_hdr header;

	union {
		struct {
			uint8_t port_type;
			uint8_t port_id[3];
			uint8_t port_name[8];
			uint8_t sym_port_name_len;
			uint8_t sym_port_name[255];
			uint8_t node_name[8];
			uint8_t sym_node_name_len;
			uint8_t sym_node_name[255];
			uint8_t init_proc_assoc[8];
			uint8_t node_ip_addr[16];
			uint8_t class_of_service[4];
			uint8_t fc4_types[32];
			uint8_t ip_address[16];
			uint8_t fabric_port_name[8];
			uint8_t reserved;
			uint8_t hard_address[3];
		} ga_nxt;

		struct {
			struct ct_sns_gid_pt_data entries[MAX_FIBRE_DEVICES];
		} gid_pt;

		struct {
			uint8_t port_name[8];
		} gpn_id;

		struct {
			uint8_t node_name[8];
		} gnn_id;

		struct {
			uint8_t fc4_types[32];
		} gft_id;

		struct {
			uint32_t entry_count;
			uint8_t port_name[8];
			struct ct_fdmi_hba_attributes attrs;
		} ghat;

		struct {
			uint8_t port_name[8];
		} gfpn_id;

		struct {
			uint16_t speeds;
			uint16_t speed;
		} gpsc;

#define GFF_FCP_SCSI_OFFSET	7
		struct {
			uint8_t fc4_features[128];
		} gff_id;
	} rsp;
};

struct ct_sns_pkt {
	union {
		struct ct_sns_req req;
		struct ct_sns_rsp rsp;
	} p;
};

/*
 * SNS command structures -- for 2200 compatibility.
 */
#define	RFT_ID_SNS_SCMD_LEN	22
#define	RFT_ID_SNS_CMD_SIZE	60
#define	RFT_ID_SNS_DATA_SIZE	16

#define	RNN_ID_SNS_SCMD_LEN	10
#define	RNN_ID_SNS_CMD_SIZE	36
#define	RNN_ID_SNS_DATA_SIZE	16

#define	GA_NXT_SNS_SCMD_LEN	6
#define	GA_NXT_SNS_CMD_SIZE	28
#define	GA_NXT_SNS_DATA_SIZE	(620 + 16)

#define	GID_PT_SNS_SCMD_LEN	6
#define	GID_PT_SNS_CMD_SIZE	28
#define	GID_PT_SNS_DATA_SIZE	(MAX_FIBRE_DEVICES * 4 + 16)

#define	GPN_ID_SNS_SCMD_LEN	6
#define	GPN_ID_SNS_CMD_SIZE	28
#define	GPN_ID_SNS_DATA_SIZE	(8 + 16)

#define	GNN_ID_SNS_SCMD_LEN	6
#define	GNN_ID_SNS_CMD_SIZE	28
#define	GNN_ID_SNS_DATA_SIZE	(8 + 16)

struct sns_cmd_pkt {
	union {
		struct {
			uint16_t buffer_length;
			uint16_t reserved_1;
			uint32_t buffer_address[2];
			uint16_t subcommand_length;
			uint16_t reserved_2;
			uint16_t subcommand;
			uint16_t size;
			uint32_t reserved_3;
			uint8_t param[36];
		} cmd;

		uint8_t rft_data[RFT_ID_SNS_DATA_SIZE];
		uint8_t rnn_data[RNN_ID_SNS_DATA_SIZE];
		uint8_t gan_data[GA_NXT_SNS_DATA_SIZE];
		uint8_t gid_data[GID_PT_SNS_DATA_SIZE];
		uint8_t gpn_data[GPN_ID_SNS_DATA_SIZE];
		uint8_t gnn_data[GNN_ID_SNS_DATA_SIZE];
	} p;
};

struct fw_blob {
	char *name;
	uint32_t segs[4];
	const struct firmware *fw;
};

/* Return data from MBC_GET_ID_LIST call. */
struct gid_list_info {
	uint8_t	al_pa;
	uint8_t	area;
	uint8_t	domain;
	uint8_t	loop_id_2100;	/* ISP2100/ISP2200 -- 4 bytes. */
	uint16_t loop_id;	/* ISP23XX         -- 6 bytes. */
	uint16_t reserved_1;	/* ISP24XX         -- 8 bytes. */
};
#define GID_LIST_SIZE (sizeof(struct gid_list_info) * MAX_FIBRE_DEVICES)

/* NPIV */
typedef struct vport_info {
	uint8_t		port_name[WWN_SIZE];
	uint8_t		node_name[WWN_SIZE];
	int		vp_id;
	uint16_t	loop_id;
	unsigned long	host_no;
	uint8_t		port_id[3];
	int		loop_state;
} vport_info_t;

typedef struct vport_params {
	uint8_t 	port_name[WWN_SIZE];
	uint8_t 	node_name[WWN_SIZE];
	uint32_t 	options;
#define	VP_OPTS_RETRY_ENABLE	BIT_0
#define	VP_OPTS_VP_DISABLE	BIT_1
} vport_params_t;

/* NPIV - return codes of VP create and modify */
#define VP_RET_CODE_OK			0
#define VP_RET_CODE_FATAL		1
#define VP_RET_CODE_WRONG_ID		2
#define VP_RET_CODE_WWPN		3
#define VP_RET_CODE_RESOURCES		4
#define VP_RET_CODE_NO_MEM		5
#define VP_RET_CODE_NOT_FOUND		6

struct qla_hw_data;
struct rsp_que;
/*
 * ISP operations
 */
struct isp_operations {

	int (*pci_config) (struct scsi_qla_host *);
	void (*reset_chip) (struct scsi_qla_host *);
	int (*chip_diag) (struct scsi_qla_host *);
	void (*config_rings) (struct scsi_qla_host *);
	void (*reset_adapter) (struct scsi_qla_host *);
	int (*nvram_config) (struct scsi_qla_host *);
	void (*update_fw_options) (struct scsi_qla_host *);
	int (*load_risc) (struct scsi_qla_host *, uint32_t *);

	char * (*pci_info_str) (struct scsi_qla_host *, char *);
	char * (*fw_version_str) (struct scsi_qla_host *, char *);

	irq_handler_t intr_handler;
	void (*enable_intrs) (struct qla_hw_data *);
	void (*disable_intrs) (struct qla_hw_data *);

	int (*abort_command) (srb_t *);
	int (*target_reset) (struct fc_port *, unsigned int, int);
	int (*lun_reset) (struct fc_port *, unsigned int, int);
	int (*fabric_login) (struct scsi_qla_host *, uint16_t, uint8_t,
		uint8_t, uint8_t, uint16_t *, uint8_t);
	int (*fabric_logout) (struct scsi_qla_host *, uint16_t, uint8_t,
	    uint8_t, uint8_t);

	uint16_t (*calc_req_entries) (uint16_t);
	void (*build_iocbs) (srb_t *, cmd_entry_t *, uint16_t);
	void * (*prep_ms_iocb) (struct scsi_qla_host *, uint32_t, uint32_t);
	void * (*prep_ms_fdmi_iocb) (struct scsi_qla_host *, uint32_t,
	    uint32_t);

	uint8_t * (*read_nvram) (struct scsi_qla_host *, uint8_t *,
		uint32_t, uint32_t);
	int (*write_nvram) (struct scsi_qla_host *, uint8_t *, uint32_t,
		uint32_t);

	void (*fw_dump) (struct scsi_qla_host *, int);

	int (*beacon_on) (struct scsi_qla_host *);
	int (*beacon_off) (struct scsi_qla_host *);
	void (*beacon_blink) (struct scsi_qla_host *);

	uint8_t * (*read_optrom) (struct scsi_qla_host *, uint8_t *,
		uint32_t, uint32_t);
	int (*write_optrom) (struct scsi_qla_host *, uint8_t *, uint32_t,
		uint32_t);

	int (*get_flash_version) (struct scsi_qla_host *, void *);
	int (*start_scsi) (srb_t *);
	int (*abort_isp) (struct scsi_qla_host *);
};

/* MSI-X Support *************************************************************/

#define QLA_MSIX_CHIP_REV_24XX	3
#define QLA_MSIX_FW_MODE(m)	(((m) & (BIT_7|BIT_8|BIT_9)) >> 7)
#define QLA_MSIX_FW_MODE_1(m)	(QLA_MSIX_FW_MODE(m) == 1)

#define QLA_MSIX_DEFAULT	0x00
#define QLA_MSIX_RSP_Q		0x01

#define QLA_MIDX_DEFAULT	0
#define QLA_MIDX_RSP_Q		1
#define QLA_PCI_MSIX_CONTROL	0xa2

struct scsi_qla_host;

struct qla_msix_entry {
	int have_irq;
	uint32_t vector;
	uint16_t entry;
	struct rsp_que *rsp;
};

#define	WATCH_INTERVAL		1       /* number of seconds */

/* Work events.  */
enum qla_work_type {
	QLA_EVT_AEN,
	QLA_EVT_IDC_ACK,
	QLA_EVT_ASYNC_LOGIN,
	QLA_EVT_ASYNC_LOGIN_DONE,
	QLA_EVT_ASYNC_LOGOUT,
	QLA_EVT_ASYNC_LOGOUT_DONE,
	QLA_EVT_ASYNC_ADISC,
	QLA_EVT_ASYNC_ADISC_DONE,
	QLA_EVT_UEVENT,
};


struct qla_work_evt {
	struct list_head	list;
	enum qla_work_type	type;
	u32			flags;
#define QLA_EVT_FLAG_FREE	0x1

	union {
		struct {
			enum fc_host_event_code code;
			u32 data;
		} aen;
		struct {
#define QLA_IDC_ACK_REGS	7
			uint16_t mb[QLA_IDC_ACK_REGS];
		} idc_ack;
		struct {
			struct fc_port *fcport;
#define QLA_LOGIO_LOGIN_RETRIED	BIT_0
			u16 data[2];
		} logio;
		struct {
			u32 code;
#define QLA_UEVENT_CODE_FW_DUMP	0
		} uevent;
	} u;
};

struct qla_chip_state_84xx {
	struct list_head list;
	struct kref kref;

	void *bus;
	spinlock_t access_lock;
	struct mutex fw_update_mutex;
	uint32_t fw_update;
	uint32_t op_fw_version;
	uint32_t op_fw_size;
	uint32_t op_fw_seq_size;
	uint32_t diag_fw_version;
	uint32_t gold_fw_version;
};

struct qla_statistics {
	uint32_t total_isp_aborts;
	uint64_t input_bytes;
	uint64_t output_bytes;
};

/* Multi queue support */
#define MBC_INITIALIZE_MULTIQ 0x1f
#define QLA_QUE_PAGE 0X1000
#define QLA_MQ_SIZE 32
#define QLA_MAX_QUEUES 256
#define ISP_QUE_REG(ha, id) \
	((ha->mqenable) ? \
	((void *)(ha->mqiobase) +\
	(QLA_QUE_PAGE * id)) :\
	((void *)(ha->iobase)))
#define QLA_REQ_QUE_ID(tag) \
	((tag < QLA_MAX_QUEUES && tag > 0) ? tag : 0)
#define QLA_DEFAULT_QUE_QOS 5
#define QLA_PRECONFIG_VPORTS 32
#define QLA_MAX_VPORTS_QLA24XX	128
#define QLA_MAX_VPORTS_QLA25XX	256
/* Response queue data structure */
struct rsp_que {
	dma_addr_t  dma;
	response_t *ring;
	response_t *ring_ptr;
	uint32_t __iomem *rsp_q_in;	/* FWI2-capable only. */
	uint32_t __iomem *rsp_q_out;
	uint16_t  ring_index;
	uint16_t  out_ptr;
	uint16_t  length;
	uint16_t  options;
	uint16_t  rid;
	uint16_t  id;
	uint16_t  vp_idx;
	struct qla_hw_data *hw;
	struct qla_msix_entry *msix;
	struct req_que *req;
	srb_t *status_srb; /* status continuation entry */
	struct work_struct q_work;
};

/* Request queue data structure */
struct req_que {
	dma_addr_t  dma;
	request_t *ring;
	request_t *ring_ptr;
	uint32_t __iomem *req_q_in;	/* FWI2-capable only. */
	uint32_t __iomem *req_q_out;
	uint16_t  ring_index;
	uint16_t  in_ptr;
	uint16_t  cnt;
	uint16_t  length;
	uint16_t  options;
	uint16_t  rid;
	uint16_t  id;
	uint16_t  qos;
	uint16_t  vp_idx;
	struct rsp_que *rsp;
	srb_t *outstanding_cmds[MAX_OUTSTANDING_COMMANDS];
	uint32_t current_outstanding_cmd;
	int max_q_depth;
};

/* Place holder for FW buffer parameters */
struct qlfc_fw {
	void *fw_buf;
	dma_addr_t fw_dma;
	uint32_t len;
};

/*
 * Qlogic host adapter specific data structure.
*/
struct qla_hw_data {
	struct pci_dev  *pdev;
	/* SRB cache. */
#define SRB_MIN_REQ     128
	mempool_t       *srb_mempool;

	volatile struct {
		uint32_t	mbox_int		:1;
		uint32_t	mbox_busy		:1;
		uint32_t	disable_risc_code_load	:1;
		uint32_t	enable_64bit_addressing	:1;
		uint32_t	enable_lip_reset	:1;
		uint32_t	enable_target_reset	:1;
		uint32_t	enable_lip_full_login	:1;
		uint32_t	enable_led_scheme	:1;
<<<<<<< HEAD
=======

>>>>>>> 105e53f8
		uint32_t	msi_enabled		:1;
		uint32_t	msix_enabled		:1;
		uint32_t	disable_serdes		:1;
		uint32_t	gpsc_supported		:1;
		uint32_t	npiv_supported		:1;
		uint32_t	pci_channel_io_perm_failure	:1;
		uint32_t	fce_enabled		:1;
		uint32_t	fac_supported		:1;

		uint32_t	chip_reset_done		:1;
		uint32_t	port0			:1;
		uint32_t	running_gold_fw		:1;
		uint32_t	eeh_busy		:1;
		uint32_t	cpu_affinity_enabled	:1;
		uint32_t	disable_msix_handshake	:1;
		uint32_t	fcp_prio_enabled	:1;
<<<<<<< HEAD
		uint32_t	fw_hung	:1;
		uint32_t        quiesce_owner:1;
		uint32_t	thermal_supported:1;
=======
		uint32_t	isp82xx_fw_hung:1;

		uint32_t	quiesce_owner:1;
		uint32_t	thermal_supported:1;
		uint32_t	isp82xx_reset_hdlr_active:1;
>>>>>>> 105e53f8
		/* 26 bits */
	} flags;

	/* This spinlock is used to protect "io transactions", you must
	* acquire it before doing any IO to the card, eg with RD_REG*() and
	* WRT_REG*() for the duration of your entire commandtransaction.
	*
	* This spinlock is of lower priority than the io request lock.
	*/

	spinlock_t	hardware_lock ____cacheline_aligned;
	int		bars;
	int		mem_only;
	device_reg_t __iomem *iobase;           /* Base I/O address */
	resource_size_t pio_address;

#define MIN_IOBASE_LEN          0x100
/* Multi queue data structs */
	device_reg_t __iomem *mqiobase;
	uint16_t        msix_count;
	uint8_t         mqenable;
	struct req_que **req_q_map;
	struct rsp_que **rsp_q_map;
	unsigned long req_qid_map[(QLA_MAX_QUEUES / 8) / sizeof(unsigned long)];
	unsigned long rsp_qid_map[(QLA_MAX_QUEUES / 8) / sizeof(unsigned long)];
	uint8_t 	max_req_queues;
	uint8_t 	max_rsp_queues;
	struct qla_npiv_entry *npiv_info;
	uint16_t	nvram_npiv_size;

	uint16_t        switch_cap;
#define FLOGI_SEQ_DEL           BIT_8
#define FLOGI_MID_SUPPORT       BIT_10
#define FLOGI_VSAN_SUPPORT      BIT_12
#define FLOGI_SP_SUPPORT        BIT_13

	uint8_t		port_no;		/* Physical port of adapter */

	/* Timeout timers. */
	uint8_t 	loop_down_abort_time;    /* port down timer */
	atomic_t	loop_down_timer;         /* loop down timer */
	uint8_t		link_down_timeout;       /* link down timeout */
	uint16_t	max_loop_id;

	uint16_t	fb_rev;
	uint16_t	min_external_loopid;    /* First external loop Id */

#define PORT_SPEED_UNKNOWN 0xFFFF
#define PORT_SPEED_1GB  0x00
#define PORT_SPEED_2GB  0x01
#define PORT_SPEED_4GB  0x03
#define PORT_SPEED_8GB  0x04
#define PORT_SPEED_10GB	0x13
	uint16_t	link_data_rate;         /* F/W operating speed */

	uint8_t		current_topology;
	uint8_t		prev_topology;
#define ISP_CFG_NL	1
#define ISP_CFG_N	2
#define ISP_CFG_FL	4
#define ISP_CFG_F	8

	uint8_t		operating_mode;         /* F/W operating mode */
#define LOOP      0
#define P2P       1
#define LOOP_P2P  2
#define P2P_LOOP  3
	uint8_t		interrupts_on;
	uint32_t	isp_abort_cnt;

#define PCI_DEVICE_ID_QLOGIC_ISP2532    0x2532
#define PCI_DEVICE_ID_QLOGIC_ISP8432    0x8432
#define PCI_DEVICE_ID_QLOGIC_ISP8001	0x8001
	uint32_t	device_type;
#define DT_ISP2100                      BIT_0
#define DT_ISP2200                      BIT_1
#define DT_ISP2300                      BIT_2
#define DT_ISP2312                      BIT_3
#define DT_ISP2322                      BIT_4
#define DT_ISP6312                      BIT_5
#define DT_ISP6322                      BIT_6
#define DT_ISP2422                      BIT_7
#define DT_ISP2432                      BIT_8
#define DT_ISP5422                      BIT_9
#define DT_ISP5432                      BIT_10
#define DT_ISP2532                      BIT_11
#define DT_ISP8432                      BIT_12
#define DT_ISP8001			BIT_13
#define DT_ISP8021			BIT_14
#define DT_ISP_LAST			(DT_ISP8021 << 1)

#define DT_IIDMA                        BIT_26
#define DT_FWI2                         BIT_27
#define DT_ZIO_SUPPORTED                BIT_28
#define DT_OEM_001                      BIT_29
#define DT_ISP2200A                     BIT_30
#define DT_EXTENDED_IDS                 BIT_31
#define DT_MASK(ha)     ((ha)->device_type & (DT_ISP_LAST - 1))
#define IS_QLA2100(ha)  (DT_MASK(ha) & DT_ISP2100)
#define IS_QLA2200(ha)  (DT_MASK(ha) & DT_ISP2200)
#define IS_QLA2300(ha)  (DT_MASK(ha) & DT_ISP2300)
#define IS_QLA2312(ha)  (DT_MASK(ha) & DT_ISP2312)
#define IS_QLA2322(ha)  (DT_MASK(ha) & DT_ISP2322)
#define IS_QLA6312(ha)  (DT_MASK(ha) & DT_ISP6312)
#define IS_QLA6322(ha)  (DT_MASK(ha) & DT_ISP6322)
#define IS_QLA2422(ha)  (DT_MASK(ha) & DT_ISP2422)
#define IS_QLA2432(ha)  (DT_MASK(ha) & DT_ISP2432)
#define IS_QLA5422(ha)  (DT_MASK(ha) & DT_ISP5422)
#define IS_QLA5432(ha)  (DT_MASK(ha) & DT_ISP5432)
#define IS_QLA2532(ha)  (DT_MASK(ha) & DT_ISP2532)
#define IS_QLA8432(ha)  (DT_MASK(ha) & DT_ISP8432)
#define IS_QLA8001(ha)	(DT_MASK(ha) & DT_ISP8001)
#define IS_QLA82XX(ha)	(DT_MASK(ha) & DT_ISP8021)

#define IS_QLA23XX(ha)  (IS_QLA2300(ha) || IS_QLA2312(ha) || IS_QLA2322(ha) || \
			IS_QLA6312(ha) || IS_QLA6322(ha))
#define IS_QLA24XX(ha)  (IS_QLA2422(ha) || IS_QLA2432(ha))
#define IS_QLA54XX(ha)  (IS_QLA5422(ha) || IS_QLA5432(ha))
#define IS_QLA25XX(ha)  (IS_QLA2532(ha))
#define IS_QLA84XX(ha)  (IS_QLA8432(ha))
#define IS_QLA24XX_TYPE(ha)     (IS_QLA24XX(ha) || IS_QLA54XX(ha) || \
				IS_QLA84XX(ha))
#define IS_QLA81XX(ha)		(IS_QLA8001(ha))
#define IS_QLA8XXX_TYPE(ha)	(IS_QLA81XX(ha) || IS_QLA82XX(ha))
#define IS_QLA2XXX_MIDTYPE(ha)	(IS_QLA24XX(ha) || IS_QLA84XX(ha) || \
				IS_QLA25XX(ha) || IS_QLA81XX(ha) || \
				IS_QLA82XX(ha))
#define IS_MSIX_NACK_CAPABLE(ha) (IS_QLA81XX(ha))
#define IS_NOPOLLING_TYPE(ha)	((IS_QLA25XX(ha) || IS_QLA81XX(ha)) && \
				(ha)->flags.msix_enabled)
#define IS_FAC_REQUIRED(ha)	(IS_QLA81XX(ha))
#define IS_NOCACHE_VPD_TYPE(ha)	(IS_QLA81XX(ha))
#define IS_ALOGIO_CAPABLE(ha)	(IS_QLA23XX(ha) || IS_FWI2_CAPABLE(ha))

#define IS_IIDMA_CAPABLE(ha)    ((ha)->device_type & DT_IIDMA)
#define IS_FWI2_CAPABLE(ha)     ((ha)->device_type & DT_FWI2)
#define IS_ZIO_SUPPORTED(ha)    ((ha)->device_type & DT_ZIO_SUPPORTED)
#define IS_OEM_001(ha)          ((ha)->device_type & DT_OEM_001)
#define HAS_EXTENDED_IDS(ha)    ((ha)->device_type & DT_EXTENDED_IDS)

	/* HBA serial number */
	uint8_t		serial0;
	uint8_t		serial1;
	uint8_t		serial2;

	/* NVRAM configuration data */
#define MAX_NVRAM_SIZE  4096
#define VPD_OFFSET      MAX_NVRAM_SIZE / 2
	uint16_t	nvram_size;
	uint16_t	nvram_base;
	void		*nvram;
	uint16_t	vpd_size;
	uint16_t	vpd_base;
	void		*vpd;

	uint16_t	loop_reset_delay;
	uint8_t		retry_count;
	uint8_t		login_timeout;
	uint16_t	r_a_tov;
	int		port_down_retry_count;
	uint8_t		mbx_count;

	uint32_t	login_retry_count;
	/* SNS command interfaces. */
	ms_iocb_entry_t		*ms_iocb;
	dma_addr_t		ms_iocb_dma;
	struct ct_sns_pkt	*ct_sns;
	dma_addr_t		ct_sns_dma;
	/* SNS command interfaces for 2200. */
	struct sns_cmd_pkt	*sns_cmd;
	dma_addr_t		sns_cmd_dma;

#define SFP_DEV_SIZE    256
#define SFP_BLOCK_SIZE  64
	void		*sfp_data;
	dma_addr_t	sfp_data_dma;

	uint8_t		*edc_data;
	dma_addr_t	edc_data_dma;
	uint16_t	edc_data_len;

#define XGMAC_DATA_SIZE	4096
	void		*xgmac_data;
	dma_addr_t	xgmac_data_dma;

#define DCBX_TLV_DATA_SIZE 4096
	void		*dcbx_tlv;
	dma_addr_t	dcbx_tlv_dma;

	struct task_struct	*dpc_thread;
	uint8_t dpc_active;                  /* DPC routine is active */

	dma_addr_t	gid_list_dma;
	struct gid_list_info *gid_list;
	int		gid_list_info_size;

	/* Small DMA pool allocations -- maximum 256 bytes in length. */
#define DMA_POOL_SIZE   256
	struct dma_pool *s_dma_pool;

	dma_addr_t	init_cb_dma;
	init_cb_t	*init_cb;
	int		init_cb_size;
	dma_addr_t	ex_init_cb_dma;
	struct ex_init_cb_81xx *ex_init_cb;

	void		*async_pd;
	dma_addr_t	async_pd_dma;

	/* These are used by mailbox operations. */
	volatile uint16_t mailbox_out[MAILBOX_REGISTER_COUNT];

	mbx_cmd_t	*mcp;
	unsigned long	mbx_cmd_flags;
#define MBX_INTERRUPT		1
#define MBX_INTR_WAIT		2
#define MBX_UPDATE_FLASH_ACTIVE	3

	struct mutex vport_lock;        /* Virtual port synchronization */
	spinlock_t vport_slock; /* order is hardware_lock, then vport_slock */
	struct completion mbx_cmd_comp; /* Serialize mbx access */
	struct completion mbx_intr_comp;  /* Used for completion notification */
	struct completion dcbx_comp;	/* For set port config notification */
	int notify_dcbx_comp;

	/* Basic firmware related information. */
	uint16_t	fw_major_version;
	uint16_t	fw_minor_version;
	uint16_t	fw_subminor_version;
	uint16_t	fw_attributes;
	uint32_t	fw_memory_size;
	uint32_t	fw_transfer_size;
	uint32_t	fw_srisc_address;
#define RISC_START_ADDRESS_2100 0x1000
#define RISC_START_ADDRESS_2300 0x800
#define RISC_START_ADDRESS_2400 0x100000
	uint16_t	fw_xcb_count;

	uint16_t	fw_options[16];         /* slots: 1,2,3,10,11 */
	uint8_t		fw_seriallink_options[4];
	uint16_t	fw_seriallink_options24[4];

	uint8_t		mpi_version[3];
	uint32_t	mpi_capabilities;
	uint8_t		phy_version[3];

	/* Firmware dump information. */
	struct qla2xxx_fw_dump *fw_dump;
	uint32_t	fw_dump_len;
	int		fw_dumped;
	int		fw_dump_reading;
	dma_addr_t	eft_dma;
	void		*eft;

	uint32_t	chain_offset;
	struct dentry *dfs_dir;
	struct dentry *dfs_fce;
	dma_addr_t	fce_dma;
	void		*fce;
	uint32_t	fce_bufs;
	uint16_t	fce_mb[8];
	uint64_t	fce_wr, fce_rd;
	struct mutex	fce_mutex;

	uint32_t	pci_attr;
	uint16_t	chip_revision;

	uint16_t	product_id[4];

	uint8_t		model_number[16+1];
#define BINZERO		"\0\0\0\0\0\0\0\0\0\0\0\0\0\0\0\0"
	char		model_desc[80];
	uint8_t		adapter_id[16+1];

	/* Option ROM information. */
	char		*optrom_buffer;
	uint32_t	optrom_size;
	int		optrom_state;
#define QLA_SWAITING	0
#define QLA_SREADING	1
#define QLA_SWRITING	2
	uint32_t	optrom_region_start;
	uint32_t	optrom_region_size;

/* PCI expansion ROM image information. */
#define ROM_CODE_TYPE_BIOS	0
#define ROM_CODE_TYPE_FCODE	1
#define ROM_CODE_TYPE_EFI	3
	uint8_t 	bios_revision[2];
	uint8_t 	efi_revision[2];
	uint8_t 	fcode_revision[16];
	uint32_t	fw_revision[4];

	uint32_t	gold_fw_version[4];

	/* Offsets for flash/nvram access (set to ~0 if not used). */
	uint32_t	flash_conf_off;
	uint32_t	flash_data_off;
	uint32_t	nvram_conf_off;
	uint32_t	nvram_data_off;

	uint32_t	fdt_wrt_disable;
	uint32_t	fdt_erase_cmd;
	uint32_t	fdt_block_size;
	uint32_t	fdt_unprotect_sec_cmd;
	uint32_t	fdt_protect_sec_cmd;

	uint32_t        flt_region_flt;
	uint32_t        flt_region_fdt;
	uint32_t        flt_region_boot;
	uint32_t        flt_region_fw;
	uint32_t        flt_region_vpd_nvram;
	uint32_t        flt_region_vpd;
	uint32_t        flt_region_nvram;
	uint32_t        flt_region_npiv_conf;
	uint32_t	flt_region_gold_fw;
	uint32_t	flt_region_fcp_prio;
	uint32_t	flt_region_bootload;

	/* Needed for BEACON */
	uint16_t        beacon_blink_led;
	uint8_t         beacon_color_state;
#define QLA_LED_GRN_ON		0x01
#define QLA_LED_YLW_ON		0x02
#define QLA_LED_ABR_ON		0x04
#define QLA_LED_ALL_ON		0x07	/* yellow, green, amber. */
					/* ISP2322: red, green, amber. */
	uint16_t        zio_mode;
	uint16_t        zio_timer;
	struct fc_host_statistics fc_host_stat;

	struct qla_msix_entry *msix_entries;

	struct list_head        vp_list;        /* list of VP */
	unsigned long   vp_idx_map[(MAX_MULTI_ID_FABRIC / 8) /
			sizeof(unsigned long)];
	uint16_t        num_vhosts;     /* number of vports created */
	uint16_t        num_vsans;      /* number of vsan created */
	uint16_t        max_npiv_vports;        /* 63 or 125 per topoloty */
	int             cur_vport_count;

	struct qla_chip_state_84xx *cs84xx;
	struct qla_statistics qla_stats;
	struct isp_operations *isp_ops;
	struct workqueue_struct *wq;
	struct qlfc_fw fw_buf;

	/* FCP_CMND priority support */
	struct qla_fcp_prio_cfg *fcp_prio_cfg;

	struct dma_pool *dl_dma_pool;
#define DSD_LIST_DMA_POOL_SIZE  512

	struct dma_pool *fcp_cmnd_dma_pool;
	mempool_t       *ctx_mempool;
#define FCP_CMND_DMA_POOL_SIZE 512

	unsigned long	nx_pcibase;		/* Base I/O address */
	uint8_t		*nxdb_rd_ptr;		/* Doorbell read pointer */
	unsigned long	nxdb_wr_ptr;		/* Door bell write pointer */

	uint32_t	crb_win;
	uint32_t	curr_window;
	uint32_t	ddr_mn_window;
	unsigned long	mn_win_crb;
	unsigned long	ms_win_crb;
	int		qdr_sn_window;
	uint32_t	nx_dev_init_timeout;
	uint32_t	nx_reset_timeout;
	rwlock_t	hw_lock;
	uint16_t	portnum;		/* port number */
	int		link_width;
	struct fw_blob	*hablob;
	struct qla82xx_legacy_intr_set nx_legacy_intr;

	uint16_t	gbl_dsd_inuse;
	uint16_t	gbl_dsd_avail;
	struct list_head gbl_dsd_list;
#define NUM_DSD_CHAIN 4096

	uint8_t fw_type;
	__le32 file_prd_off;	/* File firmware product offset */
};

/*
 * Qlogic scsi host structure
 */
typedef struct scsi_qla_host {
	struct list_head list;
	struct list_head vp_fcports;	/* list of fcports */
	struct list_head work_list;
	spinlock_t work_lock;

	/* Commonly used flags and state information. */
	struct Scsi_Host *host;
	unsigned long	host_no;
	uint8_t		host_str[16];

	volatile struct {
		uint32_t	init_done		:1;
		uint32_t	online			:1;
		uint32_t	rscn_queue_overflow	:1;
		uint32_t	reset_active		:1;

		uint32_t	management_server_logged_in :1;
		uint32_t	process_response_queue	:1;
		uint32_t	difdix_supported:1;
		uint32_t	delete_progress:1;
	} flags;

	atomic_t	loop_state;
#define LOOP_TIMEOUT	1
#define LOOP_DOWN	2
#define LOOP_UP		3
#define LOOP_UPDATE	4
#define LOOP_READY	5
#define LOOP_DEAD	6

	unsigned long   dpc_flags;
#define RESET_MARKER_NEEDED	0	/* Send marker to ISP. */
#define RESET_ACTIVE		1
#define ISP_ABORT_NEEDED	2	/* Initiate ISP abort. */
#define ABORT_ISP_ACTIVE	3	/* ISP abort in progress. */
#define LOOP_RESYNC_NEEDED	4	/* Device Resync needed. */
#define LOOP_RESYNC_ACTIVE	5
#define LOCAL_LOOP_UPDATE	6	/* Perform a local loop update. */
#define RSCN_UPDATE		7	/* Perform an RSCN update. */
#define RELOGIN_NEEDED		8
#define REGISTER_FC4_NEEDED	9	/* SNS FC4 registration required. */
#define ISP_ABORT_RETRY		10	/* ISP aborted. */
#define BEACON_BLINK_NEEDED	11
#define REGISTER_FDMI_NEEDED	12
#define FCPORT_UPDATE_NEEDED	13
#define VP_DPC_NEEDED		14	/* wake up for VP dpc handling */
#define UNLOADING		15
#define NPIV_CONFIG_NEEDED	16
#define ISP_UNRECOVERABLE	17
#define FCOE_CTX_RESET_NEEDED	18	/* Initiate FCoE context reset */
#define MPI_RESET_NEEDED	19	/* Initiate MPI FW reset */
#define ISP_QUIESCE_NEEDED	20	/* Driver need some quiescence */

	uint32_t	device_flags;
#define SWITCH_FOUND		BIT_0
#define DFLG_NO_CABLE		BIT_1
#define DFLG_DEV_FAILED		BIT_5

	/* ISP configuration data. */
	uint16_t	loop_id;		/* Host adapter loop id */

	port_id_t	d_id;			/* Host adapter port id */
	uint8_t		marker_needed;
	uint16_t	mgmt_svr_loop_id;



	/* RSCN queue. */
	uint32_t rscn_queue[MAX_RSCN_COUNT];
	uint8_t rscn_in_ptr;
	uint8_t rscn_out_ptr;

	/* Timeout timers. */
	uint8_t         loop_down_abort_time;    /* port down timer */
	atomic_t        loop_down_timer;         /* loop down timer */
	uint8_t         link_down_timeout;       /* link down timeout */

	uint32_t        timer_active;
	struct timer_list        timer;

	uint8_t		node_name[WWN_SIZE];
	uint8_t		port_name[WWN_SIZE];
	uint8_t		fabric_node_name[WWN_SIZE];

	uint16_t	fcoe_vlan_id;
	uint16_t	fcoe_fcf_idx;
	uint8_t		fcoe_vn_port_mac[6];

	uint32_t   	vp_abort_cnt;

	struct fc_vport	*fc_vport;	/* holds fc_vport * for each vport */
	uint16_t        vp_idx;		/* vport ID */

	unsigned long		vp_flags;
#define VP_IDX_ACQUIRED		0	/* bit no 0 */
#define VP_CREATE_NEEDED	1
#define VP_BIND_NEEDED		2
#define VP_DELETE_NEEDED	3
#define VP_SCR_NEEDED		4	/* State Change Request registration */
	atomic_t 		vp_state;
#define VP_OFFLINE		0
#define VP_ACTIVE		1
#define VP_FAILED		2
// #define VP_DISABLE		3
	uint16_t 	vp_err_state;
	uint16_t	vp_prev_err_state;
#define VP_ERR_UNKWN		0
#define VP_ERR_PORTDWN		1
#define VP_ERR_FAB_UNSUPPORTED	2
#define VP_ERR_FAB_NORESOURCES	3
#define VP_ERR_FAB_LOGOUT	4
#define VP_ERR_ADAP_NORESOURCES	5
	struct qla_hw_data *hw;
	struct req_que *req;
	int		fw_heartbeat_counter;
	int		seconds_since_last_heartbeat;

	atomic_t	vref_count;
} scsi_qla_host_t;

/*
 * Macros to help code, maintain, etc.
 */
#define LOOP_TRANSITION(ha) \
	(test_bit(ISP_ABORT_NEEDED, &ha->dpc_flags) || \
	 test_bit(LOOP_RESYNC_NEEDED, &ha->dpc_flags) || \
	 atomic_read(&ha->loop_state) == LOOP_DOWN)

#define QLA_VHA_MARK_BUSY(__vha, __bail) do {		     \
	atomic_inc(&__vha->vref_count);			     \
	mb();						     \
	if (__vha->flags.delete_progress) {		     \
		atomic_dec(&__vha->vref_count);		     \
		__bail = 1;				     \
	} else {					     \
		__bail = 0;				     \
	}						     \
} while (0)

#define QLA_VHA_MARK_NOT_BUSY(__vha) do {		     \
	atomic_dec(&__vha->vref_count);			     \
} while (0)


#define qla_printk(level, ha, format, arg...) \
	dev_printk(level , &((ha)->pdev->dev) , format , ## arg)

/*
 * qla2x00 local function return status codes
 */
#define MBS_MASK		0x3fff

#define QLA_SUCCESS		(MBS_COMMAND_COMPLETE & MBS_MASK)
#define QLA_INVALID_COMMAND	(MBS_INVALID_COMMAND & MBS_MASK)
#define QLA_INTERFACE_ERROR	(MBS_HOST_INTERFACE_ERROR & MBS_MASK)
#define QLA_TEST_FAILED		(MBS_TEST_FAILED & MBS_MASK)
#define QLA_COMMAND_ERROR	(MBS_COMMAND_ERROR & MBS_MASK)
#define QLA_PARAMETER_ERROR	(MBS_COMMAND_PARAMETER_ERROR & MBS_MASK)
#define QLA_PORT_ID_USED	(MBS_PORT_ID_USED & MBS_MASK)
#define QLA_LOOP_ID_USED	(MBS_LOOP_ID_USED & MBS_MASK)
#define QLA_ALL_IDS_IN_USE	(MBS_ALL_IDS_IN_USE & MBS_MASK)
#define QLA_NOT_LOGGED_IN	(MBS_NOT_LOGGED_IN & MBS_MASK)

#define QLA_FUNCTION_TIMEOUT		0x100
#define QLA_FUNCTION_PARAMETER_ERROR	0x101
#define QLA_FUNCTION_FAILED		0x102
#define QLA_MEMORY_ALLOC_FAILED		0x103
#define QLA_LOCK_TIMEOUT		0x104
#define QLA_ABORTED			0x105
#define QLA_SUSPENDED			0x106
#define QLA_BUSY			0x107
#define QLA_RSCNS_HANDLED		0x108
#define QLA_ALREADY_REGISTERED		0x109

#define NVRAM_DELAY()		udelay(10)

#define INVALID_HANDLE	(MAX_OUTSTANDING_COMMANDS+1)

/*
 * Flash support definitions
 */
#define OPTROM_SIZE_2300	0x20000
#define OPTROM_SIZE_2322	0x100000
#define OPTROM_SIZE_24XX	0x100000
#define OPTROM_SIZE_25XX	0x200000
#define OPTROM_SIZE_81XX	0x400000
#define OPTROM_SIZE_82XX	0x800000

#define OPTROM_BURST_SIZE	0x1000
#define OPTROM_BURST_DWORDS	(OPTROM_BURST_SIZE / 4)

#define	QLA_DSDS_PER_IOCB	37

#define CMD_SP(Cmnd)		((Cmnd)->SCp.ptr)

#define QLA_SG_ALL	1024

enum nexus_wait_type {
	WAIT_HOST = 0,
	WAIT_TARGET,
	WAIT_LUN,
};

#include "qla_gbl.h"
#include "qla_dbg.h"
#include "qla_inline.h"
#endif<|MERGE_RESOLUTION|>--- conflicted
+++ resolved
@@ -2408,10 +2408,7 @@
 		uint32_t	enable_target_reset	:1;
 		uint32_t	enable_lip_full_login	:1;
 		uint32_t	enable_led_scheme	:1;
-<<<<<<< HEAD
-=======
-
->>>>>>> 105e53f8
+
 		uint32_t	msi_enabled		:1;
 		uint32_t	msix_enabled		:1;
 		uint32_t	disable_serdes		:1;
@@ -2428,17 +2425,11 @@
 		uint32_t	cpu_affinity_enabled	:1;
 		uint32_t	disable_msix_handshake	:1;
 		uint32_t	fcp_prio_enabled	:1;
-<<<<<<< HEAD
-		uint32_t	fw_hung	:1;
-		uint32_t        quiesce_owner:1;
-		uint32_t	thermal_supported:1;
-=======
 		uint32_t	isp82xx_fw_hung:1;
 
 		uint32_t	quiesce_owner:1;
 		uint32_t	thermal_supported:1;
 		uint32_t	isp82xx_reset_hdlr_active:1;
->>>>>>> 105e53f8
 		/* 26 bits */
 	} flags;
 
