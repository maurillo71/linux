--- conflicted
+++ resolved
@@ -89,13 +89,6 @@
 	{PCI_VENDOR_ID_HP,     PCI_DEVICE_ID_HP_CISSE,     0x103C, 0x324a},
 	{PCI_VENDOR_ID_HP,     PCI_DEVICE_ID_HP_CISSE,     0x103C, 0x324b},
 	{PCI_VENDOR_ID_HP,     PCI_DEVICE_ID_HP_CISSE,     0x103C, 0x3233},
-<<<<<<< HEAD
-	{PCI_VENDOR_ID_HP,     PCI_DEVICE_ID_HP_CISSE,     0x103C, 0x3250},
-	{PCI_VENDOR_ID_HP,     PCI_DEVICE_ID_HP_CISSE,     0x103C, 0x3251},
-	{PCI_VENDOR_ID_HP,     PCI_DEVICE_ID_HP_CISSE,     0x103C, 0x3252},
-	{PCI_VENDOR_ID_HP,     PCI_DEVICE_ID_HP_CISSE,     0x103C, 0x3253},
-	{PCI_VENDOR_ID_HP,     PCI_DEVICE_ID_HP_CISSE,     0x103C, 0x3254},
-=======
 	{PCI_VENDOR_ID_HP,     PCI_DEVICE_ID_HP_CISSF,     0x103C, 0x3350},
 	{PCI_VENDOR_ID_HP,     PCI_DEVICE_ID_HP_CISSF,     0x103C, 0x3351},
 	{PCI_VENDOR_ID_HP,     PCI_DEVICE_ID_HP_CISSF,     0x103C, 0x3352},
@@ -103,7 +96,6 @@
 	{PCI_VENDOR_ID_HP,     PCI_DEVICE_ID_HP_CISSF,     0x103C, 0x3354},
 	{PCI_VENDOR_ID_HP,     PCI_DEVICE_ID_HP_CISSF,     0x103C, 0x3355},
 	{PCI_VENDOR_ID_HP,     PCI_DEVICE_ID_HP_CISSF,     0x103C, 0x3356},
->>>>>>> 105e53f8
 	{PCI_VENDOR_ID_HP,     PCI_ANY_ID,	PCI_ANY_ID, PCI_ANY_ID,
 		PCI_CLASS_STORAGE_RAID << 8, 0xffff << 8, 0},
 	{0,}
@@ -123,13 +115,6 @@
 	{0x3249103C, "Smart Array P812", &SA5_access},
 	{0x324a103C, "Smart Array P712m", &SA5_access},
 	{0x324b103C, "Smart Array P711m", &SA5_access},
-<<<<<<< HEAD
-	{0x3250103C, "Smart Array", &SA5_access},
-	{0x3250113C, "Smart Array", &SA5_access},
-	{0x3250123C, "Smart Array", &SA5_access},
-	{0x3250133C, "Smart Array", &SA5_access},
-	{0x3250143C, "Smart Array", &SA5_access},
-=======
 	{0x3350103C, "Smart Array", &SA5_access},
 	{0x3351103C, "Smart Array", &SA5_access},
 	{0x3352103C, "Smart Array", &SA5_access},
@@ -137,7 +122,6 @@
 	{0x3354103C, "Smart Array", &SA5_access},
 	{0x3355103C, "Smart Array", &SA5_access},
 	{0x3356103C, "Smart Array", &SA5_access},
->>>>>>> 105e53f8
 	{0xFFFF103C, "Unknown Smart Array", &SA5_access},
 };
 
