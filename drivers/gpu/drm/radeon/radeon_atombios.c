--- conflicted
+++ resolved
@@ -139,17 +139,10 @@
 
 	if (atom_parse_data_header(ctx, index, &size, NULL, NULL, &data_offset)) {
 		gpio_info = (struct _ATOM_GPIO_PIN_LUT *)(ctx->bios + data_offset);
-<<<<<<< HEAD
 
 		num_indices = (size - sizeof(ATOM_COMMON_TABLE_HEADER)) /
 			sizeof(ATOM_GPIO_PIN_ASSIGNMENT);
 
-=======
-
-		num_indices = (size - sizeof(ATOM_COMMON_TABLE_HEADER)) /
-			sizeof(ATOM_GPIO_PIN_ASSIGNMENT);
-
->>>>>>> 772320e8
 		for (i = 0; i < num_indices; i++) {
 			pin = &gpio_info->asGPIO_Pin[i];
 			if (id == pin->ucGPIO_ID) {
@@ -698,19 +691,11 @@
 	int i, j, max_device;
 	struct bios_connector *bios_connectors;
 	size_t bc_size = sizeof(*bios_connectors) * ATOM_MAX_SUPPORTED_DEVICE;
-<<<<<<< HEAD
 
 	bios_connectors = kzalloc(bc_size, GFP_KERNEL);
 	if (!bios_connectors)
 		return false;
 
-=======
-
-	bios_connectors = kzalloc(bc_size, GFP_KERNEL);
-	if (!bios_connectors)
-		return false;
-
->>>>>>> 772320e8
 	if (!atom_parse_data_header(ctx, index, &size, &frev, &crev,
 				    &data_offset)) {
 		kfree(bios_connectors);
