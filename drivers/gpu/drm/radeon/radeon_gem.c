--- conflicted
+++ resolved
@@ -204,15 +204,8 @@
 	/* drop reference from allocate - handle holds it now */
 	drm_gem_object_unreference_unlocked(gobj);
 	if (r) {
-<<<<<<< HEAD
-		drm_gem_object_unreference_unlocked(gobj);
 		return r;
 	}
-	drm_gem_object_handle_unreference_unlocked(gobj);
-=======
-		return r;
-	}
->>>>>>> 062c1825
 	args->handle = handle;
 	return 0;
 }
