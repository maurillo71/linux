--- conflicted
+++ resolved
@@ -518,10 +518,7 @@
 			unsigned bbp, unsigned depth);
 int vmw_kms_update_layout_ioctl(struct drm_device *dev, void *data,
 				struct drm_file *file_priv);
-<<<<<<< HEAD
-=======
 u32 vmw_get_vblank_counter(struct drm_device *dev, int crtc);
->>>>>>> 062c1825
 
 /**
  * Overlay control - vmwgfx_overlay.c
