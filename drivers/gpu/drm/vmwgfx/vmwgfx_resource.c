--- conflicted
+++ resolved
@@ -600,12 +600,7 @@
 	if (unlikely(ret != 0))
 		goto out_err1;
 
-<<<<<<< HEAD
-
-	if (srf->flags & (1 << 9) &&
-=======
 	if (srf->scanout &&
->>>>>>> 9d3415a8
 	    srf->num_sizes == 1 &&
 	    srf->sizes[0].width == 64 &&
 	    srf->sizes[0].height == 64 &&
