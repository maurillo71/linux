#include <linux/pci.h>
#include <linux/acpi.h>
#include <linux/slab.h>
#include <acpi/acpi_drivers.h>
#include <acpi/acpi_bus.h>
#include <acpi/video.h>

#include "drmP.h"
#include "drm.h"
#include "drm_sarea.h"
#include "drm_crtc_helper.h"
#include "nouveau_drv.h"
#include "nouveau_drm.h"
#include "nv50_display.h"
#include "nouveau_connector.h"

#include <linux/vga_switcheroo.h>

#define NOUVEAU_DSM_SUPPORTED 0x00
#define NOUVEAU_DSM_SUPPORTED_FUNCTIONS 0x00

#define NOUVEAU_DSM_ACTIVE 0x01
#define NOUVEAU_DSM_ACTIVE_QUERY 0x00

#define NOUVEAU_DSM_LED 0x02
#define NOUVEAU_DSM_LED_STATE 0x00
#define NOUVEAU_DSM_LED_OFF 0x10
#define NOUVEAU_DSM_LED_STAMINA 0x11
#define NOUVEAU_DSM_LED_SPEED 0x12

#define NOUVEAU_DSM_POWER 0x03
#define NOUVEAU_DSM_POWER_STATE 0x00
#define NOUVEAU_DSM_POWER_SPEED 0x01
#define NOUVEAU_DSM_POWER_STAMINA 0x02

static struct nouveau_dsm_priv {
	bool dsm_detected;
	acpi_handle dhandle;
	acpi_handle rom_handle;
} nouveau_dsm_priv;

static const char nouveau_dsm_muid[] = {
	0xA0, 0xA0, 0x95, 0x9D, 0x60, 0x00, 0x48, 0x4D,
	0xB3, 0x4D, 0x7E, 0x5F, 0xEA, 0x12, 0x9F, 0xD4,
};

static int nouveau_dsm(acpi_handle handle, int func, int arg, uint32_t *result)
{
	struct acpi_buffer output = { ACPI_ALLOCATE_BUFFER, NULL };
	struct acpi_object_list input;
	union acpi_object params[4];
	union acpi_object *obj;
	int err;

	input.count = 4;
	input.pointer = params;
	params[0].type = ACPI_TYPE_BUFFER;
	params[0].buffer.length = sizeof(nouveau_dsm_muid);
	params[0].buffer.pointer = (char *)nouveau_dsm_muid;
	params[1].type = ACPI_TYPE_INTEGER;
	params[1].integer.value = 0x00000102;
	params[2].type = ACPI_TYPE_INTEGER;
	params[2].integer.value = func;
	params[3].type = ACPI_TYPE_INTEGER;
	params[3].integer.value = arg;

	err = acpi_evaluate_object(handle, "_DSM", &input, &output);
	if (err) {
		printk(KERN_INFO "failed to evaluate _DSM: %d\n", err);
		return err;
	}

	obj = (union acpi_object *)output.pointer;

	if (obj->type == ACPI_TYPE_INTEGER)
		if (obj->integer.value == 0x80000002)
			return -ENODEV;

	if (obj->type == ACPI_TYPE_BUFFER) {
		if (obj->buffer.length == 4 && result) {
			*result = 0;
			*result |= obj->buffer.pointer[0];
			*result |= (obj->buffer.pointer[1] << 8);
			*result |= (obj->buffer.pointer[2] << 16);
			*result |= (obj->buffer.pointer[3] << 24);
		}
	}

	kfree(output.pointer);
	return 0;
}

static int nouveau_dsm_switch_mux(acpi_handle handle, int mux_id)
{
	return nouveau_dsm(handle, NOUVEAU_DSM_LED, mux_id, NULL);
}

static int nouveau_dsm_set_discrete_state(acpi_handle handle, enum vga_switcheroo_state state)
{
	int arg;
	if (state == VGA_SWITCHEROO_ON)
		arg = NOUVEAU_DSM_POWER_SPEED;
	else
		arg = NOUVEAU_DSM_POWER_STAMINA;
	nouveau_dsm(handle, NOUVEAU_DSM_POWER, arg, NULL);
	return 0;
}

static int nouveau_dsm_switchto(enum vga_switcheroo_client_id id)
{
	if (id == VGA_SWITCHEROO_IGD)
		return nouveau_dsm_switch_mux(nouveau_dsm_priv.dhandle, NOUVEAU_DSM_LED_STAMINA);
	else
		return nouveau_dsm_switch_mux(nouveau_dsm_priv.dhandle, NOUVEAU_DSM_LED_SPEED);
}

static int nouveau_dsm_power_state(enum vga_switcheroo_client_id id,
				   enum vga_switcheroo_state state)
{
	if (id == VGA_SWITCHEROO_IGD)
		return 0;

	return nouveau_dsm_set_discrete_state(nouveau_dsm_priv.dhandle, state);
}

static int nouveau_dsm_init(void)
{
	return 0;
}

static int nouveau_dsm_get_client_id(struct pci_dev *pdev)
{
	if (nouveau_dsm_priv.dhandle == DEVICE_ACPI_HANDLE(&pdev->dev))
		return VGA_SWITCHEROO_IGD;
	else
		return VGA_SWITCHEROO_DIS;
}

static struct vga_switcheroo_handler nouveau_dsm_handler = {
	.switchto = nouveau_dsm_switchto,
	.power_state = nouveau_dsm_power_state,
	.init = nouveau_dsm_init,
	.get_client_id = nouveau_dsm_get_client_id,
};

static bool nouveau_dsm_pci_probe(struct pci_dev *pdev)
{
	acpi_handle dhandle, nvidia_handle;
	acpi_status status;
	int ret;
	uint32_t result;

	dhandle = DEVICE_ACPI_HANDLE(&pdev->dev);
	if (!dhandle)
		return false;

	status = acpi_get_handle(dhandle, "_DSM", &nvidia_handle);
	if (ACPI_FAILURE(status)) {
		return false;
	}

	ret = nouveau_dsm(dhandle, NOUVEAU_DSM_SUPPORTED,
			  NOUVEAU_DSM_SUPPORTED_FUNCTIONS, &result);
	if (ret < 0)
		return false;

	nouveau_dsm_priv.dhandle = dhandle;
	return true;
}

static bool nouveau_dsm_detect(void)
{
	char acpi_method_name[255] = { 0 };
	struct acpi_buffer buffer = {sizeof(acpi_method_name), acpi_method_name};
	struct pci_dev *pdev = NULL;
	int has_dsm = 0;
	int vga_count = 0;

	while ((pdev = pci_get_class(PCI_CLASS_DISPLAY_VGA << 8, pdev)) != NULL) {
		vga_count++;

		has_dsm |= (nouveau_dsm_pci_probe(pdev) == true);
	}

	if (vga_count == 2 && has_dsm) {
		acpi_get_name(nouveau_dsm_priv.dhandle, ACPI_FULL_PATHNAME, &buffer);
		printk(KERN_INFO "VGA switcheroo: detected DSM switching method %s handle\n",
		       acpi_method_name);
		nouveau_dsm_priv.dsm_detected = true;
		return true;
	}
	return false;
}

void nouveau_register_dsm_handler(void)
{
	bool r;

	r = nouveau_dsm_detect();
	if (!r)
		return;

	vga_switcheroo_register_handler(&nouveau_dsm_handler);
}

void nouveau_unregister_dsm_handler(void)
{
	vga_switcheroo_unregister_handler();
}

/* retrieve the ROM in 4k blocks */
static int nouveau_rom_call(acpi_handle rom_handle, uint8_t *bios,
			    int offset, int len)
{
	acpi_status status;
	union acpi_object rom_arg_elements[2], *obj;
	struct acpi_object_list rom_arg;
	struct acpi_buffer buffer = { ACPI_ALLOCATE_BUFFER, NULL};

	rom_arg.count = 2;
	rom_arg.pointer = &rom_arg_elements[0];

	rom_arg_elements[0].type = ACPI_TYPE_INTEGER;
	rom_arg_elements[0].integer.value = offset;

	rom_arg_elements[1].type = ACPI_TYPE_INTEGER;
	rom_arg_elements[1].integer.value = len;

	status = acpi_evaluate_object(rom_handle, NULL, &rom_arg, &buffer);
	if (ACPI_FAILURE(status)) {
		printk(KERN_INFO "failed to evaluate ROM got %s\n", acpi_format_exception(status));
		return -ENODEV;
	}
	obj = (union acpi_object *)buffer.pointer;
	memcpy(bios+offset, obj->buffer.pointer, len);
	kfree(buffer.pointer);
	return len;
}

bool nouveau_acpi_rom_supported(struct pci_dev *pdev)
{
	acpi_status status;
	acpi_handle dhandle, rom_handle;

	if (!nouveau_dsm_priv.dsm_detected)
		return false;

	dhandle = DEVICE_ACPI_HANDLE(&pdev->dev);
	if (!dhandle)
		return false;

	status = acpi_get_handle(dhandle, "_ROM", &rom_handle);
	if (ACPI_FAILURE(status))
		return false;

	nouveau_dsm_priv.rom_handle = rom_handle;
	return true;
}

int nouveau_acpi_get_bios_chunk(uint8_t *bios, int offset, int len)
{
	return nouveau_rom_call(nouveau_dsm_priv.rom_handle, bios, offset, len);
}

int
nouveau_acpi_edid(struct drm_device *dev, struct drm_connector *connector)
{
	struct nouveau_connector *nv_connector = nouveau_connector(connector);
	struct acpi_device *acpidev;
	acpi_handle handle;
	int type, ret;
	void *edid;

	switch (connector->connector_type) {
	case DRM_MODE_CONNECTOR_LVDS:
	case DRM_MODE_CONNECTOR_eDP:
		type = ACPI_VIDEO_DISPLAY_LCD;
		break;
	default:
		return -EINVAL;
	}

	handle = DEVICE_ACPI_HANDLE(&dev->pdev->dev);
	if (!handle)
		return -ENODEV;

	ret = acpi_bus_get_device(handle, &acpidev);
	if (ret)
		return -ENODEV;

	ret = acpi_video_get_edid(acpidev, type, -1, &edid);
	if (ret < 0)
		return ret;

<<<<<<< HEAD
	nv_connector->edid = edid;
=======
	nv_connector->edid = kmemdup(edid, EDID_LENGTH, GFP_KERNEL);
>>>>>>> 45f53cc9
	return 0;
}<|MERGE_RESOLUTION|>--- conflicted
+++ resolved
@@ -292,10 +292,6 @@
 	if (ret < 0)
 		return ret;
 
-<<<<<<< HEAD
-	nv_connector->edid = edid;
-=======
 	nv_connector->edid = kmemdup(edid, EDID_LENGTH, GFP_KERNEL);
->>>>>>> 45f53cc9
 	return 0;
 }