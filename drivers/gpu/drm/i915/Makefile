#
# Makefile for the drm device driver.  This driver provides support for the
# Direct Rendering Infrastructure (DRI) in XFree86 4.1.0 and higher.

ccflags-y := -Iinclude/drm
i915-y := i915_drv.o i915_dma.o i915_irq.o i915_mem.o \
	  i915_debugfs.o \
          i915_suspend.o \
	  i915_gem.o \
	  i915_gem_debug.o \
	  i915_gem_evict.o \
<<<<<<< HEAD
=======
	  i915_gem_execbuffer.o \
	  i915_gem_gtt.o \
>>>>>>> 3cbea436
	  i915_gem_tiling.o \
	  i915_trace_points.o \
	  intel_display.o \
	  intel_crt.o \
	  intel_lvds.o \
	  intel_bios.o \
	  intel_dp.o \
	  intel_hdmi.o \
	  intel_sdvo.o \
	  intel_modes.o \
	  intel_panel.o \
	  intel_i2c.o \
	  intel_fb.o \
	  intel_tv.o \
	  intel_dvo.o \
	  intel_ringbuffer.o \
	  intel_overlay.o \
	  intel_opregion.o \
	  dvo_ch7xxx.o \
	  dvo_ch7017.o \
	  dvo_ivch.o \
	  dvo_tfp410.o \
	  dvo_sil164.o

i915-$(CONFIG_COMPAT)   += i915_ioc32.o

i915-$(CONFIG_ACPI)	+= intel_acpi.o

obj-$(CONFIG_DRM_I915)  += i915.o

CFLAGS_i915_trace_points.o := -I$(src)<|MERGE_RESOLUTION|>--- conflicted
+++ resolved
@@ -9,11 +9,8 @@
 	  i915_gem.o \
 	  i915_gem_debug.o \
 	  i915_gem_evict.o \
-<<<<<<< HEAD
-=======
 	  i915_gem_execbuffer.o \
 	  i915_gem_gtt.o \
->>>>>>> 3cbea436
 	  i915_gem_tiling.o \
 	  i915_trace_points.o \
 	  intel_display.o \
