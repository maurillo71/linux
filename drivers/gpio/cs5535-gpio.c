/*
 * AMD CS5535/CS5536 GPIO driver
 * Copyright (C) 2006  Advanced Micro Devices, Inc.
 * Copyright (C) 2007-2009  Andres Salomon <dilinger@collabora.co.uk>
 *
 * This program is free software; you can redistribute it and/or
 * modify it under the terms of version 2 of the GNU General Public License
 * as published by the Free Software Foundation.
 */

#include <linux/kernel.h>
#include <linux/spinlock.h>
#include <linux/module.h>
#include <linux/platform_device.h>
#include <linux/gpio.h>
#include <linux/io.h>
#include <linux/cs5535.h>
#include <asm/msr.h>

#define DRV_NAME "cs5535-gpio"

/*
 * Some GPIO pins
 *  31-29,23 : reserved (always mask out)
 *  28       : Power Button
 *  26       : PME#
 *  22-16    : LPC
 *  14,15    : SMBus
 *  9,8      : UART1
 *  7        : PCI INTB
 *  3,4      : UART2/DDC
 *  2        : IDE_IRQ0
 *  1        : AC_BEEP
 *  0        : PCI INTA
 *
 * If a mask was not specified, allow all except
 * reserved and Power Button
 */
#define GPIO_DEFAULT_MASK 0x0F7FFFFF

static ulong mask = GPIO_DEFAULT_MASK;
module_param_named(mask, mask, ulong, 0444);
MODULE_PARM_DESC(mask, "GPIO channel mask.");

static struct cs5535_gpio_chip {
	struct gpio_chip chip;
	resource_size_t base;

	struct platform_device *pdev;
	spinlock_t lock;
} cs5535_gpio_chip;

/*
 * The CS5535/CS5536 GPIOs support a number of extra features not defined
 * by the gpio_chip API, so these are exported.  For a full list of the
 * registers, see include/linux/cs5535.h.
 */

static void errata_outl(struct cs5535_gpio_chip *chip, u32 val,
		unsigned int reg)
{
	unsigned long addr = chip->base + 0x80 + reg;

	/*
	 * According to the CS5536 errata (#36), after suspend
	 * a write to the high bank GPIO register will clear all
	 * non-selected bits; the recommended workaround is a
	 * read-modify-write operation.
	 *
	 * Don't apply this errata to the edge status GPIOs, as writing
	 * to their lower bits will clear them.
	 */
	if (reg != GPIO_POSITIVE_EDGE_STS && reg != GPIO_NEGATIVE_EDGE_STS) {
		if (val & 0xffff)
			val |= (inl(addr) & 0xffff); /* ignore the high bits */
		else
			val |= (inl(addr) ^ (val >> 16));
	}
	outl(val, addr);
}

static void __cs5535_gpio_set(struct cs5535_gpio_chip *chip, unsigned offset,
		unsigned int reg)
{
	if (offset < 16)
		/* low bank register */
		outl(1 << offset, chip->base + reg);
	else
		/* high bank register */
		errata_outl(chip, 1 << (offset - 16), reg);
}

void cs5535_gpio_set(unsigned offset, unsigned int reg)
{
	struct cs5535_gpio_chip *chip = &cs5535_gpio_chip;
	unsigned long flags;

	spin_lock_irqsave(&chip->lock, flags);
	__cs5535_gpio_set(chip, offset, reg);
	spin_unlock_irqrestore(&chip->lock, flags);
}
EXPORT_SYMBOL_GPL(cs5535_gpio_set);

static void __cs5535_gpio_clear(struct cs5535_gpio_chip *chip, unsigned offset,
		unsigned int reg)
{
	if (offset < 16)
		/* low bank register */
		outl(1 << (offset + 16), chip->base + reg);
	else
		/* high bank register */
		errata_outl(chip, 1 << offset, reg);
}

void cs5535_gpio_clear(unsigned offset, unsigned int reg)
{
	struct cs5535_gpio_chip *chip = &cs5535_gpio_chip;
	unsigned long flags;

	spin_lock_irqsave(&chip->lock, flags);
	__cs5535_gpio_clear(chip, offset, reg);
	spin_unlock_irqrestore(&chip->lock, flags);
}
EXPORT_SYMBOL_GPL(cs5535_gpio_clear);

int cs5535_gpio_isset(unsigned offset, unsigned int reg)
{
	struct cs5535_gpio_chip *chip = &cs5535_gpio_chip;
	unsigned long flags;
	long val;

	spin_lock_irqsave(&chip->lock, flags);
	if (offset < 16)
		/* low bank register */
		val = inl(chip->base + reg);
	else {
		/* high bank register */
		val = inl(chip->base + 0x80 + reg);
		offset -= 16;
	}
	spin_unlock_irqrestore(&chip->lock, flags);

	return (val & (1 << offset)) ? 1 : 0;
}
EXPORT_SYMBOL_GPL(cs5535_gpio_isset);

int cs5535_gpio_set_irq(unsigned group, unsigned irq)
{
	uint32_t lo, hi;

	if (group > 7 || irq > 15)
		return -EINVAL;

	rdmsr(MSR_PIC_ZSEL_HIGH, lo, hi);

	lo &= ~(0xF << (group * 4));
	lo |= (irq & 0xF) << (group * 4);

	wrmsr(MSR_PIC_ZSEL_HIGH, lo, hi);
	return 0;
}
EXPORT_SYMBOL_GPL(cs5535_gpio_set_irq);

void cs5535_gpio_setup_event(unsigned offset, int pair, int pme)
{
	struct cs5535_gpio_chip *chip = &cs5535_gpio_chip;
	uint32_t shift = (offset % 8) * 4;
	unsigned long flags;
	uint32_t val;

	if (offset >= 24)
		offset = GPIO_MAP_W;
	else if (offset >= 16)
		offset = GPIO_MAP_Z;
	else if (offset >= 8)
		offset = GPIO_MAP_Y;
	else
		offset = GPIO_MAP_X;

	spin_lock_irqsave(&chip->lock, flags);
	val = inl(chip->base + offset);

	/* Clear whatever was there before */
	val &= ~(0xF << shift);

	/* Set the new value */
	val |= ((pair & 7) << shift);

	/* Set the PME bit if this is a PME event */
	if (pme)
		val |= (1 << (shift + 3));

	outl(val, chip->base + offset);
	spin_unlock_irqrestore(&chip->lock, flags);
}
EXPORT_SYMBOL_GPL(cs5535_gpio_setup_event);

/*
 * Generic gpio_chip API support.
 */

static int chip_gpio_request(struct gpio_chip *c, unsigned offset)
{
	struct cs5535_gpio_chip *chip = (struct cs5535_gpio_chip *) c;
	unsigned long flags;

	spin_lock_irqsave(&chip->lock, flags);

	/* check if this pin is available */
	if ((mask & (1 << offset)) == 0) {
		dev_info(&chip->pdev->dev,
			"pin %u is not available (check mask)\n", offset);
		spin_unlock_irqrestore(&chip->lock, flags);
		return -EINVAL;
	}

	/* disable output aux 1 & 2 on this pin */
	__cs5535_gpio_clear(chip, offset, GPIO_OUTPUT_AUX1);
	__cs5535_gpio_clear(chip, offset, GPIO_OUTPUT_AUX2);

	/* disable input aux 1 on this pin */
	__cs5535_gpio_clear(chip, offset, GPIO_INPUT_AUX1);

	spin_unlock_irqrestore(&chip->lock, flags);

	return 0;
}

static int chip_gpio_get(struct gpio_chip *chip, unsigned offset)
{
	return cs5535_gpio_isset(offset, GPIO_READ_BACK);
}

static void chip_gpio_set(struct gpio_chip *chip, unsigned offset, int val)
{
	if (val)
		cs5535_gpio_set(offset, GPIO_OUTPUT_VAL);
	else
		cs5535_gpio_clear(offset, GPIO_OUTPUT_VAL);
}

static int chip_direction_input(struct gpio_chip *c, unsigned offset)
{
	struct cs5535_gpio_chip *chip = (struct cs5535_gpio_chip *) c;
	unsigned long flags;

	spin_lock_irqsave(&chip->lock, flags);
	__cs5535_gpio_set(chip, offset, GPIO_INPUT_ENABLE);
	__cs5535_gpio_clear(chip, offset, GPIO_OUTPUT_ENABLE);
	spin_unlock_irqrestore(&chip->lock, flags);

	return 0;
}

static int chip_direction_output(struct gpio_chip *c, unsigned offset, int val)
{
	struct cs5535_gpio_chip *chip = (struct cs5535_gpio_chip *) c;
	unsigned long flags;

	spin_lock_irqsave(&chip->lock, flags);

	__cs5535_gpio_set(chip, offset, GPIO_INPUT_ENABLE);
	__cs5535_gpio_set(chip, offset, GPIO_OUTPUT_ENABLE);
	if (val)
		__cs5535_gpio_set(chip, offset, GPIO_OUTPUT_VAL);
	else
		__cs5535_gpio_clear(chip, offset, GPIO_OUTPUT_VAL);

	spin_unlock_irqrestore(&chip->lock, flags);

	return 0;
}

static const char * const cs5535_gpio_names[] = {
	"GPIO0", "GPIO1", "GPIO2", "GPIO3",
	"GPIO4", "GPIO5", "GPIO6", "GPIO7",
	"GPIO8", "GPIO9", "GPIO10", "GPIO11",
	"GPIO12", "GPIO13", "GPIO14", "GPIO15",
	"GPIO16", "GPIO17", "GPIO18", "GPIO19",
	"GPIO20", "GPIO21", "GPIO22", NULL,
	"GPIO24", "GPIO25", "GPIO26", "GPIO27",
	"GPIO28", NULL, NULL, NULL,
};

static struct cs5535_gpio_chip cs5535_gpio_chip = {
	.chip = {
		.owner = THIS_MODULE,
		.label = DRV_NAME,

		.base = 0,
		.ngpio = 32,
		.names = cs5535_gpio_names,
		.request = chip_gpio_request,

		.get = chip_gpio_get,
		.set = chip_gpio_set,

		.direction_input = chip_direction_input,
		.direction_output = chip_direction_output,
	},
};

static int __devinit cs5535_gpio_probe(struct platform_device *pdev)
{
	struct resource *res;
	int err = -EIO;
	ulong mask_orig = mask;

	/* There are two ways to get the GPIO base address; one is by
	 * fetching it from MSR_LBAR_GPIO, the other is by reading the
	 * PCI BAR info.  The latter method is easier (especially across
	 * different architectures), so we'll stick with that for now.  If
	 * it turns out to be unreliable in the face of crappy BIOSes, we
	 * can always go back to using MSRs.. */

	res = platform_get_resource(pdev, IORESOURCE_IO, 0);
	if (!res) {
		dev_err(&pdev->dev, "can't fetch device resource info\n");
		goto done;
	}

	if (!request_region(res->start, resource_size(res), pdev->name)) {
		dev_err(&pdev->dev, "can't request region\n");
		goto done;
	}

	/* set up the driver-specific struct */
	cs5535_gpio_chip.base = res->start;
	cs5535_gpio_chip.pdev = pdev;
	spin_lock_init(&cs5535_gpio_chip.lock);

	dev_info(&pdev->dev, "reserved resource region %pR\n", res);

	/* mask out reserved pins */
	mask &= 0x1F7FFFFF;

	/* do not allow pin 28, Power Button, as there's special handling
	 * in the PMC needed. (note 12, p. 48) */
	mask &= ~(1 << 28);

	if (mask_orig != mask)
		dev_info(&pdev->dev, "mask changed from 0x%08lX to 0x%08lX\n",
				mask_orig, mask);

	/* finally, register with the generic GPIO API */
	err = gpiochip_add(&cs5535_gpio_chip.chip);
	if (err)
		goto release_region;

	dev_info(&pdev->dev, "GPIO support successfully loaded.\n");
	return 0;

release_region:
	release_region(res->start, resource_size(res));
done:
	return err;
}

static int __devexit cs5535_gpio_remove(struct platform_device *pdev)
{
	struct resource *r;
	int err;

	err = gpiochip_remove(&cs5535_gpio_chip.chip);
	if (err) {
		/* uhh? */
		dev_err(&pdev->dev, "unable to remove gpio_chip?\n");
		return err;
	}

	r = platform_get_resource(pdev, IORESOURCE_IO, 0);
	release_region(r->start, resource_size(r));
	return 0;
}

<<<<<<< HEAD
static struct platform_driver cs5535_gpio_drv = {
=======
static struct platform_driver cs5535_gpio_driver = {
>>>>>>> 105e53f8
	.driver = {
		.name = DRV_NAME,
		.owner = THIS_MODULE,
	},
	.probe = cs5535_gpio_probe,
	.remove = __devexit_p(cs5535_gpio_remove),
};

static int __init cs5535_gpio_init(void)
{
<<<<<<< HEAD
	return platform_driver_register(&cs5535_gpio_drv);
=======
	return platform_driver_register(&cs5535_gpio_driver);
>>>>>>> 105e53f8
}

static void __exit cs5535_gpio_exit(void)
{
<<<<<<< HEAD
	platform_driver_unregister(&cs5535_gpio_drv);
=======
	platform_driver_unregister(&cs5535_gpio_driver);
>>>>>>> 105e53f8
}

module_init(cs5535_gpio_init);
module_exit(cs5535_gpio_exit);

MODULE_AUTHOR("Andres Salomon <dilinger@queued.net>");
MODULE_DESCRIPTION("AMD CS5535/CS5536 GPIO driver");
MODULE_LICENSE("GPL");
MODULE_ALIAS("platform:" DRV_NAME);<|MERGE_RESOLUTION|>--- conflicted
+++ resolved
@@ -373,11 +373,7 @@
 	return 0;
 }
 
-<<<<<<< HEAD
-static struct platform_driver cs5535_gpio_drv = {
-=======
 static struct platform_driver cs5535_gpio_driver = {
->>>>>>> 105e53f8
 	.driver = {
 		.name = DRV_NAME,
 		.owner = THIS_MODULE,
@@ -388,20 +384,12 @@
 
 static int __init cs5535_gpio_init(void)
 {
-<<<<<<< HEAD
-	return platform_driver_register(&cs5535_gpio_drv);
-=======
 	return platform_driver_register(&cs5535_gpio_driver);
->>>>>>> 105e53f8
 }
 
 static void __exit cs5535_gpio_exit(void)
 {
-<<<<<<< HEAD
-	platform_driver_unregister(&cs5535_gpio_drv);
-=======
 	platform_driver_unregister(&cs5535_gpio_driver);
->>>>>>> 105e53f8
 }
 
 module_init(cs5535_gpio_init);
