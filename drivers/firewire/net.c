--- conflicted
+++ resolved
@@ -9,6 +9,7 @@
 #include <linux/bug.h>
 #include <linux/delay.h>
 #include <linux/device.h>
+#include <linux/ethtool.h>
 #include <linux/firewire.h>
 #include <linux/firewire-constants.h>
 #include <linux/highmem.h>
@@ -790,16 +791,6 @@
  fail:
 	spin_unlock_irqrestore(&dev->lock, flags);
 
-<<<<<<< HEAD
-	return 0;
- fail:
-	spin_unlock_irqrestore(&dev->lock, flags);
-
-	if (netif_queue_stopped(net))
-		netif_wake_queue(net);
-
-=======
->>>>>>> 3cbea436
 	return retval;
 }
 
@@ -899,8 +890,6 @@
 	kmem_cache_free(fwnet_packet_task_cache, ptask);
 }
 
-<<<<<<< HEAD
-=======
 /* Caller must hold dev->lock. */
 static void dec_queued_datagrams(struct fwnet_device *dev)
 {
@@ -908,16 +897,12 @@
 		netif_wake_queue(dev->netdev);
 }
 
->>>>>>> 3cbea436
 static int fwnet_send_packet(struct fwnet_packet_task *ptask);
 
 static void fwnet_transmit_packet_done(struct fwnet_packet_task *ptask)
 {
 	struct fwnet_device *dev = ptask->dev;
-<<<<<<< HEAD
-=======
 	struct sk_buff *skb = ptask->skb;
->>>>>>> 3cbea436
 	unsigned long flags;
 	bool free;
 
@@ -926,12 +911,6 @@
 	ptask->outstanding_pkts--;
 
 	/* Check whether we or the networking TX soft-IRQ is last user. */
-<<<<<<< HEAD
-	free = (ptask->outstanding_pkts == 0 && !list_empty(&ptask->pt_link));
-
-	if (ptask->outstanding_pkts == 0)
-		list_del(&ptask->pt_link);
-=======
 	free = (ptask->outstanding_pkts == 0 && ptask->enqueued);
 	if (free)
 		dec_queued_datagrams(dev);
@@ -940,7 +919,6 @@
 		dev->netdev->stats.tx_packets++;
 		dev->netdev->stats.tx_bytes += skb->len;
 	}
->>>>>>> 3cbea436
 
 	spin_unlock_irqrestore(&dev->lock, flags);
 
@@ -990,8 +968,6 @@
 
 	if (free)
 		fwnet_free_ptask(ptask);
-<<<<<<< HEAD
-=======
 }
 
 static void fwnet_transmit_packet_failed(struct fwnet_packet_task *ptask)
@@ -1017,7 +993,6 @@
 
 	if (free)
 		fwnet_free_ptask(ptask);
->>>>>>> 3cbea436
 }
 
 static void fwnet_write_complete(struct fw_card *card, int rcode,
@@ -1098,17 +1073,11 @@
 		spin_lock_irqsave(&dev->lock, flags);
 
 		/* If the AT tasklet already ran, we may be last user. */
-<<<<<<< HEAD
-		free = (ptask->outstanding_pkts == 0 && list_empty(&ptask->pt_link));
-		if (!free)
-			list_add_tail(&ptask->pt_link, &dev->broadcasted_list);
-=======
 		free = (ptask->outstanding_pkts == 0 && !ptask->enqueued);
 		if (!free)
 			ptask->enqueued = true;
 		else
 			dec_queued_datagrams(dev);
->>>>>>> 3cbea436
 
 		spin_unlock_irqrestore(&dev->lock, flags);
 
@@ -1123,17 +1092,11 @@
 	spin_lock_irqsave(&dev->lock, flags);
 
 	/* If the AT tasklet already ran, we may be last user. */
-<<<<<<< HEAD
-	free = (ptask->outstanding_pkts == 0 && list_empty(&ptask->pt_link));
-	if (!free)
-		list_add_tail(&ptask->pt_link, &dev->sent_list);
-=======
 	free = (ptask->outstanding_pkts == 0 && !ptask->enqueued);
 	if (!free)
 		ptask->enqueued = true;
 	else
 		dec_queued_datagrams(dev);
->>>>>>> 3cbea436
 
 	spin_unlock_irqrestore(&dev->lock, flags);
 
@@ -1419,11 +1382,7 @@
 	spin_unlock_irqrestore(&dev->lock, flags);
 
 	ptask->max_payload = max_payload;
-<<<<<<< HEAD
-	INIT_LIST_HEAD(&ptask->pt_link);
-=======
 	ptask->enqueued    = 0;
->>>>>>> 3cbea436
 
 	fwnet_send_packet(ptask);
 
@@ -1460,13 +1419,10 @@
 	return 0;
 }
 
-<<<<<<< HEAD
-=======
 static const struct ethtool_ops fwnet_ethtool_ops = {
 	.get_link	= ethtool_op_get_link,
 };
 
->>>>>>> 3cbea436
 static const struct net_device_ops fwnet_netdev_ops = {
 	.ndo_open       = fwnet_open,
 	.ndo_stop	= fwnet_stop,
@@ -1484,12 +1440,8 @@
 	net->addr_len		= FWNET_ALEN;
 	net->hard_header_len	= FWNET_HLEN;
 	net->type		= ARPHRD_IEEE1394;
-<<<<<<< HEAD
-	net->tx_queue_len	= 10;
-=======
 	net->tx_queue_len	= FWNET_TX_QUEUE_LEN;
 	net->ethtool_ops	= &fwnet_ethtool_ops;
->>>>>>> 3cbea436
 }
 
 /* caller must hold fwnet_device_mutex */
