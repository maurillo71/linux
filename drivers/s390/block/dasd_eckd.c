--- conflicted
+++ resolved
@@ -2037,11 +2037,7 @@
 		return;
 
 	/* summary unit check */
-<<<<<<< HEAD
-	if ((sense[7] == 0x0D) &&
-=======
 	if ((sense[27] & DASD_SENSE_BIT_0) && (sense[7] == 0x0D) &&
->>>>>>> 105e53f8
 	    (scsw_dstat(&irb->scsw) & DEV_STAT_UNIT_CHECK)) {
 		dasd_alias_handle_summary_unit_check(device, irb);
 		return;
@@ -2057,12 +2053,8 @@
 	/* loss of device reservation is handled via base devices only
 	 * as alias devices may be used with several bases
 	 */
-<<<<<<< HEAD
-	if (device->block && (sense[7] == 0x3F) &&
-=======
 	if (device->block && (sense[27] & DASD_SENSE_BIT_0) &&
 	    (sense[7] == 0x3F) &&
->>>>>>> 105e53f8
 	    (scsw_dstat(&irb->scsw) & DEV_STAT_UNIT_CHECK) &&
 	    test_bit(DASD_FLAG_IS_RESERVED, &device->flags)) {
 		if (device->features & DASD_FEATURE_FAILONSLCK)
@@ -2657,10 +2649,7 @@
 		dasd_sfree_request(cqr, startdev);
 		return ERR_PTR(-EAGAIN);
 	}
-<<<<<<< HEAD
-=======
 	len_to_track_end = 0;
->>>>>>> 105e53f8
 	/*
 	 * A tidaw can address 4k of memory, but must not cross page boundaries
 	 * We can let the block layer handle this by setting
@@ -2870,11 +2859,7 @@
 	/*
 	 * struct PFX_eckd_data has up to 2 byte as extended parameter
 	 * this is needed for write full track and has to be mentioned
-<<<<<<< HEAD
-	 * seperately
-=======
 	 * separately
->>>>>>> 105e53f8
 	 * add 8 instead of 2 to keep 8 byte boundary
 	 */
 	pfx_datasize = sizeof(struct PFX_eckd_data) + 8;
