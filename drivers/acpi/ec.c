--- conflicted
+++ resolved
@@ -307,15 +307,11 @@
 	pr_debug(PREFIX "transaction start\n");
 	/* disable GPE during transaction if storm is detected */
 	if (test_bit(EC_FLAGS_GPE_STORM, &ec->flags)) {
-<<<<<<< HEAD
-		acpi_disable_gpe(NULL, ec->gpe);
-=======
 		/*
 		 * It has to be disabled at the hardware level regardless of the
 		 * GPE reference counting, so that it doesn't trigger.
 		 */
 		acpi_set_gpe(NULL, ec->gpe, ACPI_GPE_DISABLE);
->>>>>>> 55c63bd2
 	}
 
 	status = acpi_ec_transaction_unlocked(ec, t);
@@ -324,17 +320,12 @@
 	ec_check_sci_sync(ec, acpi_ec_read_status(ec));
 	if (test_bit(EC_FLAGS_GPE_STORM, &ec->flags)) {
 		msleep(1);
-<<<<<<< HEAD
-		/* it is safe to enable GPE outside of transaction */
-		acpi_enable_gpe(NULL, ec->gpe);
-=======
 		/*
 		 * It is safe to enable the GPE outside of the transaction.  Use
 		 * acpi_set_gpe() for that, since we used it to disable the GPE
 		 * above.
 		 */
 		acpi_set_gpe(NULL, ec->gpe, ACPI_GPE_ENABLE);
->>>>>>> 55c63bd2
 	} else if (t->irq_count > ACPI_EC_STORM_THRESHOLD) {
 		pr_info(PREFIX "GPE storm detected, "
 			"transactions will use polling mode\n");
