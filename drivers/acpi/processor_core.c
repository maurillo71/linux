--- conflicted
+++ resolved
@@ -223,11 +223,7 @@
 	type = (acpi_type == ACPI_TYPE_DEVICE) ? 1 : 0;
 	cpuid = acpi_get_cpuid(handle, type, acpi_id);
 
-<<<<<<< HEAD
-	if (cpuid == -1)
-=======
 	if ((cpuid == -1) && (num_possible_cpus() > 1))
->>>>>>> 772320e8
 		return false;
 
 	return true;
