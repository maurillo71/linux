/*
 *  acpi_bus.c - ACPI Bus Driver ($Revision: 80 $)
 *
 *  Copyright (C) 2001, 2002 Paul Diefenbaugh <paul.s.diefenbaugh@intel.com>
 *
 * ~~~~~~~~~~~~~~~~~~~~~~~~~~~~~~~~~~~~~~~~~~~~~~~~~~~~~~~~~~~~~~~~~~~~~~~~~~
 *
 *  This program is free software; you can redistribute it and/or modify
 *  it under the terms of the GNU General Public License as published by
 *  the Free Software Foundation; either version 2 of the License, or (at
 *  your option) any later version.
 *
 *  This program is distributed in the hope that it will be useful, but
 *  WITHOUT ANY WARRANTY; without even the implied warranty of
 *  MERCHANTABILITY or FITNESS FOR A PARTICULAR PURPOSE.  See the GNU
 *  General Public License for more details.
 *
 *  You should have received a copy of the GNU General Public License along
 *  with this program; if not, write to the Free Software Foundation, Inc.,
 *  59 Temple Place, Suite 330, Boston, MA 02111-1307 USA.
 *
 * ~~~~~~~~~~~~~~~~~~~~~~~~~~~~~~~~~~~~~~~~~~~~~~~~~~~~~~~~~~~~~~~~~~~~~~~~~~
 */

#include <linux/module.h>
#include <linux/init.h>
#include <linux/ioport.h>
#include <linux/kernel.h>
#include <linux/list.h>
#include <linux/sched.h>
#include <linux/pm.h>
#include <linux/device.h>
#include <linux/proc_fs.h>
#include <linux/acpi.h>
#include <linux/slab.h>
#ifdef CONFIG_X86
#include <asm/mpspec.h>
#endif
#include <linux/pci.h>
#include <acpi/acpi_bus.h>
#include <acpi/acpi_drivers.h>
#include <linux/dmi.h>
#include <linux/suspend.h>

#include "internal.h"

#define _COMPONENT		ACPI_BUS_COMPONENT
ACPI_MODULE_NAME("bus");

struct acpi_device *acpi_root;
struct proc_dir_entry *acpi_root_dir;
EXPORT_SYMBOL(acpi_root_dir);

#define STRUCT_TO_INT(s)	(*((int*)&s))


#ifdef CONFIG_X86
static int set_copy_dsdt(const struct dmi_system_id *id)
{
	printk(KERN_NOTICE "%s detected - "
		"force copy of DSDT to local memory\n", id->ident);
	acpi_gbl_copy_dsdt_locally = 1;
	return 0;
}

static struct dmi_system_id dsdt_dmi_table[] __initdata = {
	/*
	 * Invoke DSDT corruption work-around on all Toshiba Satellite.
	 * https://bugzilla.kernel.org/show_bug.cgi?id=14679
	 */
	{
	 .callback = set_copy_dsdt,
	 .ident = "TOSHIBA Satellite",
	 .matches = {
		DMI_MATCH(DMI_SYS_VENDOR, "TOSHIBA"),
		DMI_MATCH(DMI_PRODUCT_NAME, "Satellite"),
		},
	},
	{}
};
#else
static struct dmi_system_id dsdt_dmi_table[] __initdata = {
	{}
};
#endif

/* --------------------------------------------------------------------------
                                Device Management
   -------------------------------------------------------------------------- */

int acpi_bus_get_device(acpi_handle handle, struct acpi_device **device)
{
	acpi_status status = AE_OK;


	if (!device)
		return -EINVAL;

	/* TBD: Support fixed-feature devices */

	status = acpi_get_data(handle, acpi_bus_data_handler, (void **)device);
	if (ACPI_FAILURE(status) || !*device) {
		ACPI_DEBUG_PRINT((ACPI_DB_INFO, "No context for object [%p]\n",
				  handle));
		return -ENODEV;
	}

	return 0;
}

EXPORT_SYMBOL(acpi_bus_get_device);

acpi_status acpi_bus_get_status_handle(acpi_handle handle,
				       unsigned long long *sta)
{
	acpi_status status;

	status = acpi_evaluate_integer(handle, "_STA", NULL, sta);
	if (ACPI_SUCCESS(status))
		return AE_OK;

	if (status == AE_NOT_FOUND) {
		*sta = ACPI_STA_DEVICE_PRESENT | ACPI_STA_DEVICE_ENABLED |
		       ACPI_STA_DEVICE_UI      | ACPI_STA_DEVICE_FUNCTIONING;
		return AE_OK;
	}
	return status;
}

int acpi_bus_get_status(struct acpi_device *device)
{
	acpi_status status;
	unsigned long long sta;

	status = acpi_bus_get_status_handle(device->handle, &sta);
	if (ACPI_FAILURE(status))
		return -ENODEV;

	STRUCT_TO_INT(device->status) = (int) sta;

	if (device->status.functional && !device->status.present) {
		ACPI_DEBUG_PRINT((ACPI_DB_INFO, "Device [%s] status [%08x]: "
		       "functional but not present;\n",
			device->pnp.bus_id,
			(u32) STRUCT_TO_INT(device->status)));
	}

	ACPI_DEBUG_PRINT((ACPI_DB_INFO, "Device [%s] status [%08x]\n",
			  device->pnp.bus_id,
			  (u32) STRUCT_TO_INT(device->status)));
	return 0;
}
EXPORT_SYMBOL(acpi_bus_get_status);

void acpi_bus_private_data_handler(acpi_handle handle,
				   void *context)
{
	return;
}
EXPORT_SYMBOL(acpi_bus_private_data_handler);

int acpi_bus_get_private_data(acpi_handle handle, void **data)
{
	acpi_status status = AE_OK;

	if (!*data)
		return -EINVAL;

	status = acpi_get_data(handle, acpi_bus_private_data_handler, data);
	if (ACPI_FAILURE(status) || !*data) {
		ACPI_DEBUG_PRINT((ACPI_DB_INFO, "No context for object [%p]\n",
				handle));
		return -ENODEV;
	}

	return 0;
}
EXPORT_SYMBOL(acpi_bus_get_private_data);

/* --------------------------------------------------------------------------
                                 Power Management
   -------------------------------------------------------------------------- */

static int __acpi_bus_get_power(struct acpi_device *device, int *state)
{
	int result = 0;
	acpi_status status = 0;
	unsigned long long psc = 0;

	if (!device || !state)
		return -EINVAL;

	*state = ACPI_STATE_UNKNOWN;

	if (device->flags.power_manageable) {
		/*
		 * Get the device's power state either directly (via _PSC) or
		 * indirectly (via power resources).
		 */
		if (device->power.flags.power_resources) {
			result = acpi_power_get_inferred_state(device, state);
			if (result)
				return result;
		} else if (device->power.flags.explicit_get) {
			status = acpi_evaluate_integer(device->handle, "_PSC",
						       NULL, &psc);
			if (ACPI_FAILURE(status))
				return -ENODEV;
			*state = (int)psc;
		}
	} else {
		/* TBD: Non-recursive algorithm for walking up hierarchy. */
		*state = device->parent ?
			device->parent->power.state : ACPI_STATE_D0;
	}

	ACPI_DEBUG_PRINT((ACPI_DB_INFO, "Device [%s] power state is D%d\n",
			  device->pnp.bus_id, *state));

	return 0;
}


static int __acpi_bus_set_power(struct acpi_device *device, int state)
{
	int result = 0;
	acpi_status status = AE_OK;
	char object_name[5] = { '_', 'P', 'S', '0' + state, '\0' };

	if (!device || (state < ACPI_STATE_D0) || (state > ACPI_STATE_D3))
		return -EINVAL;

	/* Make sure this is a valid target state */

	if (state == device->power.state) {
		ACPI_DEBUG_PRINT((ACPI_DB_INFO, "Device is already at D%d\n",
				  state));
		return 0;
	}

	if (!device->power.states[state].flags.valid) {
		printk(KERN_WARNING PREFIX "Device does not support D%d\n", state);
		return -ENODEV;
	}
	if (device->parent && (state < device->parent->power.state)) {
		printk(KERN_WARNING PREFIX
			      "Cannot set device to a higher-powered"
			      " state than parent\n");
		return -ENODEV;
	}

	/*
	 * Transition Power
	 * ----------------
	 * On transitions to a high-powered state we first apply power (via
	 * power resources) then evalute _PSx.  Conversly for transitions to
	 * a lower-powered state.
	 */
	if (state < device->power.state) {
		if (device->power.flags.power_resources) {
			result = acpi_power_transition(device, state);
			if (result)
				goto end;
		}
		if (device->power.states[state].flags.explicit_set) {
			status = acpi_evaluate_object(device->handle,
						      object_name, NULL, NULL);
			if (ACPI_FAILURE(status)) {
				result = -ENODEV;
				goto end;
			}
		}
	} else {
		if (device->power.states[state].flags.explicit_set) {
			status = acpi_evaluate_object(device->handle,
						      object_name, NULL, NULL);
			if (ACPI_FAILURE(status)) {
				result = -ENODEV;
				goto end;
			}
		}
		if (device->power.flags.power_resources) {
			result = acpi_power_transition(device, state);
			if (result)
				goto end;
		}
	}

      end:
	if (result)
		printk(KERN_WARNING PREFIX
			      "Device [%s] failed to transition to D%d\n",
			      device->pnp.bus_id, state);
	else {
		device->power.state = state;
		ACPI_DEBUG_PRINT((ACPI_DB_INFO,
				  "Device [%s] transitioned to D%d\n",
				  device->pnp.bus_id, state));
	}

	return result;
}


int acpi_bus_set_power(acpi_handle handle, int state)
{
	struct acpi_device *device;
	int result;

	result = acpi_bus_get_device(handle, &device);
	if (result)
		return result;

	if (!device->flags.power_manageable) {
		ACPI_DEBUG_PRINT((ACPI_DB_INFO,
				"Device [%s] is not power manageable\n",
				dev_name(&device->dev)));
		return -ENODEV;
	}

	return __acpi_bus_set_power(device, state);
}
EXPORT_SYMBOL(acpi_bus_set_power);


int acpi_bus_init_power(struct acpi_device *device)
{
	int state;
	int result;

	if (!device)
		return -EINVAL;

	device->power.state = ACPI_STATE_UNKNOWN;

	result = __acpi_bus_get_power(device, &state);
	if (result)
		return result;

	if (device->power.flags.power_resources)
		result = acpi_power_on_resources(device, state);

	if (!result)
		device->power.state = state;

	return result;
}


int acpi_bus_update_power(acpi_handle handle, int *state_p)
{
	struct acpi_device *device;
	int state;
	int result;

	result = acpi_bus_get_device(handle, &device);
	if (result)
		return result;

	result = __acpi_bus_get_power(device, &state);
	if (result)
		return result;

	result = __acpi_bus_set_power(device, state);
	if (!result && state_p)
		*state_p = state;

	return result;
}
EXPORT_SYMBOL_GPL(acpi_bus_update_power);


bool acpi_bus_power_manageable(acpi_handle handle)
{
	struct acpi_device *device;
	int result;

	result = acpi_bus_get_device(handle, &device);
	return result ? false : device->flags.power_manageable;
}

EXPORT_SYMBOL(acpi_bus_power_manageable);

bool acpi_bus_can_wakeup(acpi_handle handle)
{
	struct acpi_device *device;
	int result;

	result = acpi_bus_get_device(handle, &device);
	return result ? false : device->wakeup.flags.valid;
}

EXPORT_SYMBOL(acpi_bus_can_wakeup);

static void acpi_print_osc_error(acpi_handle handle,
	struct acpi_osc_context *context, char *error)
{
	struct acpi_buffer buffer = {ACPI_ALLOCATE_BUFFER};
	int i;

	if (ACPI_FAILURE(acpi_get_name(handle, ACPI_FULL_PATHNAME, &buffer)))
		printk(KERN_DEBUG "%s\n", error);
	else {
		printk(KERN_DEBUG "%s:%s\n", (char *)buffer.pointer, error);
		kfree(buffer.pointer);
	}
	printk(KERN_DEBUG"_OSC request data:");
	for (i = 0; i < context->cap.length; i += sizeof(u32))
		printk("%x ", *((u32 *)(context->cap.pointer + i)));
	printk("\n");
}

static acpi_status acpi_str_to_uuid(char *str, u8 *uuid)
{
	int i;
	static int opc_map_to_uuid[16] = {6, 4, 2, 0, 11, 9, 16, 14, 19, 21,
		24, 26, 28, 30, 32, 34};

	if (strlen(str) != 36)
		return AE_BAD_PARAMETER;
	for (i = 0; i < 36; i++) {
		if (i == 8 || i == 13 || i == 18 || i == 23) {
			if (str[i] != '-')
				return AE_BAD_PARAMETER;
		} else if (!isxdigit(str[i]))
			return AE_BAD_PARAMETER;
	}
	for (i = 0; i < 16; i++) {
		uuid[i] = hex_to_bin(str[opc_map_to_uuid[i]]) << 4;
		uuid[i] |= hex_to_bin(str[opc_map_to_uuid[i] + 1]);
	}
	return AE_OK;
}

acpi_status acpi_run_osc(acpi_handle handle, struct acpi_osc_context *context)
{
	acpi_status status;
	struct acpi_object_list input;
	union acpi_object in_params[4];
	union acpi_object *out_obj;
	u8 uuid[16];
	u32 errors;
	struct acpi_buffer output = {ACPI_ALLOCATE_BUFFER, NULL};

	if (!context)
		return AE_ERROR;
	if (ACPI_FAILURE(acpi_str_to_uuid(context->uuid_str, uuid)))
		return AE_ERROR;
	context->ret.length = ACPI_ALLOCATE_BUFFER;
	context->ret.pointer = NULL;

	/* Setting up input parameters */
	input.count = 4;
	input.pointer = in_params;
	in_params[0].type 		= ACPI_TYPE_BUFFER;
	in_params[0].buffer.length 	= 16;
	in_params[0].buffer.pointer	= uuid;
	in_params[1].type 		= ACPI_TYPE_INTEGER;
	in_params[1].integer.value 	= context->rev;
	in_params[2].type 		= ACPI_TYPE_INTEGER;
	in_params[2].integer.value	= context->cap.length/sizeof(u32);
	in_params[3].type		= ACPI_TYPE_BUFFER;
	in_params[3].buffer.length 	= context->cap.length;
	in_params[3].buffer.pointer 	= context->cap.pointer;

	status = acpi_evaluate_object(handle, "_OSC", &input, &output);
	if (ACPI_FAILURE(status))
		return status;

	if (!output.length)
		return AE_NULL_OBJECT;

	out_obj = output.pointer;
	if (out_obj->type != ACPI_TYPE_BUFFER
		|| out_obj->buffer.length != context->cap.length) {
		acpi_print_osc_error(handle, context,
			"_OSC evaluation returned wrong type");
		status = AE_TYPE;
		goto out_kfree;
	}
	/* Need to ignore the bit0 in result code */
	errors = *((u32 *)out_obj->buffer.pointer) & ~(1 << 0);
	if (errors) {
		if (errors & OSC_REQUEST_ERROR)
			acpi_print_osc_error(handle, context,
				"_OSC request failed");
		if (errors & OSC_INVALID_UUID_ERROR)
			acpi_print_osc_error(handle, context,
				"_OSC invalid UUID");
		if (errors & OSC_INVALID_REVISION_ERROR)
			acpi_print_osc_error(handle, context,
				"_OSC invalid revision");
		if (errors & OSC_CAPABILITIES_MASK_ERROR) {
			if (((u32 *)context->cap.pointer)[OSC_QUERY_TYPE]
			    & OSC_QUERY_ENABLE)
				goto out_success;
			status = AE_SUPPORT;
			goto out_kfree;
		}
		status = AE_ERROR;
		goto out_kfree;
	}
out_success:
	context->ret.length = out_obj->buffer.length;
	context->ret.pointer = kmalloc(context->ret.length, GFP_KERNEL);
	if (!context->ret.pointer) {
		status =  AE_NO_MEMORY;
		goto out_kfree;
	}
	memcpy(context->ret.pointer, out_obj->buffer.pointer,
		context->ret.length);
	status =  AE_OK;

out_kfree:
	kfree(output.pointer);
	if (status != AE_OK)
		context->ret.pointer = NULL;
	return status;
}
EXPORT_SYMBOL(acpi_run_osc);

static u8 sb_uuid_str[] = "0811B06E-4A27-44F9-8D60-3CBBC22E7B48";
static void acpi_bus_osc_support(void)
{
	u32 capbuf[2];
	struct acpi_osc_context context = {
		.uuid_str = sb_uuid_str,
		.rev = 1,
		.cap.length = 8,
		.cap.pointer = capbuf,
	};
	acpi_handle handle;

	capbuf[OSC_QUERY_TYPE] = OSC_QUERY_ENABLE;
	capbuf[OSC_SUPPORT_TYPE] = OSC_SB_PR3_SUPPORT; /* _PR3 is in use */
#if defined(CONFIG_ACPI_PROCESSOR_AGGREGATOR) ||\
			defined(CONFIG_ACPI_PROCESSOR_AGGREGATOR_MODULE)
	capbuf[OSC_SUPPORT_TYPE] |= OSC_SB_PAD_SUPPORT;
#endif

#if defined(CONFIG_ACPI_PROCESSOR) || defined(CONFIG_ACPI_PROCESSOR_MODULE)
	capbuf[OSC_SUPPORT_TYPE] |= OSC_SB_PPC_OST_SUPPORT;
#endif
	if (ACPI_FAILURE(acpi_get_handle(NULL, "\\_SB", &handle)))
		return;
	if (ACPI_SUCCESS(acpi_run_osc(handle, &context)))
		kfree(context.ret.pointer);
	/* do we need to check the returned cap? Sounds no */
}

/* --------------------------------------------------------------------------
                                Event Management
   -------------------------------------------------------------------------- */

#ifdef CONFIG_ACPI_PROC_EVENT
static DEFINE_SPINLOCK(acpi_bus_event_lock);

LIST_HEAD(acpi_bus_event_list);
DECLARE_WAIT_QUEUE_HEAD(acpi_bus_event_queue);

extern int event_is_open;

int acpi_bus_generate_proc_event4(const char *device_class, const char *bus_id, u8 type, int data)
{
	struct acpi_bus_event *event;
	unsigned long flags = 0;

	/* drop event on the floor if no one's listening */
	if (!event_is_open)
		return 0;

	event = kzalloc(sizeof(struct acpi_bus_event), GFP_ATOMIC);
	if (!event)
		return -ENOMEM;

	strcpy(event->device_class, device_class);
	strcpy(event->bus_id, bus_id);
	event->type = type;
	event->data = data;

	spin_lock_irqsave(&acpi_bus_event_lock, flags);
	list_add_tail(&event->node, &acpi_bus_event_list);
	spin_unlock_irqrestore(&acpi_bus_event_lock, flags);

	wake_up_interruptible(&acpi_bus_event_queue);

	return 0;

}

EXPORT_SYMBOL_GPL(acpi_bus_generate_proc_event4);

int acpi_bus_generate_proc_event(struct acpi_device *device, u8 type, int data)
{
	if (!device)
		return -EINVAL;
	return acpi_bus_generate_proc_event4(device->pnp.device_class,
					     device->pnp.bus_id, type, data);
}

EXPORT_SYMBOL(acpi_bus_generate_proc_event);

int acpi_bus_receive_event(struct acpi_bus_event *event)
{
	unsigned long flags = 0;
	struct acpi_bus_event *entry = NULL;

	DECLARE_WAITQUEUE(wait, current);


	if (!event)
		return -EINVAL;

	if (list_empty(&acpi_bus_event_list)) {

		set_current_state(TASK_INTERRUPTIBLE);
		add_wait_queue(&acpi_bus_event_queue, &wait);

		if (list_empty(&acpi_bus_event_list))
			schedule();

		remove_wait_queue(&acpi_bus_event_queue, &wait);
		set_current_state(TASK_RUNNING);

		if (signal_pending(current))
			return -ERESTARTSYS;
	}

	spin_lock_irqsave(&acpi_bus_event_lock, flags);
	if (!list_empty(&acpi_bus_event_list)) {
		entry = list_entry(acpi_bus_event_list.next,
				   struct acpi_bus_event, node);
		list_del(&entry->node);
	}
	spin_unlock_irqrestore(&acpi_bus_event_lock, flags);

	if (!entry)
		return -ENODEV;

	memcpy(event, entry, sizeof(struct acpi_bus_event));

	kfree(entry);

	return 0;
}

#endif	/* CONFIG_ACPI_PROC_EVENT */

/* --------------------------------------------------------------------------
                             Notification Handling
   -------------------------------------------------------------------------- */

static void acpi_bus_check_device(acpi_handle handle)
{
	struct acpi_device *device;
	acpi_status status;
	struct acpi_device_status old_status;

	if (acpi_bus_get_device(handle, &device))
		return;
	if (!device)
		return;

	old_status = device->status;

	/*
	 * Make sure this device's parent is present before we go about
	 * messing with the device.
	 */
	if (device->parent && !device->parent->status.present) {
		device->status = device->parent->status;
		return;
	}

	status = acpi_bus_get_status(device);
	if (ACPI_FAILURE(status))
		return;

	if (STRUCT_TO_INT(old_status) == STRUCT_TO_INT(device->status))
		return;

	/*
	 * Device Insertion/Removal
	 */
	if ((device->status.present) && !(old_status.present)) {
		ACPI_DEBUG_PRINT((ACPI_DB_INFO, "Device insertion detected\n"));
		/* TBD: Handle device insertion */
	} else if (!(device->status.present) && (old_status.present)) {
		ACPI_DEBUG_PRINT((ACPI_DB_INFO, "Device removal detected\n"));
		/* TBD: Handle device removal */
	}
}

static void acpi_bus_check_scope(acpi_handle handle)
{
	/* Status Change? */
	acpi_bus_check_device(handle);

	/*
	 * TBD: Enumerate child devices within this device's scope and
	 *       run acpi_bus_check_device()'s on them.
	 */
}

static BLOCKING_NOTIFIER_HEAD(acpi_bus_notify_list);
int register_acpi_bus_notifier(struct notifier_block *nb)
{
	return blocking_notifier_chain_register(&acpi_bus_notify_list, nb);
}
EXPORT_SYMBOL_GPL(register_acpi_bus_notifier);

void unregister_acpi_bus_notifier(struct notifier_block *nb)
{
	blocking_notifier_chain_unregister(&acpi_bus_notify_list, nb);
}
EXPORT_SYMBOL_GPL(unregister_acpi_bus_notifier);

/**
 * acpi_bus_notify
 * ---------------
 * Callback for all 'system-level' device notifications (values 0x00-0x7F).
 */
static void acpi_bus_notify(acpi_handle handle, u32 type, void *data)
{
	struct acpi_device *device = NULL;
	struct acpi_driver *driver;

	ACPI_DEBUG_PRINT((ACPI_DB_INFO, "Notification %#02x to handle %p\n",
			  type, handle));

	blocking_notifier_call_chain(&acpi_bus_notify_list,
		type, (void *)handle);

	switch (type) {

	case ACPI_NOTIFY_BUS_CHECK:
		acpi_bus_check_scope(handle);
		/*
		 * TBD: We'll need to outsource certain events to non-ACPI
		 *      drivers via the device manager (device.c).
		 */
		break;

	case ACPI_NOTIFY_DEVICE_CHECK:
		acpi_bus_check_device(handle);
		/*
		 * TBD: We'll need to outsource certain events to non-ACPI
		 *      drivers via the device manager (device.c).
		 */
		break;

	case ACPI_NOTIFY_DEVICE_WAKE:
		/* TBD */
		break;

	case ACPI_NOTIFY_EJECT_REQUEST:
		/* TBD */
		break;

	case ACPI_NOTIFY_DEVICE_CHECK_LIGHT:
		/* TBD: Exactly what does 'light' mean? */
		break;

	case ACPI_NOTIFY_FREQUENCY_MISMATCH:
		/* TBD */
		break;

	case ACPI_NOTIFY_BUS_MODE_MISMATCH:
		/* TBD */
		break;

	case ACPI_NOTIFY_POWER_FAULT:
		/* TBD */
		break;

	default:
		ACPI_DEBUG_PRINT((ACPI_DB_INFO,
				  "Received unknown/unsupported notification [%08x]\n",
				  type));
		break;
	}

	acpi_bus_get_device(handle, &device);
	if (device) {
		driver = device->driver;
		if (driver && driver->ops.notify &&
		    (driver->flags & ACPI_DRIVER_ALL_NOTIFY_EVENTS))
			driver->ops.notify(device, type);
	}
}

/* --------------------------------------------------------------------------
                             Initialization/Cleanup
   -------------------------------------------------------------------------- */

static int __init acpi_bus_init_irq(void)
{
	acpi_status status = AE_OK;
	union acpi_object arg = { ACPI_TYPE_INTEGER };
	struct acpi_object_list arg_list = { 1, &arg };
	char *message = NULL;


	/*
	 * Let the system know what interrupt model we are using by
	 * evaluating the \_PIC object, if exists.
	 */

	switch (acpi_irq_model) {
	case ACPI_IRQ_MODEL_PIC:
		message = "PIC";
		break;
	case ACPI_IRQ_MODEL_IOAPIC:
		message = "IOAPIC";
		break;
	case ACPI_IRQ_MODEL_IOSAPIC:
		message = "IOSAPIC";
		break;
	case ACPI_IRQ_MODEL_PLATFORM:
		message = "platform specific model";
		break;
	default:
		printk(KERN_WARNING PREFIX "Unknown interrupt routing model\n");
		return -ENODEV;
	}

	printk(KERN_INFO PREFIX "Using %s for interrupt routing\n", message);

	arg.integer.value = acpi_irq_model;

	status = acpi_evaluate_object(NULL, "\\_PIC", &arg_list, NULL);
	if (ACPI_FAILURE(status) && (status != AE_NOT_FOUND)) {
		ACPI_EXCEPTION((AE_INFO, status, "Evaluating _PIC"));
		return -ENODEV;
	}

	return 0;
}

u8 acpi_gbl_permanent_mmap;


void __init acpi_early_init(void)
{
	acpi_status status = AE_OK;

	if (acpi_disabled)
		return;

	printk(KERN_INFO PREFIX "Core revision %08x\n", ACPI_CA_VERSION);

	/* enable workarounds, unless strict ACPI spec. compliance */
	if (!acpi_strict)
		acpi_gbl_enable_interpreter_slack = TRUE;

	acpi_gbl_permanent_mmap = 1;

	/*
	 * If the machine falls into the DMI check table,
	 * DSDT will be copied to memory
	 */
	dmi_check_system(dsdt_dmi_table);

	status = acpi_reallocate_root_table();
	if (ACPI_FAILURE(status)) {
		printk(KERN_ERR PREFIX
		       "Unable to reallocate ACPI tables\n");
		goto error0;
	}

	status = acpi_initialize_subsystem();
	if (ACPI_FAILURE(status)) {
		printk(KERN_ERR PREFIX
		       "Unable to initialize the ACPI Interpreter\n");
		goto error0;
	}

	status = acpi_load_tables();
	if (ACPI_FAILURE(status)) {
		printk(KERN_ERR PREFIX
		       "Unable to load the System Description Tables\n");
		goto error0;
	}

#ifdef CONFIG_X86
	if (!acpi_ioapic) {
		/* compatible (0) means level (3) */
		if (!(acpi_sci_flags & ACPI_MADT_TRIGGER_MASK)) {
			acpi_sci_flags &= ~ACPI_MADT_TRIGGER_MASK;
			acpi_sci_flags |= ACPI_MADT_TRIGGER_LEVEL;
		}
		/* Set PIC-mode SCI trigger type */
		acpi_pic_sci_set_trigger(acpi_gbl_FADT.sci_interrupt,
					 (acpi_sci_flags & ACPI_MADT_TRIGGER_MASK) >> 2);
	} else {
		/*
		 * now that acpi_gbl_FADT is initialized,
		 * update it with result from INT_SRC_OVR parsing
		 */
		acpi_gbl_FADT.sci_interrupt = acpi_sci_override_gsi;
	}
#endif

	status =
	    acpi_enable_subsystem(~
				  (ACPI_NO_HARDWARE_INIT |
				   ACPI_NO_ACPI_ENABLE));
	if (ACPI_FAILURE(status)) {
		printk(KERN_ERR PREFIX "Unable to enable ACPI\n");
		goto error0;
	}

	return;

      error0:
	disable_acpi();
	return;
}

static int __init acpi_bus_init(void)
{
	int result = 0;
	acpi_status status = AE_OK;
	extern acpi_status acpi_os_initialize1(void);

	acpi_os_initialize1();

	status =
	    acpi_enable_subsystem(ACPI_NO_HARDWARE_INIT | ACPI_NO_ACPI_ENABLE);
	if (ACPI_FAILURE(status)) {
		printk(KERN_ERR PREFIX
		       "Unable to start the ACPI Interpreter\n");
		goto error1;
	}

	/*
	 * ACPI 2.0 requires the EC driver to be loaded and work before
	 * the EC device is found in the namespace (i.e. before acpi_initialize_objects()
	 * is called).
	 *
	 * This is accomplished by looking for the ECDT table, and getting
	 * the EC parameters out of that.
	 */
	status = acpi_ec_ecdt_probe();
	/* Ignore result. Not having an ECDT is not fatal. */

	acpi_bus_osc_support();

	status = acpi_initialize_objects(ACPI_FULL_INITIALIZATION);
	if (ACPI_FAILURE(status)) {
		printk(KERN_ERR PREFIX "Unable to initialize ACPI objects\n");
		goto error1;
	}

	/*
	 * _PDC control method may load dynamic SSDT tables,
	 * and we need to install the table handler before that.
	 */
	acpi_sysfs_init();

	acpi_early_processor_set_pdc();

	/*
	 * Maybe EC region is required at bus_scan/acpi_get_devices. So it
	 * is necessary to enable it as early as possible.
	 */
	acpi_boot_ec_enable();

	printk(KERN_INFO PREFIX "Interpreter enabled\n");

	/* Initialize sleep structures */
	acpi_sleep_init();

	/*
	 * Get the system interrupt model and evaluate \_PIC.
	 */
	result = acpi_bus_init_irq();
	if (result)
		goto error1;

	/*
	 * Register the for all standard device notifications.
	 */
	status =
	    acpi_install_notify_handler(ACPI_ROOT_OBJECT, ACPI_SYSTEM_NOTIFY,
					&acpi_bus_notify, NULL);
	if (ACPI_FAILURE(status)) {
		printk(KERN_ERR PREFIX
		       "Unable to register for device notifications\n");
		goto error1;
	}

	/*
	 * Create the top ACPI proc directory
	 */
	acpi_root_dir = proc_mkdir(ACPI_BUS_FILE_ROOT, NULL);

	return 0;

	/* Mimic structured exception handling */
      error1:
	acpi_terminate();
	return -ENODEV;
}

struct kobject *acpi_kobj;

static int __init acpi_init(void)
{
	int result;

	if (acpi_disabled) {
		printk(KERN_INFO PREFIX "Interpreter disabled.\n");
		return -ENODEV;
	}

	acpi_kobj = kobject_create_and_add("acpi", firmware_kobj);
	if (!acpi_kobj) {
		printk(KERN_WARNING "%s: kset create error\n", __func__);
		acpi_kobj = NULL;
	}

	init_acpi_device_notify();
	result = acpi_bus_init();
	if (result) {
		disable_acpi();
		return result;
	}

<<<<<<< HEAD
=======
	pci_mmcfg_late_init();
>>>>>>> 105e53f8
	acpi_scan_init();
	acpi_ec_init();
	acpi_debugfs_init();
	acpi_sleep_proc_init();
	acpi_wakeup_device_init();
	return 0;
}

subsys_initcall(acpi_init);<|MERGE_RESOLUTION|>--- conflicted
+++ resolved
@@ -1027,10 +1027,7 @@
 		return result;
 	}
 
-<<<<<<< HEAD
-=======
 	pci_mmcfg_late_init();
->>>>>>> 105e53f8
 	acpi_scan_init();
 	acpi_ec_init();
 	acpi_debugfs_init();
