/*
 *  acpi_osl.c - OS-dependent functions ($Revision: 83 $)
 *
 *  Copyright (C) 2000       Andrew Henroid
 *  Copyright (C) 2001, 2002 Andy Grover <andrew.grover@intel.com>
 *  Copyright (C) 2001, 2002 Paul Diefenbaugh <paul.s.diefenbaugh@intel.com>
 *  Copyright (c) 2008 Intel Corporation
 *   Author: Matthew Wilcox <willy@linux.intel.com>
 *
 * ~~~~~~~~~~~~~~~~~~~~~~~~~~~~~~~~~~~~~~~~~~~~~~~~~~~~~~~~~~~~~~~~~~~~~~~~~~
 *
 *  This program is free software; you can redistribute it and/or modify
 *  it under the terms of the GNU General Public License as published by
 *  the Free Software Foundation; either version 2 of the License, or
 *  (at your option) any later version.
 *
 *  This program is distributed in the hope that it will be useful,
 *  but WITHOUT ANY WARRANTY; without even the implied warranty of
 *  MERCHANTABILITY or FITNESS FOR A PARTICULAR PURPOSE.  See the
 *  GNU General Public License for more details.
 *
 *  You should have received a copy of the GNU General Public License
 *  along with this program; if not, write to the Free Software
 *  Foundation, Inc., 59 Temple Place, Suite 330, Boston, MA  02111-1307  USA
 *
 * ~~~~~~~~~~~~~~~~~~~~~~~~~~~~~~~~~~~~~~~~~~~~~~~~~~~~~~~~~~~~~~~~~~~~~~~~~~
 *
 */

#include <linux/module.h>
#include <linux/kernel.h>
#include <linux/slab.h>
#include <linux/mm.h>
#include <linux/pci.h>
#include <linux/interrupt.h>
#include <linux/kmod.h>
#include <linux/delay.h>
#include <linux/workqueue.h>
#include <linux/nmi.h>
#include <linux/acpi.h>
#include <linux/acpi_io.h>
#include <linux/efi.h>
#include <linux/ioport.h>
#include <linux/list.h>
#include <linux/jiffies.h>
#include <linux/semaphore.h>

#include <asm/io.h>
#include <asm/uaccess.h>

#include <acpi/acpi.h>
#include <acpi/acpi_bus.h>
#include <acpi/processor.h>

#define _COMPONENT		ACPI_OS_SERVICES
ACPI_MODULE_NAME("osl");
#define PREFIX		"ACPI: "
struct acpi_os_dpc {
	acpi_osd_exec_callback function;
	void *context;
	struct work_struct work;
	int wait;
};

#ifdef CONFIG_ACPI_CUSTOM_DSDT
#include CONFIG_ACPI_CUSTOM_DSDT_FILE
#endif

#ifdef ENABLE_DEBUGGER
#include <linux/kdb.h>

/* stuff for debugger support */
int acpi_in_debugger;
EXPORT_SYMBOL(acpi_in_debugger);

extern char line_buf[80];
#endif				/*ENABLE_DEBUGGER */

static unsigned int acpi_irq_irq;
static acpi_osd_handler acpi_irq_handler;
static void *acpi_irq_context;
static struct workqueue_struct *kacpid_wq;
static struct workqueue_struct *kacpi_notify_wq;
static struct workqueue_struct *kacpi_hotplug_wq;

struct acpi_res_list {
	resource_size_t start;
	resource_size_t end;
	acpi_adr_space_type resource_type; /* IO port, System memory, ...*/
	char name[5];   /* only can have a length of 4 chars, make use of this
			   one instead of res->name, no need to kalloc then */
	struct list_head resource_list;
	int count;
};

static LIST_HEAD(resource_list_head);
static DEFINE_SPINLOCK(acpi_res_lock);

/*
 * This list of permanent mappings is for memory that may be accessed from
 * interrupt context, where we can't do the ioremap().
 */
struct acpi_ioremap {
	struct list_head list;
	void __iomem *virt;
	acpi_physical_address phys;
	acpi_size size;
	struct kref ref;
};

static LIST_HEAD(acpi_ioremaps);
static DEFINE_SPINLOCK(acpi_ioremap_lock);

static void __init acpi_osi_setup_late(void);

/*
 * The story of _OSI(Linux)
 *
 * From pre-history through Linux-2.6.22,
 * Linux responded TRUE upon a BIOS OSI(Linux) query.
 *
 * Unfortunately, reference BIOS writers got wind of this
 * and put OSI(Linux) in their example code, quickly exposing
 * this string as ill-conceived and opening the door to
 * an un-bounded number of BIOS incompatibilities.
 *
 * For example, OSI(Linux) was used on resume to re-POST a
 * video card on one system, because Linux at that time
 * could not do a speedy restore in its native driver.
 * But then upon gaining quick native restore capability,
 * Linux has no way to tell the BIOS to skip the time-consuming
 * POST -- putting Linux at a permanent performance disadvantage.
 * On another system, the BIOS writer used OSI(Linux)
 * to infer native OS support for IPMI!  On other systems,
 * OSI(Linux) simply got in the way of Linux claiming to
 * be compatible with other operating systems, exposing
 * BIOS issues such as skipped device initialization.
 *
 * So "Linux" turned out to be a really poor chose of
 * OSI string, and from Linux-2.6.23 onward we respond FALSE.
 *
 * BIOS writers should NOT query _OSI(Linux) on future systems.
 * Linux will complain on the console when it sees it, and return FALSE.
 * To get Linux to return TRUE for your system  will require
 * a kernel source update to add a DMI entry,
 * or boot with "acpi_osi=Linux"
 */

static struct osi_linux {
	unsigned int	enable:1;
	unsigned int	dmi:1;
	unsigned int	cmdline:1;
} osi_linux = {0, 0, 0};

static u32 acpi_osi_handler(acpi_string interface, u32 supported)
{
	if (!strcmp("Linux", interface)) {

		printk(KERN_NOTICE FW_BUG PREFIX
			"BIOS _OSI(Linux) query %s%s\n",
			osi_linux.enable ? "honored" : "ignored",
			osi_linux.cmdline ? " via cmdline" :
			osi_linux.dmi ? " via DMI" : "");
	}

	return supported;
}

static void __init acpi_request_region (struct acpi_generic_address *addr,
	unsigned int length, char *desc)
{
	if (!addr->address || !length)
		return;

	/* Resources are never freed */
	if (addr->space_id == ACPI_ADR_SPACE_SYSTEM_IO)
		request_region(addr->address, length, desc);
	else if (addr->space_id == ACPI_ADR_SPACE_SYSTEM_MEMORY)
		request_mem_region(addr->address, length, desc);
}

static int __init acpi_reserve_resources(void)
{
	acpi_request_region(&acpi_gbl_FADT.xpm1a_event_block, acpi_gbl_FADT.pm1_event_length,
		"ACPI PM1a_EVT_BLK");

	acpi_request_region(&acpi_gbl_FADT.xpm1b_event_block, acpi_gbl_FADT.pm1_event_length,
		"ACPI PM1b_EVT_BLK");

	acpi_request_region(&acpi_gbl_FADT.xpm1a_control_block, acpi_gbl_FADT.pm1_control_length,
		"ACPI PM1a_CNT_BLK");

	acpi_request_region(&acpi_gbl_FADT.xpm1b_control_block, acpi_gbl_FADT.pm1_control_length,
		"ACPI PM1b_CNT_BLK");

	if (acpi_gbl_FADT.pm_timer_length == 4)
		acpi_request_region(&acpi_gbl_FADT.xpm_timer_block, 4, "ACPI PM_TMR");

	acpi_request_region(&acpi_gbl_FADT.xpm2_control_block, acpi_gbl_FADT.pm2_control_length,
		"ACPI PM2_CNT_BLK");

	/* Length of GPE blocks must be a non-negative multiple of 2 */

	if (!(acpi_gbl_FADT.gpe0_block_length & 0x1))
		acpi_request_region(&acpi_gbl_FADT.xgpe0_block,
			       acpi_gbl_FADT.gpe0_block_length, "ACPI GPE0_BLK");

	if (!(acpi_gbl_FADT.gpe1_block_length & 0x1))
		acpi_request_region(&acpi_gbl_FADT.xgpe1_block,
			       acpi_gbl_FADT.gpe1_block_length, "ACPI GPE1_BLK");

	return 0;
}
device_initcall(acpi_reserve_resources);

void acpi_os_printf(const char *fmt, ...)
{
	va_list args;
	va_start(args, fmt);
	acpi_os_vprintf(fmt, args);
	va_end(args);
}

void acpi_os_vprintf(const char *fmt, va_list args)
{
	static char buffer[512];

	vsprintf(buffer, fmt, args);

#ifdef ENABLE_DEBUGGER
	if (acpi_in_debugger) {
		kdb_printf("%s", buffer);
	} else {
		printk(KERN_CONT "%s", buffer);
	}
#else
	printk(KERN_CONT "%s", buffer);
#endif
}

acpi_physical_address __init acpi_os_get_root_pointer(void)
{
	if (efi_enabled) {
		if (efi.acpi20 != EFI_INVALID_TABLE_ADDR)
			return efi.acpi20;
		else if (efi.acpi != EFI_INVALID_TABLE_ADDR)
			return efi.acpi;
		else {
			printk(KERN_ERR PREFIX
			       "System description tables not found\n");
			return 0;
		}
	} else {
		acpi_physical_address pa = 0;

		acpi_find_root_pointer(&pa);
		return pa;
	}
}

/* Must be called with 'acpi_ioremap_lock' or RCU read lock held. */
static struct acpi_ioremap *
acpi_map_lookup(acpi_physical_address phys, acpi_size size)
{
	struct acpi_ioremap *map;

	list_for_each_entry_rcu(map, &acpi_ioremaps, list)
		if (map->phys <= phys &&
		    phys + size <= map->phys + map->size)
			return map;

	return NULL;
}

/* Must be called with 'acpi_ioremap_lock' or RCU read lock held. */
static void __iomem *
acpi_map_vaddr_lookup(acpi_physical_address phys, unsigned int size)
{
	struct acpi_ioremap *map;

	map = acpi_map_lookup(phys, size);
	if (map)
		return map->virt + (phys - map->phys);

	return NULL;
}

/* Must be called with 'acpi_ioremap_lock' or RCU read lock held. */
static struct acpi_ioremap *
acpi_map_lookup_virt(void __iomem *virt, acpi_size size)
{
	struct acpi_ioremap *map;

	list_for_each_entry_rcu(map, &acpi_ioremaps, list)
		if (map->virt <= virt &&
		    virt + size <= map->virt + map->size)
			return map;

	return NULL;
}

void __iomem *__init_refok
acpi_os_map_memory(acpi_physical_address phys, acpi_size size)
{
	struct acpi_ioremap *map, *tmp_map;
	unsigned long flags;
	void __iomem *virt;
	acpi_physical_address pg_off;
	acpi_size pg_sz;

	if (phys > ULONG_MAX) {
		printk(KERN_ERR PREFIX "Cannot map memory that high\n");
		return NULL;
	}

	if (!acpi_gbl_permanent_mmap)
		return __acpi_map_table((unsigned long)phys, size);

	map = kzalloc(sizeof(*map), GFP_KERNEL);
	if (!map)
		return NULL;

	pg_off = round_down(phys, PAGE_SIZE);
	pg_sz = round_up(phys + size, PAGE_SIZE) - pg_off;
	virt = acpi_os_ioremap(pg_off, pg_sz);
	if (!virt) {
		kfree(map);
		return NULL;
	}

	INIT_LIST_HEAD(&map->list);
	map->virt = virt;
	map->phys = pg_off;
	map->size = pg_sz;
	kref_init(&map->ref);

	spin_lock_irqsave(&acpi_ioremap_lock, flags);
	/* Check if page has already been mapped. */
	tmp_map = acpi_map_lookup(phys, size);
	if (tmp_map) {
		kref_get(&tmp_map->ref);
		spin_unlock_irqrestore(&acpi_ioremap_lock, flags);
		iounmap(map->virt);
		kfree(map);
		return tmp_map->virt + (phys - tmp_map->phys);
	}
	list_add_tail_rcu(&map->list, &acpi_ioremaps);
	spin_unlock_irqrestore(&acpi_ioremap_lock, flags);

	return map->virt + (phys - map->phys);
}
EXPORT_SYMBOL_GPL(acpi_os_map_memory);

static void acpi_kref_del_iomap(struct kref *ref)
{
	struct acpi_ioremap *map;

	map = container_of(ref, struct acpi_ioremap, ref);
	list_del_rcu(&map->list);
}

void __ref acpi_os_unmap_memory(void __iomem *virt, acpi_size size)
{
	struct acpi_ioremap *map;
	unsigned long flags;
	int del;

	if (!acpi_gbl_permanent_mmap) {
		__acpi_unmap_table(virt, size);
		return;
	}

	spin_lock_irqsave(&acpi_ioremap_lock, flags);
	map = acpi_map_lookup_virt(virt, size);
	if (!map) {
		spin_unlock_irqrestore(&acpi_ioremap_lock, flags);
		printk(KERN_ERR PREFIX "%s: bad address %p\n", __func__, virt);
		dump_stack();
		return;
	}

	del = kref_put(&map->ref, acpi_kref_del_iomap);
	spin_unlock_irqrestore(&acpi_ioremap_lock, flags);

	if (!del)
		return;

	synchronize_rcu();
	iounmap(map->virt);
	kfree(map);
}
EXPORT_SYMBOL_GPL(acpi_os_unmap_memory);

void __init early_acpi_os_unmap_memory(void __iomem *virt, acpi_size size)
{
	if (!acpi_gbl_permanent_mmap)
		__acpi_unmap_table(virt, size);
}

int acpi_os_map_generic_address(struct acpi_generic_address *addr)
{
	void __iomem *virt;

	if (addr->space_id != ACPI_ADR_SPACE_SYSTEM_MEMORY)
		return 0;

	if (!addr->address || !addr->bit_width)
		return -EINVAL;

	virt = acpi_os_map_memory(addr->address, addr->bit_width / 8);
	if (!virt)
		return -EIO;

	return 0;
}
EXPORT_SYMBOL_GPL(acpi_os_map_generic_address);

void acpi_os_unmap_generic_address(struct acpi_generic_address *addr)
{
	void __iomem *virt;
	unsigned long flags;
	acpi_size size = addr->bit_width / 8;

	if (addr->space_id != ACPI_ADR_SPACE_SYSTEM_MEMORY)
		return;

	if (!addr->address || !addr->bit_width)
		return;

	spin_lock_irqsave(&acpi_ioremap_lock, flags);
	virt = acpi_map_vaddr_lookup(addr->address, size);
	spin_unlock_irqrestore(&acpi_ioremap_lock, flags);

	acpi_os_unmap_memory(virt, size);
}
EXPORT_SYMBOL_GPL(acpi_os_unmap_generic_address);

#ifdef ACPI_FUTURE_USAGE
acpi_status
acpi_os_get_physical_address(void *virt, acpi_physical_address * phys)
{
	if (!phys || !virt)
		return AE_BAD_PARAMETER;

	*phys = virt_to_phys(virt);

	return AE_OK;
}
#endif

#define ACPI_MAX_OVERRIDE_LEN 100

static char acpi_os_name[ACPI_MAX_OVERRIDE_LEN];

acpi_status
acpi_os_predefined_override(const struct acpi_predefined_names *init_val,
			    acpi_string * new_val)
{
	if (!init_val || !new_val)
		return AE_BAD_PARAMETER;

	*new_val = NULL;
	if (!memcmp(init_val->name, "_OS_", 4) && strlen(acpi_os_name)) {
		printk(KERN_INFO PREFIX "Overriding _OS definition to '%s'\n",
		       acpi_os_name);
		*new_val = acpi_os_name;
	}

	return AE_OK;
}

acpi_status
acpi_os_table_override(struct acpi_table_header * existing_table,
		       struct acpi_table_header ** new_table)
{
	if (!existing_table || !new_table)
		return AE_BAD_PARAMETER;

	*new_table = NULL;

#ifdef CONFIG_ACPI_CUSTOM_DSDT
	if (strncmp(existing_table->signature, "DSDT", 4) == 0)
		*new_table = (struct acpi_table_header *)AmlCode;
#endif
	if (*new_table != NULL) {
		printk(KERN_WARNING PREFIX "Override [%4.4s-%8.8s], "
			   "this is unsafe: tainting kernel\n",
		       existing_table->signature,
		       existing_table->oem_table_id);
		add_taint(TAINT_OVERRIDDEN_ACPI_TABLE);
	}
	return AE_OK;
}

static irqreturn_t acpi_irq(int irq, void *dev_id)
{
	u32 handled;

	handled = (*acpi_irq_handler) (acpi_irq_context);

	if (handled) {
		acpi_irq_handled++;
		return IRQ_HANDLED;
	} else {
		acpi_irq_not_handled++;
		return IRQ_NONE;
	}
}

acpi_status
acpi_os_install_interrupt_handler(u32 gsi, acpi_osd_handler handler,
				  void *context)
{
	unsigned int irq;

	acpi_irq_stats_init();

	/*
	 * Ignore the GSI from the core, and use the value in our copy of the
	 * FADT. It may not be the same if an interrupt source override exists
	 * for the SCI.
	 */
	gsi = acpi_gbl_FADT.sci_interrupt;
	if (acpi_gsi_to_irq(gsi, &irq) < 0) {
		printk(KERN_ERR PREFIX "SCI (ACPI GSI %d) not registered\n",
		       gsi);
		return AE_OK;
	}

	acpi_irq_handler = handler;
	acpi_irq_context = context;
	if (request_irq(irq, acpi_irq, IRQF_SHARED, "acpi", acpi_irq)) {
		printk(KERN_ERR PREFIX "SCI (IRQ%d) allocation failed\n", irq);
		return AE_NOT_ACQUIRED;
	}
	acpi_irq_irq = irq;

	return AE_OK;
}

acpi_status acpi_os_remove_interrupt_handler(u32 irq, acpi_osd_handler handler)
{
	if (irq) {
		free_irq(irq, acpi_irq);
		acpi_irq_handler = NULL;
		acpi_irq_irq = 0;
	}

	return AE_OK;
}

/*
 * Running in interpreter thread context, safe to sleep
 */

void acpi_os_sleep(u64 ms)
{
	schedule_timeout_interruptible(msecs_to_jiffies(ms));
}

void acpi_os_stall(u32 us)
{
	while (us) {
		u32 delay = 1000;

		if (delay > us)
			delay = us;
		udelay(delay);
		touch_nmi_watchdog();
		us -= delay;
	}
}

/*
 * Support ACPI 3.0 AML Timer operand
 * Returns 64-bit free-running, monotonically increasing timer
 * with 100ns granularity
 */
u64 acpi_os_get_timer(void)
{
	static u64 t;

#ifdef	CONFIG_HPET
	/* TBD: use HPET if available */
#endif

#ifdef	CONFIG_X86_PM_TIMER
	/* TBD: default to PM timer if HPET was not available */
#endif
	if (!t)
		printk(KERN_ERR PREFIX "acpi_os_get_timer() TBD\n");

	return ++t;
}

acpi_status acpi_os_read_port(acpi_io_address port, u32 * value, u32 width)
{
	u32 dummy;

	if (!value)
		value = &dummy;

	*value = 0;
	if (width <= 8) {
		*(u8 *) value = inb(port);
	} else if (width <= 16) {
		*(u16 *) value = inw(port);
	} else if (width <= 32) {
		*(u32 *) value = inl(port);
	} else {
		BUG();
	}

	return AE_OK;
}

EXPORT_SYMBOL(acpi_os_read_port);

acpi_status acpi_os_write_port(acpi_io_address port, u32 value, u32 width)
{
	if (width <= 8) {
		outb(value, port);
	} else if (width <= 16) {
		outw(value, port);
	} else if (width <= 32) {
		outl(value, port);
	} else {
		BUG();
	}

	return AE_OK;
}

EXPORT_SYMBOL(acpi_os_write_port);

acpi_status
acpi_os_read_memory(acpi_physical_address phys_addr, u32 * value, u32 width)
{
	void __iomem *virt_addr;
	unsigned int size = width / 8;
	bool unmap = false;
	u32 dummy;

	rcu_read_lock();
	virt_addr = acpi_map_vaddr_lookup(phys_addr, size);
	if (!virt_addr) {
<<<<<<< HEAD
		virt_addr = acpi_os_ioremap(phys_addr, size);
		unmap = 1;
=======
		rcu_read_unlock();
		virt_addr = acpi_os_ioremap(phys_addr, size);
		if (!virt_addr)
			return AE_BAD_ADDRESS;
		unmap = true;
>>>>>>> ec00f5e4
	}

	if (!value)
		value = &dummy;

	switch (width) {
	case 8:
		*(u8 *) value = readb(virt_addr);
		break;
	case 16:
		*(u16 *) value = readw(virt_addr);
		break;
	case 32:
		*(u32 *) value = readl(virt_addr);
		break;
	default:
		BUG();
	}

	if (unmap)
		iounmap(virt_addr);
	else
		rcu_read_unlock();

	return AE_OK;
}

acpi_status
acpi_os_write_memory(acpi_physical_address phys_addr, u32 value, u32 width)
{
	void __iomem *virt_addr;
	unsigned int size = width / 8;
	bool unmap = false;

	rcu_read_lock();
	virt_addr = acpi_map_vaddr_lookup(phys_addr, size);
	if (!virt_addr) {
<<<<<<< HEAD
		virt_addr = acpi_os_ioremap(phys_addr, size);
		unmap = 1;
=======
		rcu_read_unlock();
		virt_addr = acpi_os_ioremap(phys_addr, size);
		if (!virt_addr)
			return AE_BAD_ADDRESS;
		unmap = true;
>>>>>>> ec00f5e4
	}

	switch (width) {
	case 8:
		writeb(value, virt_addr);
		break;
	case 16:
		writew(value, virt_addr);
		break;
	case 32:
		writel(value, virt_addr);
		break;
	default:
		BUG();
	}

	if (unmap)
		iounmap(virt_addr);
	else
		rcu_read_unlock();

	return AE_OK;
}

acpi_status
acpi_os_read_pci_configuration(struct acpi_pci_id * pci_id, u32 reg,
			       u64 *value, u32 width)
{
	int result, size;
	u32 value32;

	if (!value)
		return AE_BAD_PARAMETER;

	switch (width) {
	case 8:
		size = 1;
		break;
	case 16:
		size = 2;
		break;
	case 32:
		size = 4;
		break;
	default:
		return AE_ERROR;
	}

	result = raw_pci_read(pci_id->segment, pci_id->bus,
				PCI_DEVFN(pci_id->device, pci_id->function),
				reg, size, &value32);
	*value = value32;

	return (result ? AE_ERROR : AE_OK);
}

acpi_status
acpi_os_write_pci_configuration(struct acpi_pci_id * pci_id, u32 reg,
				u64 value, u32 width)
{
	int result, size;

	switch (width) {
	case 8:
		size = 1;
		break;
	case 16:
		size = 2;
		break;
	case 32:
		size = 4;
		break;
	default:
		return AE_ERROR;
	}

	result = raw_pci_write(pci_id->segment, pci_id->bus,
				PCI_DEVFN(pci_id->device, pci_id->function),
				reg, size, value);

	return (result ? AE_ERROR : AE_OK);
}

static void acpi_os_execute_deferred(struct work_struct *work)
{
	struct acpi_os_dpc *dpc = container_of(work, struct acpi_os_dpc, work);

	if (dpc->wait)
		acpi_os_wait_events_complete(NULL);

	dpc->function(dpc->context);
	kfree(dpc);
}

/*******************************************************************************
 *
 * FUNCTION:    acpi_os_execute
 *
 * PARAMETERS:  Type               - Type of the callback
 *              Function           - Function to be executed
 *              Context            - Function parameters
 *
 * RETURN:      Status
 *
 * DESCRIPTION: Depending on type, either queues function for deferred execution or
 *              immediately executes function on a separate thread.
 *
 ******************************************************************************/

static acpi_status __acpi_os_execute(acpi_execute_type type,
	acpi_osd_exec_callback function, void *context, int hp)
{
	acpi_status status = AE_OK;
	struct acpi_os_dpc *dpc;
	struct workqueue_struct *queue;
	int ret;
	ACPI_DEBUG_PRINT((ACPI_DB_EXEC,
			  "Scheduling function [%p(%p)] for deferred execution.\n",
			  function, context));

	/*
	 * Allocate/initialize DPC structure.  Note that this memory will be
	 * freed by the callee.  The kernel handles the work_struct list  in a
	 * way that allows us to also free its memory inside the callee.
	 * Because we may want to schedule several tasks with different
	 * parameters we can't use the approach some kernel code uses of
	 * having a static work_struct.
	 */

	dpc = kmalloc(sizeof(struct acpi_os_dpc), GFP_ATOMIC);
	if (!dpc)
		return AE_NO_MEMORY;

	dpc->function = function;
	dpc->context = context;

	/*
	 * We can't run hotplug code in keventd_wq/kacpid_wq/kacpid_notify_wq
	 * because the hotplug code may call driver .remove() functions,
	 * which invoke flush_scheduled_work/acpi_os_wait_events_complete
	 * to flush these workqueues.
	 */
	queue = hp ? kacpi_hotplug_wq :
		(type == OSL_NOTIFY_HANDLER ? kacpi_notify_wq : kacpid_wq);
	dpc->wait = hp ? 1 : 0;

	if (queue == kacpi_hotplug_wq)
		INIT_WORK(&dpc->work, acpi_os_execute_deferred);
	else if (queue == kacpi_notify_wq)
		INIT_WORK(&dpc->work, acpi_os_execute_deferred);
	else
		INIT_WORK(&dpc->work, acpi_os_execute_deferred);

	/*
	 * On some machines, a software-initiated SMI causes corruption unless
	 * the SMI runs on CPU 0.  An SMI can be initiated by any AML, but
	 * typically it's done in GPE-related methods that are run via
	 * workqueues, so we can avoid the known corruption cases by always
	 * queueing on CPU 0.
	 */
	ret = queue_work_on(0, queue, &dpc->work);

	if (!ret) {
		printk(KERN_ERR PREFIX
			  "Call to queue_work() failed.\n");
		status = AE_ERROR;
		kfree(dpc);
	}
	return status;
}

acpi_status acpi_os_execute(acpi_execute_type type,
			    acpi_osd_exec_callback function, void *context)
{
	return __acpi_os_execute(type, function, context, 0);
}
EXPORT_SYMBOL(acpi_os_execute);

acpi_status acpi_os_hotplug_execute(acpi_osd_exec_callback function,
	void *context)
{
	return __acpi_os_execute(0, function, context, 1);
}

void acpi_os_wait_events_complete(void *context)
{
	flush_workqueue(kacpid_wq);
	flush_workqueue(kacpi_notify_wq);
}

EXPORT_SYMBOL(acpi_os_wait_events_complete);

/*
 * Deallocate the memory for a spinlock.
 */
void acpi_os_delete_lock(acpi_spinlock handle)
{
	return;
}

acpi_status
acpi_os_create_semaphore(u32 max_units, u32 initial_units, acpi_handle * handle)
{
	struct semaphore *sem = NULL;

	sem = acpi_os_allocate(sizeof(struct semaphore));
	if (!sem)
		return AE_NO_MEMORY;
	memset(sem, 0, sizeof(struct semaphore));

	sema_init(sem, initial_units);

	*handle = (acpi_handle *) sem;

	ACPI_DEBUG_PRINT((ACPI_DB_MUTEX, "Creating semaphore[%p|%d].\n",
			  *handle, initial_units));

	return AE_OK;
}

/*
 * TODO: A better way to delete semaphores?  Linux doesn't have a
 * 'delete_semaphore()' function -- may result in an invalid
 * pointer dereference for non-synchronized consumers.	Should
 * we at least check for blocked threads and signal/cancel them?
 */

acpi_status acpi_os_delete_semaphore(acpi_handle handle)
{
	struct semaphore *sem = (struct semaphore *)handle;

	if (!sem)
		return AE_BAD_PARAMETER;

	ACPI_DEBUG_PRINT((ACPI_DB_MUTEX, "Deleting semaphore[%p].\n", handle));

	BUG_ON(!list_empty(&sem->wait_list));
	kfree(sem);
	sem = NULL;

	return AE_OK;
}

/*
 * TODO: Support for units > 1?
 */
acpi_status acpi_os_wait_semaphore(acpi_handle handle, u32 units, u16 timeout)
{
	acpi_status status = AE_OK;
	struct semaphore *sem = (struct semaphore *)handle;
	long jiffies;
	int ret = 0;

	if (!sem || (units < 1))
		return AE_BAD_PARAMETER;

	if (units > 1)
		return AE_SUPPORT;

	ACPI_DEBUG_PRINT((ACPI_DB_MUTEX, "Waiting for semaphore[%p|%d|%d]\n",
			  handle, units, timeout));

	if (timeout == ACPI_WAIT_FOREVER)
		jiffies = MAX_SCHEDULE_TIMEOUT;
	else
		jiffies = msecs_to_jiffies(timeout);
	
	ret = down_timeout(sem, jiffies);
	if (ret)
		status = AE_TIME;

	if (ACPI_FAILURE(status)) {
		ACPI_DEBUG_PRINT((ACPI_DB_MUTEX,
				  "Failed to acquire semaphore[%p|%d|%d], %s",
				  handle, units, timeout,
				  acpi_format_exception(status)));
	} else {
		ACPI_DEBUG_PRINT((ACPI_DB_MUTEX,
				  "Acquired semaphore[%p|%d|%d]", handle,
				  units, timeout));
	}

	return status;
}

/*
 * TODO: Support for units > 1?
 */
acpi_status acpi_os_signal_semaphore(acpi_handle handle, u32 units)
{
	struct semaphore *sem = (struct semaphore *)handle;

	if (!sem || (units < 1))
		return AE_BAD_PARAMETER;

	if (units > 1)
		return AE_SUPPORT;

	ACPI_DEBUG_PRINT((ACPI_DB_MUTEX, "Signaling semaphore[%p|%d]\n", handle,
			  units));

	up(sem);

	return AE_OK;
}

#ifdef ACPI_FUTURE_USAGE
u32 acpi_os_get_line(char *buffer)
{

#ifdef ENABLE_DEBUGGER
	if (acpi_in_debugger) {
		u32 chars;

		kdb_read(buffer, sizeof(line_buf));

		/* remove the CR kdb includes */
		chars = strlen(buffer) - 1;
		buffer[chars] = '\0';
	}
#endif

	return 0;
}
#endif				/*  ACPI_FUTURE_USAGE  */

acpi_status acpi_os_signal(u32 function, void *info)
{
	switch (function) {
	case ACPI_SIGNAL_FATAL:
		printk(KERN_ERR PREFIX "Fatal opcode executed\n");
		break;
	case ACPI_SIGNAL_BREAKPOINT:
		/*
		 * AML Breakpoint
		 * ACPI spec. says to treat it as a NOP unless
		 * you are debugging.  So if/when we integrate
		 * AML debugger into the kernel debugger its
		 * hook will go here.  But until then it is
		 * not useful to print anything on breakpoints.
		 */
		break;
	default:
		break;
	}

	return AE_OK;
}

static int __init acpi_os_name_setup(char *str)
{
	char *p = acpi_os_name;
	int count = ACPI_MAX_OVERRIDE_LEN - 1;

	if (!str || !*str)
		return 0;

	for (; count-- && str && *str; str++) {
		if (isalnum(*str) || *str == ' ' || *str == ':')
			*p++ = *str;
		else if (*str == '\'' || *str == '"')
			continue;
		else
			break;
	}
	*p = 0;

	return 1;

}

__setup("acpi_os_name=", acpi_os_name_setup);

#define	OSI_STRING_LENGTH_MAX 64	/* arbitrary */
#define	OSI_STRING_ENTRIES_MAX 16	/* arbitrary */

struct osi_setup_entry {
	char string[OSI_STRING_LENGTH_MAX];
	bool enable;
};

static struct osi_setup_entry __initdata osi_setup_entries[OSI_STRING_ENTRIES_MAX];

void __init acpi_osi_setup(char *str)
{
	struct osi_setup_entry *osi;
	bool enable = true;
	int i;

	if (!acpi_gbl_create_osi_method)
		return;

	if (str == NULL || *str == '\0') {
		printk(KERN_INFO PREFIX "_OSI method disabled\n");
		acpi_gbl_create_osi_method = FALSE;
		return;
	}

	if (*str == '!') {
		str++;
		enable = false;
	}

	for (i = 0; i < OSI_STRING_ENTRIES_MAX; i++) {
		osi = &osi_setup_entries[i];
		if (!strcmp(osi->string, str)) {
			osi->enable = enable;
			break;
		} else if (osi->string[0] == '\0') {
			osi->enable = enable;
			strncpy(osi->string, str, OSI_STRING_LENGTH_MAX);
			break;
		}
	}
}

static void __init set_osi_linux(unsigned int enable)
{
	if (osi_linux.enable != enable)
		osi_linux.enable = enable;

	if (osi_linux.enable)
		acpi_osi_setup("Linux");
	else
		acpi_osi_setup("!Linux");

	return;
}

static void __init acpi_cmdline_osi_linux(unsigned int enable)
{
	osi_linux.cmdline = 1;	/* cmdline set the default and override DMI */
	osi_linux.dmi = 0;
	set_osi_linux(enable);

	return;
}

void __init acpi_dmi_osi_linux(int enable, const struct dmi_system_id *d)
{
	printk(KERN_NOTICE PREFIX "DMI detected: %s\n", d->ident);

	if (enable == -1)
		return;

	osi_linux.dmi = 1;	/* DMI knows that this box asks OSI(Linux) */
	set_osi_linux(enable);

	return;
}

/*
 * Modify the list of "OS Interfaces" reported to BIOS via _OSI
 *
 * empty string disables _OSI
 * string starting with '!' disables that string
 * otherwise string is added to list, augmenting built-in strings
 */
static void __init acpi_osi_setup_late(void)
{
	struct osi_setup_entry *osi;
	char *str;
	int i;
	acpi_status status;

	for (i = 0; i < OSI_STRING_ENTRIES_MAX; i++) {
		osi = &osi_setup_entries[i];
		str = osi->string;

		if (*str == '\0')
			break;
		if (osi->enable) {
			status = acpi_install_interface(str);

			if (ACPI_SUCCESS(status))
				printk(KERN_INFO PREFIX "Added _OSI(%s)\n", str);
		} else {
			status = acpi_remove_interface(str);

			if (ACPI_SUCCESS(status))
				printk(KERN_INFO PREFIX "Deleted _OSI(%s)\n", str);
		}
	}
}

static int __init osi_setup(char *str)
{
	if (str && !strcmp("Linux", str))
		acpi_cmdline_osi_linux(1);
	else if (str && !strcmp("!Linux", str))
		acpi_cmdline_osi_linux(0);
	else
		acpi_osi_setup(str);

	return 1;
}

__setup("acpi_osi=", osi_setup);

/* enable serialization to combat AE_ALREADY_EXISTS errors */
static int __init acpi_serialize_setup(char *str)
{
	printk(KERN_INFO PREFIX "serialize enabled\n");

	acpi_gbl_all_methods_serialized = TRUE;

	return 1;
}

__setup("acpi_serialize", acpi_serialize_setup);

/* Check of resource interference between native drivers and ACPI
 * OperationRegions (SystemIO and System Memory only).
 * IO ports and memory declared in ACPI might be used by the ACPI subsystem
 * in arbitrary AML code and can interfere with legacy drivers.
 * acpi_enforce_resources= can be set to:
 *
 *   - strict (default) (2)
 *     -> further driver trying to access the resources will not load
 *   - lax              (1)
 *     -> further driver trying to access the resources will load, but you
 *     get a system message that something might go wrong...
 *
 *   - no               (0)
 *     -> ACPI Operation Region resources will not be registered
 *
 */
#define ENFORCE_RESOURCES_STRICT 2
#define ENFORCE_RESOURCES_LAX    1
#define ENFORCE_RESOURCES_NO     0

static unsigned int acpi_enforce_resources = ENFORCE_RESOURCES_STRICT;

static int __init acpi_enforce_resources_setup(char *str)
{
	if (str == NULL || *str == '\0')
		return 0;

	if (!strcmp("strict", str))
		acpi_enforce_resources = ENFORCE_RESOURCES_STRICT;
	else if (!strcmp("lax", str))
		acpi_enforce_resources = ENFORCE_RESOURCES_LAX;
	else if (!strcmp("no", str))
		acpi_enforce_resources = ENFORCE_RESOURCES_NO;

	return 1;
}

__setup("acpi_enforce_resources=", acpi_enforce_resources_setup);

/* Check for resource conflicts between ACPI OperationRegions and native
 * drivers */
int acpi_check_resource_conflict(const struct resource *res)
{
	struct acpi_res_list *res_list_elem;
	int ioport = 0, clash = 0;

	if (acpi_enforce_resources == ENFORCE_RESOURCES_NO)
		return 0;
	if (!(res->flags & IORESOURCE_IO) && !(res->flags & IORESOURCE_MEM))
		return 0;

	ioport = res->flags & IORESOURCE_IO;

	spin_lock(&acpi_res_lock);
	list_for_each_entry(res_list_elem, &resource_list_head,
			    resource_list) {
		if (ioport && (res_list_elem->resource_type
			       != ACPI_ADR_SPACE_SYSTEM_IO))
			continue;
		if (!ioport && (res_list_elem->resource_type
				!= ACPI_ADR_SPACE_SYSTEM_MEMORY))
			continue;

		if (res->end < res_list_elem->start
		    || res_list_elem->end < res->start)
			continue;
		clash = 1;
		break;
	}
	spin_unlock(&acpi_res_lock);

	if (clash) {
		if (acpi_enforce_resources != ENFORCE_RESOURCES_NO) {
			printk(KERN_WARNING "ACPI: resource %s %pR"
			       " conflicts with ACPI region %s "
			       "[%s 0x%zx-0x%zx]\n",
			       res->name, res, res_list_elem->name,
			       (res_list_elem->resource_type ==
				ACPI_ADR_SPACE_SYSTEM_IO) ? "io" : "mem",
			       (size_t) res_list_elem->start,
			       (size_t) res_list_elem->end);
			if (acpi_enforce_resources == ENFORCE_RESOURCES_LAX)
				printk(KERN_NOTICE "ACPI: This conflict may"
				       " cause random problems and system"
				       " instability\n");
			printk(KERN_INFO "ACPI: If an ACPI driver is available"
			       " for this device, you should use it instead of"
			       " the native driver\n");
		}
		if (acpi_enforce_resources == ENFORCE_RESOURCES_STRICT)
			return -EBUSY;
	}
	return 0;
}
EXPORT_SYMBOL(acpi_check_resource_conflict);

int acpi_check_region(resource_size_t start, resource_size_t n,
		      const char *name)
{
	struct resource res = {
		.start = start,
		.end   = start + n - 1,
		.name  = name,
		.flags = IORESOURCE_IO,
	};

	return acpi_check_resource_conflict(&res);
}
EXPORT_SYMBOL(acpi_check_region);

/*
 * Let drivers know whether the resource checks are effective
 */
int acpi_resources_are_enforced(void)
{
	return acpi_enforce_resources == ENFORCE_RESOURCES_STRICT;
}
EXPORT_SYMBOL(acpi_resources_are_enforced);

/*
 * Acquire a spinlock.
 *
 * handle is a pointer to the spinlock_t.
 */

acpi_cpu_flags acpi_os_acquire_lock(acpi_spinlock lockp)
{
	acpi_cpu_flags flags;
	spin_lock_irqsave(lockp, flags);
	return flags;
}

/*
 * Release a spinlock. See above.
 */

void acpi_os_release_lock(acpi_spinlock lockp, acpi_cpu_flags flags)
{
	spin_unlock_irqrestore(lockp, flags);
}

#ifndef ACPI_USE_LOCAL_CACHE

/*******************************************************************************
 *
 * FUNCTION:    acpi_os_create_cache
 *
 * PARAMETERS:  name      - Ascii name for the cache
 *              size      - Size of each cached object
 *              depth     - Maximum depth of the cache (in objects) <ignored>
 *              cache     - Where the new cache object is returned
 *
 * RETURN:      status
 *
 * DESCRIPTION: Create a cache object
 *
 ******************************************************************************/

acpi_status
acpi_os_create_cache(char *name, u16 size, u16 depth, acpi_cache_t ** cache)
{
	*cache = kmem_cache_create(name, size, 0, 0, NULL);
	if (*cache == NULL)
		return AE_ERROR;
	else
		return AE_OK;
}

/*******************************************************************************
 *
 * FUNCTION:    acpi_os_purge_cache
 *
 * PARAMETERS:  Cache           - Handle to cache object
 *
 * RETURN:      Status
 *
 * DESCRIPTION: Free all objects within the requested cache.
 *
 ******************************************************************************/

acpi_status acpi_os_purge_cache(acpi_cache_t * cache)
{
	kmem_cache_shrink(cache);
	return (AE_OK);
}

/*******************************************************************************
 *
 * FUNCTION:    acpi_os_delete_cache
 *
 * PARAMETERS:  Cache           - Handle to cache object
 *
 * RETURN:      Status
 *
 * DESCRIPTION: Free all objects within the requested cache and delete the
 *              cache object.
 *
 ******************************************************************************/

acpi_status acpi_os_delete_cache(acpi_cache_t * cache)
{
	kmem_cache_destroy(cache);
	return (AE_OK);
}

/*******************************************************************************
 *
 * FUNCTION:    acpi_os_release_object
 *
 * PARAMETERS:  Cache       - Handle to cache object
 *              Object      - The object to be released
 *
 * RETURN:      None
 *
 * DESCRIPTION: Release an object to the specified cache.  If cache is full,
 *              the object is deleted.
 *
 ******************************************************************************/

acpi_status acpi_os_release_object(acpi_cache_t * cache, void *object)
{
	kmem_cache_free(cache, object);
	return (AE_OK);
}

static inline int acpi_res_list_add(struct acpi_res_list *res)
{
	struct acpi_res_list *res_list_elem;

	list_for_each_entry(res_list_elem, &resource_list_head,
			    resource_list) {

		if (res->resource_type == res_list_elem->resource_type &&
		    res->start == res_list_elem->start &&
		    res->end == res_list_elem->end) {

			/*
			 * The Region(addr,len) already exist in the list,
			 * just increase the count
			 */

			res_list_elem->count++;
			return 0;
		}
	}

	res->count = 1;
	list_add(&res->resource_list, &resource_list_head);
	return 1;
}

static inline void acpi_res_list_del(struct acpi_res_list *res)
{
	struct acpi_res_list *res_list_elem;

	list_for_each_entry(res_list_elem, &resource_list_head,
			    resource_list) {

		if (res->resource_type == res_list_elem->resource_type &&
		    res->start == res_list_elem->start &&
		    res->end == res_list_elem->end) {

			/*
			 * If the res count is decreased to 0,
			 * remove and free it
			 */

			if (--res_list_elem->count == 0) {
				list_del(&res_list_elem->resource_list);
				kfree(res_list_elem);
			}
			return;
		}
	}
}

acpi_status
acpi_os_invalidate_address(
    u8                   space_id,
    acpi_physical_address   address,
    acpi_size               length)
{
	struct acpi_res_list res;

	switch (space_id) {
	case ACPI_ADR_SPACE_SYSTEM_IO:
	case ACPI_ADR_SPACE_SYSTEM_MEMORY:
		/* Only interference checks against SystemIO and SystemMemory
		   are needed */
		res.start = address;
		res.end = address + length - 1;
		res.resource_type = space_id;
		spin_lock(&acpi_res_lock);
		acpi_res_list_del(&res);
		spin_unlock(&acpi_res_lock);
		break;
	case ACPI_ADR_SPACE_PCI_CONFIG:
	case ACPI_ADR_SPACE_EC:
	case ACPI_ADR_SPACE_SMBUS:
	case ACPI_ADR_SPACE_CMOS:
	case ACPI_ADR_SPACE_PCI_BAR_TARGET:
	case ACPI_ADR_SPACE_DATA_TABLE:
	case ACPI_ADR_SPACE_FIXED_HARDWARE:
		break;
	}
	return AE_OK;
}

/******************************************************************************
 *
 * FUNCTION:    acpi_os_validate_address
 *
 * PARAMETERS:  space_id             - ACPI space ID
 *              address             - Physical address
 *              length              - Address length
 *
 * RETURN:      AE_OK if address/length is valid for the space_id. Otherwise,
 *              should return AE_AML_ILLEGAL_ADDRESS.
 *
 * DESCRIPTION: Validate a system address via the host OS. Used to validate
 *              the addresses accessed by AML operation regions.
 *
 *****************************************************************************/

acpi_status
acpi_os_validate_address (
    u8                   space_id,
    acpi_physical_address   address,
    acpi_size               length,
    char *name)
{
	struct acpi_res_list *res;
	int added;
	if (acpi_enforce_resources == ENFORCE_RESOURCES_NO)
		return AE_OK;

	switch (space_id) {
	case ACPI_ADR_SPACE_SYSTEM_IO:
	case ACPI_ADR_SPACE_SYSTEM_MEMORY:
		/* Only interference checks against SystemIO and SystemMemory
		   are needed */
		res = kzalloc(sizeof(struct acpi_res_list), GFP_KERNEL);
		if (!res)
			return AE_OK;
		/* ACPI names are fixed to 4 bytes, still better use strlcpy */
		strlcpy(res->name, name, 5);
		res->start = address;
		res->end = address + length - 1;
		res->resource_type = space_id;
		spin_lock(&acpi_res_lock);
		added = acpi_res_list_add(res);
		spin_unlock(&acpi_res_lock);
		pr_debug("%s %s resource: start: 0x%llx, end: 0x%llx, "
			 "name: %s\n", added ? "Added" : "Already exist",
			 (space_id == ACPI_ADR_SPACE_SYSTEM_IO)
			 ? "SystemIO" : "System Memory",
			 (unsigned long long)res->start,
			 (unsigned long long)res->end,
			 res->name);
		if (!added)
			kfree(res);
		break;
	case ACPI_ADR_SPACE_PCI_CONFIG:
	case ACPI_ADR_SPACE_EC:
	case ACPI_ADR_SPACE_SMBUS:
	case ACPI_ADR_SPACE_CMOS:
	case ACPI_ADR_SPACE_PCI_BAR_TARGET:
	case ACPI_ADR_SPACE_DATA_TABLE:
	case ACPI_ADR_SPACE_FIXED_HARDWARE:
		break;
	}
	return AE_OK;
}
#endif

acpi_status __init acpi_os_initialize(void)
{
	acpi_os_map_generic_address(&acpi_gbl_FADT.xpm1a_event_block);
	acpi_os_map_generic_address(&acpi_gbl_FADT.xpm1b_event_block);
	acpi_os_map_generic_address(&acpi_gbl_FADT.xgpe0_block);
	acpi_os_map_generic_address(&acpi_gbl_FADT.xgpe1_block);

	return AE_OK;
}

acpi_status __init acpi_os_initialize1(void)
{
	kacpid_wq = create_workqueue("kacpid");
	kacpi_notify_wq = create_workqueue("kacpi_notify");
	kacpi_hotplug_wq = create_workqueue("kacpi_hotplug");
	BUG_ON(!kacpid_wq);
	BUG_ON(!kacpi_notify_wq);
	BUG_ON(!kacpi_hotplug_wq);
	acpi_install_interface_handler(acpi_osi_handler);
	acpi_osi_setup_late();
	return AE_OK;
}

acpi_status acpi_os_terminate(void)
{
	if (acpi_irq_handler) {
		acpi_os_remove_interrupt_handler(acpi_irq_irq,
						 acpi_irq_handler);
	}

	acpi_os_unmap_generic_address(&acpi_gbl_FADT.xgpe1_block);
	acpi_os_unmap_generic_address(&acpi_gbl_FADT.xgpe0_block);
	acpi_os_unmap_generic_address(&acpi_gbl_FADT.xpm1b_event_block);
	acpi_os_unmap_generic_address(&acpi_gbl_FADT.xpm1a_event_block);

	destroy_workqueue(kacpid_wq);
	destroy_workqueue(kacpi_notify_wq);
	destroy_workqueue(kacpi_hotplug_wq);

	return AE_OK;
}<|MERGE_RESOLUTION|>--- conflicted
+++ resolved
@@ -644,16 +644,11 @@
 	rcu_read_lock();
 	virt_addr = acpi_map_vaddr_lookup(phys_addr, size);
 	if (!virt_addr) {
-<<<<<<< HEAD
-		virt_addr = acpi_os_ioremap(phys_addr, size);
-		unmap = 1;
-=======
 		rcu_read_unlock();
 		virt_addr = acpi_os_ioremap(phys_addr, size);
 		if (!virt_addr)
 			return AE_BAD_ADDRESS;
 		unmap = true;
->>>>>>> ec00f5e4
 	}
 
 	if (!value)
@@ -691,16 +686,11 @@
 	rcu_read_lock();
 	virt_addr = acpi_map_vaddr_lookup(phys_addr, size);
 	if (!virt_addr) {
-<<<<<<< HEAD
-		virt_addr = acpi_os_ioremap(phys_addr, size);
-		unmap = 1;
-=======
 		rcu_read_unlock();
 		virt_addr = acpi_os_ioremap(phys_addr, size);
 		if (!virt_addr)
 			return AE_BAD_ADDRESS;
 		unmap = true;
->>>>>>> ec00f5e4
 	}
 
 	switch (width) {
