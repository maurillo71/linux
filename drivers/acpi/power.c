--- conflicted
+++ resolved
@@ -225,11 +225,6 @@
 	int result = 0;
 	acpi_status status = AE_OK;
 	struct acpi_power_resource *resource = NULL;
-<<<<<<< HEAD
-	struct list_head *node, *next;
-	struct acpi_power_reference *ref;
-=======
->>>>>>> 45f53cc9
 
 	result = acpi_power_get_context(handle, &resource);
 	if (result)
@@ -587,19 +582,8 @@
 		return -EINVAL;
 
 	resource = acpi_driver_data(device);
-<<<<<<< HEAD
-
-	mutex_lock(&resource->resource_lock);
-	list_for_each_safe(node, next, &resource->reference) {
-		struct acpi_power_reference *ref = container_of(node, struct acpi_power_reference, node);
-		list_del(&ref->node);
-		kfree(ref);
-	}
-	mutex_unlock(&resource->resource_lock);
-=======
 	if (!resource)
 		return -EINVAL;
->>>>>>> 45f53cc9
 
 	kfree(resource);
 
