--- conflicted
+++ resolved
@@ -15,8 +15,6 @@
 #include "wacom_wac.h"
 #include "wacom.h"
 #include <linux/input/mt.h>
-<<<<<<< HEAD
-=======
 
 /* resolution for penabled devices */
 #define WACOM_PL_RES		20
@@ -25,7 +23,6 @@
 #define WACOM_GRAPHIRE_RES	80
 #define WACOM_INTUOS_RES	100
 #define WACOM_INTUOS3_RES	200
->>>>>>> 105e53f8
 
 static int wacom_penpartner_irq(struct wacom_wac *wacom)
 {
@@ -1446,27 +1443,6 @@
 	{ "Wacom ISDv4 E6",       WACOM_PKGLEN_TPC2FG,    27760, 15694,  255,
 	  0, TABLETPC2FG, WACOM_INTUOS_RES, WACOM_INTUOS_RES };
 static const struct wacom_features wacom_features_0x47 =
-<<<<<<< HEAD
-	{ "Wacom Intuos2 6x8",    WACOM_PKGLEN_INTUOS,    20320, 16240, 1023, 31, INTUOS };
-static struct wacom_features wacom_features_0xD0 =
-	{ "Wacom Bamboo 2FG",     WACOM_PKGLEN_BBFUN,     14720,  9200, 1023, 63, BAMBOO_PT };
-static struct wacom_features wacom_features_0xD1 =
-	{ "Wacom Bamboo 2FG 4x5", WACOM_PKGLEN_BBFUN,     14720,  9200, 1023, 63, BAMBOO_PT };
-static struct wacom_features wacom_features_0xD2 =
-	{ "Wacom Bamboo Craft",   WACOM_PKGLEN_BBFUN,     14720,  9200, 1023, 63, BAMBOO_PT };
-static struct wacom_features wacom_features_0xD3 =
-	{ "Wacom Bamboo 2FG 6x8", WACOM_PKGLEN_BBFUN,     21648, 13530, 1023, 63, BAMBOO_PT };
-static const struct wacom_features wacom_features_0xD4 =
-	{ "Wacom Bamboo Pen",     WACOM_PKGLEN_BBFUN,     14720,  9200,  255, 63, BAMBOO_PT };
-static struct wacom_features wacom_features_0xD8 =
-	{ "Wacom Bamboo Comic 2FG", WACOM_PKGLEN_BBFUN,   21648, 13530, 1023, 63, BAMBOO_PT };
-static struct wacom_features wacom_features_0xDA =
-	{ "Wacom Bamboo 2FG 4x5 SE", WACOM_PKGLEN_BBFUN,  14720,  9200, 1023, 63, BAMBOO_PT };
-static struct wacom_features wacom_features_0xDB =
-	{ "Wacom Bamboo 2FG 6x8 SE", WACOM_PKGLEN_BBFUN,  21648, 13530, 1023, 63, BAMBOO_PT };
-static const struct wacom_features wacom_features_0x6004 =
-	{ "ISD-V4",               WACOM_PKGLEN_GRAPHIRE,  12800, 8000, 255, 0, TABLETPC };
-=======
 	{ "Wacom Intuos2 6x8",    WACOM_PKGLEN_INTUOS,    20320, 16240, 1023,
 	  31, INTUOS, WACOM_INTUOS_RES, WACOM_INTUOS_RES };
 static const struct wacom_features wacom_features_0xD0 =
@@ -1502,7 +1478,6 @@
 static const struct wacom_features wacom_features_0x6004 =
 	{ "ISD-V4",               WACOM_PKGLEN_GRAPHIRE,  12800,  8000,  255,
 	  0, TABLETPC, WACOM_INTUOS_RES, WACOM_INTUOS_RES };
->>>>>>> 105e53f8
 
 #define USB_DEVICE_WACOM(prod)					\
 	USB_DEVICE(USB_VENDOR_ID_WACOM, prod),			\
@@ -1576,11 +1551,8 @@
 	{ USB_DEVICE_WACOM(0xD2) },
 	{ USB_DEVICE_WACOM(0xD3) },
 	{ USB_DEVICE_WACOM(0xD4) },
-<<<<<<< HEAD
-=======
 	{ USB_DEVICE_WACOM(0xD6) },
 	{ USB_DEVICE_WACOM(0xD7) },
->>>>>>> 105e53f8
 	{ USB_DEVICE_WACOM(0xD8) },
 	{ USB_DEVICE_WACOM(0xDA) },
 	{ USB_DEVICE_WACOM(0xDB) },
