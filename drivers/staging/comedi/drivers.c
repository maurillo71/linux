/*
    module/drivers.c
    functions for manipulating drivers

    COMEDI - Linux Control and Measurement Device Interface
    Copyright (C) 1997-2000 David A. Schleef <ds@schleef.org>

    This program is free software; you can redistribute it and/or modify
    it under the terms of the GNU General Public License as published by
    the Free Software Foundation; either version 2 of the License, or
    (at your option) any later version.

    This program is distributed in the hope that it will be useful,
    but WITHOUT ANY WARRANTY; without even the implied warranty of
    MERCHANTABILITY or FITNESS FOR A PARTICULAR PURPOSE.  See the
    GNU General Public License for more details.

    You should have received a copy of the GNU General Public License
    along with this program; if not, write to the Free Software
    Foundation, Inc., 675 Mass Ave, Cambridge, MA 02139, USA.

*/

#define _GNU_SOURCE

#define __NO_VERSION__
#include "comedi_fops.h"
#include <linux/device.h>
#include <linux/module.h>
#include <linux/pci.h>
#include <linux/usb.h>
#include <linux/errno.h>
#include <linux/kernel.h>
#include <linux/sched.h>
#include <linux/fcntl.h>
#include <linux/delay.h>
#include <linux/ioport.h>
#include <linux/mm.h>
#include <linux/slab.h>
#include <linux/highmem.h>	/* for SuSE brokenness */
#include <linux/vmalloc.h>
#include <linux/cdev.h>
#include <linux/dma-mapping.h>
#include <linux/io.h>
#include <asm/system.h>

#include "comedidev.h"
#include "internal.h"

static int postconfig(struct comedi_device *dev);
static int insn_rw_emulate_bits(struct comedi_device *dev,
				struct comedi_subdevice *s,
				struct comedi_insn *insn, unsigned int *data);
static void *comedi_recognize(struct comedi_driver *driv, const char *name);
static void comedi_report_boards(struct comedi_driver *driv);
static int poll_invalid(struct comedi_device *dev, struct comedi_subdevice *s);

struct comedi_driver *comedi_drivers;

static void cleanup_device(struct comedi_device *dev)
{
	int i;
	struct comedi_subdevice *s;

	if (dev->subdevices) {
		for (i = 0; i < dev->n_subdevices; i++) {
			s = dev->subdevices + i;
			comedi_free_subdevice_minor(s);
			if (s->async) {
				comedi_buf_alloc(dev, s, 0);
				kfree(s->async);
			}
		}
		kfree(dev->subdevices);
		dev->subdevices = NULL;
		dev->n_subdevices = 0;
	}
	kfree(dev->private);
	dev->private = NULL;
	dev->driver = NULL;
	dev->board_name = NULL;
	dev->board_ptr = NULL;
	dev->iobase = 0;
	dev->irq = 0;
	dev->read_subdev = NULL;
	dev->write_subdev = NULL;
	dev->open = NULL;
	dev->close = NULL;
	comedi_set_hw_dev(dev, NULL);
}

static void __comedi_device_detach(struct comedi_device *dev)
{
	dev->attached = 0;
	if (dev->driver)
		dev->driver->detach(dev);
	else
		printk(KERN_WARNING
		       "BUG: dev->driver=NULL in comedi_device_detach()\n");
	cleanup_device(dev);
}

void comedi_device_detach(struct comedi_device *dev)
{
	if (!dev->attached)
		return;
	__comedi_device_detach(dev);
}

int comedi_device_attach(struct comedi_device *dev, struct comedi_devconfig *it)
{
	struct comedi_driver *driv;
	int ret;

	if (dev->attached)
		return -EBUSY;

	for (driv = comedi_drivers; driv; driv = driv->next) {
		if (!try_module_get(driv->module)) {
<<<<<<< HEAD
			printk
			    (KERN_INFO "comedi: failed to increment module count, skipping\n");
=======
			printk(KERN_INFO "comedi: failed to increment module count, skipping\n");
>>>>>>> 3cbea436
			continue;
		}
		if (driv->num_names) {
			dev->board_ptr = comedi_recognize(driv, it->board_name);
			if (dev->board_ptr == NULL) {
				module_put(driv->module);
				continue;
			}
		} else {
			if (strcmp(driv->driver_name, it->board_name)) {
				module_put(driv->module);
				continue;
			}
		}
		/* initialize dev->driver here so
		 * comedi_error() can be called from attach */
		dev->driver = driv;
		ret = driv->attach(dev, it);
		if (ret < 0) {
			module_put(dev->driver->module);
			__comedi_device_detach(dev);
			return ret;
		}
		goto attached;
	}

	/*  recognize has failed if we get here */
	/*  report valid board names before returning error */
	for (driv = comedi_drivers; driv; driv = driv->next) {
		if (!try_module_get(driv->module)) {
			printk(KERN_INFO
			       "comedi: failed to increment module count\n");
			continue;
		}
		comedi_report_boards(driv);
		module_put(driv->module);
	}
	return -EIO;

attached:
	/* do a little post-config cleanup */
	ret = postconfig(dev);
	module_put(dev->driver->module);
	if (ret < 0) {
		__comedi_device_detach(dev);
		return ret;
	}

	if (!dev->board_name) {
		printk(KERN_WARNING "BUG: dev->board_name=<%p>\n",
		       dev->board_name);
		dev->board_name = "BUG";
	}
	smp_wmb();
	dev->attached = 1;

	return 0;
}

int comedi_driver_register(struct comedi_driver *driver)
{
	driver->next = comedi_drivers;
	comedi_drivers = driver;

	return 0;
}
EXPORT_SYMBOL(comedi_driver_register);

int comedi_driver_unregister(struct comedi_driver *driver)
{
	struct comedi_driver *prev;
	int i;

	/* check for devices using this driver */
	for (i = 0; i < COMEDI_NUM_BOARD_MINORS; i++) {
		struct comedi_device_file_info *dev_file_info =
		    comedi_get_device_file_info(i);
		struct comedi_device *dev;

		if (dev_file_info == NULL)
			continue;
		dev = dev_file_info->device;

		mutex_lock(&dev->mutex);
		if (dev->attached && dev->driver == driver) {
			if (dev->use_count)
<<<<<<< HEAD
				printk
				    (KERN_WARNING "BUG! detaching device with use_count=%d\n",
				     dev->use_count);
=======
				printk(KERN_WARNING "BUG! detaching device with use_count=%d\n",
						dev->use_count);
>>>>>>> 3cbea436
			comedi_device_detach(dev);
		}
		mutex_unlock(&dev->mutex);
	}

	if (comedi_drivers == driver) {
		comedi_drivers = driver->next;
		return 0;
	}

	for (prev = comedi_drivers; prev->next; prev = prev->next) {
		if (prev->next == driver) {
			prev->next = driver->next;
			return 0;
		}
	}
	return -EINVAL;
}
EXPORT_SYMBOL(comedi_driver_unregister);

static int postconfig(struct comedi_device *dev)
{
	int i;
	struct comedi_subdevice *s;
	struct comedi_async *async = NULL;
	int ret;

	for (i = 0; i < dev->n_subdevices; i++) {
		s = dev->subdevices + i;

		if (s->type == COMEDI_SUBD_UNUSED)
			continue;

		if (s->len_chanlist == 0)
			s->len_chanlist = 1;

		if (s->do_cmd) {
			BUG_ON((s->subdev_flags & (SDF_CMD_READ |
						   SDF_CMD_WRITE)) == 0);
			BUG_ON(!s->do_cmdtest);

			async =
			    kzalloc(sizeof(struct comedi_async), GFP_KERNEL);
			if (async == NULL) {
				printk(KERN_INFO
				       "failed to allocate async struct\n");
				return -ENOMEM;
			}
			init_waitqueue_head(&async->wait_head);
			async->subdevice = s;
			s->async = async;

#define DEFAULT_BUF_MAXSIZE (64*1024)
#define DEFAULT_BUF_SIZE (64*1024)

			async->max_bufsize = DEFAULT_BUF_MAXSIZE;

			async->prealloc_buf = NULL;
			async->prealloc_bufsz = 0;
			if (comedi_buf_alloc(dev, s, DEFAULT_BUF_SIZE) < 0) {
				printk(KERN_INFO "Buffer allocation failed\n");
				return -ENOMEM;
			}
			if (s->buf_change) {
				ret = s->buf_change(dev, s, DEFAULT_BUF_SIZE);
				if (ret < 0)
					return ret;
			}
			comedi_alloc_subdevice_minor(dev, s);
		}

		if (!s->range_table && !s->range_table_list)
			s->range_table = &range_unknown;

		if (!s->insn_read && s->insn_bits)
			s->insn_read = insn_rw_emulate_bits;
		if (!s->insn_write && s->insn_bits)
			s->insn_write = insn_rw_emulate_bits;

		if (!s->insn_read)
			s->insn_read = insn_inval;
		if (!s->insn_write)
			s->insn_write = insn_inval;
		if (!s->insn_bits)
			s->insn_bits = insn_inval;
		if (!s->insn_config)
			s->insn_config = insn_inval;

		if (!s->poll)
			s->poll = poll_invalid;
	}

	return 0;
}

/* generic recognize function for drivers
 * that register their supported board names */
static void *comedi_recognize(struct comedi_driver *driv, const char *name)
{
	unsigned i;
	const char *const *name_ptr = driv->board_name;
	for (i = 0; i < driv->num_names; i++) {
		if (strcmp(*name_ptr, name) == 0)
			return (void *)name_ptr;
		name_ptr =
		    (const char *const *)((const char *)name_ptr +
					  driv->offset);
	}

	return NULL;
}

static void comedi_report_boards(struct comedi_driver *driv)
{
	unsigned int i;
	const char *const *name_ptr;

	printk(KERN_INFO "comedi: valid board names for %s driver are:\n",
	       driv->driver_name);

	name_ptr = driv->board_name;
	for (i = 0; i < driv->num_names; i++) {
		printk(KERN_INFO " %s\n", *name_ptr);
		name_ptr = (const char **)((char *)name_ptr + driv->offset);
	}

	if (driv->num_names == 0)
		printk(KERN_INFO " %s\n", driv->driver_name);
}

static int poll_invalid(struct comedi_device *dev, struct comedi_subdevice *s)
{
	return -EINVAL;
}

int insn_inval(struct comedi_device *dev, struct comedi_subdevice *s,
	       struct comedi_insn *insn, unsigned int *data)
{
	return -EINVAL;
}

static int insn_rw_emulate_bits(struct comedi_device *dev,
				struct comedi_subdevice *s,
				struct comedi_insn *insn, unsigned int *data)
{
	struct comedi_insn new_insn;
	int ret;
	static const unsigned channels_per_bitfield = 32;

	unsigned chan = CR_CHAN(insn->chanspec);
	const unsigned base_bitfield_channel =
	    (chan < channels_per_bitfield) ? 0 : chan;
	unsigned int new_data[2];
	memset(new_data, 0, sizeof(new_data));
	memset(&new_insn, 0, sizeof(new_insn));
	new_insn.insn = INSN_BITS;
	new_insn.chanspec = base_bitfield_channel;
	new_insn.n = 2;
	new_insn.data = new_data;
	new_insn.subdev = insn->subdev;

	if (insn->insn == INSN_WRITE) {
		if (!(s->subdev_flags & SDF_WRITABLE))
			return -EINVAL;
		new_data[0] = 1 << (chan - base_bitfield_channel); /* mask */
		new_data[1] = data[0] ? (1 << (chan - base_bitfield_channel))
			      : 0; /* bits */
	}

	ret = s->insn_bits(dev, s, &new_insn, new_data);
	if (ret < 0)
		return ret;

	if (insn->insn == INSN_READ)
		data[0] = (new_data[1] >> (chan - base_bitfield_channel)) & 1;

	return 1;
}

static inline unsigned long uvirt_to_kva(pgd_t *pgd, unsigned long adr)
{
	unsigned long ret = 0UL;
	pmd_t *pmd;
	pte_t *ptep, pte;
	pud_t *pud;

	if (!pgd_none(*pgd)) {
		pud = pud_offset(pgd, adr);
		pmd = pmd_offset(pud, adr);
		if (!pmd_none(*pmd)) {
			ptep = pte_offset_kernel(pmd, adr);
			pte = *ptep;
			if (pte_present(pte)) {
				ret = (unsigned long)
				    page_address(pte_page(pte));
				ret |= (adr & (PAGE_SIZE - 1));
			}
		}
	}
	return ret;
}

static inline unsigned long kvirt_to_kva(unsigned long adr)
{
	unsigned long va, kva;

	va = adr;
	kva = uvirt_to_kva(pgd_offset_k(va), va);

	return kva;
}

int comedi_buf_alloc(struct comedi_device *dev, struct comedi_subdevice *s,
		     unsigned long new_size)
{
	struct comedi_async *async = s->async;

	/* Round up new_size to multiple of PAGE_SIZE */
	new_size = (new_size + PAGE_SIZE - 1) & PAGE_MASK;

	/* if no change is required, do nothing */
	if (async->prealloc_buf && async->prealloc_bufsz == new_size)
		return 0;

	/*  deallocate old buffer */
	if (async->prealloc_buf) {
		vunmap(async->prealloc_buf);
		async->prealloc_buf = NULL;
		async->prealloc_bufsz = 0;
	}
	if (async->buf_page_list) {
		unsigned i;
		for (i = 0; i < async->n_buf_pages; ++i) {
			if (async->buf_page_list[i].virt_addr) {
<<<<<<< HEAD
				clear_bit(PG_reserved, &(virt_to_page(async->buf_page_list[i].virt_addr)->flags));
=======
				clear_bit(PG_reserved,
					&(virt_to_page(async->buf_page_list[i].
							virt_addr)->flags));
>>>>>>> 3cbea436
				if (s->async_dma_dir != DMA_NONE) {
					dma_free_coherent(dev->hw_dev,
							  PAGE_SIZE,
							  async->
							  buf_page_list
							  [i].virt_addr,
							  async->
							  buf_page_list
							  [i].dma_addr);
				} else {
					free_page((unsigned long)
						  async->buf_page_list[i].
						  virt_addr);
				}
			}
		}
		vfree(async->buf_page_list);
		async->buf_page_list = NULL;
		async->n_buf_pages = 0;
	}
	/*  allocate new buffer */
	if (new_size) {
		unsigned i = 0;
		unsigned n_pages = new_size >> PAGE_SHIFT;
		struct page **pages = NULL;

		async->buf_page_list =
		    vzalloc(sizeof(struct comedi_buf_page) * n_pages);
		if (async->buf_page_list) {
			pages = vmalloc(sizeof(struct page *) * n_pages);
		}
		if (pages) {
			for (i = 0; i < n_pages; i++) {
				if (s->async_dma_dir != DMA_NONE) {
					async->buf_page_list[i].virt_addr =
					    dma_alloc_coherent(dev->hw_dev,
							       PAGE_SIZE,
							       &async->
							       buf_page_list
							       [i].dma_addr,
							       GFP_KERNEL |
							       __GFP_COMP);
				} else {
					async->buf_page_list[i].virt_addr =
					    (void *)
					    get_zeroed_page(GFP_KERNEL);
				}
				if (async->buf_page_list[i].virt_addr == NULL)
					break;

				set_bit(PG_reserved,
<<<<<<< HEAD
					&(virt_to_page(async->buf_page_list[i].virt_addr)->flags));
				pages[i] = virt_to_page(async->buf_page_list[i].virt_addr);
=======
					&(virt_to_page(async->buf_page_list[i].
							virt_addr)->flags));
				pages[i] = virt_to_page(async->buf_page_list[i].
								virt_addr);
>>>>>>> 3cbea436
			}
		}
		if (i == n_pages) {
			async->prealloc_buf =
			    vmap(pages, n_pages, VM_MAP, PAGE_KERNEL_NOCACHE);
		}
		vfree(pages);

		if (async->prealloc_buf == NULL) {
			/* Some allocation failed above. */
			if (async->buf_page_list) {
				for (i = 0; i < n_pages; i++) {
					if (async->buf_page_list[i].virt_addr ==
					    NULL) {
						break;
					}
<<<<<<< HEAD
					clear_bit(PG_reserved, &(virt_to_page(async->buf_page_list[i].virt_addr)->flags));
=======
					clear_bit(PG_reserved,
						&(virt_to_page(async->
							buf_page_list[i].
							virt_addr)->flags));
>>>>>>> 3cbea436
					if (s->async_dma_dir != DMA_NONE) {
						dma_free_coherent(dev->hw_dev,
								  PAGE_SIZE,
								  async->
								  buf_page_list
								  [i].virt_addr,
								  async->
								  buf_page_list
								  [i].dma_addr);
					} else {
						free_page((unsigned long)
							  async->buf_page_list
							  [i].virt_addr);
					}
				}
				vfree(async->buf_page_list);
				async->buf_page_list = NULL;
			}
			return -ENOMEM;
		}
		async->n_buf_pages = n_pages;
	}
	async->prealloc_bufsz = new_size;

	return 0;
}

/* munging is applied to data by core as it passes between user
 * and kernel space */
static unsigned int comedi_buf_munge(struct comedi_async *async,
				     unsigned int num_bytes)
{
	struct comedi_subdevice *s = async->subdevice;
	unsigned int count = 0;
	const unsigned num_sample_bytes = bytes_per_sample(s);

	if (s->munge == NULL || (async->cmd.flags & CMDF_RAWDATA)) {
		async->munge_count += num_bytes;
		BUG_ON((int)(async->munge_count - async->buf_write_count) > 0);
		return num_bytes;
	}
	/* don't munge partial samples */
	num_bytes -= num_bytes % num_sample_bytes;
	while (count < num_bytes) {
		int block_size;

		block_size = num_bytes - count;
		if (block_size < 0) {
			printk(KERN_WARNING
			       "%s: %s: bug! block_size is negative\n",
			       __FILE__, __func__);
			break;
		}
		if ((int)(async->munge_ptr + block_size -
			  async->prealloc_bufsz) > 0)
			block_size = async->prealloc_bufsz - async->munge_ptr;

		s->munge(s->device, s, async->prealloc_buf + async->munge_ptr,
			 block_size, async->munge_chan);

		smp_wmb();	/* barrier insures data is munged in buffer
				 * before munge_count is incremented */

		async->munge_chan += block_size / num_sample_bytes;
		async->munge_chan %= async->cmd.chanlist_len;
		async->munge_count += block_size;
		async->munge_ptr += block_size;
		async->munge_ptr %= async->prealloc_bufsz;
		count += block_size;
	}
	BUG_ON((int)(async->munge_count - async->buf_write_count) > 0);
	return count;
}

unsigned int comedi_buf_write_n_available(struct comedi_async *async)
{
	unsigned int free_end;
	unsigned int nbytes;

	if (async == NULL)
		return 0;

	free_end = async->buf_read_count + async->prealloc_bufsz;
	nbytes = free_end - async->buf_write_alloc_count;
	nbytes -= nbytes % bytes_per_sample(async->subdevice);
	/* barrier insures the read of buf_read_count in this
	   query occurs before any following writes to the buffer which
	   might be based on the return value from this query.
	 */
	smp_mb();
	return nbytes;
}

/* allocates chunk for the writer from free buffer space */
unsigned int comedi_buf_write_alloc(struct comedi_async *async,
				    unsigned int nbytes)
{
	unsigned int free_end = async->buf_read_count + async->prealloc_bufsz;

	if ((int)(async->buf_write_alloc_count + nbytes - free_end) > 0)
		nbytes = free_end - async->buf_write_alloc_count;

	async->buf_write_alloc_count += nbytes;
	/* barrier insures the read of buf_read_count above occurs before
	   we write data to the write-alloc'ed buffer space */
	smp_mb();
	return nbytes;
}
EXPORT_SYMBOL(comedi_buf_write_alloc);

/* allocates nothing unless it can completely fulfill the request */
unsigned int comedi_buf_write_alloc_strict(struct comedi_async *async,
					   unsigned int nbytes)
{
	unsigned int free_end = async->buf_read_count + async->prealloc_bufsz;

	if ((int)(async->buf_write_alloc_count + nbytes - free_end) > 0)
		nbytes = 0;

	async->buf_write_alloc_count += nbytes;
	/* barrier insures the read of buf_read_count above occurs before
	   we write data to the write-alloc'ed buffer space */
	smp_mb();
	return nbytes;
}

/* transfers a chunk from writer to filled buffer space */
unsigned comedi_buf_write_free(struct comedi_async *async, unsigned int nbytes)
{
	if ((int)(async->buf_write_count + nbytes -
		  async->buf_write_alloc_count) > 0) {
<<<<<<< HEAD
		printk
		    (KERN_INFO "comedi: attempted to write-free more bytes than have been write-allocated.\n");
=======
		printk(KERN_INFO "comedi: attempted to write-free more bytes than have been write-allocated.\n");
>>>>>>> 3cbea436
		nbytes = async->buf_write_alloc_count - async->buf_write_count;
	}
	async->buf_write_count += nbytes;
	async->buf_write_ptr += nbytes;
	comedi_buf_munge(async, async->buf_write_count - async->munge_count);
	if (async->buf_write_ptr >= async->prealloc_bufsz)
		async->buf_write_ptr %= async->prealloc_bufsz;

	return nbytes;
}
EXPORT_SYMBOL(comedi_buf_write_free);

/* allocates a chunk for the reader from filled (and munged) buffer space */
unsigned comedi_buf_read_alloc(struct comedi_async *async, unsigned nbytes)
{
	if ((int)(async->buf_read_alloc_count + nbytes - async->munge_count) >
	    0) {
		nbytes = async->munge_count - async->buf_read_alloc_count;
	}
	async->buf_read_alloc_count += nbytes;
	/* barrier insures read of munge_count occurs before we actually read
	   data out of buffer */
	smp_rmb();
	return nbytes;
}
EXPORT_SYMBOL(comedi_buf_read_alloc);

/* transfers control of a chunk from reader to free buffer space */
unsigned comedi_buf_read_free(struct comedi_async *async, unsigned int nbytes)
{
	/* barrier insures data has been read out of
	 * buffer before read count is incremented */
	smp_mb();
	if ((int)(async->buf_read_count + nbytes -
		  async->buf_read_alloc_count) > 0) {
		printk(KERN_INFO
		       "comedi: attempted to read-free more bytes than have been read-allocated.\n");
		nbytes = async->buf_read_alloc_count - async->buf_read_count;
	}
	async->buf_read_count += nbytes;
	async->buf_read_ptr += nbytes;
	async->buf_read_ptr %= async->prealloc_bufsz;
	return nbytes;
}
EXPORT_SYMBOL(comedi_buf_read_free);

void comedi_buf_memcpy_to(struct comedi_async *async, unsigned int offset,
			  const void *data, unsigned int num_bytes)
{
	unsigned int write_ptr = async->buf_write_ptr + offset;

	if (write_ptr >= async->prealloc_bufsz)
		write_ptr %= async->prealloc_bufsz;

	while (num_bytes) {
		unsigned int block_size;

		if (write_ptr + num_bytes > async->prealloc_bufsz)
			block_size = async->prealloc_bufsz - write_ptr;
		else
			block_size = num_bytes;

		memcpy(async->prealloc_buf + write_ptr, data, block_size);

		data += block_size;
		num_bytes -= block_size;

		write_ptr = 0;
	}
}
EXPORT_SYMBOL(comedi_buf_memcpy_to);

void comedi_buf_memcpy_from(struct comedi_async *async, unsigned int offset,
			    void *dest, unsigned int nbytes)
{
	void *src;
	unsigned int read_ptr = async->buf_read_ptr + offset;

	if (read_ptr >= async->prealloc_bufsz)
		read_ptr %= async->prealloc_bufsz;

	while (nbytes) {
		unsigned int block_size;

		src = async->prealloc_buf + read_ptr;

		if (nbytes >= async->prealloc_bufsz - read_ptr)
			block_size = async->prealloc_bufsz - read_ptr;
		else
			block_size = nbytes;

		memcpy(dest, src, block_size);
		nbytes -= block_size;
		dest += block_size;
		read_ptr = 0;
	}
}
EXPORT_SYMBOL(comedi_buf_memcpy_from);

unsigned int comedi_buf_read_n_available(struct comedi_async *async)
{
	unsigned num_bytes;

	if (async == NULL)
		return 0;
	num_bytes = async->munge_count - async->buf_read_count;
	/* barrier insures the read of munge_count in this
	   query occurs before any following reads of the buffer which
	   might be based on the return value from this query.
	 */
	smp_rmb();
	return num_bytes;
}
EXPORT_SYMBOL(comedi_buf_read_n_available);

int comedi_buf_get(struct comedi_async *async, short *x)
{
	unsigned int n = comedi_buf_read_n_available(async);

	if (n < sizeof(short))
		return 0;
	comedi_buf_read_alloc(async, sizeof(short));
	*x = *(short *)(async->prealloc_buf + async->buf_read_ptr);
	comedi_buf_read_free(async, sizeof(short));
	return 1;
}
EXPORT_SYMBOL(comedi_buf_get);

int comedi_buf_put(struct comedi_async *async, short x)
{
	unsigned int n = comedi_buf_write_alloc_strict(async, sizeof(short));

	if (n < sizeof(short)) {
		async->events |= COMEDI_CB_ERROR;
		return 0;
	}
	*(short *)(async->prealloc_buf + async->buf_write_ptr) = x;
	comedi_buf_write_free(async, sizeof(short));
	return 1;
}
EXPORT_SYMBOL(comedi_buf_put);

void comedi_reset_async_buf(struct comedi_async *async)
{
	async->buf_write_alloc_count = 0;
	async->buf_write_count = 0;
	async->buf_read_alloc_count = 0;
	async->buf_read_count = 0;

	async->buf_write_ptr = 0;
	async->buf_read_ptr = 0;

	async->cur_chan = 0;
	async->scan_progress = 0;
	async->munge_chan = 0;
	async->munge_count = 0;
	async->munge_ptr = 0;

	async->events = 0;
}

static int comedi_auto_config(struct device *hardware_device,
			      const char *board_name, const int *options,
			      unsigned num_options)
{
	struct comedi_devconfig it;
	int minor;
	struct comedi_device_file_info *dev_file_info;
	int retval;
	unsigned *private_data = NULL;

	if (!comedi_autoconfig) {
		dev_set_drvdata(hardware_device, NULL);
		return 0;
	}

	minor = comedi_alloc_board_minor(hardware_device);
	if (minor < 0)
		return minor;

	private_data = kmalloc(sizeof(unsigned), GFP_KERNEL);
	if (private_data == NULL) {
		retval = -ENOMEM;
		goto cleanup;
	}
	*private_data = minor;
	dev_set_drvdata(hardware_device, private_data);

	dev_file_info = comedi_get_device_file_info(minor);

	memset(&it, 0, sizeof(it));
	strncpy(it.board_name, board_name, COMEDI_NAMELEN);
	it.board_name[COMEDI_NAMELEN - 1] = '\0';
	BUG_ON(num_options > COMEDI_NDEVCONFOPTS);
	memcpy(it.options, options, num_options * sizeof(int));

	mutex_lock(&dev_file_info->device->mutex);
	retval = comedi_device_attach(dev_file_info->device, &it);
	mutex_unlock(&dev_file_info->device->mutex);

cleanup:
	if (retval < 0) {
		kfree(private_data);
		comedi_free_board_minor(minor);
	}
	return retval;
}

static void comedi_auto_unconfig(struct device *hardware_device)
{
	unsigned *minor = (unsigned *)dev_get_drvdata(hardware_device);
	if (minor == NULL)
		return;

	BUG_ON(*minor >= COMEDI_NUM_BOARD_MINORS);

	comedi_free_board_minor(*minor);
	dev_set_drvdata(hardware_device, NULL);
	kfree(minor);
}

int comedi_pci_auto_config(struct pci_dev *pcidev, const char *board_name)
{
	int options[2];

	/*  pci bus */
	options[0] = pcidev->bus->number;
	/*  pci slot */
	options[1] = PCI_SLOT(pcidev->devfn);

	return comedi_auto_config(&pcidev->dev, board_name,
				  options, ARRAY_SIZE(options));
}
EXPORT_SYMBOL_GPL(comedi_pci_auto_config);

void comedi_pci_auto_unconfig(struct pci_dev *pcidev)
{
	comedi_auto_unconfig(&pcidev->dev);
}
EXPORT_SYMBOL_GPL(comedi_pci_auto_unconfig);

int comedi_usb_auto_config(struct usb_device *usbdev, const char *board_name)
{
	BUG_ON(usbdev == NULL);
	return comedi_auto_config(&usbdev->dev, board_name, NULL, 0);
}
EXPORT_SYMBOL_GPL(comedi_usb_auto_config);

void comedi_usb_auto_unconfig(struct usb_device *usbdev)
{
	BUG_ON(usbdev == NULL);
	comedi_auto_unconfig(&usbdev->dev);
}
EXPORT_SYMBOL_GPL(comedi_usb_auto_unconfig);<|MERGE_RESOLUTION|>--- conflicted
+++ resolved
@@ -117,12 +117,7 @@
 
 	for (driv = comedi_drivers; driv; driv = driv->next) {
 		if (!try_module_get(driv->module)) {
-<<<<<<< HEAD
-			printk
-			    (KERN_INFO "comedi: failed to increment module count, skipping\n");
-=======
 			printk(KERN_INFO "comedi: failed to increment module count, skipping\n");
->>>>>>> 3cbea436
 			continue;
 		}
 		if (driv->num_names) {
@@ -209,14 +204,8 @@
 		mutex_lock(&dev->mutex);
 		if (dev->attached && dev->driver == driver) {
 			if (dev->use_count)
-<<<<<<< HEAD
-				printk
-				    (KERN_WARNING "BUG! detaching device with use_count=%d\n",
-				     dev->use_count);
-=======
 				printk(KERN_WARNING "BUG! detaching device with use_count=%d\n",
 						dev->use_count);
->>>>>>> 3cbea436
 			comedi_device_detach(dev);
 		}
 		mutex_unlock(&dev->mutex);
@@ -451,13 +440,9 @@
 		unsigned i;
 		for (i = 0; i < async->n_buf_pages; ++i) {
 			if (async->buf_page_list[i].virt_addr) {
-<<<<<<< HEAD
-				clear_bit(PG_reserved, &(virt_to_page(async->buf_page_list[i].virt_addr)->flags));
-=======
 				clear_bit(PG_reserved,
 					&(virt_to_page(async->buf_page_list[i].
 							virt_addr)->flags));
->>>>>>> 3cbea436
 				if (s->async_dma_dir != DMA_NONE) {
 					dma_free_coherent(dev->hw_dev,
 							  PAGE_SIZE,
@@ -509,15 +494,10 @@
 					break;
 
 				set_bit(PG_reserved,
-<<<<<<< HEAD
-					&(virt_to_page(async->buf_page_list[i].virt_addr)->flags));
-				pages[i] = virt_to_page(async->buf_page_list[i].virt_addr);
-=======
 					&(virt_to_page(async->buf_page_list[i].
 							virt_addr)->flags));
 				pages[i] = virt_to_page(async->buf_page_list[i].
 								virt_addr);
->>>>>>> 3cbea436
 			}
 		}
 		if (i == n_pages) {
@@ -534,14 +514,10 @@
 					    NULL) {
 						break;
 					}
-<<<<<<< HEAD
-					clear_bit(PG_reserved, &(virt_to_page(async->buf_page_list[i].virt_addr)->flags));
-=======
 					clear_bit(PG_reserved,
 						&(virt_to_page(async->
 							buf_page_list[i].
 							virt_addr)->flags));
->>>>>>> 3cbea436
 					if (s->async_dma_dir != DMA_NONE) {
 						dma_free_coherent(dev->hw_dev,
 								  PAGE_SIZE,
@@ -673,12 +649,7 @@
 {
 	if ((int)(async->buf_write_count + nbytes -
 		  async->buf_write_alloc_count) > 0) {
-<<<<<<< HEAD
-		printk
-		    (KERN_INFO "comedi: attempted to write-free more bytes than have been write-allocated.\n");
-=======
 		printk(KERN_INFO "comedi: attempted to write-free more bytes than have been write-allocated.\n");
->>>>>>> 3cbea436
 		nbytes = async->buf_write_alloc_count - async->buf_write_count;
 	}
 	async->buf_write_count += nbytes;
