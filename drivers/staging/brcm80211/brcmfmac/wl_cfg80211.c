/*
 * Copyright (c) 2010 Broadcom Corporation
 *
 * Permission to use, copy, modify, and/or distribute this software for any
 * purpose with or without fee is hereby granted, provided that the above
 * copyright notice and this permission notice appear in all copies.
 *
 * THE SOFTWARE IS PROVIDED "AS IS" AND THE AUTHOR DISCLAIMS ALL WARRANTIES
 * WITH REGARD TO THIS SOFTWARE INCLUDING ALL IMPLIED WARRANTIES OF
 * MERCHANTABILITY AND FITNESS. IN NO EVENT SHALL THE AUTHOR BE LIABLE FOR ANY
 * SPECIAL, DIRECT, INDIRECT, OR CONSEQUENTIAL DAMAGES OR ANY DAMAGES
 * WHATSOEVER RESULTING FROM LOSS OF USE, DATA OR PROFITS, WHETHER IN AN ACTION
 * OF CONTRACT, NEGLIGENCE OR OTHER TORTIOUS ACTION, ARISING OUT OF OR IN
 * CONNECTION WITH THE USE OR PERFORMANCE OF THIS SOFTWARE.
 */

#include <linux/kernel.h>
#include <linux/if_arp.h>
<<<<<<< HEAD
#include <osl.h>
=======
>>>>>>> 105e53f8

#include <bcmutils.h>

#include <asm/uaccess.h>

#include <dngl_stats.h>
#include <dhd.h>
#include <dhdioctl.h>
#include <wlioctl.h>

#include <linux/kthread.h>
#include <linux/netdevice.h>
#include <linux/sched.h>
#include <linux/etherdevice.h>
#include <linux/wireless.h>
#include <linux/ieee80211.h>
#include <net/cfg80211.h>

#include <net/rtnetlink.h>
#include <linux/mmc/sdio_func.h>
#include <linux/firmware.h>
#include <wl_cfg80211.h>

static struct sdio_func *cfg80211_sdio_func;
static struct wl_dev *wl_cfg80211_dev;
static const u8 ether_bcast[ETH_ALEN] = {255, 255, 255, 255, 255, 255};

u32 wl_dbg_level = WL_DBG_ERR | WL_DBG_INFO;

#define WL_4329_FW_FILE "brcm/bcm4329-fullmac-4.bin"
#define WL_4329_NVRAM_FILE "brcm/bcm4329-fullmac-4.txt"

/*
** cfg80211_ops api/callback list
*/
static s32 wl_cfg80211_change_iface(struct wiphy *wiphy,
				      struct net_device *ndev,
				      enum nl80211_iftype type, u32 *flags,
				      struct vif_params *params);
static s32 __wl_cfg80211_scan(struct wiphy *wiphy, struct net_device *ndev,
				struct cfg80211_scan_request *request,
				struct cfg80211_ssid *this_ssid);
static s32 wl_cfg80211_scan(struct wiphy *wiphy, struct net_device *ndev,
			      struct cfg80211_scan_request *request);
static s32 wl_cfg80211_set_wiphy_params(struct wiphy *wiphy, u32 changed);
static s32 wl_cfg80211_join_ibss(struct wiphy *wiphy, struct net_device *dev,
				   struct cfg80211_ibss_params *params);
static s32 wl_cfg80211_leave_ibss(struct wiphy *wiphy,
				    struct net_device *dev);
static s32 wl_cfg80211_get_station(struct wiphy *wiphy,
				     struct net_device *dev, u8 *mac,
				     struct station_info *sinfo);
static s32 wl_cfg80211_set_power_mgmt(struct wiphy *wiphy,
					struct net_device *dev, bool enabled,
					s32 timeout);
static s32 wl_cfg80211_set_bitrate_mask(struct wiphy *wiphy,
					  struct net_device *dev,
					  const u8 *addr,
					  const struct cfg80211_bitrate_mask
					  *mask);
static int wl_cfg80211_connect(struct wiphy *wiphy, struct net_device *dev,
			       struct cfg80211_connect_params *sme);
static s32 wl_cfg80211_disconnect(struct wiphy *wiphy, struct net_device *dev,
				    u16 reason_code);
static s32 wl_cfg80211_set_tx_power(struct wiphy *wiphy,
				      enum nl80211_tx_power_setting type,
				      s32 dbm);
static s32 wl_cfg80211_get_tx_power(struct wiphy *wiphy, s32 *dbm);
static s32 wl_cfg80211_config_default_key(struct wiphy *wiphy,
					  struct net_device *dev, u8 key_idx,
					  bool unicast, bool multicast);
static s32 wl_cfg80211_add_key(struct wiphy *wiphy, struct net_device *dev,
				 u8 key_idx, bool pairwise, const u8 *mac_addr,
				 struct key_params *params);
static s32 wl_cfg80211_del_key(struct wiphy *wiphy, struct net_device *dev,
				 u8 key_idx, bool pairwise, const u8 *mac_addr);
static s32 wl_cfg80211_get_key(struct wiphy *wiphy, struct net_device *dev,
				 u8 key_idx, bool pairwise, const u8 *mac_addr,
				 void *cookie, void (*callback) (void *cookie,
								 struct
								 key_params *
								 params));
static s32 wl_cfg80211_config_default_mgmt_key(struct wiphy *wiphy,
						 struct net_device *dev,
						 u8 key_idx);
static s32 wl_cfg80211_resume(struct wiphy *wiphy);
static s32 wl_cfg80211_suspend(struct wiphy *wiphy);
static s32 wl_cfg80211_set_pmksa(struct wiphy *wiphy, struct net_device *dev,
				   struct cfg80211_pmksa *pmksa);
static s32 wl_cfg80211_del_pmksa(struct wiphy *wiphy, struct net_device *dev,
				   struct cfg80211_pmksa *pmksa);
static s32 wl_cfg80211_flush_pmksa(struct wiphy *wiphy,
				     struct net_device *dev);
/*
** event & event Q handlers for cfg80211 interfaces
*/
static s32 wl_create_event_handler(struct wl_priv *wl);
static void wl_destroy_event_handler(struct wl_priv *wl);
static s32 wl_event_handler(void *data);
static void wl_init_eq(struct wl_priv *wl);
static void wl_flush_eq(struct wl_priv *wl);
static void wl_lock_eq(struct wl_priv *wl);
static void wl_unlock_eq(struct wl_priv *wl);
static void wl_init_eq_lock(struct wl_priv *wl);
static void wl_init_eloop_handler(struct wl_event_loop *el);
static struct wl_event_q *wl_deq_event(struct wl_priv *wl);
static s32 wl_enq_event(struct wl_priv *wl, u32 type,
			  const wl_event_msg_t *msg, void *data);
static void wl_put_event(struct wl_event_q *e);
static void wl_wakeup_event(struct wl_priv *wl);
static s32 wl_notify_connect_status(struct wl_priv *wl,
				      struct net_device *ndev,
				      const wl_event_msg_t *e, void *data);
static s32 wl_notify_roaming_status(struct wl_priv *wl,
				      struct net_device *ndev,
				      const wl_event_msg_t *e, void *data);
static s32 wl_notify_scan_status(struct wl_priv *wl, struct net_device *ndev,
				   const wl_event_msg_t *e, void *data);
static s32 wl_bss_connect_done(struct wl_priv *wl, struct net_device *ndev,
				 const wl_event_msg_t *e, void *data,
				bool completed);
static s32 wl_bss_roaming_done(struct wl_priv *wl, struct net_device *ndev,
				 const wl_event_msg_t *e, void *data);
static s32 wl_notify_mic_status(struct wl_priv *wl, struct net_device *ndev,
				  const wl_event_msg_t *e, void *data);

/*
** register/deregister sdio function
*/
struct sdio_func *wl_cfg80211_get_sdio_func(void);
static void wl_clear_sdio_func(void);

/*
** ioctl utilites
*/
static s32 wl_dev_bufvar_get(struct net_device *dev, s8 *name, s8 *buf,
			       s32 buf_len);
static __used s32 wl_dev_bufvar_set(struct net_device *dev, s8 *name,
				      s8 *buf, s32 len);
static s32 wl_dev_intvar_set(struct net_device *dev, s8 *name, s32 val);
static s32 wl_dev_intvar_get(struct net_device *dev, s8 *name,
			       s32 *retval);
static s32 wl_dev_ioctl(struct net_device *dev, u32 cmd, void *arg,
			  u32 len);

/*
** cfg80211 set_wiphy_params utilities
*/
static s32 wl_set_frag(struct net_device *dev, u32 frag_threshold);
static s32 wl_set_rts(struct net_device *dev, u32 frag_threshold);
static s32 wl_set_retry(struct net_device *dev, u32 retry, bool l);

/*
** wl profile utilities
*/
static s32 wl_update_prof(struct wl_priv *wl, const wl_event_msg_t *e,
			    void *data, s32 item);
static void *wl_read_prof(struct wl_priv *wl, s32 item);
static void wl_init_prof(struct wl_profile *prof);

/*
** cfg80211 connect utilites
*/
static s32 wl_set_wpa_version(struct net_device *dev,
				struct cfg80211_connect_params *sme);
static s32 wl_set_auth_type(struct net_device *dev,
			      struct cfg80211_connect_params *sme);
static s32 wl_set_set_cipher(struct net_device *dev,
			       struct cfg80211_connect_params *sme);
static s32 wl_set_key_mgmt(struct net_device *dev,
			     struct cfg80211_connect_params *sme);
static s32 wl_set_set_sharedkey(struct net_device *dev,
				  struct cfg80211_connect_params *sme);
static s32 wl_get_assoc_ies(struct wl_priv *wl);
static void wl_ch_to_chanspec(int ch,
	struct wl_join_params *join_params, size_t *join_params_size);

/*
** information element utilities
*/
static void wl_rst_ie(struct wl_priv *wl);
static __used s32 wl_add_ie(struct wl_priv *wl, u8 t, u8 l, u8 *v);
static s32 wl_mrg_ie(struct wl_priv *wl, u8 *ie_stream, u16 ie_size);
static s32 wl_cp_ie(struct wl_priv *wl, u8 *dst, u16 dst_size);
static u32 wl_get_ielen(struct wl_priv *wl);

static s32 wl_mode_to_nl80211_iftype(s32 mode);

static struct wireless_dev *wl_alloc_wdev(s32 sizeof_iface,
					  struct device *dev);
static void wl_free_wdev(struct wl_priv *wl);

static s32 wl_inform_bss(struct wl_priv *wl);
static s32 wl_inform_single_bss(struct wl_priv *wl, struct wl_bss_info *bi);
static s32 wl_update_bss_info(struct wl_priv *wl);

static s32 wl_add_keyext(struct wiphy *wiphy, struct net_device *dev,
			   u8 key_idx, const u8 *mac_addr,
			   struct key_params *params);

/*
** key indianess swap utilities
*/
static void swap_key_from_BE(struct wl_wsec_key *key);
static void swap_key_to_BE(struct wl_wsec_key *key);

/*
** wl_priv memory init/deinit utilities
*/
static s32 wl_init_priv_mem(struct wl_priv *wl);
static void wl_deinit_priv_mem(struct wl_priv *wl);

static void wl_delay(u32 ms);

/*
** store/restore cfg80211 instance data
*/
static void wl_set_drvdata(struct wl_dev *dev, void *data);
static void *wl_get_drvdata(struct wl_dev *dev);

/*
** ibss mode utilities
*/
static bool wl_is_ibssmode(struct wl_priv *wl);
static bool wl_is_ibssstarter(struct wl_priv *wl);

/*
** dongle up/down , default configuration utilities
*/
static bool wl_is_linkdown(struct wl_priv *wl, const wl_event_msg_t *e);
static bool wl_is_linkup(struct wl_priv *wl, const wl_event_msg_t *e);
static bool wl_is_nonetwork(struct wl_priv *wl, const wl_event_msg_t *e);
static void wl_link_up(struct wl_priv *wl);
static void wl_link_down(struct wl_priv *wl);
static s32 wl_dongle_mode(struct net_device *ndev, s32 iftype);
static s32 __wl_cfg80211_up(struct wl_priv *wl);
static s32 __wl_cfg80211_down(struct wl_priv *wl);
static s32 wl_dongle_probecap(struct wl_priv *wl);
static void wl_init_conf(struct wl_conf *conf);

/*
** dongle configuration utilities
*/
#ifndef EMBEDDED_PLATFORM
static s32 wl_dongle_mode(struct net_device *ndev, s32 iftype);
static s32 wl_dongle_country(struct net_device *ndev, u8 ccode);
static s32 wl_dongle_up(struct net_device *ndev, u32 up);
static s32 wl_dongle_power(struct net_device *ndev, u32 power_mode);
static s32 wl_dongle_glom(struct net_device *ndev, u32 glom,
			    u32 dongle_align);
static s32 wl_dongle_roam(struct net_device *ndev, u32 roamvar,
			    u32 bcn_timeout);
static s32 wl_dongle_eventmsg(struct net_device *ndev);
static s32 wl_dongle_scantime(struct net_device *ndev, s32 scan_assoc_time,
				s32 scan_unassoc_time);
static s32 wl_dongle_offload(struct net_device *ndev, s32 arpoe,
			       s32 arp_ol);
static s32 wl_pattern_atoh(s8 *src, s8 *dst);
static s32 wl_dongle_filter(struct net_device *ndev, u32 filter_mode);
static s32 wl_update_wiphybands(struct wl_priv *wl);
#endif				/* !EMBEDDED_PLATFORM */
static s32 wl_config_dongle(struct wl_priv *wl, bool need_lock);

/*
** iscan handler
*/
static void wl_iscan_timer(unsigned long data);
static void wl_term_iscan(struct wl_priv *wl);
static s32 wl_init_iscan(struct wl_priv *wl);
static s32 wl_iscan_thread(void *data);
static s32 wl_dev_iovar_setbuf(struct net_device *dev, s8 *iovar,
				 void *param, s32 paramlen, void *bufptr,
				 s32 buflen);
static s32 wl_dev_iovar_getbuf(struct net_device *dev, s8 *iovar,
				 void *param, s32 paramlen, void *bufptr,
				 s32 buflen);
static s32 wl_run_iscan(struct wl_iscan_ctrl *iscan, struct wlc_ssid *ssid,
			  u16 action);
static s32 wl_do_iscan(struct wl_priv *wl);
static s32 wl_wakeup_iscan(struct wl_iscan_ctrl *iscan);
static s32 wl_invoke_iscan(struct wl_priv *wl);
static s32 wl_get_iscan_results(struct wl_iscan_ctrl *iscan, u32 *status,
				  struct wl_scan_results **bss_list);
static void wl_notify_iscan_complete(struct wl_iscan_ctrl *iscan, bool aborted);
static void wl_init_iscan_eloop(struct wl_iscan_eloop *el);
static s32 wl_iscan_done(struct wl_priv *wl);
static s32 wl_iscan_pending(struct wl_priv *wl);
static s32 wl_iscan_inprogress(struct wl_priv *wl);
static s32 wl_iscan_aborted(struct wl_priv *wl);

/*
** fw/nvram downloading handler
*/
static void wl_init_fw(struct wl_fw_ctrl *fw);

/*
* find most significant bit set
*/
static __used u32 wl_find_msb(u16 bit16);

/*
* update pmklist to dongle
*/
static __used s32 wl_update_pmklist(struct net_device *dev,
				      struct wl_pmk_list *pmk_list, s32 err);

static void wl_set_mpc(struct net_device *ndev, int mpc);

/*
* debufs support
*/
static int wl_debugfs_add_netdev_params(struct wl_priv *wl);
static void wl_debugfs_remove_netdev(struct wl_priv *wl);

#define WL_PRIV_GET() 							\
	({								\
	struct wl_iface *ci;						\
	if (unlikely(!(wl_cfg80211_dev && 				\
		(ci = wl_get_drvdata(wl_cfg80211_dev))))) {		\
		WL_ERR("wl_cfg80211_dev is unavailable\n");		\
		BUG();							\
	} 								\
	ci_to_wl(ci);							\
})

#define CHECK_SYS_UP()							\
do {									\
	struct wl_priv *wl = wiphy_to_wl(wiphy);			\
	if (unlikely(!test_bit(WL_STATUS_READY, &wl->status))) {	\
		WL_INFO("device is not ready : status (%d)\n",		\
			(int)wl->status);				\
		return -EIO;						\
	}								\
} while (0)

extern int dhd_wait_pend8021x(struct net_device *dev);

#if (WL_DBG_LEVEL > 0)
#define WL_DBG_ESTR_MAX	32
static s8 wl_dbg_estr[][WL_DBG_ESTR_MAX] = {
	"SET_SSID", "JOIN", "START", "AUTH", "AUTH_IND",
	"DEAUTH", "DEAUTH_IND", "ASSOC", "ASSOC_IND", "REASSOC",
	"REASSOC_IND", "DISASSOC", "DISASSOC_IND", "QUIET_START", "QUIET_END",
	"BEACON_RX", "LINK", "MIC_ERROR", "NDIS_LINK", "ROAM",
	"TXFAIL", "PMKID_CACHE", "RETROGRADE_TSF", "PRUNE", "AUTOAUTH",
	"EAPOL_MSG", "SCAN_COMPLETE", "ADDTS_IND", "DELTS_IND", "BCNSENT_IND",
	"BCNRX_MSG", "BCNLOST_MSG", "ROAM_PREP", "PFN_NET_FOUND",
	"PFN_NET_LOST",
	"RESET_COMPLETE", "JOIN_START", "ROAM_START", "ASSOC_START",
	"IBSS_ASSOC",
	"RADIO", "PSM_WATCHDOG",
	"PROBREQ_MSG",
	"SCAN_CONFIRM_IND", "PSK_SUP", "COUNTRY_CODE_CHANGED",
	"EXCEEDED_MEDIUM_TIME", "ICV_ERROR",
	"UNICAST_DECODE_ERROR", "MULTICAST_DECODE_ERROR", "TRACE",
	"IF",
	"RSSI", "PFN_SCAN_COMPLETE", "ACTION_FRAME", "ACTION_FRAME_COMPLETE",
};
#endif				/* WL_DBG_LEVEL */

#define CHAN2G(_channel, _freq, _flags) {			\
	.band			= IEEE80211_BAND_2GHZ,		\
	.center_freq		= (_freq),			\
	.hw_value		= (_channel),			\
	.flags			= (_flags),			\
	.max_antenna_gain	= 0,				\
	.max_power		= 30,				\
}

#define CHAN5G(_channel, _flags) {				\
	.band			= IEEE80211_BAND_5GHZ,		\
	.center_freq		= 5000 + (5 * (_channel)),	\
	.hw_value		= (_channel),			\
	.flags			= (_flags),			\
	.max_antenna_gain	= 0,				\
	.max_power		= 30,				\
}

#define RATE_TO_BASE100KBPS(rate)   (((rate) * 10) / 2)
#define RATETAB_ENT(_rateid, _flags) \
	{                                                               \
		.bitrate        = RATE_TO_BASE100KBPS(_rateid),     \
		.hw_value       = (_rateid),                            \
		.flags          = (_flags),                             \
	}

static struct ieee80211_rate __wl_rates[] = {
	RATETAB_ENT(WLC_RATE_1M, 0),
	RATETAB_ENT(WLC_RATE_2M, IEEE80211_RATE_SHORT_PREAMBLE),
	RATETAB_ENT(WLC_RATE_5M5, IEEE80211_RATE_SHORT_PREAMBLE),
	RATETAB_ENT(WLC_RATE_11M, IEEE80211_RATE_SHORT_PREAMBLE),
	RATETAB_ENT(WLC_RATE_6M, 0),
	RATETAB_ENT(WLC_RATE_9M, 0),
	RATETAB_ENT(WLC_RATE_12M, 0),
	RATETAB_ENT(WLC_RATE_18M, 0),
	RATETAB_ENT(WLC_RATE_24M, 0),
	RATETAB_ENT(WLC_RATE_36M, 0),
	RATETAB_ENT(WLC_RATE_48M, 0),
	RATETAB_ENT(WLC_RATE_54M, 0),
};

#define wl_a_rates		(__wl_rates + 4)
#define wl_a_rates_size	8
#define wl_g_rates		(__wl_rates + 0)
#define wl_g_rates_size	12

static struct ieee80211_channel __wl_2ghz_channels[] = {
	CHAN2G(1, 2412, 0),
	CHAN2G(2, 2417, 0),
	CHAN2G(3, 2422, 0),
	CHAN2G(4, 2427, 0),
	CHAN2G(5, 2432, 0),
	CHAN2G(6, 2437, 0),
	CHAN2G(7, 2442, 0),
	CHAN2G(8, 2447, 0),
	CHAN2G(9, 2452, 0),
	CHAN2G(10, 2457, 0),
	CHAN2G(11, 2462, 0),
	CHAN2G(12, 2467, 0),
	CHAN2G(13, 2472, 0),
	CHAN2G(14, 2484, 0),
};

static struct ieee80211_channel __wl_5ghz_a_channels[] = {
	CHAN5G(34, 0), CHAN5G(36, 0),
	CHAN5G(38, 0), CHAN5G(40, 0),
	CHAN5G(42, 0), CHAN5G(44, 0),
	CHAN5G(46, 0), CHAN5G(48, 0),
	CHAN5G(52, 0), CHAN5G(56, 0),
	CHAN5G(60, 0), CHAN5G(64, 0),
	CHAN5G(100, 0), CHAN5G(104, 0),
	CHAN5G(108, 0), CHAN5G(112, 0),
	CHAN5G(116, 0), CHAN5G(120, 0),
	CHAN5G(124, 0), CHAN5G(128, 0),
	CHAN5G(132, 0), CHAN5G(136, 0),
	CHAN5G(140, 0), CHAN5G(149, 0),
	CHAN5G(153, 0), CHAN5G(157, 0),
	CHAN5G(161, 0), CHAN5G(165, 0),
	CHAN5G(184, 0), CHAN5G(188, 0),
	CHAN5G(192, 0), CHAN5G(196, 0),
	CHAN5G(200, 0), CHAN5G(204, 0),
	CHAN5G(208, 0), CHAN5G(212, 0),
	CHAN5G(216, 0),
};

static struct ieee80211_channel __wl_5ghz_n_channels[] = {
	CHAN5G(32, 0), CHAN5G(34, 0),
	CHAN5G(36, 0), CHAN5G(38, 0),
	CHAN5G(40, 0), CHAN5G(42, 0),
	CHAN5G(44, 0), CHAN5G(46, 0),
	CHAN5G(48, 0), CHAN5G(50, 0),
	CHAN5G(52, 0), CHAN5G(54, 0),
	CHAN5G(56, 0), CHAN5G(58, 0),
	CHAN5G(60, 0), CHAN5G(62, 0),
	CHAN5G(64, 0), CHAN5G(66, 0),
	CHAN5G(68, 0), CHAN5G(70, 0),
	CHAN5G(72, 0), CHAN5G(74, 0),
	CHAN5G(76, 0), CHAN5G(78, 0),
	CHAN5G(80, 0), CHAN5G(82, 0),
	CHAN5G(84, 0), CHAN5G(86, 0),
	CHAN5G(88, 0), CHAN5G(90, 0),
	CHAN5G(92, 0), CHAN5G(94, 0),
	CHAN5G(96, 0), CHAN5G(98, 0),
	CHAN5G(100, 0), CHAN5G(102, 0),
	CHAN5G(104, 0), CHAN5G(106, 0),
	CHAN5G(108, 0), CHAN5G(110, 0),
	CHAN5G(112, 0), CHAN5G(114, 0),
	CHAN5G(116, 0), CHAN5G(118, 0),
	CHAN5G(120, 0), CHAN5G(122, 0),
	CHAN5G(124, 0), CHAN5G(126, 0),
	CHAN5G(128, 0), CHAN5G(130, 0),
	CHAN5G(132, 0), CHAN5G(134, 0),
	CHAN5G(136, 0), CHAN5G(138, 0),
	CHAN5G(140, 0), CHAN5G(142, 0),
	CHAN5G(144, 0), CHAN5G(145, 0),
	CHAN5G(146, 0), CHAN5G(147, 0),
	CHAN5G(148, 0), CHAN5G(149, 0),
	CHAN5G(150, 0), CHAN5G(151, 0),
	CHAN5G(152, 0), CHAN5G(153, 0),
	CHAN5G(154, 0), CHAN5G(155, 0),
	CHAN5G(156, 0), CHAN5G(157, 0),
	CHAN5G(158, 0), CHAN5G(159, 0),
	CHAN5G(160, 0), CHAN5G(161, 0),
	CHAN5G(162, 0), CHAN5G(163, 0),
	CHAN5G(164, 0), CHAN5G(165, 0),
	CHAN5G(166, 0), CHAN5G(168, 0),
	CHAN5G(170, 0), CHAN5G(172, 0),
	CHAN5G(174, 0), CHAN5G(176, 0),
	CHAN5G(178, 0), CHAN5G(180, 0),
	CHAN5G(182, 0), CHAN5G(184, 0),
	CHAN5G(186, 0), CHAN5G(188, 0),
	CHAN5G(190, 0), CHAN5G(192, 0),
	CHAN5G(194, 0), CHAN5G(196, 0),
	CHAN5G(198, 0), CHAN5G(200, 0),
	CHAN5G(202, 0), CHAN5G(204, 0),
	CHAN5G(206, 0), CHAN5G(208, 0),
	CHAN5G(210, 0), CHAN5G(212, 0),
	CHAN5G(214, 0), CHAN5G(216, 0),
	CHAN5G(218, 0), CHAN5G(220, 0),
	CHAN5G(222, 0), CHAN5G(224, 0),
	CHAN5G(226, 0), CHAN5G(228, 0),
};

static struct ieee80211_supported_band __wl_band_2ghz = {
	.band = IEEE80211_BAND_2GHZ,
	.channels = __wl_2ghz_channels,
	.n_channels = ARRAY_SIZE(__wl_2ghz_channels),
	.bitrates = wl_g_rates,
	.n_bitrates = wl_g_rates_size,
};

static struct ieee80211_supported_band __wl_band_5ghz_a = {
	.band = IEEE80211_BAND_5GHZ,
	.channels = __wl_5ghz_a_channels,
	.n_channels = ARRAY_SIZE(__wl_5ghz_a_channels),
	.bitrates = wl_a_rates,
	.n_bitrates = wl_a_rates_size,
};

static struct ieee80211_supported_band __wl_band_5ghz_n = {
	.band = IEEE80211_BAND_5GHZ,
	.channels = __wl_5ghz_n_channels,
	.n_channels = ARRAY_SIZE(__wl_5ghz_n_channels),
	.bitrates = wl_a_rates,
	.n_bitrates = wl_a_rates_size,
};

static const u32 __wl_cipher_suites[] = {
	WLAN_CIPHER_SUITE_WEP40,
	WLAN_CIPHER_SUITE_WEP104,
	WLAN_CIPHER_SUITE_TKIP,
	WLAN_CIPHER_SUITE_CCMP,
	WLAN_CIPHER_SUITE_AES_CMAC,
};

static void swap_key_from_BE(struct wl_wsec_key *key)
{
	key->index = cpu_to_le32(key->index);
	key->len = cpu_to_le32(key->len);
	key->algo = cpu_to_le32(key->algo);
	key->flags = cpu_to_le32(key->flags);
	key->rxiv.hi = cpu_to_le32(key->rxiv.hi);
	key->rxiv.lo = cpu_to_le16(key->rxiv.lo);
	key->iv_initialized = cpu_to_le32(key->iv_initialized);
}

static void swap_key_to_BE(struct wl_wsec_key *key)
{
	key->index = le32_to_cpu(key->index);
	key->len = le32_to_cpu(key->len);
	key->algo = le32_to_cpu(key->algo);
	key->flags = le32_to_cpu(key->flags);
	key->rxiv.hi = le32_to_cpu(key->rxiv.hi);
	key->rxiv.lo = le16_to_cpu(key->rxiv.lo);
	key->iv_initialized = le32_to_cpu(key->iv_initialized);
}

static s32
wl_dev_ioctl(struct net_device *dev, u32 cmd, void *arg, u32 len)
{
	struct ifreq ifr;
	struct wl_ioctl ioc;
	mm_segment_t fs;
	s32 err = 0;

	memset(&ioc, 0, sizeof(ioc));
	ioc.cmd = cmd;
	ioc.buf = arg;
	ioc.len = len;
	strcpy(ifr.ifr_name, dev->name);
	ifr.ifr_data = (caddr_t)&ioc;

	fs = get_fs();
	set_fs(get_ds());
	err = dev->netdev_ops->ndo_do_ioctl(dev, &ifr, SIOCDEVPRIVATE);
	set_fs(fs);

	return err;
}

static s32
wl_cfg80211_change_iface(struct wiphy *wiphy, struct net_device *ndev,
			 enum nl80211_iftype type, u32 *flags,
			 struct vif_params *params)
{
	struct wl_priv *wl = wiphy_to_wl(wiphy);
	struct wireless_dev *wdev;
	s32 infra = 0;
	s32 ap = 0;
	s32 err = 0;

	CHECK_SYS_UP();
	switch (type) {
	case NL80211_IFTYPE_MONITOR:
	case NL80211_IFTYPE_WDS:
		WL_ERR("type (%d) : currently we do not support this type\n",
		       type);
		return -EOPNOTSUPP;
	case NL80211_IFTYPE_ADHOC:
		wl->conf->mode = WL_MODE_IBSS;
		break;
	case NL80211_IFTYPE_STATION:
		wl->conf->mode = WL_MODE_BSS;
		infra = 1;
		break;
	default:
		return -EINVAL;
	}
	infra = cpu_to_le32(infra);
	ap = cpu_to_le32(ap);
	wdev = ndev->ieee80211_ptr;
	wdev->iftype = type;
	WL_DBG("%s : ap (%d), infra (%d)\n", ndev->name, ap, infra);
	err = wl_dev_ioctl(ndev, WLC_SET_INFRA, &infra, sizeof(infra));
	if (unlikely(err)) {
		WL_ERR("WLC_SET_INFRA error (%d)\n", err);
		return err;
	}
	err = wl_dev_ioctl(ndev, WLC_SET_AP, &ap, sizeof(ap));
	if (unlikely(err)) {
		WL_ERR("WLC_SET_AP error (%d)\n", err);
		return err;
	}

	/* -EINPROGRESS: Call commit handler */
	return -EINPROGRESS;
}

static void wl_iscan_prep(struct wl_scan_params *params, struct wlc_ssid *ssid)
{
<<<<<<< HEAD
	memcpy(&params->bssid, &ether_bcast, ETH_ALEN);
=======
	memcpy(params->bssid, ether_bcast, ETH_ALEN);
>>>>>>> 105e53f8
	params->bss_type = DOT11_BSSTYPE_ANY;
	params->scan_type = 0;
	params->nprobes = -1;
	params->active_time = -1;
	params->passive_time = -1;
	params->home_time = -1;
	params->channel_num = 0;

	params->nprobes = cpu_to_le32(params->nprobes);
	params->active_time = cpu_to_le32(params->active_time);
	params->passive_time = cpu_to_le32(params->passive_time);
	params->home_time = cpu_to_le32(params->home_time);
	if (ssid && ssid->SSID_len)
		memcpy(&params->ssid, ssid, sizeof(wlc_ssid_t));

}

static s32
wl_dev_iovar_setbuf(struct net_device *dev, s8 * iovar, void *param,
		    s32 paramlen, void *bufptr, s32 buflen)
{
	s32 iolen;

	iolen = bcm_mkiovar(iovar, param, paramlen, bufptr, buflen);
	BUG_ON(!iolen);

	return wl_dev_ioctl(dev, WLC_SET_VAR, bufptr, iolen);
}

static s32
wl_dev_iovar_getbuf(struct net_device *dev, s8 * iovar, void *param,
		    s32 paramlen, void *bufptr, s32 buflen)
{
	s32 iolen;

	iolen = bcm_mkiovar(iovar, param, paramlen, bufptr, buflen);
	BUG_ON(!iolen);

	return wl_dev_ioctl(dev, WLC_GET_VAR, bufptr, buflen);
}

static s32
wl_run_iscan(struct wl_iscan_ctrl *iscan, struct wlc_ssid *ssid, u16 action)
{
	s32 params_size =
	    (WL_SCAN_PARAMS_FIXED_SIZE + offsetof(wl_iscan_params_t, params));
	struct wl_iscan_params *params;
	s32 err = 0;

	if (ssid && ssid->SSID_len)
		params_size += sizeof(struct wlc_ssid);
	params = kzalloc(params_size, GFP_KERNEL);
	if (unlikely(!params))
		return -ENOMEM;
	BUG_ON(params_size >= WLC_IOCTL_SMLEN);

	wl_iscan_prep(&params->params, ssid);

	params->version = cpu_to_le32(ISCAN_REQ_VERSION);
	params->action = cpu_to_le16(action);
	params->scan_duration = cpu_to_le16(0);

	/* params_size += offsetof(wl_iscan_params_t, params); */
	err = wl_dev_iovar_setbuf(iscan->dev, "iscan", params, params_size,
				iscan->ioctl_buf, WLC_IOCTL_SMLEN);
	if (unlikely(err)) {
		if (err == -EBUSY) {
			WL_INFO("system busy : iscan canceled\n");
		} else {
			WL_ERR("error (%d)\n", err);
		}
	}
	kfree(params);
	return err;
}

static s32 wl_do_iscan(struct wl_priv *wl)
{
	struct wl_iscan_ctrl *iscan = wl_to_iscan(wl);
	struct net_device *ndev = wl_to_ndev(wl);
	struct wlc_ssid ssid;
	s32 passive_scan;
	s32 err = 0;

	/* Broadcast scan by default */
	memset(&ssid, 0, sizeof(ssid));

	iscan->state = WL_ISCAN_STATE_SCANING;

	passive_scan = wl->active_scan ? 0 : 1;
	err = wl_dev_ioctl(wl_to_ndev(wl), WLC_SET_PASSIVE_SCAN,
			&passive_scan, sizeof(passive_scan));
	if (unlikely(err)) {
		WL_DBG("error (%d)\n", err);
		return err;
	}
	wl_set_mpc(ndev, 0);
	wl->iscan_kickstart = true;
	wl_run_iscan(iscan, &ssid, WL_SCAN_ACTION_START);
	mod_timer(&iscan->timer, jiffies + iscan->timer_ms * HZ / 1000);
	iscan->timer_on = 1;

	return err;
}

static s32
__wl_cfg80211_scan(struct wiphy *wiphy, struct net_device *ndev,
		   struct cfg80211_scan_request *request,
		   struct cfg80211_ssid *this_ssid)
{
	struct wl_priv *wl = ndev_to_wl(ndev);
	struct cfg80211_ssid *ssids;
	struct wl_scan_req *sr = wl_to_sr(wl);
	s32 passive_scan;
	bool iscan_req;
	bool spec_scan;
	s32 err = 0;

	if (unlikely(test_bit(WL_STATUS_SCANNING, &wl->status))) {
		WL_ERR("Scanning already : status (%d)\n", (int)wl->status);
		return -EAGAIN;
	}
	if (unlikely(test_bit(WL_STATUS_SCAN_ABORTING, &wl->status))) {
		WL_ERR("Scanning being aborted : status (%d)\n",
		       (int)wl->status);
		return -EAGAIN;
	}

	iscan_req = false;
	spec_scan = false;
	if (request) {		/* scan bss */
		ssids = request->ssids;
		if (wl->iscan_on && (!ssids || !ssids->ssid_len)) {	/* for
							 * specific scan,
							 * ssids->ssid_len has
							 * non-zero(ssid string)
							 * length.
							 * Otherwise this is 0.
							 * we do not iscan for
							 * specific scan request
							 */
			iscan_req = true;
		}
	} else {		/* scan in ibss */
		/* we don't do iscan in ibss */
		ssids = this_ssid;
	}
	wl->scan_request = request;
	set_bit(WL_STATUS_SCANNING, &wl->status);
	if (iscan_req) {
		err = wl_do_iscan(wl);
		if (likely(!err))
			return err;
		else
			goto scan_out;
	} else {
		WL_DBG("ssid \"%s\", ssid_len (%d)\n",
		       ssids->ssid, ssids->ssid_len);
		memset(&sr->ssid, 0, sizeof(sr->ssid));
		sr->ssid.SSID_len =
			    min_t(u8, sizeof(sr->ssid.SSID), ssids->ssid_len);
		if (sr->ssid.SSID_len) {
			memcpy(sr->ssid.SSID, ssids->ssid, sr->ssid.SSID_len);
<<<<<<< HEAD
			sr->ssid.SSID_len = htod32(sr->ssid.SSID_len);
=======
			sr->ssid.SSID_len = cpu_to_le32(sr->ssid.SSID_len);
>>>>>>> 105e53f8
			WL_DBG("Specific scan ssid=\"%s\" len=%d\n",
			       sr->ssid.SSID, sr->ssid.SSID_len);
			spec_scan = true;
		} else {
			WL_DBG("Broadcast scan\n");
		}
		WL_DBG("sr->ssid.SSID_len (%d)\n", sr->ssid.SSID_len);
		passive_scan = wl->active_scan ? 0 : 1;
		err = wl_dev_ioctl(ndev, WLC_SET_PASSIVE_SCAN,
				&passive_scan, sizeof(passive_scan));
		if (unlikely(err)) {
			WL_ERR("WLC_SET_PASSIVE_SCAN error (%d)\n", err);
			goto scan_out;
		}
		wl_set_mpc(ndev, 0);
		err = wl_dev_ioctl(ndev, WLC_SCAN, &sr->ssid,
				sizeof(sr->ssid));
		if (err) {
			if (err == -EBUSY) {
				WL_INFO("system busy : scan for \"%s\" canceled\n",
					sr->ssid.SSID);
			} else {
				WL_ERR("WLC_SCAN error (%d)\n", err);
			}
			wl_set_mpc(ndev, 1);
			goto scan_out;
		}
	}

	return 0;

scan_out:
	clear_bit(WL_STATUS_SCANNING, &wl->status);
	wl->scan_request = NULL;
	return err;
}

static s32
wl_cfg80211_scan(struct wiphy *wiphy, struct net_device *ndev,
		 struct cfg80211_scan_request *request)
{
	s32 err = 0;

	CHECK_SYS_UP();
	err = __wl_cfg80211_scan(wiphy, ndev, request, NULL);
	if (unlikely(err)) {
		WL_DBG("scan error (%d)\n", err);
		return err;
	}

	return err;
}

static s32 wl_dev_intvar_set(struct net_device *dev, s8 *name, s32 val)
{
	s8 buf[WLC_IOCTL_SMLEN];
	u32 len;
	s32 err = 0;

	val = cpu_to_le32(val);
	len = bcm_mkiovar(name, (char *)(&val), sizeof(val), buf, sizeof(buf));
	BUG_ON(!len);

	err = wl_dev_ioctl(dev, WLC_SET_VAR, buf, len);
	if (unlikely(err)) {
		WL_ERR("error (%d)\n", err);
	}

	return err;
}

static s32
wl_dev_intvar_get(struct net_device *dev, s8 *name, s32 *retval)
{
	union {
		s8 buf[WLC_IOCTL_SMLEN];
		s32 val;
	} var;
	u32 len;
	u32 data_null;
	s32 err = 0;

	len =
	    bcm_mkiovar(name, (char *)(&data_null), 0, (char *)(&var),
			sizeof(var.buf));
	BUG_ON(!len);
	err = wl_dev_ioctl(dev, WLC_GET_VAR, &var, len);
	if (unlikely(err)) {
		WL_ERR("error (%d)\n", err);
	}
	*retval = le32_to_cpu(var.val);

	return err;
}

static s32 wl_set_rts(struct net_device *dev, u32 rts_threshold)
{
	s32 err = 0;

	err = wl_dev_intvar_set(dev, "rtsthresh", rts_threshold);
	if (unlikely(err)) {
		WL_ERR("Error (%d)\n", err);
		return err;
	}
	return err;
}

static s32 wl_set_frag(struct net_device *dev, u32 frag_threshold)
{
	s32 err = 0;

	err = wl_dev_intvar_set(dev, "fragthresh", frag_threshold);
	if (unlikely(err)) {
		WL_ERR("Error (%d)\n", err);
		return err;
	}
	return err;
}

static s32 wl_set_retry(struct net_device *dev, u32 retry, bool l)
{
	s32 err = 0;
	u32 cmd = (l ? WLC_SET_LRL : WLC_SET_SRL);

	retry = cpu_to_le32(retry);
	err = wl_dev_ioctl(dev, cmd, &retry, sizeof(retry));
	if (unlikely(err)) {
		WL_ERR("cmd (%d) , error (%d)\n", cmd, err);
		return err;
	}
	return err;
}

static s32 wl_cfg80211_set_wiphy_params(struct wiphy *wiphy, u32 changed)
{
	struct wl_priv *wl = wiphy_to_wl(wiphy);
	struct net_device *ndev = wl_to_ndev(wl);
	s32 err = 0;

	CHECK_SYS_UP();
	if (changed & WIPHY_PARAM_RTS_THRESHOLD &&
	    (wl->conf->rts_threshold != wiphy->rts_threshold)) {
		wl->conf->rts_threshold = wiphy->rts_threshold;
		err = wl_set_rts(ndev, wl->conf->rts_threshold);
		if (!err)
			return err;
	}
	if (changed & WIPHY_PARAM_FRAG_THRESHOLD &&
	    (wl->conf->frag_threshold != wiphy->frag_threshold)) {
		wl->conf->frag_threshold = wiphy->frag_threshold;
		err = wl_set_frag(ndev, wl->conf->frag_threshold);
		if (!err)
			return err;
	}
	if (changed & WIPHY_PARAM_RETRY_LONG
	    && (wl->conf->retry_long != wiphy->retry_long)) {
		wl->conf->retry_long = wiphy->retry_long;
		err = wl_set_retry(ndev, wl->conf->retry_long, true);
		if (!err)
			return err;
	}
	if (changed & WIPHY_PARAM_RETRY_SHORT
	    && (wl->conf->retry_short != wiphy->retry_short)) {
		wl->conf->retry_short = wiphy->retry_short;
		err = wl_set_retry(ndev, wl->conf->retry_short, false);
		if (!err) {
			return err;
		}
	}

	return err;
}

static s32
wl_cfg80211_join_ibss(struct wiphy *wiphy, struct net_device *dev,
		      struct cfg80211_ibss_params *params)
{
	struct wl_priv *wl = wiphy_to_wl(wiphy);
	struct cfg80211_bss *bss;
	struct ieee80211_channel *chan;
	struct wl_join_params join_params;
	struct cfg80211_ssid ssid;
	s32 scan_retry = 0;
	s32 err = 0;

	CHECK_SYS_UP();
	if (params->bssid) {
		WL_ERR("Invalid bssid\n");
		return -EOPNOTSUPP;
	}
	bss = cfg80211_get_ibss(wiphy, NULL, params->ssid, params->ssid_len);
	if (!bss) {
		memcpy(ssid.ssid, params->ssid, params->ssid_len);
		ssid.ssid_len = params->ssid_len;
		do {
			if (unlikely
			    (__wl_cfg80211_scan(wiphy, dev, NULL, &ssid) ==
			     -EBUSY)) {
				wl_delay(150);
			} else {
				break;
			}
		} while (++scan_retry < WL_SCAN_RETRY_MAX);
		rtnl_unlock();	/* to allow scan_inform to paropagate
					 to cfg80211 plane */
		schedule_timeout_interruptible(4 * HZ);	/* wait 4 secons
						 till scan done.... */
		rtnl_lock();
		bss = cfg80211_get_ibss(wiphy, NULL,
					params->ssid, params->ssid_len);
	}
	if (bss) {
		wl->ibss_starter = false;
		WL_DBG("Found IBSS\n");
	} else {
		wl->ibss_starter = true;
	}
	chan = params->channel;
	if (chan)
		wl->channel = ieee80211_frequency_to_channel(chan->center_freq);
	/*
	 ** Join with specific BSSID and cached SSID
	 ** If SSID is zero join based on BSSID only
	 */
	memset(&join_params, 0, sizeof(join_params));
	memcpy((void *)join_params.ssid.SSID, (void *)params->ssid,
	       params->ssid_len);
	join_params.ssid.SSID_len = cpu_to_le32(params->ssid_len);
	if (params->bssid)
		memcpy(&join_params.params.bssid, params->bssid,
		       ETH_ALEN);
	else
		memset(&join_params.params.bssid, 0, ETH_ALEN);

	err = wl_dev_ioctl(dev, WLC_SET_SSID, &join_params,
			sizeof(join_params));
	if (unlikely(err)) {
		WL_ERR("Error (%d)\n", err);
		return err;
	}
	return err;
}

static s32 wl_cfg80211_leave_ibss(struct wiphy *wiphy, struct net_device *dev)
{
	struct wl_priv *wl = wiphy_to_wl(wiphy);
	s32 err = 0;

	CHECK_SYS_UP();
	wl_link_down(wl);

	return err;
}

static s32
wl_set_wpa_version(struct net_device *dev, struct cfg80211_connect_params *sme)
{
	struct wl_priv *wl = ndev_to_wl(dev);
	struct wl_security *sec;
	s32 val = 0;
	s32 err = 0;

	if (sme->crypto.wpa_versions & NL80211_WPA_VERSION_1)
		val = WPA_AUTH_PSK | WPA_AUTH_UNSPECIFIED;
	else if (sme->crypto.wpa_versions & NL80211_WPA_VERSION_2)
		val = WPA2_AUTH_PSK | WPA2_AUTH_UNSPECIFIED;
	else
		val = WPA_AUTH_DISABLED;
	WL_DBG("setting wpa_auth to 0x%0x\n", val);
	err = wl_dev_intvar_set(dev, "wpa_auth", val);
	if (unlikely(err)) {
		WL_ERR("set wpa_auth failed (%d)\n", err);
		return err;
	}
	sec = wl_read_prof(wl, WL_PROF_SEC);
	sec->wpa_versions = sme->crypto.wpa_versions;
	return err;
}

static s32
wl_set_auth_type(struct net_device *dev, struct cfg80211_connect_params *sme)
{
	struct wl_priv *wl = ndev_to_wl(dev);
	struct wl_security *sec;
	s32 val = 0;
	s32 err = 0;

	switch (sme->auth_type) {
	case NL80211_AUTHTYPE_OPEN_SYSTEM:
		val = 0;
		WL_DBG("open system\n");
		break;
	case NL80211_AUTHTYPE_SHARED_KEY:
		val = 1;
		WL_DBG("shared key\n");
		break;
	case NL80211_AUTHTYPE_AUTOMATIC:
		val = 2;
		WL_DBG("automatic\n");
		break;
	case NL80211_AUTHTYPE_NETWORK_EAP:
		WL_DBG("network eap\n");
	default:
		val = 2;
		WL_ERR("invalid auth type (%d)\n", sme->auth_type);
		break;
	}

	err = wl_dev_intvar_set(dev, "auth", val);
	if (unlikely(err)) {
		WL_ERR("set auth failed (%d)\n", err);
		return err;
	}
	sec = wl_read_prof(wl, WL_PROF_SEC);
	sec->auth_type = sme->auth_type;
	return err;
}

static s32
wl_set_set_cipher(struct net_device *dev, struct cfg80211_connect_params *sme)
{
	struct wl_priv *wl = ndev_to_wl(dev);
	struct wl_security *sec;
	s32 pval = 0;
	s32 gval = 0;
	s32 err = 0;

	if (sme->crypto.n_ciphers_pairwise) {
		switch (sme->crypto.ciphers_pairwise[0]) {
		case WLAN_CIPHER_SUITE_WEP40:
		case WLAN_CIPHER_SUITE_WEP104:
			pval = WEP_ENABLED;
			break;
		case WLAN_CIPHER_SUITE_TKIP:
			pval = TKIP_ENABLED;
			break;
		case WLAN_CIPHER_SUITE_CCMP:
			pval = AES_ENABLED;
			break;
		case WLAN_CIPHER_SUITE_AES_CMAC:
			pval = AES_ENABLED;
			break;
		default:
			WL_ERR("invalid cipher pairwise (%d)\n",
			       sme->crypto.ciphers_pairwise[0]);
			return -EINVAL;
		}
	}
	if (sme->crypto.cipher_group) {
		switch (sme->crypto.cipher_group) {
		case WLAN_CIPHER_SUITE_WEP40:
		case WLAN_CIPHER_SUITE_WEP104:
			gval = WEP_ENABLED;
			break;
		case WLAN_CIPHER_SUITE_TKIP:
			gval = TKIP_ENABLED;
			break;
		case WLAN_CIPHER_SUITE_CCMP:
			gval = AES_ENABLED;
			break;
		case WLAN_CIPHER_SUITE_AES_CMAC:
			gval = AES_ENABLED;
			break;
		default:
			WL_ERR("invalid cipher group (%d)\n",
			       sme->crypto.cipher_group);
			return -EINVAL;
		}
	}

	WL_DBG("pval (%d) gval (%d)\n", pval, gval);
	err = wl_dev_intvar_set(dev, "wsec", pval | gval);
	if (unlikely(err)) {
		WL_ERR("error (%d)\n", err);
		return err;
	}

	sec = wl_read_prof(wl, WL_PROF_SEC);
	sec->cipher_pairwise = sme->crypto.ciphers_pairwise[0];
	sec->cipher_group = sme->crypto.cipher_group;

	return err;
}

static s32
wl_set_key_mgmt(struct net_device *dev, struct cfg80211_connect_params *sme)
{
	struct wl_priv *wl = ndev_to_wl(dev);
	struct wl_security *sec;
	s32 val = 0;
	s32 err = 0;

	if (sme->crypto.n_akm_suites) {
		err = wl_dev_intvar_get(dev, "wpa_auth", &val);
		if (unlikely(err)) {
			WL_ERR("could not get wpa_auth (%d)\n", err);
			return err;
		}
		if (val & (WPA_AUTH_PSK | WPA_AUTH_UNSPECIFIED)) {
			switch (sme->crypto.akm_suites[0]) {
			case WLAN_AKM_SUITE_8021X:
				val = WPA_AUTH_UNSPECIFIED;
				break;
			case WLAN_AKM_SUITE_PSK:
				val = WPA_AUTH_PSK;
				break;
			default:
				WL_ERR("invalid cipher group (%d)\n",
				       sme->crypto.cipher_group);
				return -EINVAL;
			}
		} else if (val & (WPA2_AUTH_PSK | WPA2_AUTH_UNSPECIFIED)) {
			switch (sme->crypto.akm_suites[0]) {
			case WLAN_AKM_SUITE_8021X:
				val = WPA2_AUTH_UNSPECIFIED;
				break;
			case WLAN_AKM_SUITE_PSK:
				val = WPA2_AUTH_PSK;
				break;
			default:
				WL_ERR("invalid cipher group (%d)\n",
				       sme->crypto.cipher_group);
				return -EINVAL;
			}
		}

		WL_DBG("setting wpa_auth to %d\n", val);
		err = wl_dev_intvar_set(dev, "wpa_auth", val);
		if (unlikely(err)) {
			WL_ERR("could not set wpa_auth (%d)\n", err);
			return err;
		}
	}
	sec = wl_read_prof(wl, WL_PROF_SEC);
	sec->wpa_auth = sme->crypto.akm_suites[0];

	return err;
}

static s32
wl_set_set_sharedkey(struct net_device *dev,
		     struct cfg80211_connect_params *sme)
{
	struct wl_priv *wl = ndev_to_wl(dev);
	struct wl_security *sec;
	struct wl_wsec_key key;
	s32 val;
	s32 err = 0;

	WL_DBG("key len (%d)\n", sme->key_len);
	if (sme->key_len) {
		sec = wl_read_prof(wl, WL_PROF_SEC);
		WL_DBG("wpa_versions 0x%x cipher_pairwise 0x%x\n",
		       sec->wpa_versions, sec->cipher_pairwise);
		if (!
		    (sec->wpa_versions & (NL80211_WPA_VERSION_1 |
					  NL80211_WPA_VERSION_2))
&& (sec->cipher_pairwise & (WLAN_CIPHER_SUITE_WEP40 |
			    WLAN_CIPHER_SUITE_WEP104))) {
			memset(&key, 0, sizeof(key));
			key.len = (u32) sme->key_len;
			key.index = (u32) sme->key_idx;
			if (unlikely(key.len > sizeof(key.data))) {
				WL_ERR("Too long key length (%u)\n", key.len);
				return -EINVAL;
			}
			memcpy(key.data, sme->key, key.len);
			key.flags = WL_PRIMARY_KEY;
			switch (sec->cipher_pairwise) {
			case WLAN_CIPHER_SUITE_WEP40:
				key.algo = CRYPTO_ALGO_WEP1;
				break;
			case WLAN_CIPHER_SUITE_WEP104:
				key.algo = CRYPTO_ALGO_WEP128;
				break;
			default:
				WL_ERR("Invalid algorithm (%d)\n",
				       sme->crypto.ciphers_pairwise[0]);
				return -EINVAL;
			}
			/* Set the new key/index */
			WL_DBG("key length (%d) key index (%d) algo (%d)\n",
			       key.len, key.index, key.algo);
			WL_DBG("key \"%s\"\n", key.data);
			swap_key_from_BE(&key);
			err = wl_dev_ioctl(dev, WLC_SET_KEY, &key,
					sizeof(key));
			if (unlikely(err)) {
				WL_ERR("WLC_SET_KEY error (%d)\n", err);
				return err;
			}
			if (sec->auth_type == NL80211_AUTHTYPE_OPEN_SYSTEM) {
				WL_DBG("set auth_type to shared key\n");
				val = 1;	/* shared key */
				err = wl_dev_intvar_set(dev, "auth", val);
				if (unlikely(err)) {
					WL_ERR("set auth failed (%d)\n", err);
					return err;
				}
			}
		}
	}
	return err;
}

static s32
wl_cfg80211_connect(struct wiphy *wiphy, struct net_device *dev,
		    struct cfg80211_connect_params *sme)
{
	struct wl_priv *wl = wiphy_to_wl(wiphy);
	struct ieee80211_channel *chan = sme->channel;
	struct wl_join_params join_params;
	size_t join_params_size;

	s32 err = 0;

	CHECK_SYS_UP();
	if (unlikely(!sme->ssid)) {
		WL_ERR("Invalid ssid\n");
		return -EOPNOTSUPP;
	}
	if (chan) {
		wl->channel = ieee80211_frequency_to_channel(chan->center_freq);
		WL_DBG("channel (%d), center_req (%d)\n",
		       wl->channel, chan->center_freq);
	}
	WL_DBG("ie (%p), ie_len (%zd)\n", sme->ie, sme->ie_len);
	err = wl_set_wpa_version(dev, sme);
	if (unlikely(err))
		return err;

	err = wl_set_auth_type(dev, sme);
	if (unlikely(err))
		return err;

	err = wl_set_set_cipher(dev, sme);
	if (unlikely(err))
		return err;

	err = wl_set_key_mgmt(dev, sme);
	if (unlikely(err))
		return err;

	err = wl_set_set_sharedkey(dev, sme);
	if (unlikely(err))
		return err;

	wl_update_prof(wl, NULL, sme->bssid, WL_PROF_BSSID);
	/*
	 **  Join with specific BSSID and cached SSID
	 **  If SSID is zero join based on BSSID only
	 */
	memset(&join_params, 0, sizeof(join_params));
	join_params_size = sizeof(join_params.ssid);

	join_params.ssid.SSID_len = min(sizeof(join_params.ssid.SSID), sme->ssid_len);
	memcpy(&join_params.ssid.SSID, sme->ssid, join_params.ssid.SSID_len);
	join_params.ssid.SSID_len = cpu_to_le32(join_params.ssid.SSID_len);
	wl_update_prof(wl, NULL, &join_params.ssid, WL_PROF_SSID);
<<<<<<< HEAD
	memcpy(&join_params.params.bssid, &ether_bcast, ETH_ALEN);

	wl_ch_to_chanspec(wl->channel, &join_params, &join_params_size);
	WL_DBG("join_param_size %d\n", join_params_size);
=======
	memcpy(join_params.params.bssid, ether_bcast, ETH_ALEN);

	wl_ch_to_chanspec(wl->channel, &join_params, &join_params_size);
	WL_DBG("join_param_size %zu\n", join_params_size);
>>>>>>> 105e53f8

	if (join_params.ssid.SSID_len < IEEE80211_MAX_SSID_LEN) {
		WL_DBG("ssid \"%s\", len (%d)\n",
		       join_params.ssid.SSID, join_params.ssid.SSID_len);
	}
	err = wl_dev_ioctl(dev, WLC_SET_SSID, &join_params, join_params_size);
	if (unlikely(err)) {
		WL_ERR("error (%d)\n", err);
		return err;
	}
	set_bit(WL_STATUS_CONNECTING, &wl->status);

	return err;
}

static s32
wl_cfg80211_disconnect(struct wiphy *wiphy, struct net_device *dev,
		       u16 reason_code)
{
	struct wl_priv *wl = wiphy_to_wl(wiphy);
	scb_val_t scbval;
	bool act = false;
	s32 err = 0;

	WL_DBG("Reason %d\n", reason_code);
	CHECK_SYS_UP();
	act = *(bool *) wl_read_prof(wl, WL_PROF_ACT);
	if (likely(act)) {
		scbval.val = reason_code;
		memcpy(&scbval.ea, &wl->bssid, ETH_ALEN);
<<<<<<< HEAD
		scbval.val = htod32(scbval.val);
=======
		scbval.val = cpu_to_le32(scbval.val);
>>>>>>> 105e53f8
		err = wl_dev_ioctl(dev, WLC_DISASSOC, &scbval,
				sizeof(scb_val_t));
		if (unlikely(err)) {
			WL_ERR("error (%d)\n", err);
			return err;
		}
	}

	return err;
}

static s32
wl_cfg80211_set_tx_power(struct wiphy *wiphy,
			 enum nl80211_tx_power_setting type, s32 dbm)
{

	struct wl_priv *wl = wiphy_to_wl(wiphy);
	struct net_device *ndev = wl_to_ndev(wl);
	u16 txpwrmw;
	s32 err = 0;
	s32 disable = 0;

	CHECK_SYS_UP();
	switch (type) {
	case NL80211_TX_POWER_AUTOMATIC:
		break;
	case NL80211_TX_POWER_LIMITED:
		if (dbm < 0) {
			WL_ERR("TX_POWER_LIMITED - dbm is negative\n");
			return -EINVAL;
		}
		break;
	case NL80211_TX_POWER_FIXED:
		if (dbm < 0) {
			WL_ERR("TX_POWER_FIXED - dbm is negative\n");
			return -EINVAL;
		}
		break;
	}
	/* Make sure radio is off or on as far as software is concerned */
	disable = WL_RADIO_SW_DISABLE << 16;
	disable = cpu_to_le32(disable);
	err = wl_dev_ioctl(ndev, WLC_SET_RADIO, &disable, sizeof(disable));
	if (unlikely(err)) {
		WL_ERR("WLC_SET_RADIO error (%d)\n", err);
		return err;
	}

	if (dbm > 0xffff)
		txpwrmw = 0xffff;
	else
		txpwrmw = (u16) dbm;
	err = wl_dev_intvar_set(ndev, "qtxpower",
			(s32) (bcm_mw_to_qdbm(txpwrmw)));
	if (unlikely(err)) {
		WL_ERR("qtxpower error (%d)\n", err);
		return err;
	}
	wl->conf->tx_power = dbm;

	return err;
}

static s32 wl_cfg80211_get_tx_power(struct wiphy *wiphy, s32 *dbm)
{
	struct wl_priv *wl = wiphy_to_wl(wiphy);
	struct net_device *ndev = wl_to_ndev(wl);
	s32 txpwrdbm;
	u8 result;
	s32 err = 0;

	CHECK_SYS_UP();
	err = wl_dev_intvar_get(ndev, "qtxpower", &txpwrdbm);
	if (unlikely(err)) {
		WL_ERR("error (%d)\n", err);
		return err;
	}
	result = (u8) (txpwrdbm & ~WL_TXPWR_OVERRIDE);
	*dbm = (s32) bcm_qdbm_to_mw(result);

	return err;
}

static s32
wl_cfg80211_config_default_key(struct wiphy *wiphy, struct net_device *dev,
			       u8 key_idx, bool unicast, bool multicast)
{
	u32 index;
	s32 wsec;
	s32 err = 0;

	WL_DBG("key index (%d)\n", key_idx);
	CHECK_SYS_UP();

	err = wl_dev_ioctl(dev, WLC_GET_WSEC, &wsec, sizeof(wsec));
	if (unlikely(err)) {
		WL_ERR("WLC_GET_WSEC error (%d)\n", err);
		return err;
	}
	wsec = le32_to_cpu(wsec);
	if (wsec & WEP_ENABLED) {
		/* Just select a new current key */
		index = (u32) key_idx;
		index = cpu_to_le32(index);
		err = wl_dev_ioctl(dev, WLC_SET_KEY_PRIMARY, &index,
				sizeof(index));
		if (unlikely(err)) {
			WL_ERR("error (%d)\n", err);
		}
	}
	return err;
}

static s32
wl_add_keyext(struct wiphy *wiphy, struct net_device *dev,
	      u8 key_idx, const u8 *mac_addr, struct key_params *params)
{
	struct wl_wsec_key key;
	s32 err = 0;

	memset(&key, 0, sizeof(key));
	key.index = (u32) key_idx;
	/* Instead of bcast for ea address for default wep keys,
		 driver needs it to be Null */
	if (!is_multicast_ether_addr(mac_addr))
		memcpy((char *)&key.ea, (void *)mac_addr, ETH_ALEN);
	key.len = (u32) params->key_len;
	/* check for key index change */
	if (key.len == 0) {
		/* key delete */
		swap_key_from_BE(&key);
		err = wl_dev_ioctl(dev, WLC_SET_KEY, &key, sizeof(key));
		if (unlikely(err)) {
			WL_ERR("key delete error (%d)\n", err);
			return err;
		}
	} else {
		if (key.len > sizeof(key.data)) {
			WL_ERR("Invalid key length (%d)\n", key.len);
			return -EINVAL;
		}

		WL_DBG("Setting the key index %d\n", key.index);
		memcpy(key.data, params->key, key.len);

		if (params->cipher == WLAN_CIPHER_SUITE_TKIP) {
			u8 keybuf[8];
			memcpy(keybuf, &key.data[24], sizeof(keybuf));
			memcpy(&key.data[24], &key.data[16], sizeof(keybuf));
			memcpy(&key.data[16], keybuf, sizeof(keybuf));
		}

		/* if IW_ENCODE_EXT_RX_SEQ_VALID set */
		if (params->seq && params->seq_len == 6) {
			/* rx iv */
			u8 *ivptr;
			ivptr = (u8 *) params->seq;
			key.rxiv.hi = (ivptr[5] << 24) | (ivptr[4] << 16) |
			    (ivptr[3] << 8) | ivptr[2];
			key.rxiv.lo = (ivptr[1] << 8) | ivptr[0];
			key.iv_initialized = true;
		}

		switch (params->cipher) {
		case WLAN_CIPHER_SUITE_WEP40:
			key.algo = CRYPTO_ALGO_WEP1;
			WL_DBG("WLAN_CIPHER_SUITE_WEP40\n");
			break;
		case WLAN_CIPHER_SUITE_WEP104:
			key.algo = CRYPTO_ALGO_WEP128;
			WL_DBG("WLAN_CIPHER_SUITE_WEP104\n");
			break;
		case WLAN_CIPHER_SUITE_TKIP:
			key.algo = CRYPTO_ALGO_TKIP;
			WL_DBG("WLAN_CIPHER_SUITE_TKIP\n");
			break;
		case WLAN_CIPHER_SUITE_AES_CMAC:
			key.algo = CRYPTO_ALGO_AES_CCM;
			WL_DBG("WLAN_CIPHER_SUITE_AES_CMAC\n");
			break;
		case WLAN_CIPHER_SUITE_CCMP:
			key.algo = CRYPTO_ALGO_AES_CCM;
			WL_DBG("WLAN_CIPHER_SUITE_CCMP\n");
			break;
		default:
			WL_ERR("Invalid cipher (0x%x)\n", params->cipher);
			return -EINVAL;
		}
		swap_key_from_BE(&key);

		dhd_wait_pend8021x(dev);
		err = wl_dev_ioctl(dev, WLC_SET_KEY, &key, sizeof(key));
		if (unlikely(err)) {
			WL_ERR("WLC_SET_KEY error (%d)\n", err);
			return err;
		}
	}
	return err;
}

static s32
wl_cfg80211_add_key(struct wiphy *wiphy, struct net_device *dev,
		    u8 key_idx, bool pairwise, const u8 *mac_addr,
		    struct key_params *params)
{
	struct wl_wsec_key key;
	s32 val;
	s32 wsec;
	s32 err = 0;

	WL_DBG("key index (%d)\n", key_idx);
	CHECK_SYS_UP();

	if (mac_addr)
		return wl_add_keyext(wiphy, dev, key_idx, mac_addr, params);
	memset(&key, 0, sizeof(key));

	key.len = (u32) params->key_len;
	key.index = (u32) key_idx;

	if (unlikely(key.len > sizeof(key.data))) {
		WL_ERR("Too long key length (%u)\n", key.len);
		return -EINVAL;
	}
	memcpy(key.data, params->key, key.len);

	key.flags = WL_PRIMARY_KEY;
	switch (params->cipher) {
	case WLAN_CIPHER_SUITE_WEP40:
		key.algo = CRYPTO_ALGO_WEP1;
		WL_DBG("WLAN_CIPHER_SUITE_WEP40\n");
		break;
	case WLAN_CIPHER_SUITE_WEP104:
		key.algo = CRYPTO_ALGO_WEP128;
		WL_DBG("WLAN_CIPHER_SUITE_WEP104\n");
		break;
	case WLAN_CIPHER_SUITE_TKIP:
		key.algo = CRYPTO_ALGO_TKIP;
		WL_DBG("WLAN_CIPHER_SUITE_TKIP\n");
		break;
	case WLAN_CIPHER_SUITE_AES_CMAC:
		key.algo = CRYPTO_ALGO_AES_CCM;
		WL_DBG("WLAN_CIPHER_SUITE_AES_CMAC\n");
		break;
	case WLAN_CIPHER_SUITE_CCMP:
		key.algo = CRYPTO_ALGO_AES_CCM;
		WL_DBG("WLAN_CIPHER_SUITE_CCMP\n");
		break;
	default:
		WL_ERR("Invalid cipher (0x%x)\n", params->cipher);
		return -EINVAL;
	}

	/* Set the new key/index */
	swap_key_from_BE(&key);
	err = wl_dev_ioctl(dev, WLC_SET_KEY, &key, sizeof(key));
	if (unlikely(err)) {
		WL_ERR("WLC_SET_KEY error (%d)\n", err);
		return err;
	}

	val = WEP_ENABLED;
	err = wl_dev_intvar_get(dev, "wsec", &wsec);
	if (unlikely(err)) {
		WL_ERR("get wsec error (%d)\n", err);
		return err;
	}
	wsec &= ~(WEP_ENABLED);
	wsec |= val;
	err = wl_dev_intvar_set(dev, "wsec", wsec);
	if (unlikely(err)) {
		WL_ERR("set wsec error (%d)\n", err);
		return err;
	}

	val = 1;		/* assume shared key. otherwise 0 */
	val = cpu_to_le32(val);
	err = wl_dev_ioctl(dev, WLC_SET_AUTH, &val, sizeof(val));
	if (unlikely(err)) {
		WL_ERR("WLC_SET_AUTH error (%d)\n", err);
		return err;
	}
	return err;
}

static s32
wl_cfg80211_del_key(struct wiphy *wiphy, struct net_device *dev,
		    u8 key_idx, bool pairwise, const u8 *mac_addr)
{
	struct wl_wsec_key key;
	s32 err = 0;
	s32 val;
	s32 wsec;

	CHECK_SYS_UP();
	memset(&key, 0, sizeof(key));

	key.index = (u32) key_idx;
	key.flags = WL_PRIMARY_KEY;
	key.algo = CRYPTO_ALGO_OFF;

	WL_DBG("key index (%d)\n", key_idx);
	/* Set the new key/index */
	swap_key_from_BE(&key);
	err = wl_dev_ioctl(dev, WLC_SET_KEY, &key, sizeof(key));
	if (unlikely(err)) {
		if (err == -EINVAL) {
			if (key.index >= DOT11_MAX_DEFAULT_KEYS) {
				/* we ignore this key index in this case */
				WL_DBG("invalid key index (%d)\n", key_idx);
			}
		} else {
			WL_ERR("WLC_SET_KEY error (%d)\n", err);
		}
		return err;
	}

	val = 0;
	err = wl_dev_intvar_get(dev, "wsec", &wsec);
	if (unlikely(err)) {
		WL_ERR("get wsec error (%d)\n", err);
		return err;
	}
	wsec &= ~(WEP_ENABLED);
	wsec |= val;
	err = wl_dev_intvar_set(dev, "wsec", wsec);
	if (unlikely(err)) {
		WL_ERR("set wsec error (%d)\n", err);
		return err;
	}

	val = 0;		/* assume open key. otherwise 1 */
	val = cpu_to_le32(val);
	err = wl_dev_ioctl(dev, WLC_SET_AUTH, &val, sizeof(val));
	if (unlikely(err)) {
		WL_ERR("WLC_SET_AUTH error (%d)\n", err);
		return err;
	}
	return err;
}

static s32
wl_cfg80211_get_key(struct wiphy *wiphy, struct net_device *dev,
		    u8 key_idx, bool pairwise, const u8 *mac_addr, void *cookie,
		    void (*callback) (void *cookie, struct key_params * params))
{
	struct key_params params;
	struct wl_wsec_key key;
	struct wl_priv *wl = wiphy_to_wl(wiphy);
	struct wl_security *sec;
	s32 wsec;
	s32 err = 0;

	WL_DBG("key index (%d)\n", key_idx);
	CHECK_SYS_UP();

	memset(&key, 0, sizeof(key));
	key.index = key_idx;
	swap_key_to_BE(&key);
	memset(&params, 0, sizeof(params));
	params.key_len = (u8) min_t(u8, WLAN_MAX_KEY_LEN, key.len);
	memcpy(params.key, key.data, params.key_len);

	err = wl_dev_ioctl(dev, WLC_GET_WSEC, &wsec, sizeof(wsec));
	if (unlikely(err)) {
		WL_ERR("WLC_GET_WSEC error (%d)\n", err);
		return err;
	}
	wsec = le32_to_cpu(wsec);
	switch (wsec) {
	case WEP_ENABLED:
		sec = wl_read_prof(wl, WL_PROF_SEC);
		if (sec->cipher_pairwise & WLAN_CIPHER_SUITE_WEP40) {
			params.cipher = WLAN_CIPHER_SUITE_WEP40;
			WL_DBG("WLAN_CIPHER_SUITE_WEP40\n");
		} else if (sec->cipher_pairwise & WLAN_CIPHER_SUITE_WEP104) {
			params.cipher = WLAN_CIPHER_SUITE_WEP104;
			WL_DBG("WLAN_CIPHER_SUITE_WEP104\n");
		}
		break;
	case TKIP_ENABLED:
		params.cipher = WLAN_CIPHER_SUITE_TKIP;
		WL_DBG("WLAN_CIPHER_SUITE_TKIP\n");
		break;
	case AES_ENABLED:
		params.cipher = WLAN_CIPHER_SUITE_AES_CMAC;
		WL_DBG("WLAN_CIPHER_SUITE_AES_CMAC\n");
		break;
	default:
		WL_ERR("Invalid algo (0x%x)\n", wsec);
		return -EINVAL;
	}

	callback(cookie, &params);
	return err;
}

static s32
wl_cfg80211_config_default_mgmt_key(struct wiphy *wiphy,
				    struct net_device *dev, u8 key_idx)
{
	WL_INFO("Not supported\n");
	CHECK_SYS_UP();
	return -EOPNOTSUPP;
}

static s32
wl_cfg80211_get_station(struct wiphy *wiphy, struct net_device *dev,
			u8 *mac, struct station_info *sinfo)
{
	struct wl_priv *wl = wiphy_to_wl(wiphy);
	scb_val_t scb_val;
	int rssi;
	s32 rate;
	s32 err = 0;

	CHECK_SYS_UP();
	if (unlikely
	    (memcmp(mac, wl_read_prof(wl, WL_PROF_BSSID), ETH_ALEN))) {
		WL_ERR("Wrong Mac address\n");
		return -ENOENT;
	}

	/* Report the current tx rate */
	err = wl_dev_ioctl(dev, WLC_GET_RATE, &rate, sizeof(rate));
	if (err) {
		WL_ERR("Could not get rate (%d)\n", err);
	} else {
		rate = le32_to_cpu(rate);
		sinfo->filled |= STATION_INFO_TX_BITRATE;
		sinfo->txrate.legacy = rate * 5;
		WL_DBG("Rate %d Mbps\n", rate / 2);
	}

	if (test_bit(WL_STATUS_CONNECTED, &wl->status)) {
		scb_val.val = 0;
		err = wl_dev_ioctl(dev, WLC_GET_RSSI, &scb_val,
				sizeof(scb_val_t));
		if (unlikely(err)) {
			WL_ERR("Could not get rssi (%d)\n", err);
			return err;
		}
		rssi = le32_to_cpu(scb_val.val);
		sinfo->filled |= STATION_INFO_SIGNAL;
		sinfo->signal = rssi;
		WL_DBG("RSSI %d dBm\n", rssi);
	}

	return err;
}

static s32
wl_cfg80211_set_power_mgmt(struct wiphy *wiphy, struct net_device *dev,
			   bool enabled, s32 timeout)
{
	s32 pm;
	s32 err = 0;

	CHECK_SYS_UP();
	pm = enabled ? PM_FAST : PM_OFF;
<<<<<<< HEAD
	pm = htod32(pm);
=======
	pm = cpu_to_le32(pm);
>>>>>>> 105e53f8
	WL_DBG("power save %s\n", (pm ? "enabled" : "disabled"));
	err = wl_dev_ioctl(dev, WLC_SET_PM, &pm, sizeof(pm));
	if (unlikely(err)) {
		if (err == -ENODEV)
			WL_DBG("net_device is not ready yet\n");
		else
			WL_ERR("error (%d)\n", err);
		return err;
	}
	return err;
}

static __used u32 wl_find_msb(u16 bit16)
{
	u32 ret = 0;

	if (bit16 & 0xff00) {
		ret += 8;
		bit16 >>= 8;
	}

	if (bit16 & 0xf0) {
		ret += 4;
		bit16 >>= 4;
	}

	if (bit16 & 0xc) {
		ret += 2;
		bit16 >>= 2;
	}

	if (bit16 & 2)
		ret += bit16 & 2;
	else if (bit16)
		ret += bit16;

	return ret;
}

static s32
wl_cfg80211_set_bitrate_mask(struct wiphy *wiphy, struct net_device *dev,
			     const u8 *addr,
			     const struct cfg80211_bitrate_mask *mask)
{
	struct wl_rateset rateset;
	s32 rate;
	s32 val;
	s32 err_bg;
	s32 err_a;
	u32 legacy;
	s32 err = 0;

	CHECK_SYS_UP();
	/* addr param is always NULL. ignore it */
	/* Get current rateset */
	err = wl_dev_ioctl(dev, WLC_GET_CURR_RATESET, &rateset,
			sizeof(rateset));
	if (unlikely(err)) {
		WL_ERR("could not get current rateset (%d)\n", err);
		return err;
	}

	rateset.count = le32_to_cpu(rateset.count);

	legacy = wl_find_msb(mask->control[IEEE80211_BAND_2GHZ].legacy);
	if (!legacy)
		legacy = wl_find_msb(mask->control[IEEE80211_BAND_5GHZ].legacy);

	val = wl_g_rates[legacy - 1].bitrate * 100000;

	if (val < rateset.count) {
		/* Select rate by rateset index */
		rate = rateset.rates[val] & 0x7f;
	} else {
		/* Specified rate in bps */
		rate = val / 500000;
	}

	WL_DBG("rate %d mbps\n", rate / 2);

	/*
	 *
	 *      Set rate override,
	 *      Since the is a/b/g-blind, both a/bg_rate are enforced.
	 */
	err_bg = wl_dev_intvar_set(dev, "bg_rate", rate);
	err_a = wl_dev_intvar_set(dev, "a_rate", rate);
	if (unlikely(err_bg && err_a)) {
		WL_ERR("could not set fixed rate (%d) (%d)\n", err_bg, err_a);
		return err_bg | err_a;
	}

	return err;
}

static s32 wl_cfg80211_resume(struct wiphy *wiphy)
{
	s32 err = 0;

	CHECK_SYS_UP();
	wl_invoke_iscan(wiphy_to_wl(wiphy));

	return err;
}

static s32 wl_cfg80211_suspend(struct wiphy *wiphy)
{
	struct wl_priv *wl = wiphy_to_wl(wiphy);
	struct net_device *ndev = wl_to_ndev(wl);
	s32 err = 0;

	set_bit(WL_STATUS_SCAN_ABORTING, &wl->status);
	wl_term_iscan(wl);
	if (wl->scan_request) {
		cfg80211_scan_done(wl->scan_request, true);	/* true means
								 abort */
		wl_set_mpc(ndev, 1);
		wl->scan_request = NULL;
	}
	clear_bit(WL_STATUS_SCANNING, &wl->status);
	clear_bit(WL_STATUS_SCAN_ABORTING, &wl->status);

	return err;
}

static __used s32
wl_update_pmklist(struct net_device *dev, struct wl_pmk_list *pmk_list,
		  s32 err)
{
	int i, j;

	WL_DBG("No of elements %d\n", pmk_list->pmkids.npmkid);
	for (i = 0; i < pmk_list->pmkids.npmkid; i++) {
		WL_DBG("PMKID[%d]: %pM =\n", i,
<<<<<<< HEAD
		       &pmk_list->pmkids.pmkid[i].BSSID);
		for (j = 0; j < WPA2_PMKID_LEN; j++) {
=======
			&pmk_list->pmkids.pmkid[i].BSSID);
		for (j = 0; j < WLAN_PMKID_LEN; j++) {
>>>>>>> 105e53f8
			WL_DBG("%02x\n", pmk_list->pmkids.pmkid[i].PMKID[j]);
		}
	}
	if (likely(!err)) {
		err = wl_dev_bufvar_set(dev, "pmkid_info", (char *)pmk_list,
					sizeof(*pmk_list));
	}

	return err;
}

static s32
wl_cfg80211_set_pmksa(struct wiphy *wiphy, struct net_device *dev,
		      struct cfg80211_pmksa *pmksa)
{
	struct wl_priv *wl = wiphy_to_wl(wiphy);
	s32 err = 0;
	int i;

	CHECK_SYS_UP();
	for (i = 0; i < wl->pmk_list->pmkids.npmkid; i++)
		if (!memcmp(pmksa->bssid, &wl->pmk_list->pmkids.pmkid[i].BSSID,
			    ETH_ALEN))
			break;
	if (i < WL_NUM_PMKIDS_MAX) {
		memcpy(&wl->pmk_list->pmkids.pmkid[i].BSSID, pmksa->bssid,
		       ETH_ALEN);
		memcpy(&wl->pmk_list->pmkids.pmkid[i].PMKID, pmksa->pmkid,
		       WLAN_PMKID_LEN);
		if (i == wl->pmk_list->pmkids.npmkid)
			wl->pmk_list->pmkids.npmkid++;
	} else {
		err = -EINVAL;
	}
	WL_DBG("set_pmksa,IW_PMKSA_ADD - PMKID: %pM =\n",
	       &wl->pmk_list->pmkids.pmkid[wl->pmk_list->pmkids.npmkid].BSSID);
<<<<<<< HEAD
	for (i = 0; i < WPA2_PMKID_LEN; i++) {
=======
	for (i = 0; i < WLAN_PMKID_LEN; i++) {
>>>>>>> 105e53f8
		WL_DBG("%02x\n",
		       wl->pmk_list->pmkids.pmkid[wl->pmk_list->pmkids.npmkid].
		       PMKID[i]);
	}

	err = wl_update_pmklist(dev, wl->pmk_list, err);

	return err;
}

static s32
wl_cfg80211_del_pmksa(struct wiphy *wiphy, struct net_device *dev,
		      struct cfg80211_pmksa *pmksa)
{
	struct wl_priv *wl = wiphy_to_wl(wiphy);
	struct _pmkid_list pmkid;
	s32 err = 0;
	int i;

	CHECK_SYS_UP();
	memcpy(&pmkid.pmkid[0].BSSID, pmksa->bssid, ETH_ALEN);
<<<<<<< HEAD
	memcpy(&pmkid.pmkid[0].PMKID, pmksa->pmkid, WPA2_PMKID_LEN);

	WL_DBG("del_pmksa,IW_PMKSA_REMOVE - PMKID: %pM =\n",
	       &pmkid.pmkid[0].BSSID);
	for (i = 0; i < WPA2_PMKID_LEN; i++) {
=======
	memcpy(&pmkid.pmkid[0].PMKID, pmksa->pmkid, WLAN_PMKID_LEN);

	WL_DBG("del_pmksa,IW_PMKSA_REMOVE - PMKID: %pM =\n",
	       &pmkid.pmkid[0].BSSID);
	for (i = 0; i < WLAN_PMKID_LEN; i++) {
>>>>>>> 105e53f8
		WL_DBG("%02x\n", pmkid.pmkid[0].PMKID[i]);
	}

	for (i = 0; i < wl->pmk_list->pmkids.npmkid; i++)
		if (!memcmp
		    (pmksa->bssid, &wl->pmk_list->pmkids.pmkid[i].BSSID,
		     ETH_ALEN))
			break;

	if ((wl->pmk_list->pmkids.npmkid > 0)
	    && (i < wl->pmk_list->pmkids.npmkid)) {
		memset(&wl->pmk_list->pmkids.pmkid[i], 0, sizeof(pmkid_t));
		for (; i < (wl->pmk_list->pmkids.npmkid - 1); i++) {
			memcpy(&wl->pmk_list->pmkids.pmkid[i].BSSID,
			       &wl->pmk_list->pmkids.pmkid[i + 1].BSSID,
			       ETH_ALEN);
			memcpy(&wl->pmk_list->pmkids.pmkid[i].PMKID,
			       &wl->pmk_list->pmkids.pmkid[i + 1].PMKID,
			       WLAN_PMKID_LEN);
		}
		wl->pmk_list->pmkids.npmkid--;
	} else {
		err = -EINVAL;
	}

	err = wl_update_pmklist(dev, wl->pmk_list, err);

	return err;

}

static s32
wl_cfg80211_flush_pmksa(struct wiphy *wiphy, struct net_device *dev)
{
	struct wl_priv *wl = wiphy_to_wl(wiphy);
	s32 err = 0;

	CHECK_SYS_UP();
	memset(wl->pmk_list, 0, sizeof(*wl->pmk_list));
	err = wl_update_pmklist(dev, wl->pmk_list, err);
	return err;

}

static struct cfg80211_ops wl_cfg80211_ops = {
	.change_virtual_intf = wl_cfg80211_change_iface,
	.scan = wl_cfg80211_scan,
	.set_wiphy_params = wl_cfg80211_set_wiphy_params,
	.join_ibss = wl_cfg80211_join_ibss,
	.leave_ibss = wl_cfg80211_leave_ibss,
	.get_station = wl_cfg80211_get_station,
	.set_tx_power = wl_cfg80211_set_tx_power,
	.get_tx_power = wl_cfg80211_get_tx_power,
	.add_key = wl_cfg80211_add_key,
	.del_key = wl_cfg80211_del_key,
	.get_key = wl_cfg80211_get_key,
	.set_default_key = wl_cfg80211_config_default_key,
	.set_default_mgmt_key = wl_cfg80211_config_default_mgmt_key,
	.set_power_mgmt = wl_cfg80211_set_power_mgmt,
	.set_bitrate_mask = wl_cfg80211_set_bitrate_mask,
	.connect = wl_cfg80211_connect,
	.disconnect = wl_cfg80211_disconnect,
	.suspend = wl_cfg80211_suspend,
	.resume = wl_cfg80211_resume,
	.set_pmksa = wl_cfg80211_set_pmksa,
	.del_pmksa = wl_cfg80211_del_pmksa,
	.flush_pmksa = wl_cfg80211_flush_pmksa
};

static s32 wl_mode_to_nl80211_iftype(s32 mode)
{
	s32 err = 0;

	switch (mode) {
	case WL_MODE_BSS:
		return NL80211_IFTYPE_STATION;
	case WL_MODE_IBSS:
		return NL80211_IFTYPE_ADHOC;
	default:
		return NL80211_IFTYPE_UNSPECIFIED;
	}

	return err;
}

static struct wireless_dev *wl_alloc_wdev(s32 sizeof_iface,
					  struct device *dev)
{
	struct wireless_dev *wdev;
	s32 err = 0;

	wdev = kzalloc(sizeof(*wdev), GFP_KERNEL);
	if (unlikely(!wdev)) {
		WL_ERR("Could not allocate wireless device\n");
		return ERR_PTR(-ENOMEM);
	}
	wdev->wiphy =
	    wiphy_new(&wl_cfg80211_ops, sizeof(struct wl_priv) + sizeof_iface);
	if (unlikely(!wdev->wiphy)) {
		WL_ERR("Couldn not allocate wiphy device\n");
		err = -ENOMEM;
		goto wiphy_new_out;
	}
	set_wiphy_dev(wdev->wiphy, dev);
	wdev->wiphy->max_scan_ssids = WL_NUM_SCAN_MAX;
	wdev->wiphy->max_num_pmkids = WL_NUM_PMKIDS_MAX;
	wdev->wiphy->interface_modes =
	    BIT(NL80211_IFTYPE_STATION) | BIT(NL80211_IFTYPE_ADHOC);
	wdev->wiphy->bands[IEEE80211_BAND_2GHZ] = &__wl_band_2ghz;
	wdev->wiphy->bands[IEEE80211_BAND_5GHZ] = &__wl_band_5ghz_a;	/* Set
						* it as 11a by default.
						* This will be updated with
						* 11n phy tables in
						* "ifconfig up"
						* if phy has 11n capability
						*/
	wdev->wiphy->signal_type = CFG80211_SIGNAL_TYPE_MBM;
	wdev->wiphy->cipher_suites = __wl_cipher_suites;
	wdev->wiphy->n_cipher_suites = ARRAY_SIZE(__wl_cipher_suites);
#ifndef WL_POWERSAVE_DISABLED
	wdev->wiphy->flags |= WIPHY_FLAG_PS_ON_BY_DEFAULT;	/* enable power
								 * save mode
								 * by default
								 */
#else
	wdev->wiphy->flags &= ~WIPHY_FLAG_PS_ON_BY_DEFAULT;
#endif				/* !WL_POWERSAVE_DISABLED */
	err = wiphy_register(wdev->wiphy);
	if (unlikely(err < 0)) {
		WL_ERR("Couldn not register wiphy device (%d)\n", err);
		goto wiphy_register_out;
	}
	return wdev;

wiphy_register_out:
	wiphy_free(wdev->wiphy);

wiphy_new_out:
	kfree(wdev);

	return ERR_PTR(err);
}

static void wl_free_wdev(struct wl_priv *wl)
{
	struct wireless_dev *wdev = wl_to_wdev(wl);

	if (unlikely(!wdev)) {
		WL_ERR("wdev is invalid\n");
		return;
	}
	wiphy_unregister(wdev->wiphy);
	wiphy_free(wdev->wiphy);
	kfree(wdev);
	wl_to_wdev(wl) = NULL;
}

static s32 wl_inform_bss(struct wl_priv *wl)
{
	struct wl_scan_results *bss_list;
	struct wl_bss_info *bi = NULL;	/* must be initialized */
	s32 err = 0;
	int i;

	bss_list = wl->bss_list;
	if (unlikely(bss_list->version != WL_BSS_INFO_VERSION)) {
		WL_ERR("Version %d != WL_BSS_INFO_VERSION\n",
		       bss_list->version);
		return -EOPNOTSUPP;
	}
	WL_DBG("scanned AP count (%d)\n", bss_list->count);
	bi = next_bss(bss_list, bi);
	for_each_bss(bss_list, bi, i) {
		err = wl_inform_single_bss(wl, bi);
		if (unlikely(err))
			break;
	}
	return err;
}

static s32 wl_inform_single_bss(struct wl_priv *wl, struct wl_bss_info *bi)
{
	struct wiphy *wiphy = wl_to_wiphy(wl);
	struct ieee80211_mgmt *mgmt;
	struct ieee80211_channel *channel;
	struct ieee80211_supported_band *band;
	struct wl_cfg80211_bss_info *notif_bss_info;
	struct wl_scan_req *sr = wl_to_sr(wl);
	struct beacon_proberesp *beacon_proberesp;
	s32 mgmt_type;
	u32 signal;
	u32 freq;
	s32 err = 0;

<<<<<<< HEAD
	if (unlikely(dtoh32(bi->length) > WL_BSS_INFO_MAX)) {
=======
	if (unlikely(le32_to_cpu(bi->length) > WL_BSS_INFO_MAX)) {
>>>>>>> 105e53f8
		WL_DBG("Beacon is larger than buffer. Discarding\n");
		return err;
	}
	notif_bss_info =
	    kzalloc(sizeof(*notif_bss_info) + sizeof(*mgmt) - sizeof(u8) +
		    WL_BSS_INFO_MAX, GFP_KERNEL);
	if (unlikely(!notif_bss_info)) {
		WL_ERR("notif_bss_info alloc failed\n");
		return -ENOMEM;
	}
	mgmt = (struct ieee80211_mgmt *)notif_bss_info->frame_buf;
	notif_bss_info->channel =
		bi->ctl_ch ? bi->ctl_ch : CHSPEC_CHANNEL(bi->chanspec);

	if (notif_bss_info->channel <= CH_MAX_2G_CHANNEL)
		band = wiphy->bands[IEEE80211_BAND_2GHZ];
	else
		band = wiphy->bands[IEEE80211_BAND_5GHZ];
	notif_bss_info->rssi = bi->RSSI;
	memcpy(mgmt->bssid, &bi->BSSID, ETH_ALEN);
	mgmt_type = wl->active_scan ?
		IEEE80211_STYPE_PROBE_RESP : IEEE80211_STYPE_BEACON;
	if (!memcmp(bi->SSID, sr->ssid.SSID, bi->SSID_len)) {
		mgmt->frame_control = cpu_to_le16(IEEE80211_FTYPE_MGMT |
							mgmt_type);
	}
	beacon_proberesp = wl->active_scan ?
		(struct beacon_proberesp *)&mgmt->u.probe_resp :
		(struct beacon_proberesp *)&mgmt->u.beacon;
	beacon_proberesp->timestamp = 0;
	beacon_proberesp->beacon_int = cpu_to_le16(bi->beacon_period);
	beacon_proberesp->capab_info = cpu_to_le16(bi->capability);
	wl_rst_ie(wl);
	/*
	* wl_add_ie is not necessary because it can only add duplicated
	* SSID, rate information to frame_buf
	*/
	/*
	* wl_add_ie(wl, WLAN_EID_SSID, bi->SSID_len, bi->SSID);
	* wl_add_ie(wl, WLAN_EID_SUPP_RATES, bi->rateset.count,
	* bi->rateset.rates);
	*/
	wl_mrg_ie(wl, ((u8 *) bi) + bi->ie_offset, bi->ie_length);
	wl_cp_ie(wl, beacon_proberesp->variable, WL_BSS_INFO_MAX -
		 offsetof(struct wl_cfg80211_bss_info, frame_buf));
	notif_bss_info->frame_len =
	    offsetof(struct ieee80211_mgmt,
		     u.beacon.variable) + wl_get_ielen(wl);
	freq = ieee80211_channel_to_frequency(notif_bss_info->channel,
					      band->band);

	channel = ieee80211_get_channel(wiphy, freq);

	WL_DBG("SSID : \"%s\", rssi %d, channel %d, capability : 0x04%x, bssid %pM\n",
	       bi->SSID,
	       notif_bss_info->rssi, notif_bss_info->channel,
	       mgmt->u.beacon.capab_info, &bi->BSSID);

	signal = notif_bss_info->rssi * 100;
	if (unlikely(!cfg80211_inform_bss_frame(wiphy, channel, mgmt,
						le16_to_cpu
						(notif_bss_info->frame_len),
						signal, GFP_KERNEL))) {
		WL_ERR("cfg80211_inform_bss_frame error\n");
		kfree(notif_bss_info);
		return -EINVAL;
	}
	kfree(notif_bss_info);

	return err;
}

static bool wl_is_linkup(struct wl_priv *wl, const wl_event_msg_t *e)
{
	u32 event = be32_to_cpu(e->event_type);
	u16 flags = be16_to_cpu(e->flags);

	if (event == WLC_E_LINK) {
		if (flags & WLC_EVENT_MSG_LINK) {
			if (wl_is_ibssmode(wl)) {
				if (wl_is_ibssstarter(wl)) {
				}
			} else {
				return true;
			}
		}
	}

	return false;
}

static bool wl_is_linkdown(struct wl_priv *wl, const wl_event_msg_t *e)
{
	u32 event = be32_to_cpu(e->event_type);
	u16 flags = be16_to_cpu(e->flags);

	if (event == WLC_E_DEAUTH_IND || event == WLC_E_DISASSOC_IND) {
		return true;
	} else if (event == WLC_E_LINK) {
		if (!(flags & WLC_EVENT_MSG_LINK))
			return true;
	}

	return false;
}

static bool wl_is_nonetwork(struct wl_priv *wl, const wl_event_msg_t *e)
{
	u32 event = be32_to_cpu(e->event_type);
	u32 status = be32_to_cpu(e->status);

	if (event == WLC_E_SET_SSID || event == WLC_E_LINK) {
		if (status == WLC_E_STATUS_NO_NETWORKS)
			return true;
	}

	return false;
}

static s32
wl_notify_connect_status(struct wl_priv *wl, struct net_device *ndev,
			 const wl_event_msg_t *e, void *data)
{
	bool act;
	s32 err = 0;

	if (wl_is_linkup(wl, e)) {
		wl_link_up(wl);
		if (wl_is_ibssmode(wl)) {
			cfg80211_ibss_joined(ndev, (s8 *)&e->addr,
					     GFP_KERNEL);
			WL_DBG("joined in IBSS network\n");
		} else {
			wl_bss_connect_done(wl, ndev, e, data, true);
			WL_DBG("joined in BSS network \"%s\"\n",
			       ((struct wlc_ssid *)
				wl_read_prof(wl, WL_PROF_SSID))->SSID);
		}
		act = true;
		wl_update_prof(wl, e, &act, WL_PROF_ACT);
	} else if (wl_is_linkdown(wl, e)) {
		cfg80211_disconnected(ndev, 0, NULL, 0, GFP_KERNEL);
		clear_bit(WL_STATUS_CONNECTED, &wl->status);
		wl_link_down(wl);
		wl_init_prof(wl->profile);
	} else if (wl_is_nonetwork(wl, e)) {
		wl_bss_connect_done(wl, ndev, e, data, false);
	}

	return err;
}

static s32
wl_notify_roaming_status(struct wl_priv *wl, struct net_device *ndev,
			 const wl_event_msg_t *e, void *data)
{
	bool act;
	s32 err = 0;

	wl_bss_roaming_done(wl, ndev, e, data);
	act = true;
	wl_update_prof(wl, e, &act, WL_PROF_ACT);

	return err;
}

static __used s32
wl_dev_bufvar_set(struct net_device *dev, s8 *name, s8 *buf, s32 len)
{
	struct wl_priv *wl = ndev_to_wl(dev);
	u32 buflen;

	buflen = bcm_mkiovar(name, buf, len, wl->ioctl_buf, WL_IOCTL_LEN_MAX);
	BUG_ON(!buflen);

	return wl_dev_ioctl(dev, WLC_SET_VAR, wl->ioctl_buf, buflen);
}

static s32
wl_dev_bufvar_get(struct net_device *dev, s8 *name, s8 *buf,
		  s32 buf_len)
{
	struct wl_priv *wl = ndev_to_wl(dev);
	u32 len;
	s32 err = 0;

	len = bcm_mkiovar(name, NULL, 0, wl->ioctl_buf, WL_IOCTL_LEN_MAX);
	BUG_ON(!len);
	err = wl_dev_ioctl(dev, WLC_GET_VAR, (void *)wl->ioctl_buf,
			WL_IOCTL_LEN_MAX);
	if (unlikely(err)) {
		WL_ERR("error (%d)\n", err);
		return err;
	}
	memcpy(buf, wl->ioctl_buf, buf_len);

	return err;
}

static s32 wl_get_assoc_ies(struct wl_priv *wl)
{
	struct net_device *ndev = wl_to_ndev(wl);
	struct wl_assoc_ielen *assoc_info;
	struct wl_connect_info *conn_info = wl_to_conn(wl);
	u32 req_len;
	u32 resp_len;
	s32 err = 0;

	err = wl_dev_bufvar_get(ndev, "assoc_info", wl->extra_buf,
				WL_ASSOC_INFO_MAX);
	if (unlikely(err)) {
		WL_ERR("could not get assoc info (%d)\n", err);
		return err;
	}
	assoc_info = (struct wl_assoc_ielen *)wl->extra_buf;
	req_len = assoc_info->req_len;
	resp_len = assoc_info->resp_len;
	if (req_len) {
		err = wl_dev_bufvar_get(ndev, "assoc_req_ies", wl->extra_buf,
					WL_ASSOC_INFO_MAX);
		if (unlikely(err)) {
			WL_ERR("could not get assoc req (%d)\n", err);
			return err;
		}
		conn_info->req_ie_len = req_len;
		conn_info->req_ie =
		    kmemdup(wl->extra_buf, conn_info->req_ie_len, GFP_KERNEL);
	} else {
		conn_info->req_ie_len = 0;
		conn_info->req_ie = NULL;
	}
	if (resp_len) {
		err = wl_dev_bufvar_get(ndev, "assoc_resp_ies", wl->extra_buf,
					WL_ASSOC_INFO_MAX);
		if (unlikely(err)) {
			WL_ERR("could not get assoc resp (%d)\n", err);
			return err;
		}
		conn_info->resp_ie_len = resp_len;
		conn_info->resp_ie =
		    kmemdup(wl->extra_buf, conn_info->resp_ie_len, GFP_KERNEL);
	} else {
		conn_info->resp_ie_len = 0;
		conn_info->resp_ie = NULL;
	}
	WL_DBG("req len (%d) resp len (%d)\n",
	       conn_info->req_ie_len, conn_info->resp_ie_len);

	return err;
}

static void wl_ch_to_chanspec(int ch, struct wl_join_params *join_params,
	size_t *join_params_size)
{
	chanspec_t chanspec = 0;

	if (ch != 0) {
		join_params->params.chanspec_num = 1;
		join_params->params.chanspec_list[0] = ch;

		if (join_params->params.chanspec_list[0])
			chanspec |= WL_CHANSPEC_BAND_2G;
		else
			chanspec |= WL_CHANSPEC_BAND_5G;

		chanspec |= WL_CHANSPEC_BW_20;
		chanspec |= WL_CHANSPEC_CTL_SB_NONE;

		*join_params_size += WL_ASSOC_PARAMS_FIXED_SIZE +
			join_params->params.chanspec_num * sizeof(chanspec_t);

		join_params->params.chanspec_list[0] &= WL_CHANSPEC_CHAN_MASK;
		join_params->params.chanspec_list[0] |= chanspec;
		join_params->params.chanspec_list[0] =
		cpu_to_le16(join_params->params.chanspec_list[0]);

		join_params->params.chanspec_num =
			cpu_to_le32(join_params->params.chanspec_num);

		WL_DBG("join_params->params.chanspec_list[0]= %#X, channel %d, chanspec %#X\n",
		       join_params->params.chanspec_list[0], ch, chanspec);
	}
}

static s32 wl_update_bss_info(struct wl_priv *wl)
{
	struct cfg80211_bss *bss;
	struct wl_bss_info *bi;
	struct wlc_ssid *ssid;
	struct bcm_tlv *tim;
	u16 beacon_interval;
	u8 dtim_period;
	size_t ie_len;
	u8 *ie;
	s32 err = 0;

	if (wl_is_ibssmode(wl))
		return err;

	ssid = (struct wlc_ssid *)wl_read_prof(wl, WL_PROF_SSID);
	bss =
	    cfg80211_get_bss(wl_to_wiphy(wl), NULL, (s8 *)&wl->bssid,
			     ssid->SSID, ssid->SSID_len, WLAN_CAPABILITY_ESS,
			     WLAN_CAPABILITY_ESS);

	rtnl_lock();
	if (unlikely(!bss)) {
		WL_DBG("Could not find the AP\n");
<<<<<<< HEAD
		*(u32 *) wl->extra_buf = htod32(WL_EXTRA_BUF_MAX);
=======
		*(u32 *) wl->extra_buf = cpu_to_le32(WL_EXTRA_BUF_MAX);
>>>>>>> 105e53f8
		err = wl_dev_ioctl(wl_to_ndev(wl), WLC_GET_BSS_INFO,
				wl->extra_buf, WL_EXTRA_BUF_MAX);
		if (unlikely(err)) {
			WL_ERR("Could not get bss info %d\n", err);
			goto update_bss_info_out;
		}
		bi = (struct wl_bss_info *)(wl->extra_buf + 4);
		if (unlikely(memcmp(&bi->BSSID, &wl->bssid, ETH_ALEN))) {
			err = -EIO;
			goto update_bss_info_out;
		}
		err = wl_inform_single_bss(wl, bi);
		if (unlikely(err))
			goto update_bss_info_out;

		ie = ((u8 *)bi) + bi->ie_offset;
		ie_len = bi->ie_length;
		beacon_interval = cpu_to_le16(bi->beacon_period);
	} else {
		WL_DBG("Found the AP in the list - BSSID %pM\n", bss->bssid);
		ie = bss->information_elements;
		ie_len = bss->len_information_elements;
		beacon_interval = bss->beacon_interval;
		cfg80211_put_bss(bss);
	}

	tim = bcm_parse_tlvs(ie, ie_len, WLAN_EID_TIM);
	if (tim) {
		dtim_period = tim->data[1];
	} else {
		/*
		* active scan was done so we could not get dtim
		* information out of probe response.
		* so we speficially query dtim information to dongle.
		*/
		err = wl_dev_ioctl(wl_to_ndev(wl), WLC_GET_DTIMPRD,
			&dtim_period, sizeof(dtim_period));
		if (unlikely(err)) {
			WL_ERR("WLC_GET_DTIMPRD error (%d)\n", err);
			goto update_bss_info_out;
		}
	}

	wl_update_prof(wl, NULL, &beacon_interval, WL_PROF_BEACONINT);
	wl_update_prof(wl, NULL, &dtim_period, WL_PROF_DTIMPERIOD);

update_bss_info_out:
	rtnl_unlock();
	return err;
}

static s32
wl_bss_roaming_done(struct wl_priv *wl, struct net_device *ndev,
		    const wl_event_msg_t *e, void *data)
{
	struct wl_connect_info *conn_info = wl_to_conn(wl);
	s32 err = 0;

	wl_get_assoc_ies(wl);
	memcpy(&wl->bssid, &e->addr, ETH_ALEN);
	wl_update_bss_info(wl);
	cfg80211_roamed(ndev,
			(u8 *)&wl->bssid,
			conn_info->req_ie, conn_info->req_ie_len,
			conn_info->resp_ie, conn_info->resp_ie_len, GFP_KERNEL);
	WL_DBG("Report roaming result\n");

	set_bit(WL_STATUS_CONNECTED, &wl->status);

	return err;
}

static s32
wl_bss_connect_done(struct wl_priv *wl, struct net_device *ndev,
		    const wl_event_msg_t *e, void *data, bool completed)
{
	struct wl_connect_info *conn_info = wl_to_conn(wl);
	s32 err = 0;

	wl_get_assoc_ies(wl);
	memcpy(&wl->bssid, &e->addr, ETH_ALEN);
	wl_update_bss_info(wl);
	if (test_and_clear_bit(WL_STATUS_CONNECTING, &wl->status)) {
		cfg80211_connect_result(ndev,
					(u8 *)&wl->bssid,
					conn_info->req_ie,
					conn_info->req_ie_len,
					conn_info->resp_ie,
					conn_info->resp_ie_len,
					completed ? WLAN_STATUS_SUCCESS : WLAN_STATUS_AUTH_TIMEOUT,
					GFP_KERNEL);
		WL_DBG("Report connect result - connection %s\n",
		       completed ? "succeeded" : "failed");
	} else {
		cfg80211_roamed(ndev,
				(u8 *)&wl->bssid,
				conn_info->req_ie, conn_info->req_ie_len,
				conn_info->resp_ie, conn_info->resp_ie_len,
				GFP_KERNEL);
		WL_DBG("Report roaming result\n");
	}
	set_bit(WL_STATUS_CONNECTED, &wl->status);

	return err;
}

static s32
wl_notify_mic_status(struct wl_priv *wl, struct net_device *ndev,
		     const wl_event_msg_t *e, void *data)
{
	u16 flags = be16_to_cpu(e->flags);
	enum nl80211_key_type key_type;

	rtnl_lock();
	if (flags & WLC_EVENT_MSG_GROUP)
		key_type = NL80211_KEYTYPE_GROUP;
	else
		key_type = NL80211_KEYTYPE_PAIRWISE;

	cfg80211_michael_mic_failure(ndev, (u8 *)&e->addr, key_type, -1,
				     NULL, GFP_KERNEL);
	rtnl_unlock();

	return 0;
}

static s32
wl_notify_scan_status(struct wl_priv *wl, struct net_device *ndev,
		      const wl_event_msg_t *e, void *data)
{
	struct channel_info channel_inform;
	struct wl_scan_results *bss_list;
	u32 len = WL_SCAN_BUF_MAX;
	s32 err = 0;

	if (wl->iscan_on && wl->iscan_kickstart)
		return wl_wakeup_iscan(wl_to_iscan(wl));

	if (unlikely(!test_and_clear_bit(WL_STATUS_SCANNING, &wl->status))) {
		WL_ERR("Scan complete while device not scanning\n");
		return -EINVAL;
	}
	if (unlikely(!wl->scan_request)) {
	}
	rtnl_lock();
	err = wl_dev_ioctl(ndev, WLC_GET_CHANNEL, &channel_inform,
			sizeof(channel_inform));
	if (unlikely(err)) {
		WL_ERR("scan busy (%d)\n", err);
		goto scan_done_out;
	}
	channel_inform.scan_channel = le32_to_cpu(channel_inform.scan_channel);
	if (unlikely(channel_inform.scan_channel)) {

		WL_DBG("channel_inform.scan_channel (%d)\n",
		       channel_inform.scan_channel);
	}
	wl->bss_list = wl->scan_results;
	bss_list = wl->bss_list;
	memset(bss_list, 0, len);
	bss_list->buflen = cpu_to_le32(len);
	err = wl_dev_ioctl(ndev, WLC_SCAN_RESULTS, bss_list, len);
	if (unlikely(err)) {
		WL_ERR("%s Scan_results error (%d)\n", ndev->name, err);
		err = -EINVAL;
		goto scan_done_out;
	}
	bss_list->buflen = le32_to_cpu(bss_list->buflen);
	bss_list->version = le32_to_cpu(bss_list->version);
	bss_list->count = le32_to_cpu(bss_list->count);

	err = wl_inform_bss(wl);
	if (err)
		goto scan_done_out;

scan_done_out:
	if (wl->scan_request) {
		cfg80211_scan_done(wl->scan_request, false);
		wl_set_mpc(ndev, 1);
		wl->scan_request = NULL;
	}
	rtnl_unlock();
	return err;
}

static void wl_init_conf(struct wl_conf *conf)
{
	conf->mode = (u32)-1;
	conf->frag_threshold = (u32)-1;
	conf->rts_threshold = (u32)-1;
	conf->retry_short = (u32)-1;
	conf->retry_long = (u32)-1;
	conf->tx_power = -1;
}

static void wl_init_prof(struct wl_profile *prof)
{
	memset(prof, 0, sizeof(*prof));
}

static void wl_init_eloop_handler(struct wl_event_loop *el)
{
	memset(el, 0, sizeof(*el));
	el->handler[WLC_E_SCAN_COMPLETE] = wl_notify_scan_status;
	el->handler[WLC_E_JOIN] = wl_notify_connect_status;
	el->handler[WLC_E_LINK] = wl_notify_connect_status;
	el->handler[WLC_E_DEAUTH_IND] = wl_notify_connect_status;
	el->handler[WLC_E_DISASSOC_IND] = wl_notify_connect_status;
	el->handler[WLC_E_ASSOC_IND] = wl_notify_connect_status;
	el->handler[WLC_E_REASSOC_IND] = wl_notify_connect_status;
	el->handler[WLC_E_ROAM] = wl_notify_roaming_status;
	el->handler[WLC_E_MIC_ERROR] = wl_notify_mic_status;
	el->handler[WLC_E_SET_SSID] = wl_notify_connect_status;
}

static s32 wl_init_priv_mem(struct wl_priv *wl)
{
	wl->scan_results = kzalloc(WL_SCAN_BUF_MAX, GFP_KERNEL);
	if (unlikely(!wl->scan_results)) {
		WL_ERR("Scan results alloc failed\n");
		goto init_priv_mem_out;
	}
	wl->conf = kzalloc(sizeof(*wl->conf), GFP_KERNEL);
	if (unlikely(!wl->conf)) {
		WL_ERR("wl_conf alloc failed\n");
		goto init_priv_mem_out;
	}
	wl->profile = kzalloc(sizeof(*wl->profile), GFP_KERNEL);
	if (unlikely(!wl->profile)) {
		WL_ERR("wl_profile alloc failed\n");
		goto init_priv_mem_out;
	}
	wl->bss_info = kzalloc(WL_BSS_INFO_MAX, GFP_KERNEL);
	if (unlikely(!wl->bss_info)) {
		WL_ERR("Bss information alloc failed\n");
		goto init_priv_mem_out;
	}
	wl->scan_req_int = kzalloc(sizeof(*wl->scan_req_int), GFP_KERNEL);
	if (unlikely(!wl->scan_req_int)) {
		WL_ERR("Scan req alloc failed\n");
		goto init_priv_mem_out;
	}
	wl->ioctl_buf = kzalloc(WL_IOCTL_LEN_MAX, GFP_KERNEL);
	if (unlikely(!wl->ioctl_buf)) {
		WL_ERR("Ioctl buf alloc failed\n");
		goto init_priv_mem_out;
	}
	wl->extra_buf = kzalloc(WL_EXTRA_BUF_MAX, GFP_KERNEL);
	if (unlikely(!wl->extra_buf)) {
		WL_ERR("Extra buf alloc failed\n");
		goto init_priv_mem_out;
	}
	wl->iscan = kzalloc(sizeof(*wl->iscan), GFP_KERNEL);
	if (unlikely(!wl->iscan)) {
		WL_ERR("Iscan buf alloc failed\n");
		goto init_priv_mem_out;
	}
	wl->fw = kzalloc(sizeof(*wl->fw), GFP_KERNEL);
	if (unlikely(!wl->fw)) {
		WL_ERR("fw object alloc failed\n");
		goto init_priv_mem_out;
	}
	wl->pmk_list = kzalloc(sizeof(*wl->pmk_list), GFP_KERNEL);
	if (unlikely(!wl->pmk_list)) {
		WL_ERR("pmk list alloc failed\n");
		goto init_priv_mem_out;
	}

	return 0;

init_priv_mem_out:
	wl_deinit_priv_mem(wl);

	return -ENOMEM;
}

static void wl_deinit_priv_mem(struct wl_priv *wl)
{
	kfree(wl->scan_results);
	wl->scan_results = NULL;
	kfree(wl->bss_info);
	wl->bss_info = NULL;
	kfree(wl->conf);
	wl->conf = NULL;
	kfree(wl->profile);
	wl->profile = NULL;
	kfree(wl->scan_req_int);
	wl->scan_req_int = NULL;
	kfree(wl->ioctl_buf);
	wl->ioctl_buf = NULL;
	kfree(wl->extra_buf);
	wl->extra_buf = NULL;
	kfree(wl->iscan);
	wl->iscan = NULL;
	kfree(wl->fw);
	wl->fw = NULL;
	kfree(wl->pmk_list);
	wl->pmk_list = NULL;
}

static s32 wl_create_event_handler(struct wl_priv *wl)
{
	sema_init(&wl->event_sync, 0);
	wl->event_tsk = kthread_run(wl_event_handler, wl, "wl_event_handler");
	if (IS_ERR(wl->event_tsk)) {
		wl->event_tsk = NULL;
		WL_ERR("failed to create event thread\n");
		return -ENOMEM;
	}
	return 0;
}

static void wl_destroy_event_handler(struct wl_priv *wl)
{
	if (wl->event_tsk) {
		send_sig(SIGTERM, wl->event_tsk, 1);
		kthread_stop(wl->event_tsk);
		wl->event_tsk = NULL;
	}
}

static void wl_term_iscan(struct wl_priv *wl)
{
	struct wl_iscan_ctrl *iscan = wl_to_iscan(wl);

	if (wl->iscan_on && iscan->tsk) {
		iscan->state = WL_ISCAN_STATE_IDLE;
		send_sig(SIGTERM, iscan->tsk, 1);
		kthread_stop(iscan->tsk);
		iscan->tsk = NULL;
	}
}

static void wl_notify_iscan_complete(struct wl_iscan_ctrl *iscan, bool aborted)
{
	struct wl_priv *wl = iscan_to_wl(iscan);
	struct net_device *ndev = wl_to_ndev(wl);

	if (unlikely(!test_and_clear_bit(WL_STATUS_SCANNING, &wl->status))) {
		WL_ERR("Scan complete while device not scanning\n");
		return;
	}
	if (likely(wl->scan_request)) {
		cfg80211_scan_done(wl->scan_request, aborted);
		wl_set_mpc(ndev, 1);
		wl->scan_request = NULL;
	}
	wl->iscan_kickstart = false;
}

static s32 wl_wakeup_iscan(struct wl_iscan_ctrl *iscan)
{
	if (likely(iscan->state != WL_ISCAN_STATE_IDLE)) {
		WL_DBG("wake up iscan\n");
		up(&iscan->sync);
		return 0;
	}

	return -EIO;
}

static s32
wl_get_iscan_results(struct wl_iscan_ctrl *iscan, u32 *status,
		     struct wl_scan_results **bss_list)
{
	struct wl_iscan_results list;
	struct wl_scan_results *results;
	struct wl_iscan_results *list_buf;
	s32 err = 0;

	memset(iscan->scan_buf, 0, WL_ISCAN_BUF_MAX);
	list_buf = (struct wl_iscan_results *)iscan->scan_buf;
	results = &list_buf->results;
	results->buflen = WL_ISCAN_RESULTS_FIXED_SIZE;
	results->version = 0;
	results->count = 0;

	memset(&list, 0, sizeof(list));
	list.results.buflen = cpu_to_le32(WL_ISCAN_BUF_MAX);
	err = wl_dev_iovar_getbuf(iscan->dev, "iscanresults", &list,
				WL_ISCAN_RESULTS_FIXED_SIZE, iscan->scan_buf,
				WL_ISCAN_BUF_MAX);
	if (unlikely(err)) {
		WL_ERR("error (%d)\n", err);
		return err;
	}
<<<<<<< HEAD
	results->buflen = dtoh32(results->buflen);
	results->version = dtoh32(results->version);
	results->count = dtoh32(results->count);
	WL_DBG("results->count = %d\n", results->count);
	WL_DBG("results->buflen = %d\n", results->buflen);
	*status = dtoh32(list_buf->status);
=======
	results->buflen = le32_to_cpu(results->buflen);
	results->version = le32_to_cpu(results->version);
	results->count = le32_to_cpu(results->count);
	WL_DBG("results->count = %d\n", results->count);
	WL_DBG("results->buflen = %d\n", results->buflen);
	*status = le32_to_cpu(list_buf->status);
>>>>>>> 105e53f8
	*bss_list = results;

	return err;
}

static s32 wl_iscan_done(struct wl_priv *wl)
{
	struct wl_iscan_ctrl *iscan = wl->iscan;
	s32 err = 0;

	iscan->state = WL_ISCAN_STATE_IDLE;
	rtnl_lock();
	wl_inform_bss(wl);
	wl_notify_iscan_complete(iscan, false);
	rtnl_unlock();

	return err;
}

static s32 wl_iscan_pending(struct wl_priv *wl)
{
	struct wl_iscan_ctrl *iscan = wl->iscan;
	s32 err = 0;

	/* Reschedule the timer */
	mod_timer(&iscan->timer, jiffies + iscan->timer_ms * HZ / 1000);
	iscan->timer_on = 1;

	return err;
}

static s32 wl_iscan_inprogress(struct wl_priv *wl)
{
	struct wl_iscan_ctrl *iscan = wl->iscan;
	s32 err = 0;

	rtnl_lock();
	wl_inform_bss(wl);
	wl_run_iscan(iscan, NULL, WL_SCAN_ACTION_CONTINUE);
	rtnl_unlock();
	/* Reschedule the timer */
	mod_timer(&iscan->timer, jiffies + iscan->timer_ms * HZ / 1000);
	iscan->timer_on = 1;

	return err;
}

static s32 wl_iscan_aborted(struct wl_priv *wl)
{
	struct wl_iscan_ctrl *iscan = wl->iscan;
	s32 err = 0;

	iscan->state = WL_ISCAN_STATE_IDLE;
	rtnl_lock();
	wl_notify_iscan_complete(iscan, true);
	rtnl_unlock();

	return err;
}

static s32 wl_iscan_thread(void *data)
{
	struct sched_param param = {.sched_priority = MAX_RT_PRIO - 1 };
	struct wl_iscan_ctrl *iscan = (struct wl_iscan_ctrl *)data;
	struct wl_priv *wl = iscan_to_wl(iscan);
	struct wl_iscan_eloop *el = &iscan->el;
	u32 status;
	int err = 0;

	sched_setscheduler(current, SCHED_FIFO, &param);
	allow_signal(SIGTERM);
	status = WL_SCAN_RESULTS_PARTIAL;
	while (likely(!down_interruptible(&iscan->sync))) {
		if (kthread_should_stop())
			break;
		if (iscan->timer_on) {
			del_timer_sync(&iscan->timer);
			iscan->timer_on = 0;
		}
		rtnl_lock();
		err = wl_get_iscan_results(iscan, &status, &wl->bss_list);
		if (unlikely(err)) {
			status = WL_SCAN_RESULTS_ABORTED;
			WL_ERR("Abort iscan\n");
		}
		rtnl_unlock();
		el->handler[status] (wl);
	}
	if (iscan->timer_on) {
		del_timer_sync(&iscan->timer);
		iscan->timer_on = 0;
	}
	WL_DBG("%s was terminated\n", __func__);

	return 0;
}

static void wl_iscan_timer(unsigned long data)
{
	struct wl_iscan_ctrl *iscan = (struct wl_iscan_ctrl *)data;

	if (iscan) {
		iscan->timer_on = 0;
		WL_DBG("timer expired\n");
		wl_wakeup_iscan(iscan);
	}
}

static s32 wl_invoke_iscan(struct wl_priv *wl)
{
	struct wl_iscan_ctrl *iscan = wl_to_iscan(wl);
	int err = 0;

	if (wl->iscan_on && !iscan->tsk) {
		iscan->state = WL_ISCAN_STATE_IDLE;
		sema_init(&iscan->sync, 0);
		iscan->tsk = kthread_run(wl_iscan_thread, iscan, "wl_iscan");
		if (IS_ERR(iscan->tsk)) {
			WL_ERR("Could not create iscan thread\n");
			iscan->tsk = NULL;
			return -ENOMEM;
		}
	}

	return err;
}

static void wl_init_iscan_eloop(struct wl_iscan_eloop *el)
{
	memset(el, 0, sizeof(*el));
	el->handler[WL_SCAN_RESULTS_SUCCESS] = wl_iscan_done;
	el->handler[WL_SCAN_RESULTS_PARTIAL] = wl_iscan_inprogress;
	el->handler[WL_SCAN_RESULTS_PENDING] = wl_iscan_pending;
	el->handler[WL_SCAN_RESULTS_ABORTED] = wl_iscan_aborted;
	el->handler[WL_SCAN_RESULTS_NO_MEM] = wl_iscan_aborted;
}

static s32 wl_init_iscan(struct wl_priv *wl)
{
	struct wl_iscan_ctrl *iscan = wl_to_iscan(wl);
	int err = 0;

	if (wl->iscan_on) {
		iscan->dev = wl_to_ndev(wl);
		iscan->state = WL_ISCAN_STATE_IDLE;
		wl_init_iscan_eloop(&iscan->el);
		iscan->timer_ms = WL_ISCAN_TIMER_INTERVAL_MS;
		init_timer(&iscan->timer);
		iscan->timer.data = (unsigned long) iscan;
		iscan->timer.function = wl_iscan_timer;
		sema_init(&iscan->sync, 0);
		iscan->tsk = kthread_run(wl_iscan_thread, iscan, "wl_iscan");
		if (IS_ERR(iscan->tsk)) {
			WL_ERR("Could not create iscan thread\n");
			iscan->tsk = NULL;
			return -ENOMEM;
		}
		iscan->data = wl;
	}

	return err;
}

static void wl_init_fw(struct wl_fw_ctrl *fw)
{
	fw->status = 0;		/* init fw loading status.
				 0 means nothing was loaded yet */
}

static s32 wl_init_priv(struct wl_priv *wl)
{
	struct wiphy *wiphy = wl_to_wiphy(wl);
	s32 err = 0;

	wl->scan_request = NULL;
	wl->pwr_save = !!(wiphy->flags & WIPHY_FLAG_PS_ON_BY_DEFAULT);
	wl->iscan_on = true;	/* iscan on & off switch.
				 we enable iscan per default */
	wl->roam_on = false;	/* roam on & off switch.
				 we enable roam per default */

	wl->iscan_kickstart = false;
	wl->active_scan = true;	/* we do active scan for
				 specific scan per default */
	wl->dongle_up = false;	/* dongle is not up yet */
	wl_init_eq(wl);
	err = wl_init_priv_mem(wl);
	if (unlikely(err))
		return err;
	if (unlikely(wl_create_event_handler(wl)))
		return -ENOMEM;
	wl_init_eloop_handler(&wl->el);
	mutex_init(&wl->usr_sync);
	err = wl_init_iscan(wl);
	if (unlikely(err))
		return err;
	wl_init_fw(wl->fw);
	wl_init_conf(wl->conf);
	wl_init_prof(wl->profile);
	wl_link_down(wl);

	return err;
}

static void wl_deinit_priv(struct wl_priv *wl)
{
	wl_destroy_event_handler(wl);
	wl->dongle_up = false;	/* dongle down */
	wl_flush_eq(wl);
	wl_link_down(wl);
	wl_term_iscan(wl);
	wl_deinit_priv_mem(wl);
}

s32 wl_cfg80211_attach(struct net_device *ndev, void *data)
{
	struct wireless_dev *wdev;
	struct wl_priv *wl;
	struct wl_iface *ci;
	s32 err = 0;

	if (unlikely(!ndev)) {
		WL_ERR("ndev is invalid\n");
		return -ENODEV;
	}
	wl_cfg80211_dev = kzalloc(sizeof(struct wl_dev), GFP_KERNEL);
	if (unlikely(!wl_cfg80211_dev)) {
		WL_ERR("wl_cfg80211_dev is invalid\n");
		return -ENOMEM;
	}
	WL_DBG("func %p\n", wl_cfg80211_get_sdio_func());
	wdev = wl_alloc_wdev(sizeof(struct wl_iface), &wl_cfg80211_get_sdio_func()->dev);
	if (IS_ERR(wdev))
		return -ENOMEM;

	wdev->iftype = wl_mode_to_nl80211_iftype(WL_MODE_BSS);
	wl = wdev_to_wl(wdev);
	wl->wdev = wdev;
	wl->pub = data;
	ci = (struct wl_iface *)wl_to_ci(wl);
	ci->wl = wl;
	ndev->ieee80211_ptr = wdev;
	SET_NETDEV_DEV(ndev, wiphy_dev(wdev->wiphy));
	wdev->netdev = ndev;
	err = wl_init_priv(wl);
	if (unlikely(err)) {
		WL_ERR("Failed to init iwm_priv (%d)\n", err);
		goto cfg80211_attach_out;
	}
	wl_set_drvdata(wl_cfg80211_dev, ci);
	set_bit(WL_STATUS_READY, &wl->status);

	return err;

cfg80211_attach_out:
	wl_free_wdev(wl);
	return err;
}

void wl_cfg80211_detach(void)
{
	struct wl_priv *wl;

	wl = WL_PRIV_GET();

	wl_deinit_priv(wl);
	wl_free_wdev(wl);
	wl_set_drvdata(wl_cfg80211_dev, NULL);
	kfree(wl_cfg80211_dev);
	wl_cfg80211_dev = NULL;
	wl_clear_sdio_func();
}

static void wl_wakeup_event(struct wl_priv *wl)
{
	up(&wl->event_sync);
}

static s32 wl_event_handler(void *data)
{
	struct wl_priv *wl = (struct wl_priv *)data;
	struct sched_param param = {.sched_priority = MAX_RT_PRIO - 1 };
	struct wl_event_q *e;

	sched_setscheduler(current, SCHED_FIFO, &param);
	allow_signal(SIGTERM);
	while (likely(!down_interruptible(&wl->event_sync))) {
		if (kthread_should_stop())
			break;
		e = wl_deq_event(wl);
		if (unlikely(!e)) {
			WL_ERR("event queue empty...\n");
			BUG();
		}
		WL_DBG("event type (%d)\n", e->etype);
		if (wl->el.handler[e->etype]) {
			wl->el.handler[e->etype] (wl, wl_to_ndev(wl), &e->emsg,
						  e->edata);
		} else {
			WL_DBG("Unknown Event (%d): ignoring\n", e->etype);
		}
		wl_put_event(e);
	}
	WL_DBG("%s was terminated\n", __func__);
	return 0;
}

void
wl_cfg80211_event(struct net_device *ndev, const wl_event_msg_t * e, void *data)
{
	u32 event_type = be32_to_cpu(e->event_type);
	struct wl_priv *wl = ndev_to_wl(ndev);
#if (WL_DBG_LEVEL > 0)
	s8 *estr = (event_type <= sizeof(wl_dbg_estr) / WL_DBG_ESTR_MAX - 1) ?
	    wl_dbg_estr[event_type] : (s8 *) "Unknown";
#endif				/* (WL_DBG_LEVEL > 0) */
	WL_DBG("event_type (%d):" "WLC_E_" "%s\n", event_type, estr);
	if (likely(!wl_enq_event(wl, event_type, e, data)))
		wl_wakeup_event(wl);
}

static void wl_init_eq(struct wl_priv *wl)
{
	wl_init_eq_lock(wl);
	INIT_LIST_HEAD(&wl->eq_list);
}

static void wl_flush_eq(struct wl_priv *wl)
{
	struct wl_event_q *e;

	wl_lock_eq(wl);
	while (!list_empty(&wl->eq_list)) {
		e = list_first_entry(&wl->eq_list, struct wl_event_q, eq_list);
		list_del(&e->eq_list);
		kfree(e);
	}
	wl_unlock_eq(wl);
}

/*
* retrieve first queued event from head
*/

static struct wl_event_q *wl_deq_event(struct wl_priv *wl)
{
	struct wl_event_q *e = NULL;

	wl_lock_eq(wl);
	if (likely(!list_empty(&wl->eq_list))) {
		e = list_first_entry(&wl->eq_list, struct wl_event_q, eq_list);
		list_del(&e->eq_list);
	}
	wl_unlock_eq(wl);

	return e;
}

/*
** push event to tail of the queue
*/

static s32
wl_enq_event(struct wl_priv *wl, u32 event, const wl_event_msg_t *msg,
	     void *data)
{
	struct wl_event_q *e;
	s32 err = 0;

	e = kzalloc(sizeof(struct wl_event_q), GFP_KERNEL);
	if (unlikely(!e)) {
		WL_ERR("event alloc failed\n");
		return -ENOMEM;
	}

	e->etype = event;
	memcpy(&e->emsg, msg, sizeof(wl_event_msg_t));
	if (data) {
	}
	wl_lock_eq(wl);
	list_add_tail(&e->eq_list, &wl->eq_list);
	wl_unlock_eq(wl);

	return err;
}

static void wl_put_event(struct wl_event_q *e)
{
	kfree(e);
}

void wl_cfg80211_sdio_func(void *func)
{
	cfg80211_sdio_func = (struct sdio_func *)func;
}

static void wl_clear_sdio_func(void)
{
	cfg80211_sdio_func = NULL;
}

struct sdio_func *wl_cfg80211_get_sdio_func(void)
{
	return cfg80211_sdio_func;
}

static s32 wl_dongle_mode(struct net_device *ndev, s32 iftype)
{
	s32 infra = 0;
	s32 ap = 0;
	s32 err = 0;

	switch (iftype) {
	case NL80211_IFTYPE_MONITOR:
	case NL80211_IFTYPE_WDS:
		WL_ERR("type (%d) : currently we do not support this mode\n",
		       iftype);
		err = -EINVAL;
		return err;
	case NL80211_IFTYPE_ADHOC:
		break;
	case NL80211_IFTYPE_STATION:
		infra = 1;
		break;
	default:
		err = -EINVAL;
		WL_ERR("invalid type (%d)\n", iftype);
		return err;
	}
<<<<<<< HEAD
	infra = htod32(infra);
	ap = htod32(ap);
=======
	infra = cpu_to_le32(infra);
	ap = cpu_to_le32(ap);
>>>>>>> 105e53f8
	WL_DBG("%s ap (%d), infra (%d)\n", ndev->name, ap, infra);
	err = wl_dev_ioctl(ndev, WLC_SET_INFRA, &infra, sizeof(infra));
	if (unlikely(err)) {
		WL_ERR("WLC_SET_INFRA error (%d)\n", err);
		return err;
	}
	err = wl_dev_ioctl(ndev, WLC_SET_AP, &ap, sizeof(ap));
	if (unlikely(err)) {
		WL_ERR("WLC_SET_AP error (%d)\n", err);
		return err;
	}

	return -EINPROGRESS;
}

#ifndef EMBEDDED_PLATFORM
static s32 wl_dongle_country(struct net_device *ndev, u8 ccode)
{

	s32 err = 0;

	return err;
}

static s32 wl_dongle_up(struct net_device *ndev, u32 up)
{
	s32 err = 0;

	err = wl_dev_ioctl(ndev, WLC_UP, &up, sizeof(up));
	if (unlikely(err)) {
		WL_ERR("WLC_UP error (%d)\n", err);
	}
	return err;
}

static s32 wl_dongle_power(struct net_device *ndev, u32 power_mode)
{
	s32 err = 0;

	err = wl_dev_ioctl(ndev, WLC_SET_PM, &power_mode, sizeof(power_mode));
	if (unlikely(err)) {
		WL_ERR("WLC_SET_PM error (%d)\n", err);
	}
	return err;
}

static s32
wl_dongle_glom(struct net_device *ndev, u32 glom, u32 dongle_align)
{
	s8 iovbuf[WL_EVENTING_MASK_LEN + 12];	/*  Room for "event_msgs" +
						 '\0' + bitvec  */
	s32 err = 0;

	/* Match Host and Dongle rx alignment */
	bcm_mkiovar("bus:txglomalign", (char *)&dongle_align, 4, iovbuf,
		    sizeof(iovbuf));
	err = wl_dev_ioctl(ndev, WLC_SET_VAR, iovbuf, sizeof(iovbuf));
	if (unlikely(err)) {
		WL_ERR("txglomalign error (%d)\n", err);
		goto dongle_glom_out;
	}
	/* disable glom option per default */
	bcm_mkiovar("bus:txglom", (char *)&glom, 4, iovbuf, sizeof(iovbuf));
	err = wl_dev_ioctl(ndev, WLC_SET_VAR, iovbuf, sizeof(iovbuf));
	if (unlikely(err)) {
		WL_ERR("txglom error (%d)\n", err);
		goto dongle_glom_out;
	}
dongle_glom_out:
	return err;
}

static s32
wl_dongle_roam(struct net_device *ndev, u32 roamvar, u32 bcn_timeout)
{
	s8 iovbuf[WL_EVENTING_MASK_LEN + 12];	/*  Room for "event_msgs" +
						 '\0' + bitvec  */
	s32 err = 0;

	/* Setup timeout if Beacons are lost and roam is
		 off to report link down */
	if (roamvar) {
		bcm_mkiovar("bcn_timeout", (char *)&bcn_timeout, 4, iovbuf,
			    sizeof(iovbuf));
		err = wl_dev_ioctl(ndev, WLC_SET_VAR, iovbuf, sizeof(iovbuf));
		if (unlikely(err)) {
			WL_ERR("bcn_timeout error (%d)\n", err);
			goto dongle_rom_out;
		}
	}
	/* Enable/Disable built-in roaming to allow supplicant
		 to take care of roaming */
	bcm_mkiovar("roam_off", (char *)&roamvar, 4, iovbuf, sizeof(iovbuf));
	err = wl_dev_ioctl(ndev, WLC_SET_VAR, iovbuf, sizeof(iovbuf));
	if (unlikely(err)) {
		WL_ERR("roam_off error (%d)\n", err);
		goto dongle_rom_out;
	}
dongle_rom_out:
	return err;
}

static s32 wl_dongle_eventmsg(struct net_device *ndev)
{

	s8 iovbuf[WL_EVENTING_MASK_LEN + 12];	/*  Room for "event_msgs" +
						 '\0' + bitvec  */
	s8 eventmask[WL_EVENTING_MASK_LEN];
	s32 err = 0;

	/* Setup event_msgs */
	bcm_mkiovar("event_msgs", eventmask, WL_EVENTING_MASK_LEN, iovbuf,
		    sizeof(iovbuf));
	err = wl_dev_ioctl(ndev, WLC_GET_VAR, iovbuf, sizeof(iovbuf));
	if (unlikely(err)) {
		WL_ERR("Get event_msgs error (%d)\n", err);
		goto dongle_eventmsg_out;
	}
	memcpy(eventmask, iovbuf, WL_EVENTING_MASK_LEN);

	setbit(eventmask, WLC_E_SET_SSID);
	setbit(eventmask, WLC_E_PRUNE);
	setbit(eventmask, WLC_E_AUTH);
	setbit(eventmask, WLC_E_REASSOC);
	setbit(eventmask, WLC_E_REASSOC_IND);
	setbit(eventmask, WLC_E_DEAUTH_IND);
	setbit(eventmask, WLC_E_DISASSOC_IND);
	setbit(eventmask, WLC_E_DISASSOC);
	setbit(eventmask, WLC_E_JOIN);
	setbit(eventmask, WLC_E_ASSOC_IND);
	setbit(eventmask, WLC_E_PSK_SUP);
	setbit(eventmask, WLC_E_LINK);
	setbit(eventmask, WLC_E_NDIS_LINK);
	setbit(eventmask, WLC_E_MIC_ERROR);
	setbit(eventmask, WLC_E_PMKID_CACHE);
	setbit(eventmask, WLC_E_TXFAIL);
	setbit(eventmask, WLC_E_JOIN_START);
	setbit(eventmask, WLC_E_SCAN_COMPLETE);

	bcm_mkiovar("event_msgs", eventmask, WL_EVENTING_MASK_LEN, iovbuf,
		    sizeof(iovbuf));
	err = wl_dev_ioctl(ndev, WLC_SET_VAR, iovbuf, sizeof(iovbuf));
	if (unlikely(err)) {
		WL_ERR("Set event_msgs error (%d)\n", err);
		goto dongle_eventmsg_out;
	}

dongle_eventmsg_out:
	return err;
}

static s32
wl_dongle_scantime(struct net_device *ndev, s32 scan_assoc_time,
		   s32 scan_unassoc_time)
{
	s32 err = 0;

	err = wl_dev_ioctl(ndev, WLC_SET_SCAN_CHANNEL_TIME, &scan_assoc_time,
			sizeof(scan_assoc_time));
	if (err) {
		if (err == -EOPNOTSUPP) {
			WL_INFO("Scan assoc time is not supported\n");
		} else {
			WL_ERR("Scan assoc time error (%d)\n", err);
		}
		goto dongle_scantime_out;
	}
	err = wl_dev_ioctl(ndev, WLC_SET_SCAN_UNASSOC_TIME, &scan_unassoc_time,
			sizeof(scan_unassoc_time));
	if (err) {
		if (err == -EOPNOTSUPP) {
			WL_INFO("Scan unassoc time is not supported\n");
		} else {
			WL_ERR("Scan unassoc time error (%d)\n", err);
		}
		goto dongle_scantime_out;
	}

dongle_scantime_out:
	return err;
}

static s32
wl_dongle_offload(struct net_device *ndev, s32 arpoe, s32 arp_ol)
{
	s8 iovbuf[WL_EVENTING_MASK_LEN + 12];	/*  Room for "event_msgs" +
							 '\0' + bitvec  */
	s32 err = 0;

	/* Set ARP offload */
	bcm_mkiovar("arpoe", (char *)&arpoe, 4, iovbuf, sizeof(iovbuf));
	err = wl_dev_ioctl(ndev, WLC_SET_VAR, iovbuf, sizeof(iovbuf));
	if (err) {
		if (err == -EOPNOTSUPP)
			WL_INFO("arpoe is not supported\n");
		else
			WL_ERR("arpoe error (%d)\n", err);

		goto dongle_offload_out;
	}
	bcm_mkiovar("arp_ol", (char *)&arp_ol, 4, iovbuf, sizeof(iovbuf));
	err = wl_dev_ioctl(ndev, WLC_SET_VAR, iovbuf, sizeof(iovbuf));
	if (err) {
		if (err == -EOPNOTSUPP)
			WL_INFO("arp_ol is not supported\n");
		else
			WL_ERR("arp_ol error (%d)\n", err);

		goto dongle_offload_out;
	}

dongle_offload_out:
	return err;
}

static s32 wl_pattern_atoh(s8 *src, s8 *dst)
{
	int i;
	if (strncmp(src, "0x", 2) != 0 && strncmp(src, "0X", 2) != 0) {
		WL_ERR("Mask invalid format. Needs to start with 0x\n");
		return -1;
	}
	src = src + 2;		/* Skip past 0x */
	if (strlen(src) % 2 != 0) {
		WL_ERR("Mask invalid format. Needs to be of even length\n");
		return -1;
	}
	for (i = 0; *src != '\0'; i++) {
		char num[3];
		strncpy(num, src, 2);
		num[2] = '\0';
		dst[i] = (u8) simple_strtoul(num, NULL, 16);
		src += 2;
	}
	return i;
}

static s32 wl_dongle_filter(struct net_device *ndev, u32 filter_mode)
{
	s8 iovbuf[WL_EVENTING_MASK_LEN + 12];	/*  Room for "event_msgs" +
							 '\0' + bitvec  */
	const s8 *str;
	struct wl_pkt_filter pkt_filter;
	struct wl_pkt_filter *pkt_filterp;
	s32 buf_len;
	s32 str_len;
	u32 mask_size;
	u32 pattern_size;
	s8 buf[256];
	s32 err = 0;

/* add a default packet filter pattern */
	str = "pkt_filter_add";
	str_len = strlen(str);
	strncpy(buf, str, str_len);
	buf[str_len] = '\0';
	buf_len = str_len + 1;

	pkt_filterp = (struct wl_pkt_filter *)(buf + str_len + 1);

	/* Parse packet filter id. */
	pkt_filter.id = cpu_to_le32(100);

	/* Parse filter polarity. */
	pkt_filter.negate_match = cpu_to_le32(0);

	/* Parse filter type. */
	pkt_filter.type = cpu_to_le32(0);

	/* Parse pattern filter offset. */
	pkt_filter.u.pattern.offset = cpu_to_le32(0);

	/* Parse pattern filter mask. */
	mask_size = cpu_to_le32(wl_pattern_atoh("0xff",
						(char *)pkt_filterp->u.pattern.
						mask_and_pattern));

	/* Parse pattern filter pattern. */
	pattern_size = cpu_to_le32(wl_pattern_atoh("0x00",
						   (char *)&pkt_filterp->u.
						   pattern.
						   mask_and_pattern
						   [mask_size]));

	if (mask_size != pattern_size) {
		WL_ERR("Mask and pattern not the same size\n");
		err = -EINVAL;
		goto dongle_filter_out;
	}

	pkt_filter.u.pattern.size_bytes = mask_size;
	buf_len += WL_PKT_FILTER_FIXED_LEN;
	buf_len += (WL_PKT_FILTER_PATTERN_FIXED_LEN + 2 * mask_size);

	/* Keep-alive attributes are set in local
	 * variable (keep_alive_pkt), and
	 * then memcpy'ed into buffer (keep_alive_pktp) since there is no
	 * guarantee that the buffer is properly aligned.
	 */
	memcpy((char *)pkt_filterp, &pkt_filter,
	       WL_PKT_FILTER_FIXED_LEN + WL_PKT_FILTER_PATTERN_FIXED_LEN);

	err = wl_dev_ioctl(ndev, WLC_SET_VAR, buf, buf_len);
	if (err) {
		if (err == -EOPNOTSUPP) {
			WL_INFO("filter not supported\n");
		} else {
			WL_ERR("filter (%d)\n", err);
		}
		goto dongle_filter_out;
	}

	/* set mode to allow pattern */
	bcm_mkiovar("pkt_filter_mode", (char *)&filter_mode, 4, iovbuf,
		    sizeof(iovbuf));
	err = wl_dev_ioctl(ndev, WLC_SET_VAR, iovbuf, sizeof(iovbuf));
	if (err) {
		if (err == -EOPNOTSUPP) {
			WL_INFO("filter_mode not supported\n");
		} else {
			WL_ERR("filter_mode (%d)\n", err);
		}
		goto dongle_filter_out;
	}

dongle_filter_out:
	return err;
}
#endif				/* !EMBEDDED_PLATFORM */

s32 wl_config_dongle(struct wl_priv *wl, bool need_lock)
{
#ifndef DHD_SDALIGN
#define DHD_SDALIGN	32
#endif
	struct net_device *ndev;
	struct wireless_dev *wdev;
	s32 err = 0;

	if (wl->dongle_up)
		return err;

	ndev = wl_to_ndev(wl);
	wdev = ndev->ieee80211_ptr;
	if (need_lock)
		rtnl_lock();

#ifndef EMBEDDED_PLATFORM
	err = wl_dongle_up(ndev, 0);
	if (unlikely(err))
		goto default_conf_out;
	err = wl_dongle_country(ndev, 0);
	if (unlikely(err))
		goto default_conf_out;
	err = wl_dongle_power(ndev, PM_FAST);
	if (unlikely(err))
		goto default_conf_out;
	err = wl_dongle_glom(ndev, 0, DHD_SDALIGN);
	if (unlikely(err))
		goto default_conf_out;
	err = wl_dongle_roam(ndev, (wl->roam_on ? 0 : 1), 3);
	if (unlikely(err))
		goto default_conf_out;
	err = wl_dongle_eventmsg(ndev);
	if (unlikely(err))
		goto default_conf_out;

	wl_dongle_scantime(ndev, 40, 80);
	wl_dongle_offload(ndev, 1, 0xf);
	wl_dongle_filter(ndev, 1);
#endif				/* !EMBEDDED_PLATFORM */

	err = wl_dongle_mode(ndev, wdev->iftype);
	if (unlikely(err && err != -EINPROGRESS))
		goto default_conf_out;
	err = wl_dongle_probecap(wl);
	if (unlikely(err))
		goto default_conf_out;

	/* -EINPROGRESS: Call commit handler */

default_conf_out:
	if (need_lock)
		rtnl_unlock();

	wl->dongle_up = true;

	return err;

}

static s32 wl_update_wiphybands(struct wl_priv *wl)
{
	struct wiphy *wiphy;
	s32 phy_list;
	s8 phy;
	s32 err = 0;

	err = wl_dev_ioctl(wl_to_ndev(wl), WLC_GET_PHYLIST, &phy_list,
			sizeof(phy_list));
	if (unlikely(err)) {
		WL_ERR("error (%d)\n", err);
		return err;
	}

	phy = ((char *)&phy_list)[1];
	WL_DBG("%c phy\n", phy);
	if (phy == 'n' || phy == 'a') {
		wiphy = wl_to_wiphy(wl);
		wiphy->bands[IEEE80211_BAND_5GHZ] = &__wl_band_5ghz_n;
	}

	return err;
}

static s32 __wl_cfg80211_up(struct wl_priv *wl)
{
	s32 err = 0;

	wl_debugfs_add_netdev_params(wl);

	err = wl_config_dongle(wl, false);
	if (unlikely(err))
		return err;

	wl_invoke_iscan(wl);
	set_bit(WL_STATUS_READY, &wl->status);
	return err;
}

static s32 __wl_cfg80211_down(struct wl_priv *wl)
{
	s32 err = 0;

	/* Check if cfg80211 interface is already down */
	if (!test_bit(WL_STATUS_READY, &wl->status))
		return err;	/* it is even not ready */

	set_bit(WL_STATUS_SCAN_ABORTING, &wl->status);
	wl_term_iscan(wl);
	if (wl->scan_request) {
		cfg80211_scan_done(wl->scan_request, true);	/* true
								 means abort */
		/* wl_set_mpc(wl_to_ndev(wl), 1); */	/* BUG
						* this operation cannot help
						* but here because sdio
						* is already down through
						* rmmod process.
						* Need to figure out how to
						* address this issue
						*/
		wl->scan_request = NULL;
	}
	clear_bit(WL_STATUS_READY, &wl->status);
	clear_bit(WL_STATUS_SCANNING, &wl->status);
	clear_bit(WL_STATUS_SCAN_ABORTING, &wl->status);
	clear_bit(WL_STATUS_CONNECTED, &wl->status);

	wl_debugfs_remove_netdev(wl);

	return err;
}

s32 wl_cfg80211_up(void)
{
	struct wl_priv *wl;
	s32 err = 0;

	wl = WL_PRIV_GET();
	mutex_lock(&wl->usr_sync);
	err = __wl_cfg80211_up(wl);
	mutex_unlock(&wl->usr_sync);

	return err;
}

s32 wl_cfg80211_down(void)
{
	struct wl_priv *wl;
	s32 err = 0;

	wl = WL_PRIV_GET();
	mutex_lock(&wl->usr_sync);
	err = __wl_cfg80211_down(wl);
	mutex_unlock(&wl->usr_sync);

	return err;
}

static s32 wl_dongle_probecap(struct wl_priv *wl)
{
	s32 err = 0;

	err = wl_update_wiphybands(wl);
	if (unlikely(err))
		return err;

	return err;
}

static void *wl_read_prof(struct wl_priv *wl, s32 item)
{
	switch (item) {
	case WL_PROF_SEC:
		return &wl->profile->sec;
	case WL_PROF_ACT:
		return &wl->profile->active;
	case WL_PROF_BSSID:
		return &wl->profile->bssid;
	case WL_PROF_SSID:
		return &wl->profile->ssid;
	}
	WL_ERR("invalid item (%d)\n", item);
	return NULL;
}

static s32
wl_update_prof(struct wl_priv *wl, const wl_event_msg_t *e, void *data,
	       s32 item)
{
	s32 err = 0;
	struct wlc_ssid *ssid;

	switch (item) {
	case WL_PROF_SSID:
		ssid = (wlc_ssid_t *) data;
		memset(wl->profile->ssid.SSID, 0,
		       sizeof(wl->profile->ssid.SSID));
		memcpy(wl->profile->ssid.SSID, ssid->SSID, ssid->SSID_len);
		wl->profile->ssid.SSID_len = ssid->SSID_len;
		break;
	case WL_PROF_BSSID:
		if (data)
			memcpy(wl->profile->bssid, data, ETH_ALEN);
		else
			memset(wl->profile->bssid, 0, ETH_ALEN);
		break;
	case WL_PROF_SEC:
		memcpy(&wl->profile->sec, data, sizeof(wl->profile->sec));
		break;
	case WL_PROF_ACT:
		wl->profile->active = *(bool *)data;
		break;
	case WL_PROF_BEACONINT:
		wl->profile->beacon_interval = *(u16 *)data;
		break;
	case WL_PROF_DTIMPERIOD:
		wl->profile->dtim_period = *(u8 *)data;
		break;
	default:
		WL_ERR("unsupported item (%d)\n", item);
		err = -EOPNOTSUPP;
		break;
	}

	return err;
}

void wl_cfg80211_dbg_level(u32 level)
{
	/*
	* prohibit to change debug level
	* by insmod parameter.
	* eventually debug level will be configured
	* in compile time by using CONFIG_XXX
	*/
	/* wl_dbg_level = level; */
}

static bool wl_is_ibssmode(struct wl_priv *wl)
{
	return wl->conf->mode == WL_MODE_IBSS;
}

static bool wl_is_ibssstarter(struct wl_priv *wl)
{
	return wl->ibss_starter;
}

static void wl_rst_ie(struct wl_priv *wl)
{
	struct wl_ie *ie = wl_to_ie(wl);

	ie->offset = 0;
}

static __used s32 wl_add_ie(struct wl_priv *wl, u8 t, u8 l, u8 *v)
{
	struct wl_ie *ie = wl_to_ie(wl);
	s32 err = 0;

	if (unlikely(ie->offset + l + 2 > WL_TLV_INFO_MAX)) {
		WL_ERR("ei crosses buffer boundary\n");
		return -ENOSPC;
	}
	ie->buf[ie->offset] = t;
	ie->buf[ie->offset + 1] = l;
	memcpy(&ie->buf[ie->offset + 2], v, l);
	ie->offset += l + 2;

	return err;
}

static s32 wl_mrg_ie(struct wl_priv *wl, u8 *ie_stream, u16 ie_size)
{
	struct wl_ie *ie = wl_to_ie(wl);
	s32 err = 0;

	if (unlikely(ie->offset + ie_size > WL_TLV_INFO_MAX)) {
		WL_ERR("ei_stream crosses buffer boundary\n");
		return -ENOSPC;
	}
	memcpy(&ie->buf[ie->offset], ie_stream, ie_size);
	ie->offset += ie_size;

	return err;
}

static s32 wl_cp_ie(struct wl_priv *wl, u8 *dst, u16 dst_size)
{
	struct wl_ie *ie = wl_to_ie(wl);
	s32 err = 0;

	if (unlikely(ie->offset > dst_size)) {
		WL_ERR("dst_size is not enough\n");
		return -ENOSPC;
	}
	memcpy(dst, &ie->buf[0], ie->offset);

	return err;
}

static u32 wl_get_ielen(struct wl_priv *wl)
{
	struct wl_ie *ie = wl_to_ie(wl);

	return ie->offset;
}

static void wl_link_up(struct wl_priv *wl)
{
	wl->link_up = true;
}

static void wl_link_down(struct wl_priv *wl)
{
	struct wl_connect_info *conn_info = wl_to_conn(wl);

	wl->link_up = false;
	kfree(conn_info->req_ie);
	conn_info->req_ie = NULL;
	conn_info->req_ie_len = 0;
	kfree(conn_info->resp_ie);
	conn_info->resp_ie = NULL;
	conn_info->resp_ie_len = 0;
}

static void wl_lock_eq(struct wl_priv *wl)
{
	spin_lock_irq(&wl->eq_lock);
}

static void wl_unlock_eq(struct wl_priv *wl)
{
	spin_unlock_irq(&wl->eq_lock);
}

static void wl_init_eq_lock(struct wl_priv *wl)
{
	spin_lock_init(&wl->eq_lock);
}

static void wl_delay(u32 ms)
{
	if (ms < 1000 / HZ) {
		cond_resched();
		mdelay(ms);
	} else {
		msleep(ms);
	}
}

static void wl_set_drvdata(struct wl_dev *dev, void *data)
{
	dev->driver_data = data;
}

static void *wl_get_drvdata(struct wl_dev *dev)
{
	return dev->driver_data;
}

s32 wl_cfg80211_read_fw(s8 *buf, u32 size)
{
	const struct firmware *fw_entry;
	struct wl_priv *wl;

	wl = WL_PRIV_GET();

	fw_entry = wl->fw->fw_entry;

	if (fw_entry->size < wl->fw->ptr + size)
		size = fw_entry->size - wl->fw->ptr;

	memcpy(buf, &fw_entry->data[wl->fw->ptr], size);
	wl->fw->ptr += size;
	return size;
}

void wl_cfg80211_release_fw(void)
{
	struct wl_priv *wl;

	wl = WL_PRIV_GET();
	release_firmware(wl->fw->fw_entry);
	wl->fw->ptr = 0;
}

void *wl_cfg80211_request_fw(s8 *file_name)
{
	struct wl_priv *wl;
	const struct firmware *fw_entry = NULL;
	s32 err = 0;

	WL_DBG("file name : \"%s\"\n", file_name);
	wl = WL_PRIV_GET();

	if (!test_bit(WL_FW_LOADING_DONE, &wl->fw->status)) {
		err = request_firmware(&wl->fw->fw_entry, file_name,
				&wl_cfg80211_get_sdio_func()->dev);
		if (unlikely(err)) {
			WL_ERR("Could not download fw (%d)\n", err);
			goto req_fw_out;
		}
		set_bit(WL_FW_LOADING_DONE, &wl->fw->status);
		fw_entry = wl->fw->fw_entry;
		if (fw_entry) {
			WL_DBG("fw size (%zd), data (%p)\n",
			       fw_entry->size, fw_entry->data);
		}
	} else if (!test_bit(WL_NVRAM_LOADING_DONE, &wl->fw->status)) {
		err = request_firmware(&wl->fw->fw_entry, file_name,
				&wl_cfg80211_get_sdio_func()->dev);
		if (unlikely(err)) {
			WL_ERR("Could not download nvram (%d)\n", err);
			goto req_fw_out;
		}
		set_bit(WL_NVRAM_LOADING_DONE, &wl->fw->status);
		fw_entry = wl->fw->fw_entry;
		if (fw_entry) {
			WL_DBG("nvram size (%zd), data (%p)\n",
			       fw_entry->size, fw_entry->data);
		}
	} else {
		WL_DBG("Downloading already done. Nothing to do more\n");
		err = -EPERM;
	}

req_fw_out:
	if (unlikely(err)) {
		return NULL;
	}
	wl->fw->ptr = 0;
	return (void *)fw_entry->data;
}

s8 *wl_cfg80211_get_fwname(void)
{
	struct wl_priv *wl;

	wl = WL_PRIV_GET();
	strcpy(wl->fw->fw_name, WL_4329_FW_FILE);
	return wl->fw->fw_name;
}

s8 *wl_cfg80211_get_nvramname(void)
{
	struct wl_priv *wl;

	wl = WL_PRIV_GET();
	strcpy(wl->fw->nvram_name, WL_4329_NVRAM_FILE);
	return wl->fw->nvram_name;
}

static void wl_set_mpc(struct net_device *ndev, int mpc)
{
	s32 err = 0;

	err = wl_dev_intvar_set(ndev, "mpc", mpc);
	if (unlikely(err)) {
		WL_ERR("fail to set mpc\n");
		return;
	}
	WL_DBG("MPC : %d\n", mpc);
}

static int wl_debugfs_add_netdev_params(struct wl_priv *wl)
{
	char buf[10+IFNAMSIZ];
	struct dentry *fd;
	s32 err = 0;

	sprintf(buf, "netdev:%s", wl_to_ndev(wl)->name);
	wl->debugfsdir = debugfs_create_dir(buf, wl_to_wiphy(wl)->debugfsdir);

	fd = debugfs_create_u16("beacon_int", S_IRUGO, wl->debugfsdir,
		(u16 *)&wl->profile->beacon_interval);
	if (!fd) {
		err = -ENOMEM;
		goto err_out;
	}

	fd = debugfs_create_u8("dtim_period", S_IRUGO, wl->debugfsdir,
		(u8 *)&wl->profile->dtim_period);
	if (!fd) {
		err = -ENOMEM;
		goto err_out;
	}

err_out:
	return err;
}

static void wl_debugfs_remove_netdev(struct wl_priv *wl)
{
	debugfs_remove_recursive(wl->debugfsdir);
	wl->debugfsdir = NULL;
}<|MERGE_RESOLUTION|>--- conflicted
+++ resolved
@@ -16,10 +16,6 @@
 
 #include <linux/kernel.h>
 #include <linux/if_arp.h>
-<<<<<<< HEAD
-#include <osl.h>
-=======
->>>>>>> 105e53f8
 
 #include <bcmutils.h>
 
@@ -650,11 +646,7 @@
 
 static void wl_iscan_prep(struct wl_scan_params *params, struct wlc_ssid *ssid)
 {
-<<<<<<< HEAD
-	memcpy(&params->bssid, &ether_bcast, ETH_ALEN);
-=======
 	memcpy(params->bssid, ether_bcast, ETH_ALEN);
->>>>>>> 105e53f8
 	params->bss_type = DOT11_BSSTYPE_ANY;
 	params->scan_type = 0;
 	params->nprobes = -1;
@@ -818,11 +810,7 @@
 			    min_t(u8, sizeof(sr->ssid.SSID), ssids->ssid_len);
 		if (sr->ssid.SSID_len) {
 			memcpy(sr->ssid.SSID, ssids->ssid, sr->ssid.SSID_len);
-<<<<<<< HEAD
-			sr->ssid.SSID_len = htod32(sr->ssid.SSID_len);
-=======
 			sr->ssid.SSID_len = cpu_to_le32(sr->ssid.SSID_len);
->>>>>>> 105e53f8
 			WL_DBG("Specific scan ssid=\"%s\" len=%d\n",
 			       sr->ssid.SSID, sr->ssid.SSID_len);
 			spec_scan = true;
@@ -1382,17 +1370,10 @@
 	memcpy(&join_params.ssid.SSID, sme->ssid, join_params.ssid.SSID_len);
 	join_params.ssid.SSID_len = cpu_to_le32(join_params.ssid.SSID_len);
 	wl_update_prof(wl, NULL, &join_params.ssid, WL_PROF_SSID);
-<<<<<<< HEAD
-	memcpy(&join_params.params.bssid, &ether_bcast, ETH_ALEN);
-
-	wl_ch_to_chanspec(wl->channel, &join_params, &join_params_size);
-	WL_DBG("join_param_size %d\n", join_params_size);
-=======
 	memcpy(join_params.params.bssid, ether_bcast, ETH_ALEN);
 
 	wl_ch_to_chanspec(wl->channel, &join_params, &join_params_size);
 	WL_DBG("join_param_size %zu\n", join_params_size);
->>>>>>> 105e53f8
 
 	if (join_params.ssid.SSID_len < IEEE80211_MAX_SSID_LEN) {
 		WL_DBG("ssid \"%s\", len (%d)\n",
@@ -1423,11 +1404,7 @@
 	if (likely(act)) {
 		scbval.val = reason_code;
 		memcpy(&scbval.ea, &wl->bssid, ETH_ALEN);
-<<<<<<< HEAD
-		scbval.val = htod32(scbval.val);
-=======
 		scbval.val = cpu_to_le32(scbval.val);
->>>>>>> 105e53f8
 		err = wl_dev_ioctl(dev, WLC_DISASSOC, &scbval,
 				sizeof(scb_val_t));
 		if (unlikely(err)) {
@@ -1888,11 +1865,7 @@
 
 	CHECK_SYS_UP();
 	pm = enabled ? PM_FAST : PM_OFF;
-<<<<<<< HEAD
-	pm = htod32(pm);
-=======
 	pm = cpu_to_le32(pm);
->>>>>>> 105e53f8
 	WL_DBG("power save %s\n", (pm ? "enabled" : "disabled"));
 	err = wl_dev_ioctl(dev, WLC_SET_PM, &pm, sizeof(pm));
 	if (unlikely(err)) {
@@ -2027,13 +2000,8 @@
 	WL_DBG("No of elements %d\n", pmk_list->pmkids.npmkid);
 	for (i = 0; i < pmk_list->pmkids.npmkid; i++) {
 		WL_DBG("PMKID[%d]: %pM =\n", i,
-<<<<<<< HEAD
-		       &pmk_list->pmkids.pmkid[i].BSSID);
-		for (j = 0; j < WPA2_PMKID_LEN; j++) {
-=======
 			&pmk_list->pmkids.pmkid[i].BSSID);
 		for (j = 0; j < WLAN_PMKID_LEN; j++) {
->>>>>>> 105e53f8
 			WL_DBG("%02x\n", pmk_list->pmkids.pmkid[i].PMKID[j]);
 		}
 	}
@@ -2070,11 +2038,7 @@
 	}
 	WL_DBG("set_pmksa,IW_PMKSA_ADD - PMKID: %pM =\n",
 	       &wl->pmk_list->pmkids.pmkid[wl->pmk_list->pmkids.npmkid].BSSID);
-<<<<<<< HEAD
-	for (i = 0; i < WPA2_PMKID_LEN; i++) {
-=======
 	for (i = 0; i < WLAN_PMKID_LEN; i++) {
->>>>>>> 105e53f8
 		WL_DBG("%02x\n",
 		       wl->pmk_list->pmkids.pmkid[wl->pmk_list->pmkids.npmkid].
 		       PMKID[i]);
@@ -2096,19 +2060,11 @@
 
 	CHECK_SYS_UP();
 	memcpy(&pmkid.pmkid[0].BSSID, pmksa->bssid, ETH_ALEN);
-<<<<<<< HEAD
-	memcpy(&pmkid.pmkid[0].PMKID, pmksa->pmkid, WPA2_PMKID_LEN);
-
-	WL_DBG("del_pmksa,IW_PMKSA_REMOVE - PMKID: %pM =\n",
-	       &pmkid.pmkid[0].BSSID);
-	for (i = 0; i < WPA2_PMKID_LEN; i++) {
-=======
 	memcpy(&pmkid.pmkid[0].PMKID, pmksa->pmkid, WLAN_PMKID_LEN);
 
 	WL_DBG("del_pmksa,IW_PMKSA_REMOVE - PMKID: %pM =\n",
 	       &pmkid.pmkid[0].BSSID);
 	for (i = 0; i < WLAN_PMKID_LEN; i++) {
->>>>>>> 105e53f8
 		WL_DBG("%02x\n", pmkid.pmkid[0].PMKID[i]);
 	}
 
@@ -2303,11 +2259,7 @@
 	u32 freq;
 	s32 err = 0;
 
-<<<<<<< HEAD
-	if (unlikely(dtoh32(bi->length) > WL_BSS_INFO_MAX)) {
-=======
 	if (unlikely(le32_to_cpu(bi->length) > WL_BSS_INFO_MAX)) {
->>>>>>> 105e53f8
 		WL_DBG("Beacon is larger than buffer. Discarding\n");
 		return err;
 	}
@@ -2616,11 +2568,7 @@
 	rtnl_lock();
 	if (unlikely(!bss)) {
 		WL_DBG("Could not find the AP\n");
-<<<<<<< HEAD
-		*(u32 *) wl->extra_buf = htod32(WL_EXTRA_BUF_MAX);
-=======
 		*(u32 *) wl->extra_buf = cpu_to_le32(WL_EXTRA_BUF_MAX);
->>>>>>> 105e53f8
 		err = wl_dev_ioctl(wl_to_ndev(wl), WLC_GET_BSS_INFO,
 				wl->extra_buf, WL_EXTRA_BUF_MAX);
 		if (unlikely(err)) {
@@ -3007,21 +2955,12 @@
 		WL_ERR("error (%d)\n", err);
 		return err;
 	}
-<<<<<<< HEAD
-	results->buflen = dtoh32(results->buflen);
-	results->version = dtoh32(results->version);
-	results->count = dtoh32(results->count);
-	WL_DBG("results->count = %d\n", results->count);
-	WL_DBG("results->buflen = %d\n", results->buflen);
-	*status = dtoh32(list_buf->status);
-=======
 	results->buflen = le32_to_cpu(results->buflen);
 	results->version = le32_to_cpu(results->version);
 	results->count = le32_to_cpu(results->count);
 	WL_DBG("results->count = %d\n", results->count);
 	WL_DBG("results->buflen = %d\n", results->buflen);
 	*status = le32_to_cpu(list_buf->status);
->>>>>>> 105e53f8
 	*bss_list = results;
 
 	return err;
@@ -3451,13 +3390,8 @@
 		WL_ERR("invalid type (%d)\n", iftype);
 		return err;
 	}
-<<<<<<< HEAD
-	infra = htod32(infra);
-	ap = htod32(ap);
-=======
 	infra = cpu_to_le32(infra);
 	ap = cpu_to_le32(ap);
->>>>>>> 105e53f8
 	WL_DBG("%s ap (%d), infra (%d)\n", ndev->name, ap, infra);
 	err = wl_dev_ioctl(ndev, WLC_SET_INFRA, &infra, sizeof(infra));
 	if (unlikely(err)) {
