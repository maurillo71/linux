/*
 * Copyright (c) 2010 Broadcom Corporation
 *
 * Permission to use, copy, modify, and/or distribute this software for any
 * purpose with or without fee is hereby granted, provided that the above
 * copyright notice and this permission notice appear in all copies.
 *
 * THE SOFTWARE IS PROVIDED "AS IS" AND THE AUTHOR DISCLAIMS ALL WARRANTIES
 * WITH REGARD TO THIS SOFTWARE INCLUDING ALL IMPLIED WARRANTIES OF
 * MERCHANTABILITY AND FITNESS. IN NO EVENT SHALL THE AUTHOR BE LIABLE FOR ANY
 * SPECIAL, DIRECT, INDIRECT, OR CONSEQUENTIAL DAMAGES OR ANY DAMAGES
 * WHATSOEVER RESULTING FROM LOSS OF USE, DATA OR PROFITS, WHETHER IN AN ACTION
 * OF CONTRACT, NEGLIGENCE OR OTHER TORTIOUS ACTION, ARISING OUT OF OR IN
 * CONNECTION WITH THE USE OR PERFORMANCE OF THIS SOFTWARE.
 */
#include <linux/kernel.h>
#include <linux/string.h>
#include <bcmdefs.h>
#include <linux/netdevice.h>
<<<<<<< HEAD
#include <osl.h>
=======
>>>>>>> 105e53f8
#include <bcmutils.h>
#include <dngl_stats.h>
#include <dhd.h>
#include <dhd_bus.h>
#include <dhd_proto.h>
#include <dhd_dbg.h>
#include <msgtrace.h>
#include <wlioctl.h>

int dhd_msg_level;
char fw_path[MOD_PARAM_PATHLEN];
char nv_path[MOD_PARAM_PATHLEN];

/* Last connection success/failure status */
u32 dhd_conn_event;
u32 dhd_conn_status;
u32 dhd_conn_reason;

extern int dhdcdc_set_ioctl(dhd_pub_t *dhd, int ifidx, uint cmd, void *buf,
			    uint len);
extern void dhd_ind_scan_confirm(void *h, bool status);
extern int dhd_wl_ioctl(dhd_pub_t *dhd, uint cmd, char *buf, uint buflen);
void dhd_iscan_lock(void);
void dhd_iscan_unlock(void);

/* Packet alignment for most efficient SDIO (can change based on platform) */
#ifndef DHD_SDALIGN
#define DHD_SDALIGN	32
#endif
#if !ISPOWEROF2(DHD_SDALIGN)
#error DHD_SDALIGN is not a power of 2!
#endif

#define EPI_VERSION_STR         "4.218.248.5"
#ifdef DHD_DEBUG
const char dhd_version[] =
"Dongle Host Driver, version " EPI_VERSION_STR "\nCompiled on " __DATE__
" at " __TIME__;
#else
const char dhd_version[] = "Dongle Host Driver, version " EPI_VERSION_STR;
#endif

void dhd_set_timer(void *bus, uint wdtick);

/* IOVar table */
enum {
	IOV_VERSION = 1,
	IOV_MSGLEVEL,
	IOV_BCMERRORSTR,
	IOV_BCMERROR,
	IOV_WDTICK,
	IOV_DUMP,
#ifdef DHD_DEBUG
	IOV_CONS,
	IOV_DCONSOLE_POLL,
#endif
	IOV_CLEARCOUNTS,
	IOV_LOGDUMP,
	IOV_LOGCAL,
	IOV_LOGSTAMP,
	IOV_GPIOOB,
	IOV_IOCTLTIMEOUT,
	IOV_LAST
};

const bcm_iovar_t dhd_iovars[] = {
	{"version", IOV_VERSION, 0, IOVT_BUFFER, sizeof(dhd_version)}
	,
#ifdef DHD_DEBUG
	{"msglevel", IOV_MSGLEVEL, 0, IOVT_UINT32, 0}
	,
#endif				/* DHD_DEBUG */
	{"bcmerrorstr", IOV_BCMERRORSTR, 0, IOVT_BUFFER, BCME_STRLEN}
	,
	{"bcmerror", IOV_BCMERROR, 0, IOVT_INT8, 0}
	,
	{"wdtick", IOV_WDTICK, 0, IOVT_UINT32, 0}
	,
	{"dump", IOV_DUMP, 0, IOVT_BUFFER, DHD_IOCTL_MAXLEN}
	,
#ifdef DHD_DEBUG
	{"dconpoll", IOV_DCONSOLE_POLL, 0, IOVT_UINT32, 0}
	,
	{"cons", IOV_CONS, 0, IOVT_BUFFER, 0}
	,
#endif
	{"clearcounts", IOV_CLEARCOUNTS, 0, IOVT_VOID, 0}
	,
	{"gpioob", IOV_GPIOOB, 0, IOVT_UINT32, 0}
	,
	{"ioctl_timeout", IOV_IOCTLTIMEOUT, 0, IOVT_UINT32, 0}
	,
	{NULL, 0, 0, 0, 0}
};

void dhd_common_init(void)
{
	/* Init global variables at run-time, not as part of the declaration.
	 * This is required to support init/de-init of the driver.
	 * Initialization
	 * of globals as part of the declaration results in non-deterministic
	 * behaviour since the value of the globals may be different on the
	 * first time that the driver is initialized vs subsequent
	 * initializations.
	 */
	dhd_msg_level = DHD_ERROR_VAL;
#ifdef CONFIG_BCM4329_FW_PATH
	strncpy(fw_path, CONFIG_BCM4329_FW_PATH, MOD_PARAM_PATHLEN - 1);
#else
	fw_path[0] = '\0';
#endif
#ifdef CONFIG_BCM4329_NVRAM_PATH
	strncpy(nv_path, CONFIG_BCM4329_NVRAM_PATH, MOD_PARAM_PATHLEN - 1);
#else
	nv_path[0] = '\0';
#endif
}

static int dhd_dump(dhd_pub_t *dhdp, char *buf, int buflen)
{
	struct bcmstrbuf b;
	struct bcmstrbuf *strbuf = &b;

	bcm_binit(strbuf, buf, buflen);

	/* Base DHD info */
	bcm_bprintf(strbuf, "%s\n", dhd_version);
	bcm_bprintf(strbuf, "\n");
	bcm_bprintf(strbuf, "pub.up %d pub.txoff %d pub.busstate %d\n",
		    dhdp->up, dhdp->txoff, dhdp->busstate);
	bcm_bprintf(strbuf, "pub.hdrlen %d pub.maxctl %d pub.rxsz %d\n",
		    dhdp->hdrlen, dhdp->maxctl, dhdp->rxsz);
	bcm_bprintf(strbuf, "pub.iswl %d pub.drv_version %ld pub.mac %pM\n",
		    dhdp->iswl, dhdp->drv_version, &dhdp->mac);
	bcm_bprintf(strbuf, "pub.bcmerror %d tickcnt %d\n", dhdp->bcmerror,
		    dhdp->tickcnt);

	bcm_bprintf(strbuf, "dongle stats:\n");
	bcm_bprintf(strbuf,
		    "tx_packets %ld tx_bytes %ld tx_errors %ld tx_dropped %ld\n",
		    dhdp->dstats.tx_packets, dhdp->dstats.tx_bytes,
		    dhdp->dstats.tx_errors, dhdp->dstats.tx_dropped);
	bcm_bprintf(strbuf,
		    "rx_packets %ld rx_bytes %ld rx_errors %ld rx_dropped %ld\n",
		    dhdp->dstats.rx_packets, dhdp->dstats.rx_bytes,
		    dhdp->dstats.rx_errors, dhdp->dstats.rx_dropped);
	bcm_bprintf(strbuf, "multicast %ld\n", dhdp->dstats.multicast);

	bcm_bprintf(strbuf, "bus stats:\n");
	bcm_bprintf(strbuf, "tx_packets %ld tx_multicast %ld tx_errors %ld\n",
		    dhdp->tx_packets, dhdp->tx_multicast, dhdp->tx_errors);
	bcm_bprintf(strbuf, "tx_ctlpkts %ld tx_ctlerrs %ld\n",
		    dhdp->tx_ctlpkts, dhdp->tx_ctlerrs);
	bcm_bprintf(strbuf, "rx_packets %ld rx_multicast %ld rx_errors %ld\n",
		    dhdp->rx_packets, dhdp->rx_multicast, dhdp->rx_errors);
	bcm_bprintf(strbuf,
		    "rx_ctlpkts %ld rx_ctlerrs %ld rx_dropped %ld rx_flushed %ld\n",
		    dhdp->rx_ctlpkts, dhdp->rx_ctlerrs, dhdp->rx_dropped,
		    dhdp->rx_flushed);
	bcm_bprintf(strbuf,
		    "rx_readahead_cnt %ld tx_realloc %ld fc_packets %ld\n",
		    dhdp->rx_readahead_cnt, dhdp->tx_realloc, dhdp->fc_packets);
	bcm_bprintf(strbuf, "wd_dpc_sched %ld\n", dhdp->wd_dpc_sched);
	bcm_bprintf(strbuf, "\n");

	/* Add any prot info */
	dhd_prot_dump(dhdp, strbuf);
	bcm_bprintf(strbuf, "\n");

	/* Add any bus info */
	dhd_bus_dump(dhdp, strbuf);

	return !strbuf->size ? BCME_BUFTOOSHORT : 0;
}

static int
dhd_doiovar(dhd_pub_t *dhd_pub, const bcm_iovar_t *vi, u32 actionid,
	    const char *name, void *params, int plen, void *arg, int len,
	    int val_size)
{
	int bcmerror = 0;
	s32 int_val = 0;

	DHD_TRACE(("%s: Enter\n", __func__));

	bcmerror = bcm_iovar_lencheck(vi, arg, len, IOV_ISSET(actionid));
	if (bcmerror != 0)
		goto exit;

	if (plen >= (int)sizeof(int_val))
		memcpy(&int_val, params, sizeof(int_val));

	switch (actionid) {
	case IOV_GVAL(IOV_VERSION):
		/* Need to have checked buffer length */
		strncpy((char *)arg, dhd_version, len);
		break;

	case IOV_GVAL(IOV_MSGLEVEL):
		int_val = (s32) dhd_msg_level;
		memcpy(arg, &int_val, val_size);
		break;

	case IOV_SVAL(IOV_MSGLEVEL):
		dhd_msg_level = int_val;
		break;

	case IOV_GVAL(IOV_BCMERRORSTR):
		strncpy((char *)arg, bcmerrorstr(dhd_pub->bcmerror),
			BCME_STRLEN);
		((char *)arg)[BCME_STRLEN - 1] = 0x00;
		break;

	case IOV_GVAL(IOV_BCMERROR):
		int_val = (s32) dhd_pub->bcmerror;
		memcpy(arg, &int_val, val_size);
		break;

	case IOV_GVAL(IOV_WDTICK):
		int_val = (s32) dhd_watchdog_ms;
		memcpy(arg, &int_val, val_size);
		break;

	case IOV_SVAL(IOV_WDTICK):
		if (!dhd_pub->up) {
			bcmerror = BCME_NOTUP;
			break;
		}
		dhd_os_wd_timer(dhd_pub, (uint) int_val);
		break;

	case IOV_GVAL(IOV_DUMP):
		bcmerror = dhd_dump(dhd_pub, arg, len);
		break;

#ifdef DHD_DEBUG
	case IOV_GVAL(IOV_DCONSOLE_POLL):
		int_val = (s32) dhd_console_ms;
		memcpy(arg, &int_val, val_size);
		break;

	case IOV_SVAL(IOV_DCONSOLE_POLL):
		dhd_console_ms = (uint) int_val;
		break;

	case IOV_SVAL(IOV_CONS):
		if (len > 0)
			bcmerror = dhd_bus_console_in(dhd_pub, arg, len - 1);
		break;
#endif

	case IOV_SVAL(IOV_CLEARCOUNTS):
		dhd_pub->tx_packets = dhd_pub->rx_packets = 0;
		dhd_pub->tx_errors = dhd_pub->rx_errors = 0;
		dhd_pub->tx_ctlpkts = dhd_pub->rx_ctlpkts = 0;
		dhd_pub->tx_ctlerrs = dhd_pub->rx_ctlerrs = 0;
		dhd_pub->rx_dropped = 0;
		dhd_pub->rx_readahead_cnt = 0;
		dhd_pub->tx_realloc = 0;
		dhd_pub->wd_dpc_sched = 0;
		memset(&dhd_pub->dstats, 0, sizeof(dhd_pub->dstats));
		dhd_bus_clearcounts(dhd_pub);
		break;

	case IOV_GVAL(IOV_IOCTLTIMEOUT):{
			int_val = (s32) dhd_os_get_ioctl_resp_timeout();
			memcpy(arg, &int_val, sizeof(int_val));
			break;
		}

	case IOV_SVAL(IOV_IOCTLTIMEOUT):{
			if (int_val <= 0)
				bcmerror = BCME_BADARG;
			else
				dhd_os_set_ioctl_resp_timeout((unsigned int)
							      int_val);
			break;
		}

	default:
		bcmerror = BCME_UNSUPPORTED;
		break;
	}

exit:
	return bcmerror;
}

bool dhd_prec_enq(dhd_pub_t *dhdp, struct pktq *q, struct sk_buff *pkt,
		  int prec)
{
<<<<<<< HEAD
	/* Do not overwrite a WLC_E_PRUNE with a WLC_E_SET_SSID
	 * because an encryption/rsn mismatch results in both events, and
	 * the important information is in the WLC_E_PRUNE.
	 */
	if (!(event == WLC_E_SET_SSID && status == WLC_E_STATUS_FAIL &&
	      dhd_conn_event == WLC_E_PRUNE)) {
		dhd_conn_event = event;
		dhd_conn_status = status;
		dhd_conn_reason = reason;
	}
}

bool dhd_prec_enq(dhd_pub_t *dhdp, struct pktq *q, struct sk_buff *pkt,
		  int prec)
{
=======
>>>>>>> 105e53f8
	struct sk_buff *p;
	int eprec = -1;		/* precedence to evict from */
	bool discard_oldest;

	/* Fast case, precedence queue is not full and we are also not
	 * exceeding total queue length
	 */
	if (!pktq_pfull(q, prec) && !pktq_full(q)) {
		pktq_penq(q, prec, pkt);
		return true;
	}

	/* Determine precedence from which to evict packet, if any */
	if (pktq_pfull(q, prec))
		eprec = prec;
	else if (pktq_full(q)) {
		p = pktq_peek_tail(q, &eprec);
		ASSERT(p);
		if (eprec > prec)
			return false;
	}

	/* Evict if needed */
	if (eprec >= 0) {
		/* Detect queueing to unconfigured precedence */
		ASSERT(!pktq_pempty(q, eprec));
		discard_oldest = AC_BITMAP_TST(dhdp->wme_dp, eprec);
		if (eprec == prec && !discard_oldest)
			return false;	/* refuse newer (incoming) packet */
		/* Evict packet according to discard policy */
		p = discard_oldest ? pktq_pdeq(q, eprec) : pktq_pdeq_tail(q,
						  eprec);
		if (p == NULL) {
			DHD_ERROR(("%s: pktq_penq() failed, oldest %d.",
				   __func__, discard_oldest));
			ASSERT(p);
		}

<<<<<<< HEAD
		pkt_buf_free_skb(dhdp->osh, p, true);
=======
		pkt_buf_free_skb(p);
>>>>>>> 105e53f8
	}

	/* Enqueue */
	p = pktq_penq(q, prec, pkt);
	if (p == NULL) {
		DHD_ERROR(("%s: pktq_penq() failed.", __func__));
		ASSERT(p);
	}

	return true;
}

static int
dhd_iovar_op(dhd_pub_t *dhd_pub, const char *name,
	     void *params, int plen, void *arg, int len, bool set)
{
	int bcmerror = 0;
	int val_size;
	const bcm_iovar_t *vi = NULL;
	u32 actionid;

	DHD_TRACE(("%s: Enter\n", __func__));

	ASSERT(name);
	ASSERT(len >= 0);

	/* Get MUST have return space */
	ASSERT(set || (arg && len));

	/* Set does NOT take qualifiers */
	ASSERT(!set || (!params && !plen));

	vi = bcm_iovar_lookup(dhd_iovars, name);
	if (vi == NULL) {
		bcmerror = BCME_UNSUPPORTED;
		goto exit;
	}

	DHD_CTL(("%s: %s %s, len %d plen %d\n", __func__,
		 name, (set ? "set" : "get"), len, plen));

	/* set up 'params' pointer in case this is a set command so that
	 * the convenience int and bool code can be common to set and get
	 */
	if (params == NULL) {
		params = arg;
		plen = len;
	}

	if (vi->type == IOVT_VOID)
		val_size = 0;
	else if (vi->type == IOVT_BUFFER)
		val_size = len;
	else
		/* all other types are integer sized */
		val_size = sizeof(int);

	actionid = set ? IOV_SVAL(vi->varid) : IOV_GVAL(vi->varid);
	bcmerror =
	    dhd_doiovar(dhd_pub, vi, actionid, name, params, plen, arg, len,
			val_size);

exit:
	return bcmerror;
}

int dhd_ioctl(dhd_pub_t *dhd_pub, dhd_ioctl_t *ioc, void *buf, uint buflen)
{
	int bcmerror = 0;

	DHD_TRACE(("%s: Enter\n", __func__));

	if (!buf)
		return BCME_BADARG;

	switch (ioc->cmd) {
	case DHD_GET_MAGIC:
		if (buflen < sizeof(int))
			bcmerror = BCME_BUFTOOSHORT;
		else
			*(int *)buf = DHD_IOCTL_MAGIC;
		break;

	case DHD_GET_VERSION:
		if (buflen < sizeof(int))
			bcmerror = -BCME_BUFTOOSHORT;
		else
			*(int *)buf = DHD_IOCTL_VERSION;
		break;

	case DHD_GET_VAR:
	case DHD_SET_VAR:{
			char *arg;
			uint arglen;

			/* scan past the name to any arguments */
			for (arg = buf, arglen = buflen; *arg && arglen;
			     arg++, arglen--)
				;

			if (*arg) {
				bcmerror = BCME_BUFTOOSHORT;
				break;
			}

			/* account for the NUL terminator */
			arg++, arglen--;

			/* call with the appropriate arguments */
			if (ioc->cmd == DHD_GET_VAR)
				bcmerror =
				    dhd_iovar_op(dhd_pub, buf, arg, arglen, buf,
						 buflen, IOV_GET);
			else
				bcmerror =
				    dhd_iovar_op(dhd_pub, buf, NULL, 0, arg,
						 arglen, IOV_SET);
			if (bcmerror != BCME_UNSUPPORTED)
				break;

			/* not in generic table, try protocol module */
			if (ioc->cmd == DHD_GET_VAR)
				bcmerror = dhd_prot_iovar_op(dhd_pub, buf, arg,
							     arglen, buf,
							     buflen, IOV_GET);
			else
				bcmerror = dhd_prot_iovar_op(dhd_pub, buf,
							     NULL, 0, arg,
							     arglen, IOV_SET);
			if (bcmerror != BCME_UNSUPPORTED)
				break;

			/* if still not found, try bus module */
			if (ioc->cmd == DHD_GET_VAR)
				bcmerror = dhd_bus_iovar_op(dhd_pub, buf,
							    arg, arglen, buf,
							    buflen, IOV_GET);
			else
				bcmerror = dhd_bus_iovar_op(dhd_pub, buf,
							    NULL, 0, arg,
							    arglen, IOV_SET);

			break;
		}

	default:
		bcmerror = BCME_UNSUPPORTED;
	}

	return bcmerror;
}

#ifdef SHOW_EVENTS
static void wl_show_host_event(wl_event_msg_t *event, void *event_data)
{
	uint i, status, reason;
	bool group = false, flush_txq = false, link = false;
	char *auth_str, *event_name;
	unsigned char *buf;
	char err_msg[256], eabuf[ETHER_ADDR_STR_LEN];
	static struct {
		uint event;
		char *event_name;
	} event_names[] = {
		{
		WLC_E_SET_SSID, "SET_SSID"}, {
		WLC_E_JOIN, "JOIN"}, {
		WLC_E_START, "START"}, {
		WLC_E_AUTH, "AUTH"}, {
		WLC_E_AUTH_IND, "AUTH_IND"}, {
		WLC_E_DEAUTH, "DEAUTH"}, {
		WLC_E_DEAUTH_IND, "DEAUTH_IND"}, {
		WLC_E_ASSOC, "ASSOC"}, {
		WLC_E_ASSOC_IND, "ASSOC_IND"}, {
		WLC_E_REASSOC, "REASSOC"}, {
		WLC_E_REASSOC_IND, "REASSOC_IND"}, {
		WLC_E_DISASSOC, "DISASSOC"}, {
		WLC_E_DISASSOC_IND, "DISASSOC_IND"}, {
		WLC_E_QUIET_START, "START_QUIET"}, {
		WLC_E_QUIET_END, "END_QUIET"}, {
		WLC_E_BEACON_RX, "BEACON_RX"}, {
		WLC_E_LINK, "LINK"}, {
		WLC_E_MIC_ERROR, "MIC_ERROR"}, {
		WLC_E_NDIS_LINK, "NDIS_LINK"}, {
		WLC_E_ROAM, "ROAM"}, {
		WLC_E_TXFAIL, "TXFAIL"}, {
		WLC_E_PMKID_CACHE, "PMKID_CACHE"}, {
		WLC_E_RETROGRADE_TSF, "RETROGRADE_TSF"}, {
		WLC_E_PRUNE, "PRUNE"}, {
		WLC_E_AUTOAUTH, "AUTOAUTH"}, {
		WLC_E_EAPOL_MSG, "EAPOL_MSG"}, {
		WLC_E_SCAN_COMPLETE, "SCAN_COMPLETE"}, {
		WLC_E_ADDTS_IND, "ADDTS_IND"}, {
		WLC_E_DELTS_IND, "DELTS_IND"}, {
		WLC_E_BCNSENT_IND, "BCNSENT_IND"}, {
		WLC_E_BCNRX_MSG, "BCNRX_MSG"}, {
		WLC_E_BCNLOST_MSG, "BCNLOST_MSG"}, {
		WLC_E_ROAM_PREP, "ROAM_PREP"}, {
		WLC_E_PFN_NET_FOUND, "PNO_NET_FOUND"}, {
		WLC_E_PFN_NET_LOST, "PNO_NET_LOST"}, {
		WLC_E_RESET_COMPLETE, "RESET_COMPLETE"}, {
		WLC_E_JOIN_START, "JOIN_START"}, {
		WLC_E_ROAM_START, "ROAM_START"}, {
		WLC_E_ASSOC_START, "ASSOC_START"}, {
		WLC_E_IBSS_ASSOC, "IBSS_ASSOC"}, {
		WLC_E_RADIO, "RADIO"}, {
		WLC_E_PSM_WATCHDOG, "PSM_WATCHDOG"}, {
		WLC_E_PROBREQ_MSG, "PROBREQ_MSG"}, {
		WLC_E_SCAN_CONFIRM_IND, "SCAN_CONFIRM_IND"}, {
		WLC_E_PSK_SUP, "PSK_SUP"}, {
		WLC_E_COUNTRY_CODE_CHANGED, "COUNTRY_CODE_CHANGED"}, {
		WLC_E_EXCEEDED_MEDIUM_TIME, "EXCEEDED_MEDIUM_TIME"}, {
		WLC_E_ICV_ERROR, "ICV_ERROR"}, {
		WLC_E_UNICAST_DECODE_ERROR, "UNICAST_DECODE_ERROR"}, {
		WLC_E_MULTICAST_DECODE_ERROR, "MULTICAST_DECODE_ERROR"}, {
		WLC_E_TRACE, "TRACE"}, {
		WLC_E_ACTION_FRAME, "ACTION FRAME"}, {
		WLC_E_ACTION_FRAME_COMPLETE, "ACTION FRAME TX COMPLETE"}, {
		WLC_E_IF, "IF"}, {
		WLC_E_RSSI, "RSSI"}, {
		WLC_E_PFN_SCAN_COMPLETE, "SCAN_COMPLETE"}
	};
	uint event_type, flags, auth_type, datalen;
	event_type = be32_to_cpu(event->event_type);
	flags = be16_to_cpu(event->flags);
	status = be32_to_cpu(event->status);
	reason = be32_to_cpu(event->reason);
	auth_type = be32_to_cpu(event->auth_type);
	datalen = be32_to_cpu(event->datalen);
	/* debug dump of event messages */
	sprintf(eabuf, "%pM", event->addr);

	event_name = "UNKNOWN";
	for (i = 0; i < ARRAY_SIZE(event_names); i++) {
		if (event_names[i].event == event_type)
			event_name = event_names[i].event_name;
	}

	DHD_EVENT(("EVENT: %s, event ID = %d\n", event_name, event_type));

	if (flags & WLC_EVENT_MSG_LINK)
		link = true;
	if (flags & WLC_EVENT_MSG_GROUP)
		group = true;
	if (flags & WLC_EVENT_MSG_FLUSHTXQ)
		flush_txq = true;

	switch (event_type) {
	case WLC_E_START:
	case WLC_E_DEAUTH:
	case WLC_E_DISASSOC:
		DHD_EVENT(("MACEVENT: %s, MAC %s\n", event_name, eabuf));
		break;

	case WLC_E_ASSOC_IND:
	case WLC_E_REASSOC_IND:
		DHD_EVENT(("MACEVENT: %s, MAC %s\n", event_name, eabuf));
		break;

	case WLC_E_ASSOC:
	case WLC_E_REASSOC:
		if (status == WLC_E_STATUS_SUCCESS) {
			DHD_EVENT(("MACEVENT: %s, MAC %s, SUCCESS\n",
				   event_name, eabuf));
		} else if (status == WLC_E_STATUS_TIMEOUT) {
			DHD_EVENT(("MACEVENT: %s, MAC %s, TIMEOUT\n",
				   event_name, eabuf));
		} else if (status == WLC_E_STATUS_FAIL) {
			DHD_EVENT(("MACEVENT: %s, MAC %s, FAILURE, reason %d\n",
				   event_name, eabuf, (int)reason));
		} else {
			DHD_EVENT(("MACEVENT: %s, MAC %s, unexpected status "
				"%d\n", event_name, eabuf, (int)status));
		}
		break;

	case WLC_E_DEAUTH_IND:
	case WLC_E_DISASSOC_IND:
		DHD_EVENT(("MACEVENT: %s, MAC %s, reason %d\n", event_name,
			   eabuf, (int)reason));
		break;

	case WLC_E_AUTH:
	case WLC_E_AUTH_IND:
		if (auth_type == WLAN_AUTH_OPEN)
			auth_str = "Open System";
		else if (auth_type == WLAN_AUTH_SHARED_KEY)
			auth_str = "Shared Key";
		else {
			sprintf(err_msg, "AUTH unknown: %d", (int)auth_type);
			auth_str = err_msg;
		}
		if (event_type == WLC_E_AUTH_IND) {
			DHD_EVENT(("MACEVENT: %s, MAC %s, %s\n", event_name,
				   eabuf, auth_str));
		} else if (status == WLC_E_STATUS_SUCCESS) {
			DHD_EVENT(("MACEVENT: %s, MAC %s, %s, SUCCESS\n",
				   event_name, eabuf, auth_str));
		} else if (status == WLC_E_STATUS_TIMEOUT) {
			DHD_EVENT(("MACEVENT: %s, MAC %s, %s, TIMEOUT\n",
				   event_name, eabuf, auth_str));
		} else if (status == WLC_E_STATUS_FAIL) {
			DHD_EVENT(("MACEVENT: %s, MAC %s, %s, FAILURE, "
				"reason %d\n",
				event_name, eabuf, auth_str, (int)reason));
		}

		break;

	case WLC_E_JOIN:
	case WLC_E_ROAM:
	case WLC_E_SET_SSID:
		if (status == WLC_E_STATUS_SUCCESS) {
			DHD_EVENT(("MACEVENT: %s, MAC %s\n", event_name,
				   eabuf));
		} else if (status == WLC_E_STATUS_FAIL) {
			DHD_EVENT(("MACEVENT: %s, failed\n", event_name));
		} else if (status == WLC_E_STATUS_NO_NETWORKS) {
			DHD_EVENT(("MACEVENT: %s, no networks found\n",
				   event_name));
		} else {
			DHD_EVENT(("MACEVENT: %s, unexpected status %d\n",
				   event_name, (int)status));
		}
		break;

	case WLC_E_BEACON_RX:
		if (status == WLC_E_STATUS_SUCCESS) {
			DHD_EVENT(("MACEVENT: %s, SUCCESS\n", event_name));
		} else if (status == WLC_E_STATUS_FAIL) {
			DHD_EVENT(("MACEVENT: %s, FAIL\n", event_name));
		} else {
			DHD_EVENT(("MACEVENT: %s, status %d\n", event_name,
				   status));
		}
		break;

	case WLC_E_LINK:
		DHD_EVENT(("MACEVENT: %s %s\n", event_name,
			   link ? "UP" : "DOWN"));
		break;

	case WLC_E_MIC_ERROR:
		DHD_EVENT(("MACEVENT: %s, MAC %s, Group %d, Flush %d\n",
			   event_name, eabuf, group, flush_txq));
		break;

	case WLC_E_ICV_ERROR:
	case WLC_E_UNICAST_DECODE_ERROR:
	case WLC_E_MULTICAST_DECODE_ERROR:
		DHD_EVENT(("MACEVENT: %s, MAC %s\n", event_name, eabuf));
		break;

	case WLC_E_TXFAIL:
		DHD_EVENT(("MACEVENT: %s, RA %s\n", event_name, eabuf));
		break;

	case WLC_E_SCAN_COMPLETE:
	case WLC_E_PMKID_CACHE:
		DHD_EVENT(("MACEVENT: %s\n", event_name));
		break;

	case WLC_E_PFN_NET_FOUND:
	case WLC_E_PFN_NET_LOST:
	case WLC_E_PFN_SCAN_COMPLETE:
		DHD_EVENT(("PNOEVENT: %s\n", event_name));
		break;

	case WLC_E_PSK_SUP:
	case WLC_E_PRUNE:
		DHD_EVENT(("MACEVENT: %s, status %d, reason %d\n",
			   event_name, (int)status, (int)reason));
		break;

	case WLC_E_TRACE:
		{
			static u32 seqnum_prev;
			msgtrace_hdr_t hdr;
			u32 nblost;
			char *s, *p;

			buf = (unsigned char *) event_data;
			memcpy(&hdr, buf, MSGTRACE_HDRLEN);

			if (hdr.version != MSGTRACE_VERSION) {
				DHD_ERROR(
				    ("\nMACEVENT: %s [unsupported version --> "
				     "dhd version:%d dongle version:%d]\n",
				     event_name, MSGTRACE_VERSION, hdr.version)
				);
				/* Reset datalen to avoid display below */
				datalen = 0;
				break;
			}

			/* There are 2 bytes available at the end of data */
			buf[MSGTRACE_HDRLEN + be16_to_cpu(hdr.len)] = '\0';

			if (be32_to_cpu(hdr.discarded_bytes)
			    || be32_to_cpu(hdr.discarded_printf)) {
				DHD_ERROR(
				    ("\nWLC_E_TRACE: [Discarded traces in dongle -->"
				     "discarded_bytes %d discarded_printf %d]\n",
				     be32_to_cpu(hdr.discarded_bytes),
				     be32_to_cpu(hdr.discarded_printf)));
			}

			nblost = be32_to_cpu(hdr.seqnum) - seqnum_prev - 1;
			if (nblost > 0) {
				DHD_ERROR(
				    ("\nWLC_E_TRACE: [Event lost --> seqnum %d nblost %d\n",
				     be32_to_cpu(hdr.seqnum), nblost));
			}
			seqnum_prev = be32_to_cpu(hdr.seqnum);

			/* Display the trace buffer. Advance from \n to \n to
			 * avoid display big
			 * printf (issue with Linux printk )
			 */
			p = (char *)&buf[MSGTRACE_HDRLEN];
			while ((s = strstr(p, "\n")) != NULL) {
				*s = '\0';
				printk(KERN_DEBUG"%s\n", p);
				p = s + 1;
			}
			printk(KERN_DEBUG "%s\n", p);

			/* Reset datalen to avoid display below */
			datalen = 0;
		}
		break;

	case WLC_E_RSSI:
		DHD_EVENT(("MACEVENT: %s %d\n", event_name,
			   be32_to_cpu(*((int *)event_data))));
		break;

	default:
		DHD_EVENT(("MACEVENT: %s %d, MAC %s, status %d, reason %d, "
			"auth %d\n", event_name, event_type, eabuf,
			(int)status, (int)reason, (int)auth_type));
		break;
	}

	/* show any appended data */
	if (datalen) {
		buf = (unsigned char *) event_data;
		DHD_EVENT((" data (%d) : ", datalen));
		for (i = 0; i < datalen; i++)
			DHD_EVENT((" 0x%02x ", *buf++));
		DHD_EVENT(("\n"));
	}
}
#endif				/* SHOW_EVENTS */

int
wl_host_event(struct dhd_info *dhd, int *ifidx, void *pktdata,
	      wl_event_msg_t *event, void **data_ptr)
{
	/* check whether packet is a BRCM event pkt */
	bcm_event_t *pvt_data = (bcm_event_t *) pktdata;
	char *event_data;
	u32 type, status;
	u16 flags;
	int evlen;

	if (memcmp(BRCM_OUI, &pvt_data->bcm_hdr.oui[0], DOT11_OUI_LEN)) {
		DHD_ERROR(("%s: mismatched OUI, bailing\n", __func__));
		return BCME_ERROR;
	}

	/* BRCM event pkt may be unaligned - use xxx_ua to load user_subtype. */
	if (get_unaligned_be16(&pvt_data->bcm_hdr.usr_subtype) !=
	    BCMILCP_BCM_SUBTYPE_EVENT) {
		DHD_ERROR(("%s: mismatched subtype, bailing\n", __func__));
		return BCME_ERROR;
	}

	*data_ptr = &pvt_data[1];
	event_data = *data_ptr;

	/* memcpy since BRCM event pkt may be unaligned. */
	memcpy(event, &pvt_data->event, sizeof(wl_event_msg_t));

	type = get_unaligned_be32(&event->event_type);
	flags = get_unaligned_be16(&event->flags);
	status = get_unaligned_be32(&event->status);
	evlen = get_unaligned_be32(&event->datalen) + sizeof(bcm_event_t);

	switch (type) {
	case WLC_E_IF:
		{
			dhd_if_event_t *ifevent = (dhd_if_event_t *) event_data;
			DHD_TRACE(("%s: if event\n", __func__));

			if (ifevent->ifidx > 0 &&
				 ifevent->ifidx < DHD_MAX_IFS) {
				if (ifevent->action == WLC_E_IF_ADD)
					dhd_add_if(dhd, ifevent->ifidx,
						   NULL, event->ifname,
						   pvt_data->eth.h_dest,
						   ifevent->flags,
						   ifevent->bssidx);
				else
					dhd_del_if(dhd, ifevent->ifidx);
			} else {
				DHD_ERROR(("%s: Invalid ifidx %d for %s\n",
					   __func__, ifevent->ifidx,
					   event->ifname));
			}
		}
		/* send up the if event: btamp user needs it */
		*ifidx = dhd_ifname2idx(dhd, event->ifname);
		/* push up to external supp/auth */
		dhd_event(dhd, (char *)pvt_data, evlen, *ifidx);
		break;

#ifdef P2P
	case WLC_E_NDIS_LINK:
		break;
#endif
		/* fall through */
		/* These are what external supplicant/authenticator wants */
	case WLC_E_LINK:
	case WLC_E_ASSOC_IND:
	case WLC_E_REASSOC_IND:
	case WLC_E_DISASSOC_IND:
	case WLC_E_MIC_ERROR:
	default:
		/* Fall through: this should get _everything_  */

		*ifidx = dhd_ifname2idx(dhd, event->ifname);
		/* push up to external supp/auth */
		dhd_event(dhd, (char *)pvt_data, evlen, *ifidx);
		DHD_TRACE(("%s: MAC event %d, flags %x, status %x\n",
			   __func__, type, flags, status));

		/* put it back to WLC_E_NDIS_LINK */
		if (type == WLC_E_NDIS_LINK) {
			u32 temp;

			temp = get_unaligned_be32(&event->event_type);
			DHD_TRACE(("Converted to WLC_E_LINK type %d\n", temp));

			temp = be32_to_cpu(WLC_E_NDIS_LINK);
			memcpy((void *)(&pvt_data->event.event_type), &temp,
			       sizeof(pvt_data->event.event_type));
		}
		break;
	}

#ifdef SHOW_EVENTS
	wl_show_host_event(event, event_data);
#endif				/* SHOW_EVENTS */

	return BCME_OK;
}

/* Convert user's input in hex pattern to byte-size mask */
static int wl_pattern_atoh(char *src, char *dst)
{
	int i;
	if (strncmp(src, "0x", 2) != 0 && strncmp(src, "0X", 2) != 0) {
		DHD_ERROR(("Mask invalid format. Needs to start with 0x\n"));
		return -1;
	}
	src = src + 2;		/* Skip past 0x */
	if (strlen(src) % 2 != 0) {
		DHD_ERROR(("Mask invalid format. Length must be even.\n"));
		return -1;
	}
	for (i = 0; *src != '\0'; i++) {
		char num[3];
		strncpy(num, src, 2);
		num[2] = '\0';
		dst[i] = (u8) simple_strtoul(num, NULL, 16);
		src += 2;
	}
	return i;
}

void
dhd_pktfilter_offload_enable(dhd_pub_t *dhd, char *arg, int enable,
			     int master_mode)
{
	char *argv[8];
	int i = 0;
	const char *str;
	int buf_len;
	int str_len;
	char *arg_save = 0, *arg_org = 0;
	int rc;
	char buf[128];
	wl_pkt_filter_enable_t enable_parm;
	wl_pkt_filter_enable_t *pkt_filterp;

	arg_save = kmalloc(strlen(arg) + 1, GFP_ATOMIC);
	if (!arg_save) {
		DHD_ERROR(("%s: kmalloc failed\n", __func__));
		goto fail;
	}
	arg_org = arg_save;
	memcpy(arg_save, arg, strlen(arg) + 1);

	argv[i] = strsep(&arg_save, " ");

	i = 0;
	if (NULL == argv[i]) {
		DHD_ERROR(("No args provided\n"));
		goto fail;
	}

	str = "pkt_filter_enable";
	str_len = strlen(str);
	strncpy(buf, str, str_len);
	buf[str_len] = '\0';
	buf_len = str_len + 1;

	pkt_filterp = (wl_pkt_filter_enable_t *) (buf + str_len + 1);

	/* Parse packet filter id. */
	enable_parm.id = simple_strtoul(argv[i], NULL, 0);

	/* Parse enable/disable value. */
	enable_parm.enable = enable;

	buf_len += sizeof(enable_parm);
	memcpy((char *)pkt_filterp, &enable_parm, sizeof(enable_parm));

	/* Enable/disable the specified filter. */
	rc = dhdcdc_set_ioctl(dhd, 0, WLC_SET_VAR, buf, buf_len);
	rc = rc >= 0 ? 0 : rc;
	if (rc)
		DHD_TRACE(("%s: failed to add pktfilter %s, retcode = %d\n",
			   __func__, arg, rc));
	else
		DHD_TRACE(("%s: successfully added pktfilter %s\n",
			   __func__, arg));

	/* Contorl the master mode */
	bcm_mkiovar("pkt_filter_mode", (char *)&master_mode, 4, buf,
		    sizeof(buf));
	rc = dhdcdc_set_ioctl(dhd, 0, WLC_SET_VAR, buf, sizeof(buf));
	rc = rc >= 0 ? 0 : rc;
	if (rc)
		DHD_TRACE(("%s: failed to add pktfilter %s, retcode = %d\n",
			   __func__, arg, rc));

fail:
	kfree(arg_org);
}

void dhd_pktfilter_offload_set(dhd_pub_t *dhd, char *arg)
{
	const char *str;
	wl_pkt_filter_t pkt_filter;
	wl_pkt_filter_t *pkt_filterp;
	int buf_len;
	int str_len;
	int rc;
	u32 mask_size;
	u32 pattern_size;
	char *argv[8], *buf = 0;
	int i = 0;
	char *arg_save = 0, *arg_org = 0;
#define BUF_SIZE		2048

	arg_save = kmalloc(strlen(arg) + 1, GFP_ATOMIC);
	if (!arg_save) {
		DHD_ERROR(("%s: kmalloc failed\n", __func__));
		goto fail;
	}

	arg_org = arg_save;

	buf = kmalloc(BUF_SIZE, GFP_ATOMIC);
	if (!buf) {
		DHD_ERROR(("%s: kmalloc failed\n", __func__));
		goto fail;
	}

	memcpy(arg_save, arg, strlen(arg) + 1);

	if (strlen(arg) > BUF_SIZE) {
		DHD_ERROR(("Not enough buffer %d < %d\n", (int)strlen(arg),
			   (int)sizeof(buf)));
		goto fail;
	}

	argv[i] = strsep(&arg_save, " ");
	while (argv[i++])
		argv[i] = strsep(&arg_save, " ");

	i = 0;
	if (NULL == argv[i]) {
		DHD_ERROR(("No args provided\n"));
		goto fail;
	}

	str = "pkt_filter_add";
	str_len = strlen(str);
	strncpy(buf, str, str_len);
	buf[str_len] = '\0';
	buf_len = str_len + 1;

	pkt_filterp = (wl_pkt_filter_t *) (buf + str_len + 1);

	/* Parse packet filter id. */
	pkt_filter.id = simple_strtoul(argv[i], NULL, 0);

	if (NULL == argv[++i]) {
		DHD_ERROR(("Polarity not provided\n"));
		goto fail;
	}

	/* Parse filter polarity. */
	pkt_filter.negate_match = simple_strtoul(argv[i], NULL, 0);

	if (NULL == argv[++i]) {
		DHD_ERROR(("Filter type not provided\n"));
		goto fail;
	}

	/* Parse filter type. */
	pkt_filter.type = simple_strtoul(argv[i], NULL, 0);

	if (NULL == argv[++i]) {
		DHD_ERROR(("Offset not provided\n"));
		goto fail;
	}

	/* Parse pattern filter offset. */
	pkt_filter.u.pattern.offset = simple_strtoul(argv[i], NULL, 0);

	if (NULL == argv[++i]) {
		DHD_ERROR(("Bitmask not provided\n"));
		goto fail;
	}

	/* Parse pattern filter mask. */
	mask_size =
	    wl_pattern_atoh
		   (argv[i], (char *)pkt_filterp->u.pattern.mask_and_pattern);

	if (NULL == argv[++i]) {
		DHD_ERROR(("Pattern not provided\n"));
		goto fail;
	}

	/* Parse pattern filter pattern. */
	pattern_size =
	    wl_pattern_atoh(argv[i],
				   (char *)&pkt_filterp->u.pattern.
				   mask_and_pattern[mask_size]);

	if (mask_size != pattern_size) {
		DHD_ERROR(("Mask and pattern not the same size\n"));
		goto fail;
	}

	pkt_filter.u.pattern.size_bytes = mask_size;
	buf_len += WL_PKT_FILTER_FIXED_LEN;
	buf_len += (WL_PKT_FILTER_PATTERN_FIXED_LEN + 2 * mask_size);

	/* Keep-alive attributes are set in local
	 * variable (keep_alive_pkt), and
	 ** then memcpy'ed into buffer (keep_alive_pktp) since there is no
	 ** guarantee that the buffer is properly aligned.
	 */
	memcpy((char *)pkt_filterp,
	       &pkt_filter,
	       WL_PKT_FILTER_FIXED_LEN + WL_PKT_FILTER_PATTERN_FIXED_LEN);

	rc = dhdcdc_set_ioctl(dhd, 0, WLC_SET_VAR, buf, buf_len);
	rc = rc >= 0 ? 0 : rc;

	if (rc)
		DHD_TRACE(("%s: failed to add pktfilter %s, retcode = %d\n",
			   __func__, arg, rc));
	else
		DHD_TRACE(("%s: successfully added pktfilter %s\n",
			   __func__, arg));

fail:
	kfree(arg_org);

	kfree(buf);
}

void dhd_arp_offload_set(dhd_pub_t *dhd, int arp_mode)
{
	char iovbuf[32];
	int retcode;

	bcm_mkiovar("arp_ol", (char *)&arp_mode, 4, iovbuf, sizeof(iovbuf));
	retcode = dhdcdc_set_ioctl(dhd, 0, WLC_SET_VAR, iovbuf, sizeof(iovbuf));
	retcode = retcode >= 0 ? 0 : retcode;
	if (retcode)
		DHD_TRACE(("%s: failed to set ARP offload mode to 0x%x, "
			"retcode = %d\n", __func__, arp_mode, retcode));
	else
		DHD_TRACE(("%s: successfully set ARP offload mode to 0x%x\n",
			   __func__, arp_mode));
}

void dhd_arp_offload_enable(dhd_pub_t *dhd, int arp_enable)
{
	char iovbuf[32];
	int retcode;

	bcm_mkiovar("arpoe", (char *)&arp_enable, 4, iovbuf, sizeof(iovbuf));
	retcode = dhdcdc_set_ioctl(dhd, 0, WLC_SET_VAR, iovbuf, sizeof(iovbuf));
	retcode = retcode >= 0 ? 0 : retcode;
	if (retcode)
		DHD_TRACE(("%s: failed to enabe ARP offload to %d, "
			"retcode = %d\n", __func__, arp_enable, retcode));
	else
		DHD_TRACE(("%s: successfully enabed ARP offload to %d\n",
			   __func__, arp_enable));
}

int dhd_preinit_ioctls(dhd_pub_t *dhd)
{
	char iovbuf[WL_EVENTING_MASK_LEN + 12];	/*  Room for
				 "event_msgs" + '\0' + bitvec  */
	uint up = 0;
	char buf[128], *ptr;
	uint power_mode = PM_FAST;
	u32 dongle_align = DHD_SDALIGN;
	u32 glom = 0;
	uint bcn_timeout = 3;
	int scan_assoc_time = 40;
	int scan_unassoc_time = 40;
#ifdef GET_CUSTOM_MAC_ENABLE
	int ret = 0;
	u8 ea_addr[ETH_ALEN];
#endif				/* GET_CUSTOM_MAC_ENABLE */

	dhd_os_proto_block(dhd);

#ifdef GET_CUSTOM_MAC_ENABLE
	/* Read MAC address from external customer place
	 ** NOTE that default mac address has to be present in
	 ** otp or nvram file to bring up
	 ** firmware but unique per board mac address maybe provided by
	 ** customer code
	 */
	ret = dhd_custom_get_mac_address(ea_addr);
	if (!ret) {
<<<<<<< HEAD
		bcm_mkiovar("cur_etheraddr", (void *)&ea_addr, ETH_ALEN,
=======
		bcm_mkiovar("cur_etheraddr", (void *)ea_addr, ETH_ALEN,
>>>>>>> 105e53f8
			    buf, sizeof(buf));
		ret = dhdcdc_set_ioctl(dhd, 0, WLC_SET_VAR, buf, sizeof(buf));
		if (ret < 0) {
			DHD_ERROR(("%s: can't set MAC address , error=%d\n",
				   __func__, ret));
		} else
			memcpy(dhd->mac.octet, (void *)&ea_addr,
			       ETH_ALEN);
	}
#endif				/* GET_CUSTOM_MAC_ENABLE */

	/* Set Country code */
	if (dhd->country_code[0] != 0) {
		if (dhdcdc_set_ioctl(dhd, 0, WLC_SET_COUNTRY,
				     dhd->country_code,
				     sizeof(dhd->country_code)) < 0) {
			DHD_ERROR(("%s: country code setting failed\n",
				   __func__));
		}
	}

	/* query for 'ver' to get version info from firmware */
	memset(buf, 0, sizeof(buf));
	ptr = buf;
	bcm_mkiovar("ver", 0, 0, buf, sizeof(buf));
	dhdcdc_query_ioctl(dhd, 0, WLC_GET_VAR, buf, sizeof(buf));
	strsep(&ptr, "\n");
	/* Print fw version info */
	DHD_ERROR(("Firmware version = %s\n", buf));

	/* Set PowerSave mode */
	dhdcdc_set_ioctl(dhd, 0, WLC_SET_PM, (char *)&power_mode,
			 sizeof(power_mode));

	/* Match Host and Dongle rx alignment */
	bcm_mkiovar("bus:txglomalign", (char *)&dongle_align, 4, iovbuf,
		    sizeof(iovbuf));
	dhdcdc_set_ioctl(dhd, 0, WLC_SET_VAR, iovbuf, sizeof(iovbuf));

	/* disable glom option per default */
	bcm_mkiovar("bus:txglom", (char *)&glom, 4, iovbuf, sizeof(iovbuf));
	dhdcdc_set_ioctl(dhd, 0, WLC_SET_VAR, iovbuf, sizeof(iovbuf));

	/* Setup timeout if Beacons are lost and roam is off to report
		 link down */
	bcm_mkiovar("bcn_timeout", (char *)&bcn_timeout, 4, iovbuf,
		    sizeof(iovbuf));
	dhdcdc_set_ioctl(dhd, 0, WLC_SET_VAR, iovbuf, sizeof(iovbuf));

	/* Enable/Disable build-in roaming to allowed ext supplicant to take
		 of romaing */
	bcm_mkiovar("roam_off", (char *)&dhd_roam, 4, iovbuf, sizeof(iovbuf));
	dhdcdc_set_ioctl(dhd, 0, WLC_SET_VAR, iovbuf, sizeof(iovbuf));

	/* Force STA UP */
	if (dhd_radio_up)
		dhdcdc_set_ioctl(dhd, 0, WLC_UP, (char *)&up, sizeof(up));

	/* Setup event_msgs */
	bcm_mkiovar("event_msgs", dhd->eventmask, WL_EVENTING_MASK_LEN, iovbuf,
		    sizeof(iovbuf));
	dhdcdc_set_ioctl(dhd, 0, WLC_SET_VAR, iovbuf, sizeof(iovbuf));

	dhdcdc_set_ioctl(dhd, 0, WLC_SET_SCAN_CHANNEL_TIME,
			 (char *)&scan_assoc_time, sizeof(scan_assoc_time));
	dhdcdc_set_ioctl(dhd, 0, WLC_SET_SCAN_UNASSOC_TIME,
			 (char *)&scan_unassoc_time, sizeof(scan_unassoc_time));

#ifdef ARP_OFFLOAD_SUPPORT
	/* Set and enable ARP offload feature */
	if (dhd_arp_enable)
		dhd_arp_offload_set(dhd, dhd_arp_mode);
	dhd_arp_offload_enable(dhd, dhd_arp_enable);
#endif				/* ARP_OFFLOAD_SUPPORT */

#ifdef PKT_FILTER_SUPPORT
	{
		int i;
		/* Set up pkt filter */
		if (dhd_pkt_filter_enable) {
			for (i = 0; i < dhd->pktfilter_count; i++) {
				dhd_pktfilter_offload_set(dhd,
							  dhd->pktfilter[i]);
				dhd_pktfilter_offload_enable(dhd,
				     dhd->pktfilter[i],
				     dhd_pkt_filter_init,
				     dhd_master_mode);
			}
		}
	}
#endif				/* PKT_FILTER_SUPPORT */

	dhd_os_proto_unblock(dhd);

	return 0;
}

#ifdef SIMPLE_ISCAN
uint iscan_thread_id;
iscan_buf_t *iscan_chain;

iscan_buf_t *dhd_iscan_allocate_buf(dhd_pub_t *dhd, iscan_buf_t **iscanbuf)
{
	iscan_buf_t *iscanbuf_alloc = 0;
	iscan_buf_t *iscanbuf_head;

	dhd_iscan_lock();

	iscanbuf_alloc = kmalloc(sizeof(iscan_buf_t), GFP_ATOMIC);
	if (iscanbuf_alloc == NULL)
		goto fail;

	iscanbuf_alloc->next = NULL;
	iscanbuf_head = *iscanbuf;

	DHD_ISCAN(("%s: addr of allocated node = 0x%X"
		   "addr of iscanbuf_head = 0x%X dhd = 0x%X\n",
		   __func__, iscanbuf_alloc, iscanbuf_head, dhd));

	if (iscanbuf_head == NULL) {
		*iscanbuf = iscanbuf_alloc;
		DHD_ISCAN(("%s: Head is allocated\n", __func__));
		goto fail;
	}

	while (iscanbuf_head->next)
		iscanbuf_head = iscanbuf_head->next;

	iscanbuf_head->next = iscanbuf_alloc;

fail:
	dhd_iscan_unlock();
	return iscanbuf_alloc;
}

void dhd_iscan_free_buf(void *dhdp, iscan_buf_t *iscan_delete)
{
	iscan_buf_t *iscanbuf_free = 0;
	iscan_buf_t *iscanbuf_prv = 0;
	iscan_buf_t *iscanbuf_cur = iscan_chain;
	dhd_pub_t *dhd = dhd_bus_pub(dhdp);

	dhd_iscan_lock();
	/* If iscan_delete is null then delete the entire
	 * chain or else delete specific one provided
	 */
	if (!iscan_delete) {
		while (iscanbuf_cur) {
			iscanbuf_free = iscanbuf_cur;
			iscanbuf_cur = iscanbuf_cur->next;
			iscanbuf_free->next = 0;
			kfree(iscanbuf_free);
		}
		iscan_chain = 0;
	} else {
		while (iscanbuf_cur) {
			if (iscanbuf_cur == iscan_delete)
				break;
			iscanbuf_prv = iscanbuf_cur;
			iscanbuf_cur = iscanbuf_cur->next;
		}
		if (iscanbuf_prv)
			iscanbuf_prv->next = iscan_delete->next;

		iscan_delete->next = 0;
		kfree(iscan_delete);

		if (!iscanbuf_prv)
			iscan_chain = 0;
	}
	dhd_iscan_unlock();
}

iscan_buf_t *dhd_iscan_result_buf(void)
{
	return iscan_chain;
}

/*
* print scan cache
* print partial iscan_skip list differently
*/
int dhd_iscan_print_cache(iscan_buf_t *iscan_skip)
{
	int i = 0, l = 0;
	iscan_buf_t *iscan_cur;
	wl_iscan_results_t *list;
	wl_scan_results_t *results;
	wl_bss_info_t UNALIGNED *bi;

	dhd_iscan_lock();

	iscan_cur = dhd_iscan_result_buf();

	while (iscan_cur) {
		list = (wl_iscan_results_t *)iscan_cur->iscan_buf;
		if (!list)
			break;

		results = (wl_scan_results_t *)&list->results;
		if (!results)
			break;

		if (results->version != WL_BSS_INFO_VERSION) {
			DHD_ISCAN(("%s: results->version %d != "
				"WL_BSS_INFO_VERSION\n",
				__func__, results->version));
			goto done;
		}

		bi = results->bss_info;
		for (i = 0; i < results->count; i++) {
			if (!bi)
				break;

			DHD_ISCAN(("%s[%2.2d:%2.2d] %X:%X:%X:%X:%X:%X\n",
				   iscan_cur != iscan_skip ? "BSS" : "bss", l,
				   i, bi->BSSID.octet[0], bi->BSSID.octet[1],
				   bi->BSSID.octet[2], bi->BSSID.octet[3],
				   bi->BSSID.octet[4], bi->BSSID.octet[5]));

			bi = (wl_bss_info_t *)((unsigned long)bi + bi->length);
		}
		iscan_cur = iscan_cur->next;
		l++;
	}

done:
	dhd_iscan_unlock();
	return 0;
}

/*
* delete disappeared AP from specific scan cache but skip partial
* list in iscan_skip
*/
int dhd_iscan_delete_bss(void *dhdp, void *addr, iscan_buf_t *iscan_skip)
{
	int i = 0, j = 0, l = 0;
	iscan_buf_t *iscan_cur;
	wl_iscan_results_t *list;
	wl_scan_results_t *results;
	wl_bss_info_t UNALIGNED *bi, *bi_new, *bi_next;

	unsigned char *s_addr = addr;

	dhd_iscan_lock();
	DHD_ISCAN(("%s: BSS to remove %X:%X:%X:%X:%X:%X\n",
		   __func__, s_addr[0], s_addr[1], s_addr[2],
		   s_addr[3], s_addr[4], s_addr[5]));

	iscan_cur = dhd_iscan_result_buf();

	while (iscan_cur) {
		if (iscan_cur != iscan_skip) {
			list = (wl_iscan_results_t *)iscan_cur->iscan_buf;
			if (!list)
				break;

			results = (wl_scan_results_t *)&list->results;
			if (!results)
				break;

			if (results->version != WL_BSS_INFO_VERSION) {
				DHD_ERROR(("%s: results->version %d != "
					"WL_BSS_INFO_VERSION\n",
					__func__, results->version));
				goto done;
			}

			bi = results->bss_info;
			for (i = 0; i < results->count; i++) {
				if (!bi)
					break;

				if (!memcmp
				    (bi->BSSID.octet, addr, ETH_ALEN)) {
					DHD_ISCAN(("%s: Del BSS[%2.2d:%2.2d] "
					"%X:%X:%X:%X:%X:%X\n",
					__func__, l, i, bi->BSSID.octet[0],
					bi->BSSID.octet[1], bi->BSSID.octet[2],
					bi->BSSID.octet[3], bi->BSSID.octet[4],
					bi->BSSID.octet[5]));

					bi_new = bi;
					bi = (wl_bss_info_t *)((unsigned long)
							       bi + bi->length);
/*
			if(bi && bi_new) {
				memcpy(bi_new, bi, results->buflen -
				bi_new->length);
				results->buflen -= bi_new->length;
			}
*/
					results->buflen -= bi_new->length;
					results->count--;

					for (j = i; j < results->count; j++) {
						if (bi && bi_new) {
							DHD_ISCAN(("%s: Moved up BSS[%2.2d:%2.2d]" "%X:%X:%X:%X:%X:%X\n",
							__func__, l, j,
							bi->BSSID.octet[0],
							bi->BSSID.octet[1],
							bi->BSSID.octet[2],
							bi->BSSID.octet[3],
							bi->BSSID.octet[4],
							bi->BSSID.octet[5]));

							bi_next =
							    (wl_bss_info_t *)((unsigned long)bi +
								 bi->length);
							memcpy(bi_new, bi,
							      bi->length);
							bi_new =
							    (wl_bss_info_t *)((unsigned long)bi_new +
								 bi_new->
								  length);
							bi = bi_next;
						}
					}

					if (results->count == 0) {
						/* Prune now empty partial
						scan list */
						dhd_iscan_free_buf(dhdp,
								   iscan_cur);
						goto done;
					}
					break;
				}
				bi = (wl_bss_info_t *)((unsigned long)bi +
							bi->length);
			}
		}
		iscan_cur = iscan_cur->next;
		l++;
	}

done:
	dhd_iscan_unlock();
	return 0;
}

int dhd_iscan_remove_duplicates(void *dhdp, iscan_buf_t *iscan_cur)
{
	int i = 0;
	wl_iscan_results_t *list;
	wl_scan_results_t *results;
	wl_bss_info_t UNALIGNED *bi, *bi_new, *bi_next;

	dhd_iscan_lock();

	DHD_ISCAN(("%s: Scan cache before delete\n", __func__));
	dhd_iscan_print_cache(iscan_cur);

	if (!iscan_cur)
		goto done;

	list = (wl_iscan_results_t *)iscan_cur->iscan_buf;
	if (!list)
		goto done;

	results = (wl_scan_results_t *)&list->results;
	if (!results)
		goto done;

	if (results->version != WL_BSS_INFO_VERSION) {
		DHD_ERROR(("%s: results->version %d != WL_BSS_INFO_VERSION\n",
			   __func__, results->version));
		goto done;
	}

	bi = results->bss_info;
	for (i = 0; i < results->count; i++) {
		if (!bi)
			break;

		DHD_ISCAN(("%s: Find dups for BSS[%2.2d] %X:%X:%X:%X:%X:%X\n",
			   __func__, i, bi->BSSID.octet[0],
			   bi->BSSID.octet[1], bi->BSSID.octet[2],
			   bi->BSSID.octet[3], bi->BSSID.octet[4],
			   bi->BSSID.octet[5]));

		dhd_iscan_delete_bss(dhdp, bi->BSSID.octet, iscan_cur);

		bi = (wl_bss_info_t *)((unsigned long)bi + bi->length);
	}

done:
	DHD_ISCAN(("%s: Scan cache after delete\n", __func__));
	dhd_iscan_print_cache(iscan_cur);
	dhd_iscan_unlock();
	return 0;
}

void dhd_iscan_ind_scan_confirm(void *dhdp, bool status)
{

	dhd_ind_scan_confirm(dhdp, status);
}

int dhd_iscan_request(void *dhdp, u16 action)
{
	int rc;
	wl_iscan_params_t params;
	dhd_pub_t *dhd = dhd_bus_pub(dhdp);
	char buf[WLC_IOCTL_SMLEN];

	memset(&params, 0, sizeof(wl_iscan_params_t));
	memcpy(&params.params.bssid, &ether_bcast, ETH_ALEN);

	params.params.bss_type = DOT11_BSSTYPE_ANY;
	params.params.scan_type = DOT11_SCANTYPE_ACTIVE;

	params.params.nprobes = -1;
	params.params.active_time = -1;
	params.params.passive_time = -1;
	params.params.home_time = -1;
	params.params.channel_num = 0;

	params.version = ISCAN_REQ_VERSION;
	params.action = action;
	params.scan_duration = 0;

	bcm_mkiovar("iscan", (char *)&params, sizeof(wl_iscan_params_t), buf,
		    WLC_IOCTL_SMLEN);
	rc = dhd_wl_ioctl(dhdp, WLC_SET_VAR, buf, WLC_IOCTL_SMLEN);

	return rc;
}

static int dhd_iscan_get_partial_result(void *dhdp, uint *scan_count)
{
	wl_iscan_results_t *list_buf;
	wl_iscan_results_t list;
	wl_scan_results_t *results;
	iscan_buf_t *iscan_cur;
	int status = -1;
	dhd_pub_t *dhd = dhd_bus_pub(dhdp);
	int rc;

	iscan_cur = dhd_iscan_allocate_buf(dhd, &iscan_chain);
	if (!iscan_cur) {
		DHD_ERROR(("%s: Failed to allocate node\n", __func__));
		dhd_iscan_free_buf(dhdp, 0);
		dhd_iscan_request(dhdp, WL_SCAN_ACTION_ABORT);
		goto fail;
	}

	dhd_iscan_lock();

	memset(iscan_cur->iscan_buf, 0, WLC_IW_ISCAN_MAXLEN);
	list_buf = (wl_iscan_results_t *) iscan_cur->iscan_buf;
	results = &list_buf->results;
	results->buflen = WL_ISCAN_RESULTS_FIXED_SIZE;
	results->version = 0;
	results->count = 0;

	memset(&list, 0, sizeof(list));
	list.results.buflen = WLC_IW_ISCAN_MAXLEN;
	bcm_mkiovar("iscanresults", (char *)&list, WL_ISCAN_RESULTS_FIXED_SIZE,
		    iscan_cur->iscan_buf, WLC_IW_ISCAN_MAXLEN);
	rc = dhd_wl_ioctl(dhdp, WLC_GET_VAR, iscan_cur->iscan_buf,
			  WLC_IW_ISCAN_MAXLEN);

	results->buflen = results->buflen;
	results->version = results->version;
	*scan_count = results->count = results->count;
	status = list_buf->status;

	dhd_iscan_unlock();

	if (!(*scan_count))
		dhd_iscan_free_buf(dhdp, iscan_cur);
	else
		dhd_iscan_remove_duplicates(dhdp, iscan_cur);

fail:
	return status;
}
#endif				/* SIMPLE_ISCAN */

#ifdef PNO_SUPPORT
int dhd_pno_clean(dhd_pub_t *dhd)
{
	char iovbuf[128];
	int pfn_enabled = 0;
	int iov_len = 0;
	int ret;

	/* Disable pfn */
	iov_len =
	    bcm_mkiovar("pfn", (char *)&pfn_enabled, 4, iovbuf, sizeof(iovbuf));
	ret = dhdcdc_set_ioctl(dhd, 0, WLC_SET_VAR, iovbuf, sizeof(iovbuf));
	if (ret >= 0) {
		/* clear pfn */
		iov_len = bcm_mkiovar("pfnclear", 0, 0, iovbuf, sizeof(iovbuf));
		if (iov_len) {
			ret = dhdcdc_set_ioctl(dhd, 0, WLC_SET_VAR, iovbuf,
					iov_len);
			if (ret < 0) {
				DHD_ERROR(("%s failed code %d\n", __func__,
					   ret));
			}
		} else {
			ret = -1;
			DHD_ERROR(("%s failed code %d\n", __func__, iov_len));
		}
	} else
		DHD_ERROR(("%s failed code %d\n", __func__, ret));

	return ret;
}

int dhd_pno_enable(dhd_pub_t *dhd, int pfn_enabled)
{
	char iovbuf[128];
	int ret = -1;

	if ((!dhd) && ((pfn_enabled != 0) || (pfn_enabled != 1))) {
		DHD_ERROR(("%s error exit\n", __func__));
		return ret;
	}

	/* Enable/disable PNO */
	ret = bcm_mkiovar("pfn", (char *)&pfn_enabled, 4, iovbuf,
			sizeof(iovbuf));
	if (ret > 0) {
		ret = dhdcdc_set_ioctl(dhd, 0, WLC_SET_VAR, iovbuf,
				sizeof(iovbuf));
		if (ret < 0) {
			DHD_ERROR(("%s failed for error=%d\n", __func__, ret));
			return ret;
		} else {
			dhd->pno_enable = pfn_enabled;
			DHD_TRACE(("%s set pno as %d\n", __func__,
				   dhd->pno_enable));
		}
	} else
		DHD_ERROR(("%s failed err=%d\n", __func__, ret));

	return ret;
}

/* Function to execute combined scan */
int
dhd_pno_set(dhd_pub_t *dhd, wlc_ssid_t *ssids_local, int nssid, unsigned char scan_fr)
{
	int err = -1;
	char iovbuf[128];
	int k, i;
	wl_pfn_param_t pfn_param;
	wl_pfn_t pfn_element;

	DHD_TRACE(("%s nssid=%d nchan=%d\n", __func__, nssid, scan_fr));

	if ((!dhd) && (!ssids_local)) {
		DHD_ERROR(("%s error exit\n", __func__));
		err = -1;
	}

	/* Check for broadcast ssid */
	for (k = 0; k < nssid; k++) {
		if (!ssids_local[k].SSID_len) {
			DHD_ERROR(("%d: Broadcast SSID is ilegal for PNO "
				"setting\n", k));
			return err;
		}
	}
/* #define  PNO_DUMP 1 */
#ifdef PNO_DUMP
	{
		int j;
		for (j = 0; j < nssid; j++) {
			DHD_ERROR(("%d: scan  for  %s size =%d\n", j,
				   ssids_local[j].SSID,
				   ssids_local[j].SSID_len));
		}
	}
#endif				/* PNO_DUMP */

	/* clean up everything */
	err = dhd_pno_clean(dhd);
	if (err < 0) {
		DHD_ERROR(("%s failed error=%d\n", __func__, err));
		return err;
	}
	memset(&pfn_param, 0, sizeof(pfn_param));
	memset(&pfn_element, 0, sizeof(pfn_element));

	/* set pfn parameters */
	pfn_param.version = PFN_VERSION;
	pfn_param.flags = (PFN_LIST_ORDER << SORT_CRITERIA_BIT);

	/* set up pno scan fr */
	if (scan_fr != 0)
		pfn_param.scan_freq = scan_fr;

	bcm_mkiovar("pfn_set", (char *)&pfn_param, sizeof(pfn_param), iovbuf,
		    sizeof(iovbuf));
	dhdcdc_set_ioctl(dhd, 0, WLC_SET_VAR, iovbuf, sizeof(iovbuf));

	/* set all pfn ssid */
	for (i = 0; i < nssid; i++) {

		pfn_element.bss_type = DOT11_BSSTYPE_INFRASTRUCTURE;
		pfn_element.auth = WLAN_AUTH_OPEN;
		pfn_element.wpa_auth = WPA_AUTH_PFN_ANY;
		pfn_element.wsec = 0;
		pfn_element.infra = 1;

		memcpy((char *)pfn_element.ssid.SSID, ssids_local[i].SSID,
		       ssids_local[i].SSID_len);
		pfn_element.ssid.SSID_len = ssids_local[i].SSID_len;

		err = bcm_mkiovar("pfn_add", (char *)&pfn_element,
				sizeof(pfn_element), iovbuf, sizeof(iovbuf));
		if (err > 0) {
			err = dhdcdc_set_ioctl(dhd, 0, WLC_SET_VAR, iovbuf,
					sizeof(iovbuf));
			if (err < 0) {
				DHD_ERROR(("%s failed for i=%d error=%d\n",
					   __func__, i, err));
				return err;
			}
		} else
			DHD_ERROR(("%s failed err=%d\n", __func__, err));
	}

	/* Enable PNO */
	/* dhd_pno_enable(dhd, 1); */
	return err;
}

int dhd_pno_get_status(dhd_pub_t *dhd)
{
	int ret = -1;

	if (!dhd)
		return ret;
	else
		return dhd->pno_enable;
}

#endif				/* PNO_SUPPORT */

/* Androd ComboSCAN support */<|MERGE_RESOLUTION|>--- conflicted
+++ resolved
@@ -17,10 +17,6 @@
 #include <linux/string.h>
 #include <bcmdefs.h>
 #include <linux/netdevice.h>
-<<<<<<< HEAD
-#include <osl.h>
-=======
->>>>>>> 105e53f8
 #include <bcmutils.h>
 #include <dngl_stats.h>
 #include <dhd.h>
@@ -312,24 +308,6 @@
 bool dhd_prec_enq(dhd_pub_t *dhdp, struct pktq *q, struct sk_buff *pkt,
 		  int prec)
 {
-<<<<<<< HEAD
-	/* Do not overwrite a WLC_E_PRUNE with a WLC_E_SET_SSID
-	 * because an encryption/rsn mismatch results in both events, and
-	 * the important information is in the WLC_E_PRUNE.
-	 */
-	if (!(event == WLC_E_SET_SSID && status == WLC_E_STATUS_FAIL &&
-	      dhd_conn_event == WLC_E_PRUNE)) {
-		dhd_conn_event = event;
-		dhd_conn_status = status;
-		dhd_conn_reason = reason;
-	}
-}
-
-bool dhd_prec_enq(dhd_pub_t *dhdp, struct pktq *q, struct sk_buff *pkt,
-		  int prec)
-{
-=======
->>>>>>> 105e53f8
 	struct sk_buff *p;
 	int eprec = -1;		/* precedence to evict from */
 	bool discard_oldest;
@@ -368,11 +346,7 @@
 			ASSERT(p);
 		}
 
-<<<<<<< HEAD
-		pkt_buf_free_skb(dhdp->osh, p, true);
-=======
 		pkt_buf_free_skb(p);
->>>>>>> 105e53f8
 	}
 
 	/* Enqueue */
@@ -1222,11 +1196,7 @@
 	 */
 	ret = dhd_custom_get_mac_address(ea_addr);
 	if (!ret) {
-<<<<<<< HEAD
-		bcm_mkiovar("cur_etheraddr", (void *)&ea_addr, ETH_ALEN,
-=======
 		bcm_mkiovar("cur_etheraddr", (void *)ea_addr, ETH_ALEN,
->>>>>>> 105e53f8
 			    buf, sizeof(buf));
 		ret = dhdcdc_set_ioctl(dhd, 0, WLC_SET_VAR, buf, sizeof(buf));
 		if (ret < 0) {
