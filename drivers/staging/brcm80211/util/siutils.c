/*
 * Copyright (c) 2010 Broadcom Corporation
 *
 * Permission to use, copy, modify, and/or distribute this software for any
 * purpose with or without fee is hereby granted, provided that the above
 * copyright notice and this permission notice appear in all copies.
 *
 * THE SOFTWARE IS PROVIDED "AS IS" AND THE AUTHOR DISCLAIMS ALL WARRANTIES
 * WITH REGARD TO THIS SOFTWARE INCLUDING ALL IMPLIED WARRANTIES OF
 * MERCHANTABILITY AND FITNESS. IN NO EVENT SHALL THE AUTHOR BE LIABLE FOR ANY
 * SPECIAL, DIRECT, INDIRECT, OR CONSEQUENTIAL DAMAGES OR ANY DAMAGES
 * WHATSOEVER RESULTING FROM LOSS OF USE, DATA OR PROFITS, WHETHER IN AN ACTION
 * OF CONTRACT, NEGLIGENCE OR OTHER TORTIOUS ACTION, ARISING OUT OF OR IN
 * CONNECTION WITH THE USE OR PERFORMANCE OF THIS SOFTWARE.
 */

#include <linux/delay.h>
#include <linux/kernel.h>
#include <linux/string.h>
#include <bcmdefs.h>
<<<<<<< HEAD
#ifdef BRCM_FULLMAC
#include <linux/netdevice.h>
#endif
#include <osl.h>
=======
>>>>>>> 105e53f8
#include <linux/module.h>
#include <linux/pci.h>
#include <bcmutils.h>
#include <siutils.h>
#include <bcmdevs.h>
#include <hndsoc.h>
#include <sbchipc.h>
#include <pci_core.h>
#include <pcie_core.h>
#include <nicpci.h>
#include <bcmnvram.h>
#include <bcmsrom.h>
#include <pcicfg.h>
#include <sbsocram.h>
#ifdef BCMSDIO
#include <bcmsdh.h>
#include <sdio.h>
#include <sbsdio.h>
#include <sbhnddma.h>
#include <sbsdpcmdev.h>
#include <bcmsdpcm.h>
#endif				/* BCMSDIO */
#include <hndpmu.h>

/* this file now contains only definitions for sb functions, only necessary
*for devices using Sonics backplanes (bcm4329)
*/

/* if an amba SDIO device is supported, please further restrict the inclusion
 * of this file
 */
#ifdef BCMSDIO
#include "siutils_priv.h"
#endif

/* local prototypes */
<<<<<<< HEAD
static si_info_t *si_doattach(si_info_t *sii, uint devid, struct osl_info *osh,
			      void *regs, uint bustype, void *sdh, char **vars,
=======
static si_info_t *si_doattach(si_info_t *sii, uint devid, void *regs,
			      uint bustype, void *sdh, char **vars,
>>>>>>> 105e53f8
			      uint *varsz);
static bool si_buscore_prep(si_info_t *sii, uint bustype, uint devid,
			    void *sdh);
static bool si_buscore_setup(si_info_t *sii, chipcregs_t *cc, uint bustype,
			     u32 savewin, uint *origidx, void *regs);
static void si_nvram_process(si_info_t *sii, char *pvars);

/* dev path concatenation util */
static char *si_devpathvar(si_t *sih, char *var, int len, const char *name);
static bool _si_clkctl_cc(si_info_t *sii, uint mode);
static bool si_ispcie(si_info_t *sii);
static uint socram_banksize(si_info_t *sii, sbsocramregs_t *r,
					u8 idx, u8 mtype);

/* global variable to indicate reservation/release of gpio's */
static u32 si_gpioreservation;

/*
 * Allocate a si handle.
 * devid - pci device id (used to determine chip#)
 * osh - opaque OS handle
 * regs - virtual address of initial core registers
 * bustype - pci/sb/sdio/etc
 * vars - pointer to a pointer area for "environment" variables
 * varsz - pointer to int to return the size of the vars
 */
<<<<<<< HEAD
si_t *si_attach(uint devid, struct osl_info *osh, void *regs, uint bustype,
=======
si_t *si_attach(uint devid, void *regs, uint bustype,
>>>>>>> 105e53f8
		void *sdh, char **vars, uint *varsz)
{
	si_info_t *sii;

	/* alloc si_info_t */
	sii = kmalloc(sizeof(si_info_t), GFP_ATOMIC);
	if (sii == NULL) {
		SI_ERROR(("si_attach: malloc failed!\n"));
		return NULL;
	}

	if (si_doattach(sii, devid, regs, bustype, sdh, vars, varsz) ==
	    NULL) {
		kfree(sii);
		return NULL;
	}
	sii->vars = vars ? *vars : NULL;
	sii->varsz = varsz ? *varsz : 0;

	return (si_t *) sii;
}

/* global kernel resource */
static si_info_t ksii;

static bool si_buscore_prep(si_info_t *sii, uint bustype, uint devid,
			    void *sdh)
{

#ifndef BRCM_FULLMAC
	/* kludge to enable the clock on the 4306 which lacks a slowclock */
	if (bustype == PCI_BUS && !si_ispcie(sii))
		si_clkctl_xtal(&sii->pub, XTAL | PLL, ON);
#endif

#if defined(BCMSDIO)
	if (bustype == SDIO_BUS) {
		int err;
		u8 clkset;

		/* Try forcing SDIO core to do ALPAvail request only */
		clkset = SBSDIO_FORCE_HW_CLKREQ_OFF | SBSDIO_ALP_AVAIL_REQ;
		bcmsdh_cfg_write(sdh, SDIO_FUNC_1, SBSDIO_FUNC1_CHIPCLKCSR,
				 clkset, &err);
		if (!err) {
			u8 clkval;

			/* If register supported, wait for ALPAvail and then force ALP */
			clkval =
			    bcmsdh_cfg_read(sdh, SDIO_FUNC_1,
					    SBSDIO_FUNC1_CHIPCLKCSR, NULL);
			if ((clkval & ~SBSDIO_AVBITS) == clkset) {
				SPINWAIT(((clkval =
					   bcmsdh_cfg_read(sdh, SDIO_FUNC_1,
							   SBSDIO_FUNC1_CHIPCLKCSR,
							   NULL)),
					  !SBSDIO_ALPAV(clkval)),
					 PMU_MAX_TRANSITION_DLY);
				if (!SBSDIO_ALPAV(clkval)) {
					SI_ERROR(("timeout on ALPAV wait, clkval 0x%02x\n", clkval));
					return false;
				}
				clkset =
				    SBSDIO_FORCE_HW_CLKREQ_OFF |
				    SBSDIO_FORCE_ALP;
				bcmsdh_cfg_write(sdh, SDIO_FUNC_1,
						 SBSDIO_FUNC1_CHIPCLKCSR,
						 clkset, &err);
				udelay(65);
			}
		}

		/* Also, disable the extra SDIO pull-ups */
		bcmsdh_cfg_write(sdh, SDIO_FUNC_1, SBSDIO_FUNC1_SDIOPULLUP, 0,
				 NULL);
	}
#endif				/* defined(BCMSDIO) */

	return true;
}

static bool si_buscore_setup(si_info_t *sii, chipcregs_t *cc, uint bustype,
			     u32 savewin, uint *origidx, void *regs)
{
	bool pci, pcie;
	uint i;
	uint pciidx, pcieidx, pcirev, pcierev;

	cc = si_setcoreidx(&sii->pub, SI_CC_IDX);
	ASSERT(cc);

	/* get chipcommon rev */
	sii->pub.ccrev = (int)si_corerev(&sii->pub);

	/* get chipcommon chipstatus */
	if (sii->pub.ccrev >= 11)
		sii->pub.chipst = R_REG(&cc->chipstatus);

	/* get chipcommon capabilites */
	sii->pub.cccaps = R_REG(&cc->capabilities);
	/* get chipcommon extended capabilities */

#ifndef BRCM_FULLMAC
	if (sii->pub.ccrev >= 35)
		sii->pub.cccaps_ext = R_REG(&cc->capabilities_ext);
#endif
	/* get pmu rev and caps */
	if (sii->pub.cccaps & CC_CAP_PMU) {
		sii->pub.pmucaps = R_REG(&cc->pmucapabilities);
		sii->pub.pmurev = sii->pub.pmucaps & PCAP_REV_MASK;
	}

	/*
	   SI_MSG(("Chipc: rev %d, caps 0x%x, chipst 0x%x pmurev %d, pmucaps 0x%x\n",
	   sii->pub.ccrev, sii->pub.cccaps, sii->pub.chipst, sii->pub.pmurev,
	   sii->pub.pmucaps));
	 */

	/* figure out bus/orignal core idx */
	sii->pub.buscoretype = NODEV_CORE_ID;
	sii->pub.buscorerev = NOREV;
	sii->pub.buscoreidx = BADIDX;

	pci = pcie = false;
	pcirev = pcierev = NOREV;
	pciidx = pcieidx = BADIDX;

	for (i = 0; i < sii->numcores; i++) {
		uint cid, crev;

		si_setcoreidx(&sii->pub, i);
		cid = si_coreid(&sii->pub);
		crev = si_corerev(&sii->pub);

		/* Display cores found */
		SI_VMSG(("CORE[%d]: id 0x%x rev %d base 0x%x regs 0x%p\n",
			 i, cid, crev, sii->coresba[i], sii->regs[i]));

		if (bustype == PCI_BUS) {
			if (cid == PCI_CORE_ID) {
				pciidx = i;
				pcirev = crev;
				pci = true;
			} else if (cid == PCIE_CORE_ID) {
				pcieidx = i;
				pcierev = crev;
				pcie = true;
			}
		}
#ifdef BCMSDIO
		else if (((bustype == SDIO_BUS) ||
			  (bustype == SPI_BUS)) &&
			 ((cid == PCMCIA_CORE_ID) || (cid == SDIOD_CORE_ID))) {
			sii->pub.buscorerev = crev;
			sii->pub.buscoretype = cid;
			sii->pub.buscoreidx = i;
		}
#endif				/* BCMSDIO */

		/* find the core idx before entering this func. */
		if ((savewin && (savewin == sii->coresba[i])) ||
		    (regs == sii->regs[i]))
			*origidx = i;
	}

#ifdef BRCM_FULLMAC
	SI_MSG(("Buscore id/type/rev %d/0x%x/%d\n", sii->pub.buscoreidx,
		sii->pub.buscoretype, sii->pub.buscorerev));

	/* Make sure any on-chip ARM is off (in case strapping is wrong),
	* or downloaded code was
	* already running.
	*/
	if ((bustype == SDIO_BUS) || (bustype == SPI_BUS)) {
		if (si_setcore(&sii->pub, ARM7S_CORE_ID, 0) ||
			si_setcore(&sii->pub, ARMCM3_CORE_ID, 0))
			si_core_disable(&sii->pub, 0);
	}
#else
	if (pci && pcie) {
		if (si_ispcie(sii))
			pci = false;
		else
			pcie = false;
	}
	if (pci) {
		sii->pub.buscoretype = PCI_CORE_ID;
		sii->pub.buscorerev = pcirev;
		sii->pub.buscoreidx = pciidx;
	} else if (pcie) {
		sii->pub.buscoretype = PCIE_CORE_ID;
		sii->pub.buscorerev = pcierev;
		sii->pub.buscoreidx = pcieidx;
	}

	SI_VMSG(("Buscore id/type/rev %d/0x%x/%d\n", sii->pub.buscoreidx,
		 sii->pub.buscoretype, sii->pub.buscorerev));

	/* fixup necessary chip/core configurations */
	if (sii->pub.bustype == PCI_BUS) {
		if (SI_FAST(sii)) {
			if (!sii->pch) {
				sii->pch = (void *)pcicore_init(
					&sii->pub, sii->pbus,
					(void *)PCIEREGS(sii));
				if (sii->pch == NULL)
					return false;
			}
		}
		if (si_pci_fixcfg(&sii->pub)) {
			SI_ERROR(("si_doattach: sb_pci_fixcfg failed\n"));
			return false;
		}
	}
#endif
	/* return to the original core */
	si_setcoreidx(&sii->pub, *origidx);

	return true;
}

static __used void si_nvram_process(si_info_t *sii, char *pvars)
{
	uint w = 0;

	/* get boardtype and boardrev */
	switch (sii->pub.bustype) {
	case PCI_BUS:
		/* do a pci config read to get subsystem id and subvendor id */
<<<<<<< HEAD
		pci_read_config_dword(sii->osh->pdev, PCI_CFG_SVID, &w);
=======
		pci_read_config_dword(sii->pbus, PCI_CFG_SVID, &w);
>>>>>>> 105e53f8
		/* Let nvram variables override subsystem Vend/ID */
		sii->pub.boardvendor = (u16)si_getdevpathintvar(&sii->pub,
			"boardvendor");
		if (sii->pub.boardvendor == 0)
			sii->pub.boardvendor = w & 0xffff;
		else
			SI_ERROR(("Overriding boardvendor: 0x%x instead of 0x%x\n", sii->pub.boardvendor, w & 0xffff));
		sii->pub.boardtype = (u16)si_getdevpathintvar(&sii->pub,
			"boardtype");
		if (sii->pub.boardtype == 0)
			sii->pub.boardtype = (w >> 16) & 0xffff;
		else
			SI_ERROR(("Overriding boardtype: 0x%x instead of 0x%x\n", sii->pub.boardtype, (w >> 16) & 0xffff));
		break;

#ifdef BCMSDIO
	case SDIO_BUS:
#endif
		sii->pub.boardvendor = getintvar(pvars, "manfid");
		sii->pub.boardtype = getintvar(pvars, "prodid");
		break;

#ifdef BCMSDIO
	case SPI_BUS:
		sii->pub.boardvendor = VENDOR_BROADCOM;
		sii->pub.boardtype = SPI_BOARD;
		break;
#endif

	case SI_BUS:
	case JTAG_BUS:
		sii->pub.boardvendor = VENDOR_BROADCOM;
		sii->pub.boardtype = getintvar(pvars, "prodid");
		if (pvars == NULL || (sii->pub.boardtype == 0)) {
			sii->pub.boardtype = getintvar(NULL, "boardtype");
			if (sii->pub.boardtype == 0)
				sii->pub.boardtype = 0xffff;
		}
		break;
	}

	if (sii->pub.boardtype == 0) {
		SI_ERROR(("si_doattach: unknown board type\n"));
		ASSERT(sii->pub.boardtype);
	}

	sii->pub.boardflags = getintvar(pvars, "boardflags");
}

/* this is will make Sonics calls directly, since Sonics is no longer supported in the Si abstraction */
/* this has been customized for the bcm 4329 ONLY */
#ifdef BCMSDIO
<<<<<<< HEAD
static si_info_t *si_doattach(si_info_t *sii, uint devid, struct osl_info *osh,
			      void *regs, uint bustype, void *sdh,
=======
static si_info_t *si_doattach(si_info_t *sii, uint devid,
			      void *regs, uint bustype, void *pbus,
>>>>>>> 105e53f8
			      char **vars, uint *varsz)
{
	struct si_pub *sih = &sii->pub;
	u32 w, savewin;
	chipcregs_t *cc;
	char *pvars = NULL;
	uint origidx;

	ASSERT(GOODREGS(regs));

	memset((unsigned char *) sii, 0, sizeof(si_info_t));

	savewin = 0;

	sih->buscoreidx = BADIDX;

	sii->curmap = regs;
	sii->pbus = pbus;

	/* find Chipcommon address */
	cc = (chipcregs_t *) sii->curmap;
	sih->bustype = bustype;

	/* bus/core/clk setup for register access */
	if (!si_buscore_prep(sii, bustype, devid, pbus)) {
		SI_ERROR(("si_doattach: si_core_clk_prep failed %d\n",
			  bustype));
		return NULL;
	}

	/* ChipID recognition.
	 *   We assume we can read chipid at offset 0 from the regs arg.
	 *   If we add other chiptypes (or if we need to support old sdio hosts w/o chipcommon),
	 *   some way of recognizing them needs to be added here.
	 */
	w = R_REG(&cc->chipid);
	sih->socitype = (w & CID_TYPE_MASK) >> CID_TYPE_SHIFT;
	/* Might as wll fill in chip id rev & pkg */
	sih->chip = w & CID_ID_MASK;
	sih->chiprev = (w & CID_REV_MASK) >> CID_REV_SHIFT;
	sih->chippkg = (w & CID_PKG_MASK) >> CID_PKG_SHIFT;

	if ((sih->chip == BCM4329_CHIP_ID) &&
		(sih->chippkg != BCM4329_289PIN_PKG_ID))
			sih->chippkg = BCM4329_182PIN_PKG_ID;

	sih->issim = IS_SIM(sih->chippkg);

	/* scan for cores */
	/* SI_MSG(("Found chip type SB (0x%08x)\n", w)); */
	sb_scan(&sii->pub, regs, devid);

	/* no cores found, bail out */
	if (sii->numcores == 0) {
		SI_ERROR(("si_doattach: could not find any cores\n"));
		return NULL;
	}
	/* bus/core/clk setup */
	origidx = SI_CC_IDX;
	if (!si_buscore_setup(sii, cc, bustype, savewin, &origidx, regs)) {
		SI_ERROR(("si_doattach: si_buscore_setup failed\n"));
		goto exit;
	}

#ifdef BRCM_FULLMAC
	pvars = NULL;
#else
	/* Init nvram from flash if it exists */
	nvram_init((void *)&(sii->pub));

	/* Init nvram from sprom/otp if they exist */
	if (srom_var_init
	    (&sii->pub, bustype, regs, sii->osh, vars, varsz)) {
		SI_ERROR(("si_doattach: srom_var_init failed: bad srom\n"));
		goto exit;
	}
	pvars = vars ? *vars : NULL;
	si_nvram_process(sii, pvars);
#endif

	/* === NVRAM, clock is ready === */

#ifdef BRCM_FULLMAC
	if (sii->pub.ccrev >= 20) {
#endif
	cc = (chipcregs_t *) si_setcore(sih, CC_CORE_ID, 0);
	W_REG(&cc->gpiopullup, 0);
	W_REG(&cc->gpiopulldown, 0);
	sb_setcoreidx(sih, origidx);
#ifdef BRCM_FULLMAC
	}
#endif

#ifndef BRCM_FULLMAC
	/* PMU specific initializations */
	if (PMUCTL_ENAB(sih)) {
		u32 xtalfreq;
		si_pmu_init(sih);
		si_pmu_chip_init(sih);
		xtalfreq = getintvar(pvars, "xtalfreq");
		/* If xtalfreq var not available, try to measure it */
		if (xtalfreq == 0)
			xtalfreq = si_pmu_measure_alpclk(sih);
		si_pmu_pll_init(sih, xtalfreq);
		si_pmu_res_init(sih);
		si_pmu_swreg_init(sih);
	}

	/* setup the GPIO based LED powersave register */
	w = getintvar(pvars, "leddc");
	if (w == 0)
		w = DEFAULT_GPIOTIMERVAL;
	sb_corereg(sih, SI_CC_IDX, offsetof(chipcregs_t, gpiotimerval), ~0, w);

#ifdef BCMDBG
	/* clear any previous epidiag-induced target abort */
	sb_taclear(sih, false);
#endif				/* BCMDBG */
#endif

	return sii;

 exit:
	return NULL;
}

#else				/* BCMSDIO */
<<<<<<< HEAD
static si_info_t *si_doattach(si_info_t *sii, uint devid, struct osl_info *osh,
			      void *regs, uint bustype, void *sdh,
=======
static si_info_t *si_doattach(si_info_t *sii, uint devid,
			      void *regs, uint bustype, void *pbus,
>>>>>>> 105e53f8
			      char **vars, uint *varsz)
{
	struct si_pub *sih = &sii->pub;
	u32 w, savewin;
	chipcregs_t *cc;
	char *pvars = NULL;
	uint origidx;

	ASSERT(GOODREGS(regs));

	memset((unsigned char *) sii, 0, sizeof(si_info_t));

	savewin = 0;

	sih->buscoreidx = BADIDX;

	sii->curmap = regs;
	sii->pbus = pbus;

	/* check to see if we are a si core mimic'ing a pci core */
	if (bustype == PCI_BUS) {
<<<<<<< HEAD
		pci_read_config_dword(sii->osh->pdev, PCI_SPROM_CONTROL,  &w);
=======
		pci_read_config_dword(sii->pbus, PCI_SPROM_CONTROL,  &w);
>>>>>>> 105e53f8
		if (w == 0xffffffff) {
			SI_ERROR(("%s: incoming bus is PCI but it's a lie, "
				" switching to SI devid:0x%x\n",
				__func__, devid));
			bustype = SI_BUS;
		}
	}

	/* find Chipcommon address */
	if (bustype == PCI_BUS) {
<<<<<<< HEAD
		pci_read_config_dword(sii->osh->pdev, PCI_BAR0_WIN, &savewin);
		if (!GOODCOREADDR(savewin, SI_ENUM_BASE))
			savewin = SI_ENUM_BASE;
		pci_write_config_dword(sii->osh->pdev, PCI_BAR0_WIN,
=======
		pci_read_config_dword(sii->pbus, PCI_BAR0_WIN, &savewin);
		if (!GOODCOREADDR(savewin, SI_ENUM_BASE))
			savewin = SI_ENUM_BASE;
		pci_write_config_dword(sii->pbus, PCI_BAR0_WIN,
>>>>>>> 105e53f8
				       SI_ENUM_BASE);
		cc = (chipcregs_t *) regs;
	} else {
		cc = (chipcregs_t *) REG_MAP(SI_ENUM_BASE, SI_CORE_SIZE);
	}

	sih->bustype = bustype;

	/* bus/core/clk setup for register access */
	if (!si_buscore_prep(sii, bustype, devid, pbus)) {
		SI_ERROR(("si_doattach: si_core_clk_prep failed %d\n",
			  bustype));
		return NULL;
	}

	/* ChipID recognition.
	 *   We assume we can read chipid at offset 0 from the regs arg.
	 *   If we add other chiptypes (or if we need to support old sdio hosts w/o chipcommon),
	 *   some way of recognizing them needs to be added here.
	 */
	w = R_REG(&cc->chipid);
	sih->socitype = (w & CID_TYPE_MASK) >> CID_TYPE_SHIFT;
	/* Might as wll fill in chip id rev & pkg */
	sih->chip = w & CID_ID_MASK;
	sih->chiprev = (w & CID_REV_MASK) >> CID_REV_SHIFT;
	sih->chippkg = (w & CID_PKG_MASK) >> CID_PKG_SHIFT;

	sih->issim = IS_SIM(sih->chippkg);

	/* scan for cores */
	if (sii->pub.socitype == SOCI_AI) {
		SI_MSG(("Found chip type AI (0x%08x)\n", w));
		/* pass chipc address instead of original core base */
		ai_scan(&sii->pub, (void *)cc, devid);
	} else {
		SI_ERROR(("Found chip of unknown type (0x%08x)\n", w));
		return NULL;
	}
	/* no cores found, bail out */
	if (sii->numcores == 0) {
		SI_ERROR(("si_doattach: could not find any cores\n"));
		return NULL;
	}
	/* bus/core/clk setup */
	origidx = SI_CC_IDX;
	if (!si_buscore_setup(sii, cc, bustype, savewin, &origidx, regs)) {
		SI_ERROR(("si_doattach: si_buscore_setup failed\n"));
		goto exit;
	}

	/* assume current core is CC */
	if ((sii->pub.ccrev == 0x25)
	    &&
	    ((sih->chip == BCM43236_CHIP_ID
	      || sih->chip == BCM43235_CHIP_ID
	      || sih->chip == BCM43238_CHIP_ID)
	     && (sii->pub.chiprev <= 2))) {

		if ((cc->chipstatus & CST43236_BP_CLK) != 0) {
			uint clkdiv;
			clkdiv = R_REG(&cc->clkdiv);
			/* otp_clk_div is even number, 120/14 < 9mhz */
			clkdiv = (clkdiv & ~CLKD_OTP) | (14 << CLKD_OTP_SHIFT);
			W_REG(&cc->clkdiv, clkdiv);
			SI_ERROR(("%s: set clkdiv to %x\n", __func__, clkdiv));
		}
		udelay(10);
	}

	/* Init nvram from flash if it exists */
	nvram_init((void *)&(sii->pub));

	/* Init nvram from sprom/otp if they exist */
	if (srom_var_init
<<<<<<< HEAD
	    (&sii->pub, bustype, regs, sii->osh, vars, varsz)) {
=======
	    (&sii->pub, bustype, regs, vars, varsz)) {
>>>>>>> 105e53f8
		SI_ERROR(("si_doattach: srom_var_init failed: bad srom\n"));
		goto exit;
	}
	pvars = vars ? *vars : NULL;
	si_nvram_process(sii, pvars);

	/* === NVRAM, clock is ready === */
	cc = (chipcregs_t *) si_setcore(sih, CC_CORE_ID, 0);
	W_REG(&cc->gpiopullup, 0);
	W_REG(&cc->gpiopulldown, 0);
	si_setcoreidx(sih, origidx);

	/* PMU specific initializations */
	if (PMUCTL_ENAB(sih)) {
		u32 xtalfreq;
		si_pmu_init(sih);
		si_pmu_chip_init(sih);
		xtalfreq = getintvar(pvars, "xtalfreq");
		/* If xtalfreq var not available, try to measure it */
		if (xtalfreq == 0)
			xtalfreq = si_pmu_measure_alpclk(sih);
		si_pmu_pll_init(sih, xtalfreq);
		si_pmu_res_init(sih);
		si_pmu_swreg_init(sih);
	}

	/* setup the GPIO based LED powersave register */
	w = getintvar(pvars, "leddc");
	if (w == 0)
		w = DEFAULT_GPIOTIMERVAL;
	si_corereg(sih, SI_CC_IDX, offsetof(chipcregs_t, gpiotimerval), ~0, w);

	if (PCIE(sii)) {
		ASSERT(sii->pch != NULL);
		pcicore_attach(sii->pch, pvars, SI_DOATTACH);
	}

	if ((sih->chip == BCM43224_CHIP_ID) ||
	    (sih->chip == BCM43421_CHIP_ID)) {
		/* enable 12 mA drive strenth for 43224 and set chipControl register bit 15 */
		if (sih->chiprev == 0) {
			SI_MSG(("Applying 43224A0 WARs\n"));
			si_corereg(sih, SI_CC_IDX,
				   offsetof(chipcregs_t, chipcontrol),
				   CCTRL43224_GPIO_TOGGLE,
				   CCTRL43224_GPIO_TOGGLE);
			si_pmu_chipcontrol(sih, 0, CCTRL_43224A0_12MA_LED_DRIVE,
					   CCTRL_43224A0_12MA_LED_DRIVE);
		}
		if (sih->chiprev >= 1) {
			SI_MSG(("Applying 43224B0+ WARs\n"));
			si_pmu_chipcontrol(sih, 0, CCTRL_43224B0_12MA_LED_DRIVE,
					   CCTRL_43224B0_12MA_LED_DRIVE);
		}
	}

	if (sih->chip == BCM4313_CHIP_ID) {
		/* enable 12 mA drive strenth for 4313 and set chipControl register bit 1 */
		SI_MSG(("Applying 4313 WARs\n"));
		si_pmu_chipcontrol(sih, 0, CCTRL_4313_12MA_LED_DRIVE,
				   CCTRL_4313_12MA_LED_DRIVE);
	}

	if (sih->chip == BCM4331_CHIP_ID) {
		/* Enable Ext PA lines depending on chip package option */
		si_chipcontrl_epa4331(sih, true);
	}

	return sii;
 exit:
	if (sih->bustype == PCI_BUS) {
		if (sii->pch)
			pcicore_deinit(sii->pch);
		sii->pch = NULL;
	}

	return NULL;
}
#endif				/* BCMSDIO */

/* may be called with core in reset */
void si_detach(si_t *sih)
{
	si_info_t *sii;
	uint idx;

	struct si_pub *si_local = NULL;
	memcpy(&si_local, &sih, sizeof(si_t **));

	sii = SI_INFO(sih);

	if (sii == NULL)
		return;

	if (sih->bustype == SI_BUS)
		for (idx = 0; idx < SI_MAXCORES; idx++)
			if (sii->regs[idx]) {
				iounmap(sii->regs[idx]);
				sii->regs[idx] = NULL;
			}

#ifndef BRCM_FULLMAC
	nvram_exit((void *)si_local);	/* free up nvram buffers */

	if (sih->bustype == PCI_BUS) {
		if (sii->pch)
			pcicore_deinit(sii->pch);
		sii->pch = NULL;
	}
#endif
#if !defined(BCMBUSTYPE) || (BCMBUSTYPE == SI_BUS)
	if (sii != &ksii)
#endif				/* !BCMBUSTYPE || (BCMBUSTYPE == SI_BUS) */
		kfree(sii);
}

<<<<<<< HEAD
struct osl_info *si_osh(si_t *sih)
{
	si_info_t *sii;

	sii = SI_INFO(sih);
	return sii->osh;
}

=======
>>>>>>> 105e53f8
/* register driver interrupt disabling and restoring callback functions */
void
si_register_intr_callback(si_t *sih, void *intrsoff_fn, void *intrsrestore_fn,
			  void *intrsenabled_fn, void *intr_arg)
{
	si_info_t *sii;

	sii = SI_INFO(sih);
	sii->intr_arg = intr_arg;
	sii->intrsoff_fn = (si_intrsoff_t) intrsoff_fn;
	sii->intrsrestore_fn = (si_intrsrestore_t) intrsrestore_fn;
	sii->intrsenabled_fn = (si_intrsenabled_t) intrsenabled_fn;
	/* save current core id.  when this function called, the current core
	 * must be the core which provides driver functions(il, et, wl, etc.)
	 */
	sii->dev_coreid = sii->coreid[sii->curidx];
}

void si_deregister_intr_callback(si_t *sih)
{
	si_info_t *sii;

	sii = SI_INFO(sih);
	sii->intrsoff_fn = NULL;
}

uint si_flag(si_t *sih)
{
	if (sih->socitype == SOCI_AI)
		return ai_flag(sih);
	else {
		ASSERT(0);
		return 0;
	}
}

void si_setint(si_t *sih, int siflag)
{
	if (sih->socitype == SOCI_AI)
		ai_setint(sih, siflag);
	else
		ASSERT(0);
}

#ifndef BCMSDIO
uint si_coreid(si_t *sih)
{
	si_info_t *sii;

	sii = SI_INFO(sih);
	return sii->coreid[sii->curidx];
}
#endif

uint si_coreidx(si_t *sih)
{
	si_info_t *sii;

	sii = SI_INFO(sih);
	return sii->curidx;
}

bool si_backplane64(si_t *sih)
{
	return (sih->cccaps & CC_CAP_BKPLN64) != 0;
}

#ifndef BCMSDIO
uint si_corerev(si_t *sih)
{
	if (sih->socitype == SOCI_AI)
		return ai_corerev(sih);
	else {
		ASSERT(0);
		return 0;
	}
}
#endif

/* return index of coreid or BADIDX if not found */
uint si_findcoreidx(si_t *sih, uint coreid, uint coreunit)
{
	si_info_t *sii;
	uint found;
	uint i;

	sii = SI_INFO(sih);

	found = 0;

	for (i = 0; i < sii->numcores; i++)
		if (sii->coreid[i] == coreid) {
			if (found == coreunit)
				return i;
			found++;
		}

	return BADIDX;
}

/*
 * This function changes logical "focus" to the indicated core;
 * must be called with interrupts off.
 * Moreover, callers should keep interrupts off during switching out of and back to d11 core
 */
void *si_setcore(si_t *sih, uint coreid, uint coreunit)
{
	uint idx;

	idx = si_findcoreidx(sih, coreid, coreunit);
	if (!GOODIDX(idx))
		return NULL;

	if (sih->socitype == SOCI_AI)
		return ai_setcoreidx(sih, idx);
	else {
#ifdef BCMSDIO
		return sb_setcoreidx(sih, idx);
#else
		ASSERT(0);
		return NULL;
#endif
	}
}

#ifndef BCMSDIO
void *si_setcoreidx(si_t *sih, uint coreidx)
{
	if (sih->socitype == SOCI_AI)
		return ai_setcoreidx(sih, coreidx);
	else {
		ASSERT(0);
		return NULL;
	}
}
#endif

/* Turn off interrupt as required by sb_setcore, before switch core */
void *si_switch_core(si_t *sih, uint coreid, uint *origidx, uint *intr_val)
{
	void *cc;
	si_info_t *sii;

	sii = SI_INFO(sih);

	if (SI_FAST(sii)) {
		/* Overloading the origidx variable to remember the coreid,
		 * this works because the core ids cannot be confused with
		 * core indices.
		 */
		*origidx = coreid;
		if (coreid == CC_CORE_ID)
			return (void *)CCREGS_FAST(sii);
		else if (coreid == sih->buscoretype)
			return (void *)PCIEREGS(sii);
	}
	INTR_OFF(sii, *intr_val);
	*origidx = sii->curidx;
	cc = si_setcore(sih, coreid, 0);
	ASSERT(cc != NULL);

	return cc;
}

/* restore coreidx and restore interrupt */
void si_restore_core(si_t *sih, uint coreid, uint intr_val)
{
	si_info_t *sii;

	sii = SI_INFO(sih);
	if (SI_FAST(sii)
	    && ((coreid == CC_CORE_ID) || (coreid == sih->buscoretype)))
		return;

	si_setcoreidx(sih, coreid);
	INTR_RESTORE(sii, intr_val);
}

u32 si_core_cflags(si_t *sih, u32 mask, u32 val)
{
	if (sih->socitype == SOCI_AI)
		return ai_core_cflags(sih, mask, val);
	else {
		ASSERT(0);
		return 0;
	}
}

u32 si_core_sflags(si_t *sih, u32 mask, u32 val)
{
	if (sih->socitype == SOCI_AI)
		return ai_core_sflags(sih, mask, val);
	else {
		ASSERT(0);
		return 0;
	}
}

bool si_iscoreup(si_t *sih)
{
	if (sih->socitype == SOCI_AI)
		return ai_iscoreup(sih);
	else {
#ifdef BCMSDIO
		return sb_iscoreup(sih);
#else
		ASSERT(0);
		return false;
#endif
	}
}

void si_write_wrapperreg(si_t *sih, u32 offset, u32 val)
{
	/* only for 4319, no requirement for SOCI_SB */
	if (sih->socitype == SOCI_AI) {
		ai_write_wrap_reg(sih, offset, val);
	}
}

uint si_corereg(si_t *sih, uint coreidx, uint regoff, uint mask, uint val)
{

	if (sih->socitype == SOCI_AI)
		return ai_corereg(sih, coreidx, regoff, mask, val);
	else {
#ifdef BCMSDIO
		return sb_corereg(sih, coreidx, regoff, mask, val);
#else
		ASSERT(0);
		return 0;
#endif
	}
}

void si_core_disable(si_t *sih, u32 bits)
{

	if (sih->socitype == SOCI_AI)
		ai_core_disable(sih, bits);
#ifdef BCMSDIO
	else
		sb_core_disable(sih, bits);
#endif
}

void si_core_reset(si_t *sih, u32 bits, u32 resetbits)
{
	if (sih->socitype == SOCI_AI)
		ai_core_reset(sih, bits, resetbits);
#ifdef BCMSDIO
	else
		sb_core_reset(sih, bits, resetbits);
#endif
}

u32 si_alp_clock(si_t *sih)
{
	if (PMUCTL_ENAB(sih))
		return si_pmu_alp_clock(sih);

	return ALP_CLOCK;
}

u32 si_ilp_clock(si_t *sih)
{
	if (PMUCTL_ENAB(sih))
		return si_pmu_ilp_clock(sih);

	return ILP_CLOCK;
}

/* set chip watchdog reset timer to fire in 'ticks' */
#ifdef BRCM_FULLMAC
void
si_watchdog(si_t *sih, uint ticks)
{
	if (PMUCTL_ENAB(sih)) {

		if ((sih->chip == BCM4319_CHIP_ID) && (sih->chiprev == 0) &&
			(ticks != 0)) {
			si_corereg(sih, SI_CC_IDX, offsetof(chipcregs_t,
			clk_ctl_st), ~0, 0x2);
			si_setcore(sih, USB20D_CORE_ID, 0);
			si_core_disable(sih, 1);
			si_setcore(sih, CC_CORE_ID, 0);
		}

		if (ticks == 1)
			ticks = 2;
		si_corereg(sih, SI_CC_IDX, offsetof(chipcregs_t, pmuwatchdog),
			~0, ticks);
	} else {
		/* instant NMI */
		si_corereg(sih, SI_CC_IDX, offsetof(chipcregs_t, watchdog),
			~0, ticks);
	}
}
#else
void si_watchdog(si_t *sih, uint ticks)
{
	uint nb, maxt;

	if (PMUCTL_ENAB(sih)) {

		if ((sih->chip == BCM4319_CHIP_ID) &&
		    (sih->chiprev == 0) && (ticks != 0)) {
			si_corereg(sih, SI_CC_IDX,
				   offsetof(chipcregs_t, clk_ctl_st), ~0, 0x2);
			si_setcore(sih, USB20D_CORE_ID, 0);
			si_core_disable(sih, 1);
			si_setcore(sih, CC_CORE_ID, 0);
		}

		nb = (sih->ccrev < 26) ? 16 : ((sih->ccrev >= 37) ? 32 : 24);
		/* The mips compiler uses the sllv instruction,
		 * so we specially handle the 32-bit case.
		 */
		if (nb == 32)
			maxt = 0xffffffff;
		else
			maxt = ((1 << nb) - 1);

		if (ticks == 1)
			ticks = 2;
		else if (ticks > maxt)
			ticks = maxt;

		si_corereg(sih, SI_CC_IDX, offsetof(chipcregs_t, pmuwatchdog),
			   ~0, ticks);
	} else {
		/* make sure we come up in fast clock mode; or if clearing, clear clock */
		si_clkctl_cc(sih, ticks ? CLK_FAST : CLK_DYNAMIC);
		maxt = (1 << 28) - 1;
		if (ticks > maxt)
			ticks = maxt;

		si_corereg(sih, SI_CC_IDX, offsetof(chipcregs_t, watchdog), ~0,
			   ticks);
	}
}
#endif

/* return the slow clock source - LPO, XTAL, or PCI */
static uint si_slowclk_src(si_info_t *sii)
{
	chipcregs_t *cc;
	u32 val;

	ASSERT(SI_FAST(sii) || si_coreid(&sii->pub) == CC_CORE_ID);

	if (sii->pub.ccrev < 6) {
		if (sii->pub.bustype == PCI_BUS) {
<<<<<<< HEAD
			pci_read_config_dword(sii->osh->pdev, PCI_GPIO_OUT,
=======
			pci_read_config_dword(sii->pbus, PCI_GPIO_OUT,
>>>>>>> 105e53f8
					      &val);
			if (val & PCI_CFG_GPIO_SCS)
				return SCC_SS_PCI;
		}
		return SCC_SS_XTAL;
	} else if (sii->pub.ccrev < 10) {
		cc = (chipcregs_t *) si_setcoreidx(&sii->pub, sii->curidx);
		return R_REG(&cc->slow_clk_ctl) & SCC_SS_MASK;
	} else			/* Insta-clock */
		return SCC_SS_XTAL;
}

/* return the ILP (slowclock) min or max frequency */
static uint si_slowclk_freq(si_info_t *sii, bool max_freq, chipcregs_t *cc)
{
	u32 slowclk;
	uint div;

	ASSERT(SI_FAST(sii) || si_coreid(&sii->pub) == CC_CORE_ID);

	/* shouldn't be here unless we've established the chip has dynamic clk control */
	ASSERT(R_REG(&cc->capabilities) & CC_CAP_PWR_CTL);

	slowclk = si_slowclk_src(sii);
	if (sii->pub.ccrev < 6) {
		if (slowclk == SCC_SS_PCI)
			return max_freq ? (PCIMAXFREQ / 64)
				: (PCIMINFREQ / 64);
		else
			return max_freq ? (XTALMAXFREQ / 32)
				: (XTALMINFREQ / 32);
	} else if (sii->pub.ccrev < 10) {
		div = 4 *
		    (((R_REG(&cc->slow_clk_ctl) & SCC_CD_MASK) >>
		      SCC_CD_SHIFT) + 1);
		if (slowclk == SCC_SS_LPO)
			return max_freq ? LPOMAXFREQ : LPOMINFREQ;
		else if (slowclk == SCC_SS_XTAL)
			return max_freq ? (XTALMAXFREQ / div)
				: (XTALMINFREQ / div);
		else if (slowclk == SCC_SS_PCI)
			return max_freq ? (PCIMAXFREQ / div)
				: (PCIMINFREQ / div);
		else
			ASSERT(0);
	} else {
		/* Chipc rev 10 is InstaClock */
		div = R_REG(&cc->system_clk_ctl) >> SYCC_CD_SHIFT;
		div = 4 * (div + 1);
		return max_freq ? XTALMAXFREQ : (XTALMINFREQ / div);
	}
	return 0;
}

static void si_clkctl_setdelay(si_info_t *sii, void *chipcregs)
{
	chipcregs_t *cc = (chipcregs_t *) chipcregs;
	uint slowmaxfreq, pll_delay, slowclk;
	uint pll_on_delay, fref_sel_delay;

	pll_delay = PLL_DELAY;

	/* If the slow clock is not sourced by the xtal then add the xtal_on_delay
	 * since the xtal will also be powered down by dynamic clk control logic.
	 */

	slowclk = si_slowclk_src(sii);
	if (slowclk != SCC_SS_XTAL)
		pll_delay += XTAL_ON_DELAY;

	/* Starting with 4318 it is ILP that is used for the delays */
	slowmaxfreq =
	    si_slowclk_freq(sii, (sii->pub.ccrev >= 10) ? false : true, cc);

	pll_on_delay = ((slowmaxfreq * pll_delay) + 999999) / 1000000;
	fref_sel_delay = ((slowmaxfreq * FREF_DELAY) + 999999) / 1000000;

	W_REG(&cc->pll_on_delay, pll_on_delay);
	W_REG(&cc->fref_sel_delay, fref_sel_delay);
}

/* initialize power control delay registers */
void si_clkctl_init(si_t *sih)
{
	si_info_t *sii;
	uint origidx = 0;
	chipcregs_t *cc;
	bool fast;

	if (!CCCTL_ENAB(sih))
		return;

	sii = SI_INFO(sih);
	fast = SI_FAST(sii);
	if (!fast) {
		origidx = sii->curidx;
		cc = (chipcregs_t *) si_setcore(sih, CC_CORE_ID, 0);
		if (cc == NULL)
			return;
	} else {
		cc = (chipcregs_t *) CCREGS_FAST(sii);
		if (cc == NULL)
			return;
	}
	ASSERT(cc != NULL);

	/* set all Instaclk chip ILP to 1 MHz */
	if (sih->ccrev >= 10)
		SET_REG(&cc->system_clk_ctl, SYCC_CD_MASK,
			(ILP_DIV_1MHZ << SYCC_CD_SHIFT));

	si_clkctl_setdelay(sii, (void *)cc);

	if (!fast)
		si_setcoreidx(sih, origidx);
}

/* return the value suitable for writing to the dot11 core FAST_PWRUP_DELAY register */
u16 si_clkctl_fast_pwrup_delay(si_t *sih)
{
	si_info_t *sii;
	uint origidx = 0;
	chipcregs_t *cc;
	uint slowminfreq;
	u16 fpdelay;
	uint intr_val = 0;
	bool fast;

	sii = SI_INFO(sih);
	if (PMUCTL_ENAB(sih)) {
		INTR_OFF(sii, intr_val);
		fpdelay = si_pmu_fast_pwrup_delay(sih);
		INTR_RESTORE(sii, intr_val);
		return fpdelay;
	}

	if (!CCCTL_ENAB(sih))
		return 0;

	fast = SI_FAST(sii);
	fpdelay = 0;
	if (!fast) {
		origidx = sii->curidx;
		INTR_OFF(sii, intr_val);
		cc = (chipcregs_t *) si_setcore(sih, CC_CORE_ID, 0);
		if (cc == NULL)
			goto done;
	} else {
		cc = (chipcregs_t *) CCREGS_FAST(sii);
		if (cc == NULL)
			goto done;
	}
	ASSERT(cc != NULL);

	slowminfreq = si_slowclk_freq(sii, false, cc);
	fpdelay = (((R_REG(&cc->pll_on_delay) + 2) * 1000000) +
		   (slowminfreq - 1)) / slowminfreq;

 done:
	if (!fast) {
		si_setcoreidx(sih, origidx);
		INTR_RESTORE(sii, intr_val);
	}
	return fpdelay;
}

/* turn primary xtal and/or pll off/on */
int si_clkctl_xtal(si_t *sih, uint what, bool on)
{
	si_info_t *sii;
	u32 in, out, outen;

	sii = SI_INFO(sih);

	switch (sih->bustype) {

#ifdef BCMSDIO
	case SDIO_BUS:
		return -1;
#endif				/* BCMSDIO */

	case PCI_BUS:
		/* pcie core doesn't have any mapping to control the xtal pu */
		if (PCIE(sii))
			return -1;

<<<<<<< HEAD
		pci_read_config_dword(sii->osh->pdev, PCI_GPIO_IN, &in);
		pci_read_config_dword(sii->osh->pdev, PCI_GPIO_OUT, &out);
		pci_read_config_dword(sii->osh->pdev, PCI_GPIO_OUTEN, &outen);
=======
		pci_read_config_dword(sii->pbus, PCI_GPIO_IN, &in);
		pci_read_config_dword(sii->pbus, PCI_GPIO_OUT, &out);
		pci_read_config_dword(sii->pbus, PCI_GPIO_OUTEN, &outen);
>>>>>>> 105e53f8

		/*
		 * Avoid glitching the clock if GPRS is already using it.
		 * We can't actually read the state of the PLLPD so we infer it
		 * by the value of XTAL_PU which *is* readable via gpioin.
		 */
		if (on && (in & PCI_CFG_GPIO_XTAL))
			return 0;

		if (what & XTAL)
			outen |= PCI_CFG_GPIO_XTAL;
		if (what & PLL)
			outen |= PCI_CFG_GPIO_PLL;

		if (on) {
			/* turn primary xtal on */
			if (what & XTAL) {
				out |= PCI_CFG_GPIO_XTAL;
				if (what & PLL)
					out |= PCI_CFG_GPIO_PLL;
<<<<<<< HEAD
				pci_write_config_dword(sii->osh->pdev,
						       PCI_GPIO_OUT, out);
				pci_write_config_dword(sii->osh->pdev,
=======
				pci_write_config_dword(sii->pbus,
						       PCI_GPIO_OUT, out);
				pci_write_config_dword(sii->pbus,
>>>>>>> 105e53f8
						       PCI_GPIO_OUTEN, outen);
				udelay(XTAL_ON_DELAY);
			}

			/* turn pll on */
			if (what & PLL) {
				out &= ~PCI_CFG_GPIO_PLL;
<<<<<<< HEAD
				pci_write_config_dword(sii->osh->pdev,
=======
				pci_write_config_dword(sii->pbus,
>>>>>>> 105e53f8
						       PCI_GPIO_OUT, out);
				mdelay(2);
			}
		} else {
			if (what & XTAL)
				out &= ~PCI_CFG_GPIO_XTAL;
			if (what & PLL)
				out |= PCI_CFG_GPIO_PLL;
<<<<<<< HEAD
			pci_write_config_dword(sii->osh->pdev,
					       PCI_GPIO_OUT, out);
			pci_write_config_dword(sii->osh->pdev,
=======
			pci_write_config_dword(sii->pbus,
					       PCI_GPIO_OUT, out);
			pci_write_config_dword(sii->pbus,
>>>>>>> 105e53f8
					       PCI_GPIO_OUTEN, outen);
		}

	default:
		return -1;
	}

	return 0;
}

/*
 *  clock control policy function through chipcommon
 *
 *    set dynamic clk control mode (forceslow, forcefast, dynamic)
 *    returns true if we are forcing fast clock
 *    this is a wrapper over the next internal function
 *      to allow flexible policy settings for outside caller
 */
bool si_clkctl_cc(si_t *sih, uint mode)
{
	si_info_t *sii;

	sii = SI_INFO(sih);

	/* chipcommon cores prior to rev6 don't support dynamic clock control */
	if (sih->ccrev < 6)
		return false;

	if (PCI_FORCEHT(sii))
		return mode == CLK_FAST;

	return _si_clkctl_cc(sii, mode);
}

/* clk control mechanism through chipcommon, no policy checking */
static bool _si_clkctl_cc(si_info_t *sii, uint mode)
{
	uint origidx = 0;
	chipcregs_t *cc;
	u32 scc;
	uint intr_val = 0;
	bool fast = SI_FAST(sii);

	/* chipcommon cores prior to rev6 don't support dynamic clock control */
	if (sii->pub.ccrev < 6)
		return false;

	/* Chips with ccrev 10 are EOL and they don't have SYCC_HR which we use below */
	ASSERT(sii->pub.ccrev != 10);

	if (!fast) {
		INTR_OFF(sii, intr_val);
		origidx = sii->curidx;

		if ((sii->pub.bustype == SI_BUS) &&
		    si_setcore(&sii->pub, MIPS33_CORE_ID, 0) &&
		    (si_corerev(&sii->pub) <= 7) && (sii->pub.ccrev >= 10))
			goto done;

		cc = (chipcregs_t *) si_setcore(&sii->pub, CC_CORE_ID, 0);
	} else {
		cc = (chipcregs_t *) CCREGS_FAST(sii);
		if (cc == NULL)
			goto done;
	}
	ASSERT(cc != NULL);

	if (!CCCTL_ENAB(&sii->pub) && (sii->pub.ccrev < 20))
		goto done;

	switch (mode) {
	case CLK_FAST:		/* FORCEHT, fast (pll) clock */
		if (sii->pub.ccrev < 10) {
			/* don't forget to force xtal back on before we clear SCC_DYN_XTAL.. */
			si_clkctl_xtal(&sii->pub, XTAL, ON);
			SET_REG(&cc->slow_clk_ctl,
				(SCC_XC | SCC_FS | SCC_IP), SCC_IP);
		} else if (sii->pub.ccrev < 20) {
			OR_REG(&cc->system_clk_ctl, SYCC_HR);
		} else {
			OR_REG(&cc->clk_ctl_st, CCS_FORCEHT);
		}

		/* wait for the PLL */
		if (PMUCTL_ENAB(&sii->pub)) {
			u32 htavail = CCS_HTAVAIL;
			SPINWAIT(((R_REG(&cc->clk_ctl_st) & htavail)
				  == 0), PMU_MAX_TRANSITION_DLY);
			ASSERT(R_REG(&cc->clk_ctl_st) & htavail);
		} else {
			udelay(PLL_DELAY);
		}
		break;

	case CLK_DYNAMIC:	/* enable dynamic clock control */
		if (sii->pub.ccrev < 10) {
			scc = R_REG(&cc->slow_clk_ctl);
			scc &= ~(SCC_FS | SCC_IP | SCC_XC);
			if ((scc & SCC_SS_MASK) != SCC_SS_XTAL)
				scc |= SCC_XC;
			W_REG(&cc->slow_clk_ctl, scc);

			/* for dynamic control, we have to release our xtal_pu "force on" */
			if (scc & SCC_XC)
				si_clkctl_xtal(&sii->pub, XTAL, OFF);
		} else if (sii->pub.ccrev < 20) {
			/* Instaclock */
			AND_REG(&cc->system_clk_ctl, ~SYCC_HR);
		} else {
			AND_REG(&cc->clk_ctl_st, ~CCS_FORCEHT);
		}
		break;

	default:
		ASSERT(0);
	}

 done:
	if (!fast) {
		si_setcoreidx(&sii->pub, origidx);
		INTR_RESTORE(sii, intr_val);
	}
	return mode == CLK_FAST;
}

/* Build device path. Support SI, PCI, and JTAG for now. */
int si_devpath(si_t *sih, char *path, int size)
{
	int slen;

	ASSERT(path != NULL);
	ASSERT(size >= SI_DEVPATH_BUFSZ);

	if (!path || size <= 0)
		return -1;

	switch (sih->bustype) {
	case SI_BUS:
	case JTAG_BUS:
		slen = snprintf(path, (size_t) size, "sb/%u/", si_coreidx(sih));
		break;
	case PCI_BUS:
		ASSERT((SI_INFO(sih))->pbus != NULL);
		slen = snprintf(path, (size_t) size, "pci/%u/%u/",
			((struct pci_dev *)((SI_INFO(sih))->pbus))->bus->number,
			PCI_SLOT(
			    ((struct pci_dev *)((SI_INFO(sih))->pbus))->devfn));
		break;

#ifdef BCMSDIO
	case SDIO_BUS:
		SI_ERROR(("si_devpath: device 0 assumed\n"));
		slen = snprintf(path, (size_t) size, "sd/%u/", si_coreidx(sih));
		break;
#endif
	default:
		slen = -1;
		ASSERT(0);
		break;
	}

	if (slen < 0 || slen >= size) {
		path[0] = '\0';
		return -1;
	}

	return 0;
}

/* Get a variable, but only if it has a devpath prefix */
char *si_getdevpathvar(si_t *sih, const char *name)
{
	char varname[SI_DEVPATH_BUFSZ + 32];

	si_devpathvar(sih, varname, sizeof(varname), name);

	return getvar(NULL, varname);
}

/* Get a variable, but only if it has a devpath prefix */
int si_getdevpathintvar(si_t *sih, const char *name)
{
#if defined(BCMBUSTYPE) && (BCMBUSTYPE == SI_BUS)
	return getintvar(NULL, name);
#else
	char varname[SI_DEVPATH_BUFSZ + 32];

	si_devpathvar(sih, varname, sizeof(varname), name);

	return getintvar(NULL, varname);
#endif
}

char *si_getnvramflvar(si_t *sih, const char *name)
{
	return getvar(NULL, name);
}

/* Concatenate the dev path with a varname into the given 'var' buffer
 * and return the 'var' pointer.
 * Nothing is done to the arguments if len == 0 or var is NULL, var is still returned.
 * On overflow, the first char will be set to '\0'.
 */
static char *si_devpathvar(si_t *sih, char *var, int len, const char *name)
{
	uint path_len;

	if (!var || len <= 0)
		return var;

	if (si_devpath(sih, var, len) == 0) {
		path_len = strlen(var);

		if (strlen(name) + 1 > (uint) (len - path_len))
			var[0] = '\0';
		else
			strncpy(var + path_len, name, len - path_len - 1);
	}

	return var;
}

/* return true if PCIE capability exists in the pci config space */
static __used bool si_ispcie(si_info_t *sii)
{
	u8 cap_ptr;

	if (sii->pub.bustype != PCI_BUS)
		return false;

	cap_ptr =
	    pcicore_find_pci_capability(sii->pbus, PCI_CAP_PCIECAP_ID, NULL,
					NULL);
	if (!cap_ptr)
		return false;

	return true;
}

#ifdef BCMSDIO
/* initialize the sdio core */
void si_sdio_init(si_t *sih)
{
	si_info_t *sii = SI_INFO(sih);

	if (((sih->buscoretype == PCMCIA_CORE_ID) && (sih->buscorerev >= 8)) ||
	    (sih->buscoretype == SDIOD_CORE_ID)) {
		uint idx;
		sdpcmd_regs_t *sdpregs;

		/* get the current core index */
		idx = sii->curidx;
		ASSERT(idx == si_findcoreidx(sih, D11_CORE_ID, 0));

		/* switch to sdio core */
		sdpregs = (sdpcmd_regs_t *) si_setcore(sih, PCMCIA_CORE_ID, 0);
		if (!sdpregs)
			sdpregs =
			    (sdpcmd_regs_t *) si_setcore(sih, SDIOD_CORE_ID, 0);
		ASSERT(sdpregs);

		SI_MSG(("si_sdio_init: For PCMCIA/SDIO Corerev %d, enable ints from core %d " "through SD core %d (%p)\n", sih->buscorerev, idx, sii->curidx, sdpregs));

		/* enable backplane error and core interrupts */
		W_REG(&sdpregs->hostintmask, I_SBINT);
		W_REG(&sdpregs->sbintmask,
		      (I_SB_SERR | I_SB_RESPERR | (1 << idx)));

		/* switch back to previous core */
		si_setcoreidx(sih, idx);
	}

	/* enable interrupts */
	bcmsdh_intr_enable(sii->pbus);

}
#endif				/* BCMSDIO */

bool si_pci_war16165(si_t *sih)
{
	si_info_t *sii;

	sii = SI_INFO(sih);

	return PCI(sii) && (sih->buscorerev <= 10);
}

void si_pci_up(si_t *sih)
{
	si_info_t *sii;

	sii = SI_INFO(sih);

	/* if not pci bus, we're done */
	if (sih->bustype != PCI_BUS)
		return;

	if (PCI_FORCEHT(sii))
		_si_clkctl_cc(sii, CLK_FAST);

	if (PCIE(sii))
		pcicore_up(sii->pch, SI_PCIUP);

}

/* Unconfigure and/or apply various WARs when system is going to sleep mode */
void si_pci_sleep(si_t *sih)
{
	si_info_t *sii;

	sii = SI_INFO(sih);

	pcicore_sleep(sii->pch);
}

/* Unconfigure and/or apply various WARs when going down */
void si_pci_down(si_t *sih)
{
	si_info_t *sii;

	sii = SI_INFO(sih);

	/* if not pci bus, we're done */
	if (sih->bustype != PCI_BUS)
		return;

	/* release FORCEHT since chip is going to "down" state */
	if (PCI_FORCEHT(sii))
		_si_clkctl_cc(sii, CLK_DYNAMIC);

	pcicore_down(sii->pch, SI_PCIDOWN);
}

/*
 * Configure the pci core for pci client (NIC) action
 * coremask is the bitvec of cores by index to be enabled.
 */
void si_pci_setup(si_t *sih, uint coremask)
{
	si_info_t *sii;
	struct sbpciregs *pciregs = NULL;
	u32 siflag = 0, w;
	uint idx = 0;

	sii = SI_INFO(sih);

	if (sii->pub.bustype != PCI_BUS)
		return;

	ASSERT(PCI(sii) || PCIE(sii));
	ASSERT(sii->pub.buscoreidx != BADIDX);

	if (PCI(sii)) {
		/* get current core index */
		idx = sii->curidx;

		/* we interrupt on this backplane flag number */
		siflag = si_flag(sih);

		/* switch over to pci core */
		pciregs = (struct sbpciregs *)si_setcoreidx(sih, sii->pub.buscoreidx);
	}

	/*
	 * Enable sb->pci interrupts.  Assume
	 * PCI rev 2.3 support was added in pci core rev 6 and things changed..
	 */
	if (PCIE(sii) || (PCI(sii) && ((sii->pub.buscorerev) >= 6))) {
		/* pci config write to set this core bit in PCIIntMask */
<<<<<<< HEAD
		pci_read_config_dword(sii->osh->pdev, PCI_INT_MASK, &w);
		w |= (coremask << PCI_SBIM_SHIFT);
		pci_write_config_dword(sii->osh->pdev, PCI_INT_MASK, w);
=======
		pci_read_config_dword(sii->pbus, PCI_INT_MASK, &w);
		w |= (coremask << PCI_SBIM_SHIFT);
		pci_write_config_dword(sii->pbus, PCI_INT_MASK, w);
>>>>>>> 105e53f8
	} else {
		/* set sbintvec bit for our flag number */
		si_setint(sih, siflag);
	}

	if (PCI(sii)) {
		OR_REG(&pciregs->sbtopci2,
		       (SBTOPCI_PREF | SBTOPCI_BURST));
		if (sii->pub.buscorerev >= 11) {
			OR_REG(&pciregs->sbtopci2,
			       SBTOPCI_RC_READMULTI);
			w = R_REG(&pciregs->clkrun);
			W_REG(&pciregs->clkrun,
			      (w | PCI_CLKRUN_DSBL));
			w = R_REG(&pciregs->clkrun);
		}

		/* switch back to previous core */
		si_setcoreidx(sih, idx);
	}
}

/*
 * Fixup SROMless PCI device's configuration.
 * The current core may be changed upon return.
 */
int si_pci_fixcfg(si_t *sih)
{
	uint origidx, pciidx;
	struct sbpciregs *pciregs = NULL;
	sbpcieregs_t *pcieregs = NULL;
	void *regs = NULL;
	u16 val16, *reg16 = NULL;

	si_info_t *sii = SI_INFO(sih);

	ASSERT(sii->pub.bustype == PCI_BUS);

	/* Fixup PI in SROM shadow area to enable the correct PCI core access */
	/* save the current index */
	origidx = si_coreidx(&sii->pub);

	/* check 'pi' is correct and fix it if not */
	if (sii->pub.buscoretype == PCIE_CORE_ID) {
		pcieregs =
		    (sbpcieregs_t *) si_setcore(&sii->pub, PCIE_CORE_ID, 0);
		regs = pcieregs;
		ASSERT(pcieregs != NULL);
		reg16 = &pcieregs->sprom[SRSH_PI_OFFSET];
	} else if (sii->pub.buscoretype == PCI_CORE_ID) {
		pciregs = (struct sbpciregs *)si_setcore(&sii->pub, PCI_CORE_ID, 0);
		regs = pciregs;
		ASSERT(pciregs != NULL);
		reg16 = &pciregs->sprom[SRSH_PI_OFFSET];
	}
	pciidx = si_coreidx(&sii->pub);
	val16 = R_REG(reg16);
	if (((val16 & SRSH_PI_MASK) >> SRSH_PI_SHIFT) != (u16) pciidx) {
		val16 =
		    (u16) (pciidx << SRSH_PI_SHIFT) | (val16 &
							  ~SRSH_PI_MASK);
		W_REG(reg16, val16);
	}

	/* restore the original index */
	si_setcoreidx(&sii->pub, origidx);

	pcicore_hwup(sii->pch);
	return 0;
}

/* mask&set gpiocontrol bits */
u32 si_gpiocontrol(si_t *sih, u32 mask, u32 val, u8 priority)
{
	uint regoff;

	regoff = 0;

	/* gpios could be shared on router platforms
	 * ignore reservation if it's high priority (e.g., test apps)
	 */
	if ((priority != GPIO_HI_PRIORITY) &&
	    (sih->bustype == SI_BUS) && (val || mask)) {
		mask = priority ? (si_gpioreservation & mask) :
		    ((si_gpioreservation | mask) & ~(si_gpioreservation));
		val &= mask;
	}

	regoff = offsetof(chipcregs_t, gpiocontrol);
	return si_corereg(sih, SI_CC_IDX, regoff, mask, val);
}

/* Return the size of the specified SOCRAM bank */
static uint
socram_banksize(si_info_t *sii, sbsocramregs_t *regs, u8 index,
		u8 mem_type)
{
	uint banksize, bankinfo;
	uint bankidx = index | (mem_type << SOCRAM_BANKIDX_MEMTYPE_SHIFT);

	ASSERT(mem_type <= SOCRAM_MEMTYPE_DEVRAM);

	W_REG(&regs->bankidx, bankidx);
	bankinfo = R_REG(&regs->bankinfo);
	banksize =
	    SOCRAM_BANKINFO_SZBASE * ((bankinfo & SOCRAM_BANKINFO_SZMASK) + 1);
	return banksize;
}

/* Return the RAM size of the SOCRAM core */
u32 si_socram_size(si_t *sih)
{
	si_info_t *sii;
	uint origidx;
	uint intr_val = 0;

	sbsocramregs_t *regs;
	bool wasup;
	uint corerev;
	u32 coreinfo;
	uint memsize = 0;

	sii = SI_INFO(sih);

	/* Block ints and save current core */
	INTR_OFF(sii, intr_val);
	origidx = si_coreidx(sih);

	/* Switch to SOCRAM core */
	regs = si_setcore(sih, SOCRAM_CORE_ID, 0);
	if (!regs)
		goto done;

	/* Get info for determining size */
	wasup = si_iscoreup(sih);
	if (!wasup)
		si_core_reset(sih, 0, 0);
	corerev = si_corerev(sih);
	coreinfo = R_REG(&regs->coreinfo);

	/* Calculate size from coreinfo based on rev */
	if (corerev == 0)
		memsize = 1 << (16 + (coreinfo & SRCI_MS0_MASK));
	else if (corerev < 3) {
		memsize = 1 << (SR_BSZ_BASE + (coreinfo & SRCI_SRBSZ_MASK));
		memsize *= (coreinfo & SRCI_SRNB_MASK) >> SRCI_SRNB_SHIFT;
	} else if ((corerev <= 7) || (corerev == 12)) {
		uint nb = (coreinfo & SRCI_SRNB_MASK) >> SRCI_SRNB_SHIFT;
		uint bsz = (coreinfo & SRCI_SRBSZ_MASK);
		uint lss = (coreinfo & SRCI_LSS_MASK) >> SRCI_LSS_SHIFT;
		if (lss != 0)
			nb--;
		memsize = nb * (1 << (bsz + SR_BSZ_BASE));
		if (lss != 0)
			memsize += (1 << ((lss - 1) + SR_BSZ_BASE));
	} else {
		u8 i;
		uint nb = (coreinfo & SRCI_SRNB_MASK) >> SRCI_SRNB_SHIFT;
		for (i = 0; i < nb; i++)
			memsize +=
			    socram_banksize(sii, regs, i, SOCRAM_MEMTYPE_RAM);
	}

	/* Return to previous state and core */
	if (!wasup)
		si_core_disable(sih, 0);
	si_setcoreidx(sih, origidx);

 done:
	INTR_RESTORE(sii, intr_val);

	return memsize;
}

void si_chipcontrl_epa4331(si_t *sih, bool on)
{
	si_info_t *sii;
	chipcregs_t *cc;
	uint origidx;
	u32 val;

	sii = SI_INFO(sih);
	origidx = si_coreidx(sih);

	cc = (chipcregs_t *) si_setcore(sih, CC_CORE_ID, 0);

	val = R_REG(&cc->chipcontrol);

	if (on) {
		if (sih->chippkg == 9 || sih->chippkg == 0xb) {
			/* Ext PA Controls for 4331 12x9 Package */
			W_REG(&cc->chipcontrol, val |
			      (CCTRL4331_EXTPA_EN |
			       CCTRL4331_EXTPA_ON_GPIO2_5));
		} else {
			/* Ext PA Controls for 4331 12x12 Package */
			W_REG(&cc->chipcontrol,
			      val | (CCTRL4331_EXTPA_EN));
		}
	} else {
		val &= ~(CCTRL4331_EXTPA_EN | CCTRL4331_EXTPA_ON_GPIO2_5);
		W_REG(&cc->chipcontrol, val);
	}

	si_setcoreidx(sih, origidx);
}

/* Enable BT-COEX & Ex-PA for 4313 */
void si_epa_4313war(si_t *sih)
{
	si_info_t *sii;
	chipcregs_t *cc;
	uint origidx;

	sii = SI_INFO(sih);
	origidx = si_coreidx(sih);

	cc = (chipcregs_t *) si_setcore(sih, CC_CORE_ID, 0);

	/* EPA Fix */
	W_REG(&cc->gpiocontrol,
	      R_REG(&cc->gpiocontrol) | GPIO_CTRL_EPA_EN_MASK);

	si_setcoreidx(sih, origidx);
}

/* check if the device is removed */
bool si_deviceremoved(si_t *sih)
{
	u32 w;
	si_info_t *sii;

	sii = SI_INFO(sih);

	switch (sih->bustype) {
	case PCI_BUS:
<<<<<<< HEAD
		ASSERT(sii->osh != NULL);
		pci_read_config_dword(sii->osh->pdev, PCI_CFG_VID, &w);
=======
		ASSERT(sii->pbus != NULL);
		pci_read_config_dword(sii->pbus, PCI_CFG_VID, &w);
>>>>>>> 105e53f8
		if ((w & 0xFFFF) != VENDOR_BROADCOM)
			return true;
		break;
	}
	return false;
}

bool si_is_sprom_available(si_t *sih)
{
	if (sih->ccrev >= 31) {
		si_info_t *sii;
		uint origidx;
		chipcregs_t *cc;
		u32 sromctrl;

		if ((sih->cccaps & CC_CAP_SROM) == 0)
			return false;

		sii = SI_INFO(sih);
		origidx = sii->curidx;
		cc = si_setcoreidx(sih, SI_CC_IDX);
		sromctrl = R_REG(&cc->sromcontrol);
		si_setcoreidx(sih, origidx);
		return sromctrl & SRC_PRESENT;
	}

	switch (sih->chip) {
	case BCM4329_CHIP_ID:
		return (sih->chipst & CST4329_SPROM_SEL) != 0;
	case BCM4319_CHIP_ID:
		return (sih->chipst & CST4319_SPROM_SEL) != 0;
	case BCM4336_CHIP_ID:
		return (sih->chipst & CST4336_SPROM_PRESENT) != 0;
	case BCM4330_CHIP_ID:
		return (sih->chipst & CST4330_SPROM_PRESENT) != 0;
	case BCM4313_CHIP_ID:
		return (sih->chipst & CST4313_SPROM_PRESENT) != 0;
	case BCM4331_CHIP_ID:
		return (sih->chipst & CST4331_SPROM_PRESENT) != 0;
	default:
		return true;
	}
}

bool si_is_otp_disabled(si_t *sih)
{
	switch (sih->chip) {
	case BCM4329_CHIP_ID:
		return (sih->chipst & CST4329_SPROM_OTP_SEL_MASK) ==
		    CST4329_OTP_PWRDN;
	case BCM4319_CHIP_ID:
		return (sih->chipst & CST4319_SPROM_OTP_SEL_MASK) ==
		    CST4319_OTP_PWRDN;
	case BCM4336_CHIP_ID:
		return (sih->chipst & CST4336_OTP_PRESENT) == 0;
	case BCM4330_CHIP_ID:
		return (sih->chipst & CST4330_OTP_PRESENT) == 0;
	case BCM4313_CHIP_ID:
		return (sih->chipst & CST4313_OTP_PRESENT) == 0;
		/* These chips always have their OTP on */
	case BCM43224_CHIP_ID:
	case BCM43225_CHIP_ID:
	case BCM43421_CHIP_ID:
	case BCM43235_CHIP_ID:
	case BCM43236_CHIP_ID:
	case BCM43238_CHIP_ID:
	case BCM4331_CHIP_ID:
	default:
		return false;
	}
}

bool si_is_otp_powered(si_t *sih)
{
	if (PMUCTL_ENAB(sih))
		return si_pmu_is_otp_powered(sih);
	return true;
}

void si_otp_power(si_t *sih, bool on)
{
	if (PMUCTL_ENAB(sih))
		si_pmu_otp_power(sih, on);
	udelay(1000);
}
<|MERGE_RESOLUTION|>--- conflicted
+++ resolved
@@ -18,13 +18,6 @@
 #include <linux/kernel.h>
 #include <linux/string.h>
 #include <bcmdefs.h>
-<<<<<<< HEAD
-#ifdef BRCM_FULLMAC
-#include <linux/netdevice.h>
-#endif
-#include <osl.h>
-=======
->>>>>>> 105e53f8
 #include <linux/module.h>
 #include <linux/pci.h>
 #include <bcmutils.h>
@@ -61,13 +54,8 @@
 #endif
 
 /* local prototypes */
-<<<<<<< HEAD
-static si_info_t *si_doattach(si_info_t *sii, uint devid, struct osl_info *osh,
-			      void *regs, uint bustype, void *sdh, char **vars,
-=======
 static si_info_t *si_doattach(si_info_t *sii, uint devid, void *regs,
 			      uint bustype, void *sdh, char **vars,
->>>>>>> 105e53f8
 			      uint *varsz);
 static bool si_buscore_prep(si_info_t *sii, uint bustype, uint devid,
 			    void *sdh);
@@ -94,11 +82,7 @@
  * vars - pointer to a pointer area for "environment" variables
  * varsz - pointer to int to return the size of the vars
  */
-<<<<<<< HEAD
-si_t *si_attach(uint devid, struct osl_info *osh, void *regs, uint bustype,
-=======
 si_t *si_attach(uint devid, void *regs, uint bustype,
->>>>>>> 105e53f8
 		void *sdh, char **vars, uint *varsz)
 {
 	si_info_t *sii;
@@ -328,11 +312,7 @@
 	switch (sii->pub.bustype) {
 	case PCI_BUS:
 		/* do a pci config read to get subsystem id and subvendor id */
-<<<<<<< HEAD
-		pci_read_config_dword(sii->osh->pdev, PCI_CFG_SVID, &w);
-=======
 		pci_read_config_dword(sii->pbus, PCI_CFG_SVID, &w);
->>>>>>> 105e53f8
 		/* Let nvram variables override subsystem Vend/ID */
 		sii->pub.boardvendor = (u16)si_getdevpathintvar(&sii->pub,
 			"boardvendor");
@@ -385,13 +365,8 @@
 /* this is will make Sonics calls directly, since Sonics is no longer supported in the Si abstraction */
 /* this has been customized for the bcm 4329 ONLY */
 #ifdef BCMSDIO
-<<<<<<< HEAD
-static si_info_t *si_doattach(si_info_t *sii, uint devid, struct osl_info *osh,
-			      void *regs, uint bustype, void *sdh,
-=======
 static si_info_t *si_doattach(si_info_t *sii, uint devid,
 			      void *regs, uint bustype, void *pbus,
->>>>>>> 105e53f8
 			      char **vars, uint *varsz)
 {
 	struct si_pub *sih = &sii->pub;
@@ -519,13 +494,8 @@
 }
 
 #else				/* BCMSDIO */
-<<<<<<< HEAD
-static si_info_t *si_doattach(si_info_t *sii, uint devid, struct osl_info *osh,
-			      void *regs, uint bustype, void *sdh,
-=======
 static si_info_t *si_doattach(si_info_t *sii, uint devid,
 			      void *regs, uint bustype, void *pbus,
->>>>>>> 105e53f8
 			      char **vars, uint *varsz)
 {
 	struct si_pub *sih = &sii->pub;
@@ -547,11 +517,7 @@
 
 	/* check to see if we are a si core mimic'ing a pci core */
 	if (bustype == PCI_BUS) {
-<<<<<<< HEAD
-		pci_read_config_dword(sii->osh->pdev, PCI_SPROM_CONTROL,  &w);
-=======
 		pci_read_config_dword(sii->pbus, PCI_SPROM_CONTROL,  &w);
->>>>>>> 105e53f8
 		if (w == 0xffffffff) {
 			SI_ERROR(("%s: incoming bus is PCI but it's a lie, "
 				" switching to SI devid:0x%x\n",
@@ -562,17 +528,10 @@
 
 	/* find Chipcommon address */
 	if (bustype == PCI_BUS) {
-<<<<<<< HEAD
-		pci_read_config_dword(sii->osh->pdev, PCI_BAR0_WIN, &savewin);
-		if (!GOODCOREADDR(savewin, SI_ENUM_BASE))
-			savewin = SI_ENUM_BASE;
-		pci_write_config_dword(sii->osh->pdev, PCI_BAR0_WIN,
-=======
 		pci_read_config_dword(sii->pbus, PCI_BAR0_WIN, &savewin);
 		if (!GOODCOREADDR(savewin, SI_ENUM_BASE))
 			savewin = SI_ENUM_BASE;
 		pci_write_config_dword(sii->pbus, PCI_BAR0_WIN,
->>>>>>> 105e53f8
 				       SI_ENUM_BASE);
 		cc = (chipcregs_t *) regs;
 	} else {
@@ -647,11 +606,7 @@
 
 	/* Init nvram from sprom/otp if they exist */
 	if (srom_var_init
-<<<<<<< HEAD
-	    (&sii->pub, bustype, regs, sii->osh, vars, varsz)) {
-=======
 	    (&sii->pub, bustype, regs, vars, varsz)) {
->>>>>>> 105e53f8
 		SI_ERROR(("si_doattach: srom_var_init failed: bad srom\n"));
 		goto exit;
 	}
@@ -768,17 +723,6 @@
 		kfree(sii);
 }
 
-<<<<<<< HEAD
-struct osl_info *si_osh(si_t *sih)
-{
-	si_info_t *sii;
-
-	sii = SI_INFO(sih);
-	return sii->osh;
-}
-
-=======
->>>>>>> 105e53f8
 /* register driver interrupt disabling and restoring callback functions */
 void
 si_register_intr_callback(si_t *sih, void *intrsoff_fn, void *intrsrestore_fn,
@@ -1132,11 +1076,7 @@
 
 	if (sii->pub.ccrev < 6) {
 		if (sii->pub.bustype == PCI_BUS) {
-<<<<<<< HEAD
-			pci_read_config_dword(sii->osh->pdev, PCI_GPIO_OUT,
-=======
 			pci_read_config_dword(sii->pbus, PCI_GPIO_OUT,
->>>>>>> 105e53f8
 					      &val);
 			if (val & PCI_CFG_GPIO_SCS)
 				return SCC_SS_PCI;
@@ -1323,15 +1263,9 @@
 		if (PCIE(sii))
 			return -1;
 
-<<<<<<< HEAD
-		pci_read_config_dword(sii->osh->pdev, PCI_GPIO_IN, &in);
-		pci_read_config_dword(sii->osh->pdev, PCI_GPIO_OUT, &out);
-		pci_read_config_dword(sii->osh->pdev, PCI_GPIO_OUTEN, &outen);
-=======
 		pci_read_config_dword(sii->pbus, PCI_GPIO_IN, &in);
 		pci_read_config_dword(sii->pbus, PCI_GPIO_OUT, &out);
 		pci_read_config_dword(sii->pbus, PCI_GPIO_OUTEN, &outen);
->>>>>>> 105e53f8
 
 		/*
 		 * Avoid glitching the clock if GPRS is already using it.
@@ -1352,15 +1286,9 @@
 				out |= PCI_CFG_GPIO_XTAL;
 				if (what & PLL)
 					out |= PCI_CFG_GPIO_PLL;
-<<<<<<< HEAD
-				pci_write_config_dword(sii->osh->pdev,
-						       PCI_GPIO_OUT, out);
-				pci_write_config_dword(sii->osh->pdev,
-=======
 				pci_write_config_dword(sii->pbus,
 						       PCI_GPIO_OUT, out);
 				pci_write_config_dword(sii->pbus,
->>>>>>> 105e53f8
 						       PCI_GPIO_OUTEN, outen);
 				udelay(XTAL_ON_DELAY);
 			}
@@ -1368,11 +1296,7 @@
 			/* turn pll on */
 			if (what & PLL) {
 				out &= ~PCI_CFG_GPIO_PLL;
-<<<<<<< HEAD
-				pci_write_config_dword(sii->osh->pdev,
-=======
 				pci_write_config_dword(sii->pbus,
->>>>>>> 105e53f8
 						       PCI_GPIO_OUT, out);
 				mdelay(2);
 			}
@@ -1381,15 +1305,9 @@
 				out &= ~PCI_CFG_GPIO_XTAL;
 			if (what & PLL)
 				out |= PCI_CFG_GPIO_PLL;
-<<<<<<< HEAD
-			pci_write_config_dword(sii->osh->pdev,
-					       PCI_GPIO_OUT, out);
-			pci_write_config_dword(sii->osh->pdev,
-=======
 			pci_write_config_dword(sii->pbus,
 					       PCI_GPIO_OUT, out);
 			pci_write_config_dword(sii->pbus,
->>>>>>> 105e53f8
 					       PCI_GPIO_OUTEN, outen);
 		}
 
@@ -1759,15 +1677,9 @@
 	 */
 	if (PCIE(sii) || (PCI(sii) && ((sii->pub.buscorerev) >= 6))) {
 		/* pci config write to set this core bit in PCIIntMask */
-<<<<<<< HEAD
-		pci_read_config_dword(sii->osh->pdev, PCI_INT_MASK, &w);
-		w |= (coremask << PCI_SBIM_SHIFT);
-		pci_write_config_dword(sii->osh->pdev, PCI_INT_MASK, w);
-=======
 		pci_read_config_dword(sii->pbus, PCI_INT_MASK, &w);
 		w |= (coremask << PCI_SBIM_SHIFT);
 		pci_write_config_dword(sii->pbus, PCI_INT_MASK, w);
->>>>>>> 105e53f8
 	} else {
 		/* set sbintvec bit for our flag number */
 		si_setint(sih, siflag);
@@ -2004,13 +1916,8 @@
 
 	switch (sih->bustype) {
 	case PCI_BUS:
-<<<<<<< HEAD
-		ASSERT(sii->osh != NULL);
-		pci_read_config_dword(sii->osh->pdev, PCI_CFG_VID, &w);
-=======
 		ASSERT(sii->pbus != NULL);
 		pci_read_config_dword(sii->pbus, PCI_CFG_VID, &w);
->>>>>>> 105e53f8
 		if ((w & 0xFFFF) != VENDOR_BROADCOM)
 			return true;
 		break;
