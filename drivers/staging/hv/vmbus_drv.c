--- conflicted
+++ resolved
@@ -42,15 +42,6 @@
 
 /* Main vmbus driver data structure */
 struct vmbus_driver_context {
-<<<<<<< HEAD
-	/* !! These must be the first 2 fields !! */
-	/* FIXME, this is a bug */
-	/* The driver field is not used in here. Instead, the bus field is */
-	/* used to represent the driver */
-	struct driver_context drv_ctx;
-	struct hv_driver drv_obj;
-=======
->>>>>>> 105e53f8
 
 	struct bus_type bus;
 	struct tasklet_struct msg_dpc;
@@ -124,22 +115,14 @@
 	.bus.dev_attrs =	vmbus_device_attrs,
 };
 
-<<<<<<< HEAD
-static const char *gDriverName = "hyperv";
-=======
 static const char *driver_name = "hyperv";
->>>>>>> 105e53f8
 
 /*
  * Windows vmbus does not defined this.
  * We defined this to be consistent with other devices
  */
 /* {c5295816-f63a-4d5f-8d1a-4daf999ca185} */
-<<<<<<< HEAD
-static const struct hv_guid gVmbusDeviceType = {
-=======
 static const struct hv_guid device_type = {
->>>>>>> 105e53f8
 	.data = {
 		0x16, 0x58, 0x29, 0xc5, 0x3a, 0xf6, 0x5f, 0x4d,
 		0x8d, 0x1a, 0x4d, 0xaf, 0x99, 0x9c, 0xa1, 0x85
@@ -147,41 +130,13 @@
 };
 
 /* {ac3760fc-9adf-40aa-9427-a70ed6de95c5} */
-<<<<<<< HEAD
-static const struct hv_guid gVmbusDeviceId = {
-=======
 static const struct hv_guid device_id = {
->>>>>>> 105e53f8
 	.data = {
 		0xfc, 0x60, 0x37, 0xac, 0xdf, 0x9a, 0xaa, 0x40,
 		0x94, 0x27, 0xa7, 0x0e, 0xd6, 0xde, 0x95, 0xc5
 	}
 };
 
-<<<<<<< HEAD
-static struct hv_device *gDevice; /* vmbus root device */
-
-/*
- * VmbusChildDeviceAdd - Registers the child device with the vmbus
- */
-int VmbusChildDeviceAdd(struct hv_device *ChildDevice)
-{
-	return vmbus_child_device_register(gDevice, ChildDevice);
-}
-
-/*
- * VmbusOnDeviceAdd - Callback when the root bus device is added
- */
-static int VmbusOnDeviceAdd(struct hv_device *dev, void *AdditionalInfo)
-{
-	u32 *irqvector = AdditionalInfo;
-	int ret;
-
-	gDevice = dev;
-
-	memcpy(&gDevice->deviceType, &gVmbusDeviceType, sizeof(struct hv_guid));
-	memcpy(&gDevice->deviceInstance, &gVmbusDeviceId,
-=======
 static struct hv_device *vmbus_device; /* vmbus root device */
 
 
@@ -197,7 +152,6 @@
 
 	memcpy(&vmbus_device->dev_type, &device_type, sizeof(struct hv_guid));
 	memcpy(&vmbus_device->dev_instance, &device_id,
->>>>>>> 105e53f8
 	       sizeof(struct hv_guid));
 
 	/* strcpy(dev->name, "vmbus"); */
@@ -205,41 +159,12 @@
 	on_each_cpu(hv_synic_init, (void *)irqvector, 1);
 
 	/* Connect to VMBus in the root partition */
-<<<<<<< HEAD
-	ret = VmbusConnect();
-=======
 	ret = vmbus_connect();
->>>>>>> 105e53f8
 
 	/* VmbusSendEvent(device->localPortId+1); */
 	return ret;
 }
 
-<<<<<<< HEAD
-/*
- * VmbusOnDeviceRemove - Callback when the root bus device is removed
- */
-static int VmbusOnDeviceRemove(struct hv_device *dev)
-{
-	int ret = 0;
-
-	vmbus_release_unattached_channels();
-	VmbusDisconnect();
-	on_each_cpu(hv_synic_cleanup, NULL, 1);
-	return ret;
-}
-
-/*
- * VmbusOnCleanup - Perform any cleanup when the driver is removed
- */
-static void VmbusOnCleanup(struct hv_driver *drv)
-{
-	/* struct vmbus_driver *driver = (struct vmbus_driver *)drv; */
-
-	hv_cleanup();
-}
-=======
->>>>>>> 105e53f8
 
 struct onmessage_work_context {
 	struct work_struct work;
@@ -259,11 +184,7 @@
 /*
  * vmbus_on_msg_dpc - DPC routine to handle messages from the hypervisior
  */
-<<<<<<< HEAD
-static void vmbus_on_msg_dpc(struct hv_driver *drv)
-=======
 static void vmbus_on_msg_dpc(unsigned long data)
->>>>>>> 105e53f8
 {
 	int cpu = smp_processor_id();
 	void *page_addr = hv_context.synic_message_page[cpu];
@@ -281,11 +202,7 @@
 				continue;
 			INIT_WORK(&ctx->work, vmbus_onmessage_work);
 			memcpy(&ctx->msg, msg, sizeof(*msg));
-<<<<<<< HEAD
-			queue_work(gVmbusConnection.WorkQueue, &ctx->work);
-=======
 			queue_work(vmbus_connection.work_queue, &ctx->work);
->>>>>>> 105e53f8
 		}
 
 		msg->header.message_type = HVMSG_NONE;
@@ -313,11 +230,7 @@
 /*
  * vmbus_on_isr - ISR routine
  */
-<<<<<<< HEAD
-static int vmbus_on_isr(struct hv_driver *drv)
-=======
 static int vmbus_on_isr(void)
->>>>>>> 105e53f8
 {
 	int ret = 0;
 	int cpu = smp_processor_id();
@@ -341,11 +254,7 @@
 	event = (union hv_synic_event_flags *)page_addr + VMBUS_MESSAGE_SINT;
 
 	/* Since we are a child, we only need to check bit 0 */
-<<<<<<< HEAD
-	if (test_and_clear_bit(0, (unsigned long *) &event->flags32[0])) {
-=======
 	if (sync_test_and_clear_bit(0, (unsigned long *) &event->flags32[0])) {
->>>>>>> 105e53f8
 		DPRINT_DBG(VMBUS, "received event %d", event->flags32[0]);
 		ret |= 0x2;
 	}
@@ -363,39 +272,6 @@
 
 	vmbus_get_debug_info(device->channel, &debug_info);
 
-<<<<<<< HEAD
-	info->ChannelId = debug_info.relid;
-	info->ChannelState = debug_info.state;
-	memcpy(&info->ChannelType, &debug_info.interfacetype,
-	       sizeof(struct hv_guid));
-	memcpy(&info->ChannelInstance, &debug_info.interface_instance,
-	       sizeof(struct hv_guid));
-
-	info->MonitorId = debug_info.monitorid;
-
-	info->ServerMonitorPending = debug_info.servermonitor_pending;
-	info->ServerMonitorLatency = debug_info.servermonitor_latency;
-	info->ServerMonitorConnectionId = debug_info.servermonitor_connectionid;
-
-	info->ClientMonitorPending = debug_info.clientmonitor_pending;
-	info->ClientMonitorLatency = debug_info.clientmonitor_latency;
-	info->ClientMonitorConnectionId = debug_info.clientmonitor_connectionid;
-
-	info->Inbound.InterruptMask = debug_info.inbound.current_interrupt_mask;
-	info->Inbound.ReadIndex = debug_info.inbound.current_read_index;
-	info->Inbound.WriteIndex = debug_info.inbound.current_write_index;
-	info->Inbound.BytesAvailToRead = debug_info.inbound.bytes_avail_toread;
-	info->Inbound.BytesAvailToWrite =
-		debug_info.inbound.bytes_avail_towrite;
-
-	info->Outbound.InterruptMask =
-		debug_info.outbound.current_interrupt_mask;
-	info->Outbound.ReadIndex = debug_info.outbound.current_read_index;
-	info->Outbound.WriteIndex = debug_info.outbound.current_write_index;
-	info->Outbound.BytesAvailToRead =
-		debug_info.outbound.bytes_avail_toread;
-	info->Outbound.BytesAvailToWrite =
-=======
 	info->chn_id = debug_info.relid;
 	info->chn_state = debug_info.state;
 	memcpy(&info->chn_type, &debug_info.interfacetype,
@@ -428,7 +304,6 @@
 	info->outbound.bytes_avail_toread =
 		debug_info.outbound.bytes_avail_toread;
 	info->outbound.bytes_avail_towrite =
->>>>>>> 105e53f8
 		debug_info.outbound.bytes_avail_towrite;
 }
 
@@ -550,14 +425,8 @@
  */
 static int vmbus_bus_init(void)
 {
-<<<<<<< HEAD
-	struct vmbus_driver_context *vmbus_drv_ctx = &g_vmbus_drv;
-	struct hv_driver *driver = &g_vmbus_drv.drv_obj;
-	struct vm_device *dev_ctx = &g_vmbus_drv.device_ctx;
-=======
 	struct vmbus_driver_context *vmbus_drv_ctx = &vmbus_drv;
 	struct hv_device *dev_ctx = &vmbus_drv.device_ctx;
->>>>>>> 105e53f8
 	int ret;
 	unsigned int vector;
 
@@ -572,16 +441,6 @@
 			sizeof(struct vmbus_channel_packet_page_buffer),
 			sizeof(struct vmbus_channel_packet_multipage_buffer));
 
-<<<<<<< HEAD
-	driver->name = gDriverName;
-	memcpy(&driver->deviceType, &gVmbusDeviceType, sizeof(struct hv_guid));
-
-	/* Setup dispatch table */
-	driver->OnDeviceAdd	= VmbusOnDeviceAdd;
-	driver->OnDeviceRemove	= VmbusOnDeviceRemove;
-	driver->OnCleanup	= VmbusOnCleanup;
-=======
->>>>>>> 105e53f8
 
 	/* Hypervisor initialization...setup hypercall page..etc */
 	ret = hv_init();
@@ -591,22 +450,6 @@
 		goto cleanup;
 	}
 
-<<<<<<< HEAD
-	/* Sanity checks */
-	if (!driver->OnDeviceAdd) {
-		DPRINT_ERR(VMBUS_DRV, "OnDeviceAdd() routine not set");
-		ret = -1;
-		goto cleanup;
-	}
-
-	vmbus_drv_ctx->bus.name = driver->name;
-
-	/* Initialize the bus context */
-	tasklet_init(&vmbus_drv_ctx->msg_dpc, vmbus_msg_dpc,
-		     (unsigned long)driver);
-	tasklet_init(&vmbus_drv_ctx->event_dpc, vmbus_event_dpc,
-		     (unsigned long)driver);
-=======
 
 	vmbus_drv_ctx->bus.name = driver_name;
 
@@ -615,7 +458,6 @@
 		     (unsigned long)NULL);
 	tasklet_init(&vmbus_drv_ctx->event_dpc, vmbus_on_event,
 		     (unsigned long)NULL);
->>>>>>> 105e53f8
 
 	/* Now, register the bus  with LDM */
 	ret = bus_register(&vmbus_drv_ctx->bus);
@@ -626,11 +468,7 @@
 
 	/* Get the interrupt resource */
 	ret = request_irq(vmbus_irq, vmbus_isr, IRQF_SAMPLE_RANDOM,
-<<<<<<< HEAD
-			  driver->name, NULL);
-=======
 			  driver_name, NULL);
->>>>>>> 105e53f8
 
 	if (ret != 0) {
 		DPRINT_ERR(VMBUS_DRV, "ERROR - Unable to request IRQ %d",
@@ -648,11 +486,7 @@
 	/* Add the root device */
 	memset(dev_ctx, 0, sizeof(struct hv_device));
 
-<<<<<<< HEAD
-	ret = driver->OnDeviceAdd(&dev_ctx->device_obj, &vector);
-=======
 	ret = vmbus_dev_add(dev_ctx, &vector);
->>>>>>> 105e53f8
 	if (ret != 0) {
 		DPRINT_ERR(VMBUS_DRV,
 			   "ERROR - Unable to add vmbus root device");
@@ -702,29 +536,15 @@
  */
 static void vmbus_bus_exit(void)
 {
-<<<<<<< HEAD
-	struct hv_driver *driver = &g_vmbus_drv.drv_obj;
-	struct vmbus_driver_context *vmbus_drv_ctx = &g_vmbus_drv;
-=======
 	struct vmbus_driver_context *vmbus_drv_ctx = &vmbus_drv;
->>>>>>> 105e53f8
 
 	struct hv_device *dev_ctx = &vmbus_drv.device_ctx;
 
-<<<<<<< HEAD
-	/* Remove the root device */
-	if (driver->OnDeviceRemove)
-		driver->OnDeviceRemove(&dev_ctx->device_obj);
-
-	if (driver->OnCleanup)
-		driver->OnCleanup(driver);
-=======
 	vmbus_release_unattached_channels();
 	vmbus_disconnect();
 	on_each_cpu(hv_synic_cleanup, NULL, 1);
 
 	hv_cleanup();
->>>>>>> 105e53f8
 
 	/* Unregister the root bus device */
 	device_unregister(&dev_ctx->device);
@@ -837,12 +657,7 @@
 /*
  * vmbus_child_device_register - Register the child device
  */
-<<<<<<< HEAD
-int vmbus_child_device_register(struct hv_device *root_device_obj,
-				struct hv_device *child_device_obj)
-=======
 int vmbus_child_device_register(struct hv_device *child_device_obj)
->>>>>>> 105e53f8
 {
 	int ret = 0;
 
@@ -896,11 +711,7 @@
 	device_unregister(&device_obj->device);
 
 	DPRINT_INFO(VMBUS_DRV, "child device (%p) unregistered",
-<<<<<<< HEAD
-		    &device_ctx->device);
-=======
 		    &device_obj->device);
->>>>>>> 105e53f8
 }
 
 /*
@@ -991,11 +802,7 @@
 	if (memcmp(&device_ctx->dev_type, &drv->dev_type,
 		   sizeof(struct hv_guid)) == 0) {
 
-<<<<<<< HEAD
-		device_ctx->device_obj.Driver = &vmbus_drv_ctx->drv_obj;
-=======
 		device_ctx->drv = drv->priv;
->>>>>>> 105e53f8
 		DPRINT_INFO(VMBUS_DRV,
 			    "device object (%p) set to driver object (%p)",
 			    &device_ctx,
@@ -1148,43 +955,13 @@
 	/* !!DO NOT REFERENCE device_ctx anymore at this point!! */
 }
 
-<<<<<<< HEAD
-/*
- * vmbus_msg_dpc - Tasklet routine to handle hypervisor messages
- */
-static void vmbus_msg_dpc(unsigned long data)
-{
-	struct hv_driver *driver = (struct hv_driver *)data;
-
-	/* Call to bus driver to handle interrupt */
-	vmbus_on_msg_dpc(driver);
-}
-
-/*
- * vmbus_event_dpc - Tasklet routine to handle hypervisor events
- */
-static void vmbus_event_dpc(unsigned long data)
-{
-	/* Call to bus driver to handle interrupt */
-	VmbusOnEvents();
-}
+
 
 static irqreturn_t vmbus_isr(int irq, void *dev_id)
 {
-	struct hv_driver *driver = &g_vmbus_drv.drv_obj;
 	int ret;
 
-	/* Call to bus driver to handle interrupt */
-	ret = vmbus_on_isr(driver);
-=======
-
-
-static irqreturn_t vmbus_isr(int irq, void *dev_id)
-{
-	int ret;
-
 	ret = vmbus_on_isr();
->>>>>>> 105e53f8
 
 	/* Schedules a dpc if necessary */
 	if (ret > 0) {
