/*
 * Copyright (c) 2009, Microsoft Corporation.
 *
 * This program is free software; you can redistribute it and/or modify it
 * under the terms and conditions of the GNU General Public License,
 * version 2, as published by the Free Software Foundation.
 *
 * This program is distributed in the hope it will be useful, but WITHOUT
 * ANY WARRANTY; without even the implied warranty of MERCHANTABILITY or
 * FITNESS FOR A PARTICULAR PURPOSE.  See the GNU General Public License for
 * more details.
 *
 * You should have received a copy of the GNU General Public License along with
 * this program; if not, write to the Free Software Foundation, Inc., 59 Temple
 * Place - Suite 330, Boston, MA 02111-1307 USA.
 *
 * Authors:
 *   Haiyang Zhang <haiyangz@microsoft.com>
 *   Hank Janssen  <hjanssen@microsoft.com>
 */
#include <linux/init.h>
#include <linux/module.h>
#include <linux/device.h>
#include <linux/blkdev.h>
#include <linux/major.h>
#include <linux/delay.h>
#include <linux/hdreg.h>
#include <linux/mutex.h>
#include <linux/slab.h>
#include <scsi/scsi.h>
#include <scsi/scsi_cmnd.h>
#include <scsi/scsi_eh.h>
#include <scsi/scsi_dbg.h>
#include "osd.h"
#include "logging.h"
#include "version_info.h"
#include "vmbus.h"
#include "storvsc_api.h"


#define BLKVSC_MINORS	64

enum blkvsc_device_type {
	UNKNOWN_DEV_TYPE,
	HARDDISK_TYPE,
	DVD_TYPE,
};

/*
 * This request ties the struct request and struct
 * blkvsc_request/hv_storvsc_request together A struct request may be
 * represented by 1 or more struct blkvsc_request
 */
struct blkvsc_request_group {
	int outstanding;
	int status;
	struct list_head blkvsc_req_list;	/* list of blkvsc_requests */
};

struct blkvsc_request {
	/* blkvsc_request_group.blkvsc_req_list */
	struct list_head req_entry;

	/* block_device_context.pending_list */
	struct list_head pend_entry;

	/* This may be null if we generate a request internally */
	struct request *req;

	struct block_device_context *dev;

	/* The group this request is part of. Maybe null */
	struct blkvsc_request_group *group;

	wait_queue_head_t wevent;
	int cond;

	int write;
	sector_t sector_start;
	unsigned long sector_count;

	unsigned char sense_buffer[SCSI_SENSE_BUFFERSIZE];
	unsigned char cmd_len;
	unsigned char cmnd[MAX_COMMAND_SIZE];

	struct hv_storvsc_request request;
	/*
	 * !!!DO NOT ADD ANYTHING BELOW HERE!!! Otherwise, memory can overlap,
	 * because - The extension buffer falls right here and is pointed to by
	 * request.Extension;
	 * Which sounds like a horrible idea, who designed this?
	 */
};

/* Per device structure */
struct block_device_context {
	/* point back to our device context */
	struct vm_device *device_ctx;
	struct kmem_cache *request_pool;
	spinlock_t lock;
	struct gendisk *gd;
	enum blkvsc_device_type	device_type;
	struct list_head pending_list;

	unsigned char device_id[64];
	unsigned int device_id_len;
	int num_outstanding_reqs;
	int shutting_down;
	int media_not_present;
	unsigned int sector_size;
	sector_t capacity;
	unsigned int port;
	unsigned char path;
	unsigned char target;
	int users;
};

/* Per driver */
struct blkvsc_driver_context {
	/* !! These must be the first 2 fields !! */
	/* FIXME this is a bug! */
	struct driver_context drv_ctx;
	struct storvsc_driver_object drv_obj;
};

/* Static decl */
static DEFINE_MUTEX(blkvsc_mutex);
static int blkvsc_probe(struct device *dev);
static int blkvsc_remove(struct device *device);
static void blkvsc_shutdown(struct device *device);

static int blkvsc_open(struct block_device *bdev,  fmode_t mode);
static int blkvsc_release(struct gendisk *disk, fmode_t mode);
static int blkvsc_media_changed(struct gendisk *gd);
static int blkvsc_revalidate_disk(struct gendisk *gd);
static int blkvsc_getgeo(struct block_device *bd, struct hd_geometry *hg);
static int blkvsc_ioctl(struct block_device *bd, fmode_t mode,
			unsigned cmd, unsigned long argument);
static void blkvsc_request(struct request_queue *queue);
static void blkvsc_request_completion(struct hv_storvsc_request *request);
static int blkvsc_do_request(struct block_device_context *blkdev,
			     struct request *req);
static int blkvsc_submit_request(struct blkvsc_request *blkvsc_req,
		void (*request_completion)(struct hv_storvsc_request *));
static void blkvsc_init_rw(struct blkvsc_request *blkvsc_req);
static void blkvsc_cmd_completion(struct hv_storvsc_request *request);
static int blkvsc_do_inquiry(struct block_device_context *blkdev);
static int blkvsc_do_read_capacity(struct block_device_context *blkdev);
static int blkvsc_do_read_capacity16(struct block_device_context *blkdev);
static int blkvsc_do_flush(struct block_device_context *blkdev);
static int blkvsc_cancel_pending_reqs(struct block_device_context *blkdev);
static int blkvsc_do_pending_reqs(struct block_device_context *blkdev);

static int blkvsc_ringbuffer_size = BLKVSC_RING_BUFFER_SIZE;
module_param(blkvsc_ringbuffer_size, int, S_IRUGO);
MODULE_PARM_DESC(ring_size, "Ring buffer size (in bytes)");

/* The one and only one */
static struct blkvsc_driver_context g_blkvsc_drv;

static const struct block_device_operations block_ops = {
	.owner = THIS_MODULE,
	.open = blkvsc_open,
	.release = blkvsc_release,
	.media_changed = blkvsc_media_changed,
	.revalidate_disk = blkvsc_revalidate_disk,
	.getgeo = blkvsc_getgeo,
	.ioctl  = blkvsc_ioctl,
};

/*
 * blkvsc_drv_init -  BlkVsc driver initialization.
 */
static int blkvsc_drv_init(int (*drv_init)(struct hv_driver *drv))
{
	struct storvsc_driver_object *storvsc_drv_obj = &g_blkvsc_drv.drv_obj;
	struct driver_context *drv_ctx = &g_blkvsc_drv.drv_ctx;
	int ret;

<<<<<<< HEAD
	storvsc_drv_obj->RingBufferSize = blkvsc_ringbuffer_size;
=======
	storvsc_drv_obj->ring_buffer_size = blkvsc_ringbuffer_size;
>>>>>>> 3cbea436

	/* Callback to client driver to complete the initialization */
	drv_init(&storvsc_drv_obj->base);

	drv_ctx->driver.name = storvsc_drv_obj->base.name;
	memcpy(&drv_ctx->class_id, &storvsc_drv_obj->base.deviceType,
	       sizeof(struct hv_guid));

	drv_ctx->probe = blkvsc_probe;
	drv_ctx->remove = blkvsc_remove;
	drv_ctx->shutdown = blkvsc_shutdown;

	/* The driver belongs to vmbus */
	ret = vmbus_child_driver_register(drv_ctx);

	return ret;
}

static int blkvsc_drv_exit_cb(struct device *dev, void *data)
{
	struct device **curr = (struct device **)data;
	*curr = dev;
	return 1; /* stop iterating */
}

static void blkvsc_drv_exit(void)
{
	struct storvsc_driver_object *storvsc_drv_obj = &g_blkvsc_drv.drv_obj;
	struct driver_context *drv_ctx = &g_blkvsc_drv.drv_ctx;
	struct device *current_dev;
	int ret;

	while (1) {
		current_dev = NULL;

		/* Get the device */
		ret = driver_for_each_device(&drv_ctx->driver, NULL,
					     (void *) &current_dev,
					     blkvsc_drv_exit_cb);

		if (ret)
			DPRINT_WARN(BLKVSC_DRV,
				    "driver_for_each_device returned %d", ret);


		if (current_dev == NULL)
			break;

		/* Initiate removal from the top-down */
		device_unregister(current_dev);
	}

	if (storvsc_drv_obj->base.OnCleanup)
		storvsc_drv_obj->base.OnCleanup(&storvsc_drv_obj->base);

	vmbus_child_driver_unregister(drv_ctx);

	return;
}

/*
 * blkvsc_probe - Add a new device for this driver
 */
static int blkvsc_probe(struct device *device)
{
	struct driver_context *driver_ctx =
				driver_to_driver_context(device->driver);
	struct blkvsc_driver_context *blkvsc_drv_ctx =
				(struct blkvsc_driver_context *)driver_ctx;
	struct storvsc_driver_object *storvsc_drv_obj =
				&blkvsc_drv_ctx->drv_obj;
	struct vm_device *device_ctx = device_to_vm_device(device);
	struct hv_device *device_obj = &device_ctx->device_obj;

	struct block_device_context *blkdev = NULL;
	struct storvsc_device_info device_info;
	int major = 0;
	int devnum = 0;
	int ret = 0;
	static int ide0_registered;
	static int ide1_registered;

	DPRINT_DBG(BLKVSC_DRV, "blkvsc_probe - enter");

	if (!storvsc_drv_obj->base.OnDeviceAdd) {
		DPRINT_ERR(BLKVSC_DRV, "OnDeviceAdd() not set");
		ret = -1;
		goto Cleanup;
	}

	blkdev = kzalloc(sizeof(struct block_device_context), GFP_KERNEL);
	if (!blkdev) {
		ret = -ENOMEM;
		goto Cleanup;
	}

	INIT_LIST_HEAD(&blkdev->pending_list);

	/* Initialize what we can here */
	spin_lock_init(&blkdev->lock);

	/* ASSERT(sizeof(struct blkvsc_request_group) <= */
	/* 	sizeof(struct blkvsc_request)); */

	blkdev->request_pool = kmem_cache_create(dev_name(&device_ctx->device),
					sizeof(struct blkvsc_request) +
					storvsc_drv_obj->request_ext_size, 0,
					SLAB_HWCACHE_ALIGN, NULL);
	if (!blkdev->request_pool) {
		ret = -ENOMEM;
		goto Cleanup;
	}


	/* Call to the vsc driver to add the device */
	ret = storvsc_drv_obj->base.OnDeviceAdd(device_obj, &device_info);
	if (ret != 0) {
		DPRINT_ERR(BLKVSC_DRV, "unable to add blkvsc device");
		goto Cleanup;
	}

	blkdev->device_ctx = device_ctx;
	/* this identified the device 0 or 1 */
	blkdev->target = device_info.target_id;
	/* this identified the ide ctrl 0 or 1 */
	blkdev->path = device_info.path_id;

	dev_set_drvdata(device, blkdev);

	/* Calculate the major and device num */
	if (blkdev->path == 0) {
		major = IDE0_MAJOR;
		devnum = blkdev->path + blkdev->target;		/* 0 or 1 */

		if (!ide0_registered) {
			ret = register_blkdev(major, "ide");
			if (ret != 0) {
				DPRINT_ERR(BLKVSC_DRV,
					   "register_blkdev() failed! ret %d",
					   ret);
				goto Remove;
			}

			ide0_registered = 1;
		}
	} else if (blkdev->path == 1) {
		major = IDE1_MAJOR;
		devnum = blkdev->path + blkdev->target + 1; /* 2 or 3 */

		if (!ide1_registered) {
			ret = register_blkdev(major, "ide");
			if (ret != 0) {
				DPRINT_ERR(BLKVSC_DRV,
					   "register_blkdev() failed! ret %d",
					   ret);
				goto Remove;
			}

			ide1_registered = 1;
		}
	} else {
		DPRINT_ERR(BLKVSC_DRV, "invalid pathid");
		ret = -1;
		goto Cleanup;
	}

	DPRINT_INFO(BLKVSC_DRV, "blkvsc registered for major %d!!", major);

	blkdev->gd = alloc_disk(BLKVSC_MINORS);
	if (!blkdev->gd) {
		DPRINT_ERR(BLKVSC_DRV, "register_blkdev() failed! ret %d", ret);
		ret = -1;
		goto Cleanup;
	}

	blkdev->gd->queue = blk_init_queue(blkvsc_request, &blkdev->lock);

	blk_queue_max_segment_size(blkdev->gd->queue, PAGE_SIZE);
	blk_queue_max_segments(blkdev->gd->queue, MAX_MULTIPAGE_BUFFER_COUNT);
	blk_queue_segment_boundary(blkdev->gd->queue, PAGE_SIZE-1);
	blk_queue_bounce_limit(blkdev->gd->queue, BLK_BOUNCE_ANY);
	blk_queue_dma_alignment(blkdev->gd->queue, 511);

	blkdev->gd->major = major;
	if (devnum == 1 || devnum == 3)
		blkdev->gd->first_minor = BLKVSC_MINORS;
	else
		blkdev->gd->first_minor = 0;
	blkdev->gd->fops = &block_ops;
	blkdev->gd->private_data = blkdev;
	sprintf(blkdev->gd->disk_name, "hd%c", 'a' + devnum);

	blkvsc_do_inquiry(blkdev);
	if (blkdev->device_type == DVD_TYPE) {
		set_disk_ro(blkdev->gd, 1);
		blkdev->gd->flags |= GENHD_FL_REMOVABLE;
		blkvsc_do_read_capacity(blkdev);
	} else {
		blkvsc_do_read_capacity16(blkdev);
	}

	set_capacity(blkdev->gd, blkdev->capacity * (blkdev->sector_size/512));
	blk_queue_logical_block_size(blkdev->gd->queue, blkdev->sector_size);
	/* go! */
	add_disk(blkdev->gd);

	DPRINT_INFO(BLKVSC_DRV, "%s added!! capacity %lu sector_size %d",
		    blkdev->gd->disk_name, (unsigned long)blkdev->capacity,
		    blkdev->sector_size);

	return ret;

Remove:
	storvsc_drv_obj->base.OnDeviceRemove(device_obj);

Cleanup:
	if (blkdev) {
		if (blkdev->request_pool) {
			kmem_cache_destroy(blkdev->request_pool);
			blkdev->request_pool = NULL;
		}
		kfree(blkdev);
		blkdev = NULL;
	}

	return ret;
}

static void blkvsc_shutdown(struct device *device)
{
	struct block_device_context *blkdev = dev_get_drvdata(device);
	unsigned long flags;

	if (!blkdev)
		return;

	DPRINT_DBG(BLKVSC_DRV, "blkvsc_shutdown - users %d disk %s\n",
		   blkdev->users, blkdev->gd->disk_name);

	spin_lock_irqsave(&blkdev->lock, flags);

	blkdev->shutting_down = 1;

	blk_stop_queue(blkdev->gd->queue);

	spin_unlock_irqrestore(&blkdev->lock, flags);

	while (blkdev->num_outstanding_reqs) {
		DPRINT_INFO(STORVSC, "waiting for %d requests to complete...",
			    blkdev->num_outstanding_reqs);
		udelay(100);
	}

	blkvsc_do_flush(blkdev);

	spin_lock_irqsave(&blkdev->lock, flags);

	blkvsc_cancel_pending_reqs(blkdev);

	spin_unlock_irqrestore(&blkdev->lock, flags);
}

static int blkvsc_do_flush(struct block_device_context *blkdev)
{
	struct blkvsc_request *blkvsc_req;

	DPRINT_DBG(BLKVSC_DRV, "blkvsc_do_flush()\n");

	if (blkdev->device_type != HARDDISK_TYPE)
		return 0;

	blkvsc_req = kmem_cache_alloc(blkdev->request_pool, GFP_KERNEL);
	if (!blkvsc_req)
		return -ENOMEM;

	memset(blkvsc_req, 0, sizeof(struct blkvsc_request));
	init_waitqueue_head(&blkvsc_req->wevent);
	blkvsc_req->dev = blkdev;
	blkvsc_req->req = NULL;
	blkvsc_req->write = 0;

	blkvsc_req->request.data_buffer.PfnArray[0] = 0;
	blkvsc_req->request.data_buffer.Offset = 0;
	blkvsc_req->request.data_buffer.Length = 0;

	blkvsc_req->cmnd[0] = SYNCHRONIZE_CACHE;
	blkvsc_req->cmd_len = 10;

	/*
	 * Set this here since the completion routine may be invoked and
	 * completed before we return
	 */
	blkvsc_req->cond = 0;
	blkvsc_submit_request(blkvsc_req, blkvsc_cmd_completion);

	wait_event_interruptible(blkvsc_req->wevent, blkvsc_req->cond);

	kmem_cache_free(blkvsc_req->dev->request_pool, blkvsc_req);

	return 0;
}

/* Do a scsi INQUIRY cmd here to get the device type (ie disk or dvd) */
static int blkvsc_do_inquiry(struct block_device_context *blkdev)
{
	struct blkvsc_request *blkvsc_req;
	struct page *page_buf;
	unsigned char *buf;
	unsigned char device_type;

	DPRINT_DBG(BLKVSC_DRV, "blkvsc_do_inquiry()\n");

	blkvsc_req = kmem_cache_alloc(blkdev->request_pool, GFP_KERNEL);
	if (!blkvsc_req)
		return -ENOMEM;

	memset(blkvsc_req, 0, sizeof(struct blkvsc_request));
	page_buf = alloc_page(GFP_KERNEL);
	if (!page_buf) {
		kmem_cache_free(blkvsc_req->dev->request_pool, blkvsc_req);
		return -ENOMEM;
	}

	init_waitqueue_head(&blkvsc_req->wevent);
	blkvsc_req->dev = blkdev;
	blkvsc_req->req = NULL;
	blkvsc_req->write = 0;

	blkvsc_req->request.data_buffer.PfnArray[0] = page_to_pfn(page_buf);
	blkvsc_req->request.data_buffer.Offset = 0;
	blkvsc_req->request.data_buffer.Length = 64;

	blkvsc_req->cmnd[0] = INQUIRY;
	blkvsc_req->cmnd[1] = 0x1;		/* Get product data */
	blkvsc_req->cmnd[2] = 0x83;		/* mode page 83 */
	blkvsc_req->cmnd[4] = 64;
	blkvsc_req->cmd_len = 6;

	/*
	 * Set this here since the completion routine may be invoked and
	 * completed before we return
	 */
	blkvsc_req->cond = 0;

	blkvsc_submit_request(blkvsc_req, blkvsc_cmd_completion);

	DPRINT_DBG(BLKVSC_DRV, "waiting %p to complete - cond %d\n",
		   blkvsc_req, blkvsc_req->cond);

	wait_event_interruptible(blkvsc_req->wevent, blkvsc_req->cond);

	buf = kmap(page_buf);

	/* print_hex_dump_bytes("", DUMP_PREFIX_NONE, buf, 64); */
	/* be to le */
	device_type = buf[0] & 0x1F;

	if (device_type == 0x0) {
		blkdev->device_type = HARDDISK_TYPE;
	} else if (device_type == 0x5) {
		blkdev->device_type = DVD_TYPE;
	} else {
		/* TODO: this is currently unsupported device type */
		blkdev->device_type = UNKNOWN_DEV_TYPE;
	}

	DPRINT_DBG(BLKVSC_DRV, "device type %d\n", device_type);

	blkdev->device_id_len = buf[7];
	if (blkdev->device_id_len > 64)
		blkdev->device_id_len = 64;

	memcpy(blkdev->device_id, &buf[8], blkdev->device_id_len);
	/* printk_hex_dump_bytes("", DUMP_PREFIX_NONE, blkdev->device_id,
	 * blkdev->device_id_len); */

	kunmap(page_buf);

	__free_page(page_buf);

	kmem_cache_free(blkvsc_req->dev->request_pool, blkvsc_req);

	return 0;
}

/* Do a scsi READ_CAPACITY cmd here to get the size of the disk */
static int blkvsc_do_read_capacity(struct block_device_context *blkdev)
{
	struct blkvsc_request *blkvsc_req;
	struct page *page_buf;
	unsigned char *buf;
	struct scsi_sense_hdr sense_hdr;

	DPRINT_DBG(BLKVSC_DRV, "blkvsc_do_read_capacity()\n");

	blkdev->sector_size = 0;
	blkdev->capacity = 0;
	blkdev->media_not_present = 0; /* assume a disk is present */

	blkvsc_req = kmem_cache_alloc(blkdev->request_pool, GFP_KERNEL);
	if (!blkvsc_req)
		return -ENOMEM;

	memset(blkvsc_req, 0, sizeof(struct blkvsc_request));
	page_buf = alloc_page(GFP_KERNEL);
	if (!page_buf) {
		kmem_cache_free(blkvsc_req->dev->request_pool, blkvsc_req);
		return -ENOMEM;
	}

	init_waitqueue_head(&blkvsc_req->wevent);
	blkvsc_req->dev = blkdev;
	blkvsc_req->req = NULL;
	blkvsc_req->write = 0;

	blkvsc_req->request.data_buffer.PfnArray[0] = page_to_pfn(page_buf);
	blkvsc_req->request.data_buffer.Offset = 0;
	blkvsc_req->request.data_buffer.Length = 8;

	blkvsc_req->cmnd[0] = READ_CAPACITY;
	blkvsc_req->cmd_len = 16;

	/*
	 * Set this here since the completion routine may be invoked
	 * and completed before we return
	 */
	blkvsc_req->cond = 0;

	blkvsc_submit_request(blkvsc_req, blkvsc_cmd_completion);

	DPRINT_DBG(BLKVSC_DRV, "waiting %p to complete - cond %d\n",
		   blkvsc_req, blkvsc_req->cond);

	wait_event_interruptible(blkvsc_req->wevent, blkvsc_req->cond);

	/* check error */
	if (blkvsc_req->request.status) {
		scsi_normalize_sense(blkvsc_req->sense_buffer,
				     SCSI_SENSE_BUFFERSIZE, &sense_hdr);

		if (sense_hdr.asc == 0x3A) {
			/* Medium not present */
			blkdev->media_not_present = 1;
		}
		return 0;
	}
	buf = kmap(page_buf);

	/* be to le */
	blkdev->capacity = ((buf[0] << 24) | (buf[1] << 16) |
			    (buf[2] << 8) | buf[3]) + 1;
	blkdev->sector_size = (buf[4] << 24) | (buf[5] << 16) |
			      (buf[6] << 8) | buf[7];

	kunmap(page_buf);

	__free_page(page_buf);

	kmem_cache_free(blkvsc_req->dev->request_pool, blkvsc_req);

	return 0;
}

static int blkvsc_do_read_capacity16(struct block_device_context *blkdev)
{
	struct blkvsc_request *blkvsc_req;
	struct page *page_buf;
	unsigned char *buf;
	struct scsi_sense_hdr sense_hdr;

	DPRINT_DBG(BLKVSC_DRV, "blkvsc_do_read_capacity16()\n");

	blkdev->sector_size = 0;
	blkdev->capacity = 0;
	blkdev->media_not_present = 0; /* assume a disk is present */

	blkvsc_req = kmem_cache_alloc(blkdev->request_pool, GFP_KERNEL);
	if (!blkvsc_req)
		return -ENOMEM;

	memset(blkvsc_req, 0, sizeof(struct blkvsc_request));
	page_buf = alloc_page(GFP_KERNEL);
	if (!page_buf) {
		kmem_cache_free(blkvsc_req->dev->request_pool, blkvsc_req);
		return -ENOMEM;
	}

	init_waitqueue_head(&blkvsc_req->wevent);
	blkvsc_req->dev = blkdev;
	blkvsc_req->req = NULL;
	blkvsc_req->write = 0;

	blkvsc_req->request.data_buffer.PfnArray[0] = page_to_pfn(page_buf);
	blkvsc_req->request.data_buffer.Offset = 0;
	blkvsc_req->request.data_buffer.Length = 12;

	blkvsc_req->cmnd[0] = 0x9E; /* READ_CAPACITY16; */
	blkvsc_req->cmd_len = 16;

	/*
	 * Set this here since the completion routine may be invoked
	 * and completed before we return
	 */
	blkvsc_req->cond = 0;

	blkvsc_submit_request(blkvsc_req, blkvsc_cmd_completion);

	DPRINT_DBG(BLKVSC_DRV, "waiting %p to complete - cond %d\n",
		   blkvsc_req, blkvsc_req->cond);

	wait_event_interruptible(blkvsc_req->wevent, blkvsc_req->cond);

	/* check error */
	if (blkvsc_req->request.status) {
		scsi_normalize_sense(blkvsc_req->sense_buffer,
				     SCSI_SENSE_BUFFERSIZE, &sense_hdr);
		if (sense_hdr.asc == 0x3A) {
			/* Medium not present */
			blkdev->media_not_present = 1;
		}
		return 0;
	}
	buf = kmap(page_buf);

	/* be to le */
	blkdev->capacity = be64_to_cpu(*(unsigned long long *) &buf[0]) + 1;
	blkdev->sector_size = be32_to_cpu(*(unsigned int *)&buf[8]);

#if 0
	blkdev->capacity = ((buf[0] << 24) | (buf[1] << 16) |
			    (buf[2] << 8) | buf[3]) + 1;
	blkdev->sector_size = (buf[4] << 24) | (buf[5] << 16) |
			      (buf[6] << 8) | buf[7];
#endif

	kunmap(page_buf);

	__free_page(page_buf);

	kmem_cache_free(blkvsc_req->dev->request_pool, blkvsc_req);

	return 0;
}

/*
 * blkvsc_remove() - Callback when our device is removed
 */
static int blkvsc_remove(struct device *device)
{
	struct driver_context *driver_ctx =
				driver_to_driver_context(device->driver);
	struct blkvsc_driver_context *blkvsc_drv_ctx =
				(struct blkvsc_driver_context *)driver_ctx;
	struct storvsc_driver_object *storvsc_drv_obj =
				&blkvsc_drv_ctx->drv_obj;
	struct vm_device *device_ctx = device_to_vm_device(device);
	struct hv_device *device_obj = &device_ctx->device_obj;
	struct block_device_context *blkdev = dev_get_drvdata(device);
	unsigned long flags;
	int ret;

	DPRINT_DBG(BLKVSC_DRV, "blkvsc_remove()\n");

<<<<<<< HEAD
	if (!storvsc_drv_obj->Base.OnDeviceRemove)
=======
	if (!storvsc_drv_obj->base.OnDeviceRemove)
>>>>>>> 3cbea436
		return -1;

	/*
	 * Call to the vsc driver to let it know that the device is being
	 * removed
	 */
	ret = storvsc_drv_obj->base.OnDeviceRemove(device_obj);
	if (ret != 0) {
		/* TODO: */
		DPRINT_ERR(BLKVSC_DRV,
			   "unable to remove blkvsc device (ret %d)", ret);
	}

	/* Get to a known state */
	spin_lock_irqsave(&blkdev->lock, flags);

	blkdev->shutting_down = 1;

	blk_stop_queue(blkdev->gd->queue);

	spin_unlock_irqrestore(&blkdev->lock, flags);

	while (blkdev->num_outstanding_reqs) {
		DPRINT_INFO(STORVSC, "waiting for %d requests to complete...",
			    blkdev->num_outstanding_reqs);
		udelay(100);
	}

	blkvsc_do_flush(blkdev);

	spin_lock_irqsave(&blkdev->lock, flags);

	blkvsc_cancel_pending_reqs(blkdev);

	spin_unlock_irqrestore(&blkdev->lock, flags);

	blk_cleanup_queue(blkdev->gd->queue);

	del_gendisk(blkdev->gd);

	kmem_cache_destroy(blkdev->request_pool);

	kfree(blkdev);

	return ret;
}

static void blkvsc_init_rw(struct blkvsc_request *blkvsc_req)
{
	/* ASSERT(blkvsc_req->req); */
	/* ASSERT(blkvsc_req->sector_count <= (MAX_MULTIPAGE_BUFFER_COUNT*8)); */

	blkvsc_req->cmd_len = 16;

	if (blkvsc_req->sector_start > 0xffffffff) {
		if (rq_data_dir(blkvsc_req->req)) {
			blkvsc_req->write = 1;
			blkvsc_req->cmnd[0] = WRITE_16;
		} else {
			blkvsc_req->write = 0;
			blkvsc_req->cmnd[0] = READ_16;
		}

		blkvsc_req->cmnd[1] |=
			(blkvsc_req->req->cmd_flags & REQ_FUA) ? 0x8 : 0;

		*(unsigned long long *)&blkvsc_req->cmnd[2] =
				cpu_to_be64(blkvsc_req->sector_start);
		*(unsigned int *)&blkvsc_req->cmnd[10] =
				cpu_to_be32(blkvsc_req->sector_count);
	} else if ((blkvsc_req->sector_count > 0xff) ||
		   (blkvsc_req->sector_start > 0x1fffff)) {
		if (rq_data_dir(blkvsc_req->req)) {
			blkvsc_req->write = 1;
			blkvsc_req->cmnd[0] = WRITE_10;
		} else {
			blkvsc_req->write = 0;
			blkvsc_req->cmnd[0] = READ_10;
		}

		blkvsc_req->cmnd[1] |=
			(blkvsc_req->req->cmd_flags & REQ_FUA) ? 0x8 : 0;

		*(unsigned int *)&blkvsc_req->cmnd[2] =
				cpu_to_be32(blkvsc_req->sector_start);
		*(unsigned short *)&blkvsc_req->cmnd[7] =
				cpu_to_be16(blkvsc_req->sector_count);
	} else {
		if (rq_data_dir(blkvsc_req->req)) {
			blkvsc_req->write = 1;
			blkvsc_req->cmnd[0] = WRITE_6;
		} else {
			blkvsc_req->write = 0;
			blkvsc_req->cmnd[0] = READ_6;
		}

		*(unsigned int *)&blkvsc_req->cmnd[1] =
				cpu_to_be32(blkvsc_req->sector_start) >> 8;
		blkvsc_req->cmnd[1] &= 0x1f;
		blkvsc_req->cmnd[4] = (unsigned char)blkvsc_req->sector_count;
	}
}

static int blkvsc_submit_request(struct blkvsc_request *blkvsc_req,
			void (*request_completion)(struct hv_storvsc_request *))
{
	struct block_device_context *blkdev = blkvsc_req->dev;
	struct vm_device *device_ctx = blkdev->device_ctx;
	struct driver_context *driver_ctx =
			driver_to_driver_context(device_ctx->device.driver);
	struct blkvsc_driver_context *blkvsc_drv_ctx =
			(struct blkvsc_driver_context *)driver_ctx;
	struct storvsc_driver_object *storvsc_drv_obj =
			&blkvsc_drv_ctx->drv_obj;
	struct hv_storvsc_request *storvsc_req;
	int ret;

	DPRINT_DBG(BLKVSC_DRV, "blkvsc_submit_request() - "
		   "req %p type %s start_sector %lu count %ld offset %d "
		   "len %d\n", blkvsc_req,
		   (blkvsc_req->write) ? "WRITE" : "READ",
		   (unsigned long) blkvsc_req->sector_start,
		   blkvsc_req->sector_count,
		   blkvsc_req->request.data_buffer.Offset,
		   blkvsc_req->request.data_buffer.Length);
#if 0
	for (i = 0; i < (blkvsc_req->request.data_buffer.Length >> 12); i++) {
		DPRINT_DBG(BLKVSC_DRV, "blkvsc_submit_request() - "
			   "req %p pfn[%d] %llx\n",
			   blkvsc_req, i,
			   blkvsc_req->request.data_buffer.PfnArray[i]);
	}
#endif

	storvsc_req = &blkvsc_req->request;
	storvsc_req->extension = (void *)((unsigned long)blkvsc_req +
					  sizeof(struct blkvsc_request));

	storvsc_req->type = blkvsc_req->write ? WRITE_TYPE : READ_TYPE;

	storvsc_req->on_io_completion = request_completion;
	storvsc_req->context = blkvsc_req;

	storvsc_req->host = blkdev->port;
	storvsc_req->bus = blkdev->path;
	storvsc_req->target_id = blkdev->target;
	storvsc_req->lun_id = 0;	 /* this is not really used at all */

	storvsc_req->cdb_len = blkvsc_req->cmd_len;
	storvsc_req->cdb = blkvsc_req->cmnd;

	storvsc_req->sense_buffer = blkvsc_req->sense_buffer;
	storvsc_req->sense_buffer_size = SCSI_SENSE_BUFFERSIZE;

	ret = storvsc_drv_obj->on_io_request(&blkdev->device_ctx->device_obj,
					   &blkvsc_req->request);
	if (ret == 0)
		blkdev->num_outstanding_reqs++;

	return ret;
}

/*
 * We break the request into 1 or more blkvsc_requests and submit
 * them.  If we cant submit them all, we put them on the
 * pending_list. The blkvsc_request() will work on the pending_list.
 */
static int blkvsc_do_request(struct block_device_context *blkdev,
			     struct request *req)
{
	struct bio *bio = NULL;
	struct bio_vec *bvec = NULL;
	struct bio_vec *prev_bvec = NULL;
	struct blkvsc_request *blkvsc_req = NULL;
	struct blkvsc_request *tmp;
	int databuf_idx = 0;
	int seg_idx = 0;
	sector_t start_sector;
	unsigned long num_sectors = 0;
	int ret = 0;
	int pending = 0;
	struct blkvsc_request_group *group = NULL;

	DPRINT_DBG(BLKVSC_DRV, "blkdev %p req %p sect %lu\n", blkdev, req,
		  (unsigned long)blk_rq_pos(req));

	/* Create a group to tie req to list of blkvsc_reqs */
	group = kmem_cache_alloc(blkdev->request_pool, GFP_ATOMIC);
	if (!group)
		return -ENOMEM;

	INIT_LIST_HEAD(&group->blkvsc_req_list);
	group->outstanding = group->status = 0;

	start_sector = blk_rq_pos(req);

	/* foreach bio in the request */
	if (req->bio) {
		for (bio = req->bio; bio; bio = bio->bi_next) {
			/*
			 * Map this bio into an existing or new storvsc request
			 */
			bio_for_each_segment(bvec, bio, seg_idx) {
				DPRINT_DBG(BLKVSC_DRV, "bio_for_each_segment() "
					   "- req %p bio %p bvec %p seg_idx %d "
					   "databuf_idx %d\n", req, bio, bvec,
					   seg_idx, databuf_idx);

				/* Get a new storvsc request */
				/* 1st-time */
				if ((!blkvsc_req) ||
				    (databuf_idx >= MAX_MULTIPAGE_BUFFER_COUNT)
				    /* hole at the begin of page */
				    || (bvec->bv_offset != 0) ||
				    /* hold at the end of page */
				    (prev_bvec &&
				     (prev_bvec->bv_len != PAGE_SIZE))) {
					/* submit the prev one */
					if (blkvsc_req) {
						blkvsc_req->sector_start = start_sector;
						sector_div(blkvsc_req->sector_start, (blkdev->sector_size >> 9));

						blkvsc_req->sector_count = num_sectors / (blkdev->sector_size >> 9);
						blkvsc_init_rw(blkvsc_req);
					}

					/*
					 * Create new blkvsc_req to represent
					 * the current bvec
					 */
					blkvsc_req = kmem_cache_alloc(blkdev->request_pool, GFP_ATOMIC);
					if (!blkvsc_req) {
						/* free up everything */
						list_for_each_entry_safe(
							blkvsc_req, tmp,
							&group->blkvsc_req_list,
							req_entry) {
							list_del(&blkvsc_req->req_entry);
							kmem_cache_free(blkdev->request_pool, blkvsc_req);
						}

						kmem_cache_free(blkdev->request_pool, group);
						return -ENOMEM;
					}

					memset(blkvsc_req, 0,
					       sizeof(struct blkvsc_request));

					blkvsc_req->dev = blkdev;
					blkvsc_req->req = req;
					blkvsc_req->request.data_buffer.Offset
						= bvec->bv_offset;
					blkvsc_req->request.data_buffer.Length
						= 0;

					/* Add to the group */
					blkvsc_req->group = group;
					blkvsc_req->group->outstanding++;
					list_add_tail(&blkvsc_req->req_entry,
						&blkvsc_req->group->blkvsc_req_list);

					start_sector += num_sectors;
					num_sectors = 0;
					databuf_idx = 0;
				}

				/* Add the curr bvec/segment to the curr blkvsc_req */
				blkvsc_req->request.data_buffer.
					PfnArray[databuf_idx]
						= page_to_pfn(bvec->bv_page);
				blkvsc_req->request.data_buffer.Length
					+= bvec->bv_len;

				prev_bvec = bvec;

				databuf_idx++;
				num_sectors += bvec->bv_len >> 9;

			} /* bio_for_each_segment */

		} /* rq_for_each_bio */
	}

	/* Handle the last one */
	if (blkvsc_req) {
		DPRINT_DBG(BLKVSC_DRV, "blkdev %p req %p group %p count %d\n",
			   blkdev, req, blkvsc_req->group,
			   blkvsc_req->group->outstanding);

		blkvsc_req->sector_start = start_sector;
		sector_div(blkvsc_req->sector_start,
			   (blkdev->sector_size >> 9));

		blkvsc_req->sector_count = num_sectors /
					   (blkdev->sector_size >> 9);

		blkvsc_init_rw(blkvsc_req);
	}

	list_for_each_entry(blkvsc_req, &group->blkvsc_req_list, req_entry) {
		if (pending) {
			DPRINT_DBG(BLKVSC_DRV, "adding blkvsc_req to "
				   "pending_list - blkvsc_req %p start_sect %lu"
				   " sect_count %ld (%lu %ld)\n", blkvsc_req,
				   (unsigned long)blkvsc_req->sector_start,
				   blkvsc_req->sector_count,
				   (unsigned long)start_sector,
				   (unsigned long)num_sectors);

			list_add_tail(&blkvsc_req->pend_entry,
				      &blkdev->pending_list);
		} else {
			ret = blkvsc_submit_request(blkvsc_req,
						    blkvsc_request_completion);
			if (ret == -1) {
				pending = 1;
				list_add_tail(&blkvsc_req->pend_entry,
					      &blkdev->pending_list);
			}

			DPRINT_DBG(BLKVSC_DRV, "submitted blkvsc_req %p "
				   "start_sect %lu sect_count %ld (%lu %ld) "
				   "ret %d\n", blkvsc_req,
				   (unsigned long)blkvsc_req->sector_start,
				   blkvsc_req->sector_count,
				   (unsigned long)start_sector,
				   num_sectors, ret);
		}
	}

	return pending;
}

static void blkvsc_cmd_completion(struct hv_storvsc_request *request)
{
	struct blkvsc_request *blkvsc_req =
			(struct blkvsc_request *)request->context;
	struct block_device_context *blkdev =
			(struct block_device_context *)blkvsc_req->dev;
	struct scsi_sense_hdr sense_hdr;

	DPRINT_DBG(BLKVSC_DRV, "blkvsc_cmd_completion() - req %p\n",
		   blkvsc_req);

	blkdev->num_outstanding_reqs--;

	if (blkvsc_req->request.status)
		if (scsi_normalize_sense(blkvsc_req->sense_buffer,
					 SCSI_SENSE_BUFFERSIZE, &sense_hdr))
			scsi_print_sense_hdr("blkvsc", &sense_hdr);

	blkvsc_req->cond = 1;
	wake_up_interruptible(&blkvsc_req->wevent);
}

static void blkvsc_request_completion(struct hv_storvsc_request *request)
{
	struct blkvsc_request *blkvsc_req =
			(struct blkvsc_request *)request->context;
	struct block_device_context *blkdev =
			(struct block_device_context *)blkvsc_req->dev;
	unsigned long flags;
	struct blkvsc_request *comp_req, *tmp;

	/* ASSERT(blkvsc_req->group); */

	DPRINT_DBG(BLKVSC_DRV, "blkdev %p blkvsc_req %p group %p type %s "
		   "sect_start %lu sect_count %ld len %d group outstd %d "
		   "total outstd %d\n",
		   blkdev, blkvsc_req, blkvsc_req->group,
		   (blkvsc_req->write) ? "WRITE" : "READ",
		   (unsigned long)blkvsc_req->sector_start,
		   blkvsc_req->sector_count,
		   blkvsc_req->request.data_buffer.Length,
		   blkvsc_req->group->outstanding,
		   blkdev->num_outstanding_reqs);

	spin_lock_irqsave(&blkdev->lock, flags);

	blkdev->num_outstanding_reqs--;
	blkvsc_req->group->outstanding--;

	/*
	 * Only start processing when all the blkvsc_reqs are
	 * completed. This guarantees no out-of-order blkvsc_req
	 * completion when calling end_that_request_first()
	 */
	if (blkvsc_req->group->outstanding == 0) {
		list_for_each_entry_safe(comp_req, tmp,
					 &blkvsc_req->group->blkvsc_req_list,
					 req_entry) {
			DPRINT_DBG(BLKVSC_DRV, "completing blkvsc_req %p "
				   "sect_start %lu sect_count %ld\n",
				   comp_req,
				   (unsigned long)comp_req->sector_start,
				   comp_req->sector_count);

			list_del(&comp_req->req_entry);

			if (!__blk_end_request(comp_req->req,
				(!comp_req->request.status ? 0 : -EIO),
				comp_req->sector_count * blkdev->sector_size)) {
				/*
				 * All the sectors have been xferred ie the
				 * request is done
				 */
				DPRINT_DBG(BLKVSC_DRV, "req %p COMPLETED\n",
					   comp_req->req);
				kmem_cache_free(blkdev->request_pool,
						comp_req->group);
			}

			kmem_cache_free(blkdev->request_pool, comp_req);
		}

		if (!blkdev->shutting_down) {
			blkvsc_do_pending_reqs(blkdev);
			blk_start_queue(blkdev->gd->queue);
			blkvsc_request(blkdev->gd->queue);
		}
	}

	spin_unlock_irqrestore(&blkdev->lock, flags);
}

static int blkvsc_cancel_pending_reqs(struct block_device_context *blkdev)
{
	struct blkvsc_request *pend_req, *tmp;
	struct blkvsc_request *comp_req, *tmp2;

	int ret = 0;

	DPRINT_DBG(BLKVSC_DRV, "blkvsc_cancel_pending_reqs()");

	/* Flush the pending list first */
	list_for_each_entry_safe(pend_req, tmp, &blkdev->pending_list,
				 pend_entry) {
		/*
		 * The pend_req could be part of a partially completed
		 * request. If so, complete those req first until we
		 * hit the pend_req
		 */
		list_for_each_entry_safe(comp_req, tmp2,
					 &pend_req->group->blkvsc_req_list,
					 req_entry) {
			DPRINT_DBG(BLKVSC_DRV, "completing blkvsc_req %p "
				   "sect_start %lu sect_count %ld\n",
				   comp_req,
				   (unsigned long) comp_req->sector_start,
				   comp_req->sector_count);

			if (comp_req == pend_req)
				break;

			list_del(&comp_req->req_entry);

			if (comp_req->req) {
				ret = __blk_end_request(comp_req->req,
					(!comp_req->request.status ? 0 : -EIO),
					comp_req->sector_count *
					blkdev->sector_size);

				/* FIXME: shouldn't this do more than return? */
				if (ret)
					goto out;
			}

			kmem_cache_free(blkdev->request_pool, comp_req);
		}

		DPRINT_DBG(BLKVSC_DRV, "cancelling pending request - %p\n",
			   pend_req);

		list_del(&pend_req->pend_entry);

		list_del(&pend_req->req_entry);

		if (comp_req->req) {
			if (!__blk_end_request(pend_req->req, -EIO,
					       pend_req->sector_count *
					       blkdev->sector_size)) {
				/*
				 * All the sectors have been xferred ie the
				 * request is done
				 */
				DPRINT_DBG(BLKVSC_DRV,
					   "blkvsc_cancel_pending_reqs() - "
					   "req %p COMPLETED\n", pend_req->req);
				kmem_cache_free(blkdev->request_pool,
						pend_req->group);
			}
		}

		kmem_cache_free(blkdev->request_pool, pend_req);
	}

out:
	return ret;
}

static int blkvsc_do_pending_reqs(struct block_device_context *blkdev)
{
	struct blkvsc_request *pend_req, *tmp;
	int ret = 0;

	/* Flush the pending list first */
	list_for_each_entry_safe(pend_req, tmp, &blkdev->pending_list,
				 pend_entry) {
		DPRINT_DBG(BLKVSC_DRV, "working off pending_list - %p\n",
			   pend_req);

		ret = blkvsc_submit_request(pend_req,
					    blkvsc_request_completion);
		if (ret != 0)
			break;
		else
			list_del(&pend_req->pend_entry);
	}

	return ret;
}

static void blkvsc_request(struct request_queue *queue)
{
	struct block_device_context *blkdev = NULL;
	struct request *req;
	int ret = 0;

	DPRINT_DBG(BLKVSC_DRV, "- enter\n");
	while ((req = blk_peek_request(queue)) != NULL) {
		DPRINT_DBG(BLKVSC_DRV, "- req %p\n", req);

		blkdev = req->rq_disk->private_data;
		if (blkdev->shutting_down || req->cmd_type != REQ_TYPE_FS ||
		    blkdev->media_not_present) {
			__blk_end_request_cur(req, 0);
			continue;
		}

		ret = blkvsc_do_pending_reqs(blkdev);

		if (ret != 0) {
			DPRINT_DBG(BLKVSC_DRV,
				   "- stop queue - pending_list not empty\n");
			blk_stop_queue(queue);
			break;
		}

		blk_start_request(req);

		ret = blkvsc_do_request(blkdev, req);
		if (ret > 0) {
			DPRINT_DBG(BLKVSC_DRV, "- stop queue - no room\n");
			blk_stop_queue(queue);
			break;
		} else if (ret < 0) {
			DPRINT_DBG(BLKVSC_DRV, "- stop queue - no mem\n");
			blk_requeue_request(queue, req);
			blk_stop_queue(queue);
			break;
		}
	}
}

static int blkvsc_open(struct block_device *bdev, fmode_t mode)
{
	struct block_device_context *blkdev = bdev->bd_disk->private_data;

	DPRINT_DBG(BLKVSC_DRV, "- users %d disk %s\n", blkdev->users,
		   blkdev->gd->disk_name);

	mutex_lock(&blkvsc_mutex);
	spin_lock(&blkdev->lock);

	if (!blkdev->users && blkdev->device_type == DVD_TYPE) {
		spin_unlock(&blkdev->lock);
		check_disk_change(bdev);
		spin_lock(&blkdev->lock);
	}

	blkdev->users++;

	spin_unlock(&blkdev->lock);
	mutex_unlock(&blkvsc_mutex);
	return 0;
}

static int blkvsc_release(struct gendisk *disk, fmode_t mode)
{
	struct block_device_context *blkdev = disk->private_data;

	DPRINT_DBG(BLKVSC_DRV, "- users %d disk %s\n", blkdev->users,
		   blkdev->gd->disk_name);

	mutex_lock(&blkvsc_mutex);
	spin_lock(&blkdev->lock);
	if (blkdev->users == 1) {
		spin_unlock(&blkdev->lock);
		blkvsc_do_flush(blkdev);
		spin_lock(&blkdev->lock);
	}

	blkdev->users--;

	spin_unlock(&blkdev->lock);
	mutex_unlock(&blkvsc_mutex);
	return 0;
}

static int blkvsc_media_changed(struct gendisk *gd)
{
	DPRINT_DBG(BLKVSC_DRV, "- enter\n");
	return 1;
}

static int blkvsc_revalidate_disk(struct gendisk *gd)
{
	struct block_device_context *blkdev = gd->private_data;

	DPRINT_DBG(BLKVSC_DRV, "- enter\n");

	if (blkdev->device_type == DVD_TYPE) {
		blkvsc_do_read_capacity(blkdev);
		set_capacity(blkdev->gd, blkdev->capacity *
			    (blkdev->sector_size/512));
		blk_queue_logical_block_size(gd->queue, blkdev->sector_size);
	}
	return 0;
}

static int blkvsc_getgeo(struct block_device *bd, struct hd_geometry *hg)
{
	sector_t total_sectors = get_capacity(bd->bd_disk);
	sector_t cylinder_times_heads = 0;
	sector_t temp = 0;

	int sectors_per_track = 0;
	int heads = 0;
	int cylinders = 0;
	int rem = 0;

	if (total_sectors > (65535 * 16 * 255))
		total_sectors = (65535 * 16 * 255);

	if (total_sectors >= (65535 * 16 * 63)) {
		sectors_per_track = 255;
		heads = 16;

		cylinder_times_heads = total_sectors;
		/* sector_div stores the quotient in cylinder_times_heads */
		rem = sector_div(cylinder_times_heads, sectors_per_track);
	} else {
		sectors_per_track = 17;

		cylinder_times_heads = total_sectors;
		/* sector_div stores the quotient in cylinder_times_heads */
		rem = sector_div(cylinder_times_heads, sectors_per_track);

		temp = cylinder_times_heads + 1023;
		/* sector_div stores the quotient in temp */
		rem = sector_div(temp, 1024);

		heads = temp;

		if (heads < 4)
			heads = 4;


		if (cylinder_times_heads >= (heads * 1024) || (heads > 16)) {
			sectors_per_track = 31;
			heads = 16;

			cylinder_times_heads = total_sectors;
			/*
			 * sector_div stores the quotient in
			 * cylinder_times_heads
			 */
			rem = sector_div(cylinder_times_heads,
					 sectors_per_track);
		}

		if (cylinder_times_heads >= (heads * 1024)) {
			sectors_per_track = 63;
			heads = 16;

			cylinder_times_heads = total_sectors;
			/*
			 * sector_div stores the quotient in
			 * cylinder_times_heads
			 */
			rem = sector_div(cylinder_times_heads,
					 sectors_per_track);
		}
	}

	temp = cylinder_times_heads;
	/* sector_div stores the quotient in temp */
	rem = sector_div(temp, heads);
	cylinders = temp;

	hg->heads = heads;
	hg->sectors = sectors_per_track;
	hg->cylinders = cylinders;

	DPRINT_INFO(BLKVSC_DRV, "CHS (%d, %d, %d)", cylinders, heads,
		    sectors_per_track);

    return 0;
}

static int blkvsc_ioctl(struct block_device *bd, fmode_t mode,
			unsigned cmd, unsigned long argument)
{
/*	struct block_device_context *blkdev = bd->bd_disk->private_data; */
	int ret;

	switch (cmd) {
	/*
	 * TODO: I think there is certain format for HDIO_GET_IDENTITY rather
	 * than just a GUID. Commented it out for now.
	 */
#if 0
	case HDIO_GET_IDENTITY:
		DPRINT_INFO(BLKVSC_DRV, "HDIO_GET_IDENTITY\n");
		if (copy_to_user((void __user *)arg, blkdev->device_id,
				 blkdev->device_id_len))
			ret = -EFAULT;
		break;
#endif
	default:
		ret = -EINVAL;
		break;
	}

	return ret;
}

static int __init blkvsc_init(void)
{
	int ret;

	BUILD_BUG_ON(sizeof(sector_t) != 8);

	DPRINT_INFO(BLKVSC_DRV, "Blkvsc initializing....");

<<<<<<< HEAD
	ret = blkvsc_drv_init(BlkVscInitialize);
=======
	ret = blkvsc_drv_init(blk_vsc_initialize);
>>>>>>> 3cbea436

	return ret;
}

static void __exit blkvsc_exit(void)
{
	blkvsc_drv_exit();
}

MODULE_LICENSE("GPL");
MODULE_VERSION(HV_DRV_VERSION);
MODULE_DESCRIPTION("Microsoft Hyper-V virtual block driver");
module_init(blkvsc_init);
module_exit(blkvsc_exit);<|MERGE_RESOLUTION|>--- conflicted
+++ resolved
@@ -177,11 +177,7 @@
 	struct driver_context *drv_ctx = &g_blkvsc_drv.drv_ctx;
 	int ret;
 
-<<<<<<< HEAD
-	storvsc_drv_obj->RingBufferSize = blkvsc_ringbuffer_size;
-=======
 	storvsc_drv_obj->ring_buffer_size = blkvsc_ringbuffer_size;
->>>>>>> 3cbea436
 
 	/* Callback to client driver to complete the initialization */
 	drv_init(&storvsc_drv_obj->base);
@@ -745,11 +741,7 @@
 
 	DPRINT_DBG(BLKVSC_DRV, "blkvsc_remove()\n");
 
-<<<<<<< HEAD
-	if (!storvsc_drv_obj->Base.OnDeviceRemove)
-=======
 	if (!storvsc_drv_obj->base.OnDeviceRemove)
->>>>>>> 3cbea436
 		return -1;
 
 	/*
@@ -1495,11 +1487,7 @@
 
 	DPRINT_INFO(BLKVSC_DRV, "Blkvsc initializing....");
 
-<<<<<<< HEAD
-	ret = blkvsc_drv_init(BlkVscInitialize);
-=======
 	ret = blkvsc_drv_init(blk_vsc_initialize);
->>>>>>> 3cbea436
 
 	return ret;
 }
