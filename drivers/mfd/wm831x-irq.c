--- conflicted
+++ resolved
@@ -389,21 +389,12 @@
 	wm831x->irq_masks_cur[irq_data->reg - 1] |= irq_data->mask;
 }
 
-<<<<<<< HEAD
-static int wm831x_irq_set_type(unsigned int irq, unsigned int type)
-{
-	struct wm831x *wm831x = get_irq_chip_data(irq);
-	int val;
-
-	irq = irq - wm831x->irq_base;
-=======
 static int wm831x_irq_set_type(struct irq_data *data, unsigned int type)
 {
 	struct wm831x *wm831x = irq_data_get_irq_chip_data(data);
 	int val, irq;
 
 	irq = data->irq - wm831x->irq_base;
->>>>>>> 3cbea436
 
 	if (irq < WM831X_IRQ_GPIO_1 || irq > WM831X_IRQ_GPIO_11) {
 		/* Ignore internal-only IRQs */
@@ -432,21 +423,12 @@
 }
 
 static struct irq_chip wm831x_irq_chip = {
-<<<<<<< HEAD
-	.name = "wm831x",
-	.bus_lock = wm831x_irq_lock,
-	.bus_sync_unlock = wm831x_irq_sync_unlock,
-	.mask = wm831x_irq_mask,
-	.unmask = wm831x_irq_unmask,
-	.set_type = wm831x_irq_set_type,
-=======
 	.name			= "wm831x",
 	.irq_bus_lock		= wm831x_irq_lock,
 	.irq_bus_sync_unlock	= wm831x_irq_sync_unlock,
 	.irq_mask		= wm831x_irq_mask,
 	.irq_unmask		= wm831x_irq_unmask,
 	.irq_set_type		= wm831x_irq_set_type,
->>>>>>> 3cbea436
 };
 
 /* The processing of the primary interrupt occurs in a thread so that
