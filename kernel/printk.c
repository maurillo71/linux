--- conflicted
+++ resolved
@@ -712,12 +712,9 @@
 	printed_len += vscnprintf(printk_buf + printed_len,
 				  sizeof(printk_buf) - printed_len, fmt, args);
 
-<<<<<<< HEAD
 #ifdef	CONFIG_DEBUG_LL
 	printascii(printk_buf);
 #endif
-=======
->>>>>>> 0967d61e
 
 	/*
 	 * Copy the output into log_buf.  If the caller didn't provide
